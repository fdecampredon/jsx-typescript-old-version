{
    "isDeclaration": false,
    "languageVersion": "EcmaScript5",
    "parseOptions": {
        "allowAutomaticSemicolonInsertion": true
    },
    "sourceUnit": {
        "kind": "SourceUnit",
        "fullStart": 0,
        "fullEnd": 1679,
        "start": 690,
        "end": 1679,
        "fullWidth": 1679,
        "width": 989,
        "isIncrementallyUnusable": true,
        "moduleElements": [
            {
                "kind": "FunctionDeclaration",
                "fullStart": 0,
                "fullEnd": 1655,
                "start": 690,
                "end": 1653,
                "fullWidth": 1655,
                "width": 963,
                "isIncrementallyUnusable": true,
                "modifiers": [],
                "functionKeyword": {
                    "kind": "FunctionKeyword",
                    "fullStart": 0,
                    "fullEnd": 699,
                    "start": 690,
                    "end": 698,
                    "fullWidth": 699,
                    "width": 8,
                    "text": "function",
                    "value": "function",
                    "valueText": "function",
                    "hasLeadingTrivia": true,
                    "hasLeadingComment": true,
                    "hasLeadingNewLine": true,
                    "hasTrailingTrivia": true,
                    "leadingTrivia": [
                        {
                            "kind": "SingleLineCommentTrivia",
                            "text": "/// Copyright (c) 2012 Ecma International.  All rights reserved. "
                        },
                        {
                            "kind": "NewLineTrivia",
                            "text": "\r\n"
                        },
                        {
                            "kind": "SingleLineCommentTrivia",
                            "text": "/// Ecma International makes this code available under the terms and conditions set"
                        },
                        {
                            "kind": "NewLineTrivia",
                            "text": "\r\n"
                        },
                        {
                            "kind": "SingleLineCommentTrivia",
                            "text": "/// forth on http://hg.ecmascript.org/tests/test262/raw-file/tip/LICENSE (the "
                        },
                        {
                            "kind": "NewLineTrivia",
                            "text": "\r\n"
                        },
                        {
                            "kind": "SingleLineCommentTrivia",
                            "text": "/// \"Use Terms\").   Any redistribution of this code must retain the above "
                        },
                        {
                            "kind": "NewLineTrivia",
                            "text": "\r\n"
                        },
                        {
                            "kind": "SingleLineCommentTrivia",
                            "text": "/// copyright and this notice and otherwise comply with the Use Terms."
                        },
                        {
                            "kind": "NewLineTrivia",
                            "text": "\r\n"
                        },
                        {
                            "kind": "MultiLineCommentTrivia",
                            "text": "/**\r\n * @path ch15/15.2/15.2.3/15.2.3.6/15.2.3.6-4-321.js\r\n * @description Object.defineProperty - 'O' is an Arguments object, 'P' is own accessor property of 'O', test TypeError is thrown when updating the [[Get]] attribute value of 'P' which is not configurable (10.6 [[DefineOwnProperty]] step 4)\r\n */"
                        },
                        {
                            "kind": "NewLineTrivia",
                            "text": "\r\n"
                        },
                        {
                            "kind": "NewLineTrivia",
                            "text": "\r\n"
                        },
                        {
                            "kind": "NewLineTrivia",
                            "text": "\r\n"
                        }
                    ],
                    "trailingTrivia": [
                        {
                            "kind": "WhitespaceTrivia",
                            "text": " "
                        }
                    ]
                },
                "identifier": {
                    "kind": "IdentifierName",
                    "fullStart": 699,
                    "fullEnd": 707,
                    "start": 699,
                    "end": 707,
                    "fullWidth": 8,
                    "width": 8,
                    "text": "testcase",
                    "value": "testcase",
                    "valueText": "testcase"
                },
                "callSignature": {
                    "kind": "CallSignature",
                    "fullStart": 707,
                    "fullEnd": 710,
                    "start": 707,
                    "end": 709,
                    "fullWidth": 3,
                    "width": 2,
                    "parameterList": {
                        "kind": "ParameterList",
                        "fullStart": 707,
                        "fullEnd": 710,
                        "start": 707,
                        "end": 709,
                        "fullWidth": 3,
                        "width": 2,
                        "openParenToken": {
                            "kind": "OpenParenToken",
                            "fullStart": 707,
                            "fullEnd": 708,
                            "start": 707,
                            "end": 708,
                            "fullWidth": 1,
                            "width": 1,
                            "text": "(",
                            "value": "(",
                            "valueText": "("
                        },
                        "parameters": [],
                        "closeParenToken": {
                            "kind": "CloseParenToken",
                            "fullStart": 708,
                            "fullEnd": 710,
                            "start": 708,
                            "end": 709,
                            "fullWidth": 2,
                            "width": 1,
                            "text": ")",
                            "value": ")",
                            "valueText": ")",
                            "hasTrailingTrivia": true,
                            "trailingTrivia": [
                                {
                                    "kind": "WhitespaceTrivia",
                                    "text": " "
                                }
                            ]
                        }
                    }
                },
                "block": {
                    "kind": "Block",
                    "fullStart": 710,
                    "fullEnd": 1655,
                    "start": 710,
                    "end": 1653,
                    "fullWidth": 945,
                    "width": 943,
                    "isIncrementallyUnusable": true,
                    "openBraceToken": {
                        "kind": "OpenBraceToken",
                        "fullStart": 710,
                        "fullEnd": 713,
                        "start": 710,
                        "end": 711,
                        "fullWidth": 3,
                        "width": 1,
                        "text": "{",
                        "value": "{",
                        "valueText": "{",
                        "hasTrailingTrivia": true,
                        "hasTrailingNewLine": true,
                        "trailingTrivia": [
                            {
                                "kind": "NewLineTrivia",
                                "text": "\r\n"
                            }
                        ]
                    },
                    "statements": [
                        {
                            "kind": "ReturnStatement",
                            "fullStart": 713,
                            "fullEnd": 1648,
                            "start": 721,
                            "end": 1646,
                            "fullWidth": 935,
                            "width": 925,
                            "isIncrementallyUnusable": true,
                            "returnKeyword": {
                                "kind": "ReturnKeyword",
                                "fullStart": 713,
                                "fullEnd": 728,
                                "start": 721,
                                "end": 727,
                                "fullWidth": 15,
                                "width": 6,
                                "text": "return",
                                "value": "return",
                                "valueText": "return",
                                "hasLeadingTrivia": true,
                                "hasTrailingTrivia": true,
                                "leadingTrivia": [
                                    {
                                        "kind": "WhitespaceTrivia",
                                        "text": "        "
                                    }
                                ],
                                "trailingTrivia": [
                                    {
                                        "kind": "WhitespaceTrivia",
                                        "text": " "
                                    }
                                ]
                            },
                            "expression": {
                                "kind": "ParenthesizedExpression",
                                "fullStart": 728,
                                "fullEnd": 1645,
                                "start": 728,
                                "end": 1645,
                                "fullWidth": 917,
                                "width": 917,
                                "isIncrementallyUnusable": true,
                                "openParenToken": {
                                    "kind": "OpenParenToken",
                                    "fullStart": 728,
                                    "fullEnd": 729,
                                    "start": 728,
                                    "end": 729,
                                    "fullWidth": 1,
                                    "width": 1,
                                    "text": "(",
                                    "value": "(",
                                    "valueText": "("
                                },
                                "expression": {
                                    "kind": "InvocationExpression",
                                    "fullStart": 729,
                                    "fullEnd": 1644,
                                    "start": 729,
                                    "end": 1644,
                                    "fullWidth": 915,
                                    "width": 915,
                                    "isIncrementallyUnusable": true,
                                    "expression": {
                                        "kind": "FunctionExpression",
                                        "fullStart": 729,
                                        "fullEnd": 1635,
                                        "start": 729,
                                        "end": 1635,
                                        "fullWidth": 906,
                                        "width": 906,
                                        "isIncrementallyUnusable": true,
                                        "functionKeyword": {
                                            "kind": "FunctionKeyword",
                                            "fullStart": 729,
                                            "fullEnd": 738,
                                            "start": 729,
                                            "end": 737,
                                            "fullWidth": 9,
                                            "width": 8,
                                            "text": "function",
                                            "value": "function",
                                            "valueText": "function",
                                            "hasTrailingTrivia": true,
                                            "trailingTrivia": [
                                                {
                                                    "kind": "WhitespaceTrivia",
                                                    "text": " "
                                                }
                                            ]
                                        },
                                        "callSignature": {
                                            "kind": "CallSignature",
                                            "fullStart": 738,
                                            "fullEnd": 741,
                                            "start": 738,
                                            "end": 740,
                                            "fullWidth": 3,
                                            "width": 2,
                                            "parameterList": {
                                                "kind": "ParameterList",
                                                "fullStart": 738,
                                                "fullEnd": 741,
                                                "start": 738,
                                                "end": 740,
                                                "fullWidth": 3,
                                                "width": 2,
                                                "openParenToken": {
                                                    "kind": "OpenParenToken",
                                                    "fullStart": 738,
                                                    "fullEnd": 739,
                                                    "start": 738,
                                                    "end": 739,
                                                    "fullWidth": 1,
                                                    "width": 1,
                                                    "text": "(",
                                                    "value": "(",
                                                    "valueText": "("
                                                },
                                                "parameters": [],
                                                "closeParenToken": {
                                                    "kind": "CloseParenToken",
                                                    "fullStart": 739,
                                                    "fullEnd": 741,
                                                    "start": 739,
                                                    "end": 740,
                                                    "fullWidth": 2,
                                                    "width": 1,
                                                    "text": ")",
                                                    "value": ")",
                                                    "valueText": ")",
                                                    "hasTrailingTrivia": true,
                                                    "trailingTrivia": [
                                                        {
                                                            "kind": "WhitespaceTrivia",
                                                            "text": " "
                                                        }
                                                    ]
                                                }
                                            }
                                        },
                                        "block": {
                                            "kind": "Block",
                                            "fullStart": 741,
                                            "fullEnd": 1635,
                                            "start": 741,
                                            "end": 1635,
                                            "fullWidth": 894,
                                            "width": 894,
                                            "isIncrementallyUnusable": true,
                                            "openBraceToken": {
                                                "kind": "OpenBraceToken",
                                                "fullStart": 741,
                                                "fullEnd": 744,
                                                "start": 741,
                                                "end": 742,
                                                "fullWidth": 3,
                                                "width": 1,
                                                "text": "{",
                                                "value": "{",
                                                "valueText": "{",
                                                "hasTrailingTrivia": true,
                                                "hasTrailingNewLine": true,
                                                "trailingTrivia": [
                                                    {
                                                        "kind": "NewLineTrivia",
                                                        "text": "\r\n"
                                                    }
                                                ]
                                            },
                                            "statements": [
                                                {
                                                    "kind": "FunctionDeclaration",
                                                    "fullStart": 744,
                                                    "fullEnd": 842,
                                                    "start": 756,
                                                    "end": 840,
                                                    "fullWidth": 98,
                                                    "width": 84,
                                                    "modifiers": [],
                                                    "functionKeyword": {
                                                        "kind": "FunctionKeyword",
                                                        "fullStart": 744,
                                                        "fullEnd": 765,
                                                        "start": 756,
                                                        "end": 764,
                                                        "fullWidth": 21,
                                                        "width": 8,
                                                        "text": "function",
                                                        "value": "function",
                                                        "valueText": "function",
                                                        "hasLeadingTrivia": true,
                                                        "hasTrailingTrivia": true,
                                                        "leadingTrivia": [
                                                            {
                                                                "kind": "WhitespaceTrivia",
                                                                "text": "            "
                                                            }
                                                        ],
                                                        "trailingTrivia": [
                                                            {
                                                                "kind": "WhitespaceTrivia",
                                                                "text": " "
                                                            }
                                                        ]
                                                    },
                                                    "identifier": {
                                                        "kind": "IdentifierName",
                                                        "fullStart": 765,
                                                        "fullEnd": 772,
                                                        "start": 765,
                                                        "end": 772,
                                                        "fullWidth": 7,
                                                        "width": 7,
                                                        "text": "getFunc",
                                                        "value": "getFunc",
                                                        "valueText": "getFunc"
                                                    },
                                                    "callSignature": {
                                                        "kind": "CallSignature",
                                                        "fullStart": 772,
                                                        "fullEnd": 775,
                                                        "start": 772,
                                                        "end": 774,
                                                        "fullWidth": 3,
                                                        "width": 2,
                                                        "parameterList": {
                                                            "kind": "ParameterList",
                                                            "fullStart": 772,
                                                            "fullEnd": 775,
                                                            "start": 772,
                                                            "end": 774,
                                                            "fullWidth": 3,
                                                            "width": 2,
                                                            "openParenToken": {
                                                                "kind": "OpenParenToken",
                                                                "fullStart": 772,
                                                                "fullEnd": 773,
                                                                "start": 772,
                                                                "end": 773,
                                                                "fullWidth": 1,
                                                                "width": 1,
                                                                "text": "(",
                                                                "value": "(",
                                                                "valueText": "("
                                                            },
                                                            "parameters": [],
                                                            "closeParenToken": {
                                                                "kind": "CloseParenToken",
                                                                "fullStart": 773,
                                                                "fullEnd": 775,
                                                                "start": 773,
                                                                "end": 774,
                                                                "fullWidth": 2,
                                                                "width": 1,
                                                                "text": ")",
                                                                "value": ")",
                                                                "valueText": ")",
                                                                "hasTrailingTrivia": true,
                                                                "trailingTrivia": [
                                                                    {
                                                                        "kind": "WhitespaceTrivia",
                                                                        "text": " "
                                                                    }
                                                                ]
                                                            }
                                                        }
                                                    },
                                                    "block": {
                                                        "kind": "Block",
                                                        "fullStart": 775,
                                                        "fullEnd": 842,
                                                        "start": 775,
                                                        "end": 840,
                                                        "fullWidth": 67,
                                                        "width": 65,
                                                        "openBraceToken": {
                                                            "kind": "OpenBraceToken",
                                                            "fullStart": 775,
                                                            "fullEnd": 778,
                                                            "start": 775,
                                                            "end": 776,
                                                            "fullWidth": 3,
                                                            "width": 1,
                                                            "text": "{",
                                                            "value": "{",
                                                            "valueText": "{",
                                                            "hasTrailingTrivia": true,
                                                            "hasTrailingNewLine": true,
                                                            "trailingTrivia": [
                                                                {
                                                                    "kind": "NewLineTrivia",
                                                                    "text": "\r\n"
                                                                }
                                                            ]
                                                        },
                                                        "statements": [
                                                            {
                                                                "kind": "ReturnStatement",
                                                                "fullStart": 778,
                                                                "fullEnd": 827,
                                                                "start": 794,
                                                                "end": 825,
                                                                "fullWidth": 49,
                                                                "width": 31,
                                                                "returnKeyword": {
                                                                    "kind": "ReturnKeyword",
                                                                    "fullStart": 778,
                                                                    "fullEnd": 801,
                                                                    "start": 794,
                                                                    "end": 800,
                                                                    "fullWidth": 23,
                                                                    "width": 6,
                                                                    "text": "return",
                                                                    "value": "return",
                                                                    "valueText": "return",
                                                                    "hasLeadingTrivia": true,
                                                                    "hasTrailingTrivia": true,
                                                                    "leadingTrivia": [
                                                                        {
                                                                            "kind": "WhitespaceTrivia",
                                                                            "text": "                "
                                                                        }
                                                                    ],
                                                                    "trailingTrivia": [
                                                                        {
                                                                            "kind": "WhitespaceTrivia",
                                                                            "text": " "
                                                                        }
                                                                    ]
                                                                },
                                                                "expression": {
                                                                    "kind": "StringLiteral",
                                                                    "fullStart": 801,
                                                                    "fullEnd": 824,
                                                                    "start": 801,
                                                                    "end": 824,
                                                                    "fullWidth": 23,
                                                                    "width": 23,
                                                                    "text": "\"genericPropertyString\"",
                                                                    "value": "genericPropertyString",
                                                                    "valueText": "genericPropertyString"
                                                                },
                                                                "semicolonToken": {
                                                                    "kind": "SemicolonToken",
                                                                    "fullStart": 824,
                                                                    "fullEnd": 827,
                                                                    "start": 824,
                                                                    "end": 825,
                                                                    "fullWidth": 3,
                                                                    "width": 1,
                                                                    "text": ";",
                                                                    "value": ";",
                                                                    "valueText": ";",
                                                                    "hasTrailingTrivia": true,
                                                                    "hasTrailingNewLine": true,
                                                                    "trailingTrivia": [
                                                                        {
                                                                            "kind": "NewLineTrivia",
                                                                            "text": "\r\n"
                                                                        }
                                                                    ]
                                                                }
                                                            }
                                                        ],
                                                        "closeBraceToken": {
                                                            "kind": "CloseBraceToken",
                                                            "fullStart": 827,
                                                            "fullEnd": 842,
                                                            "start": 839,
                                                            "end": 840,
                                                            "fullWidth": 15,
                                                            "width": 1,
                                                            "text": "}",
                                                            "value": "}",
                                                            "valueText": "}",
                                                            "hasLeadingTrivia": true,
                                                            "hasTrailingTrivia": true,
                                                            "hasTrailingNewLine": true,
                                                            "leadingTrivia": [
                                                                {
                                                                    "kind": "WhitespaceTrivia",
                                                                    "text": "            "
                                                                }
                                                            ],
                                                            "trailingTrivia": [
                                                                {
                                                                    "kind": "NewLineTrivia",
                                                                    "text": "\r\n"
                                                                }
                                                            ]
                                                        }
                                                    }
                                                },
                                                {
                                                    "kind": "FunctionDeclaration",
                                                    "fullStart": 842,
                                                    "fullEnd": 941,
                                                    "start": 854,
                                                    "end": 939,
                                                    "fullWidth": 99,
                                                    "width": 85,
                                                    "modifiers": [],
                                                    "functionKeyword": {
                                                        "kind": "FunctionKeyword",
                                                        "fullStart": 842,
                                                        "fullEnd": 863,
                                                        "start": 854,
                                                        "end": 862,
                                                        "fullWidth": 21,
                                                        "width": 8,
                                                        "text": "function",
                                                        "value": "function",
                                                        "valueText": "function",
                                                        "hasLeadingTrivia": true,
                                                        "hasTrailingTrivia": true,
                                                        "leadingTrivia": [
                                                            {
                                                                "kind": "WhitespaceTrivia",
                                                                "text": "            "
                                                            }
                                                        ],
                                                        "trailingTrivia": [
                                                            {
                                                                "kind": "WhitespaceTrivia",
                                                                "text": " "
                                                            }
                                                        ]
                                                    },
                                                    "identifier": {
                                                        "kind": "IdentifierName",
                                                        "fullStart": 863,
                                                        "fullEnd": 870,
                                                        "start": 863,
                                                        "end": 870,
                                                        "fullWidth": 7,
                                                        "width": 7,
                                                        "text": "setFunc",
                                                        "value": "setFunc",
                                                        "valueText": "setFunc"
                                                    },
                                                    "callSignature": {
                                                        "kind": "CallSignature",
                                                        "fullStart": 870,
                                                        "fullEnd": 878,
                                                        "start": 870,
                                                        "end": 877,
                                                        "fullWidth": 8,
                                                        "width": 7,
                                                        "parameterList": {
                                                            "kind": "ParameterList",
                                                            "fullStart": 870,
                                                            "fullEnd": 878,
                                                            "start": 870,
                                                            "end": 877,
                                                            "fullWidth": 8,
                                                            "width": 7,
                                                            "openParenToken": {
                                                                "kind": "OpenParenToken",
                                                                "fullStart": 870,
                                                                "fullEnd": 871,
                                                                "start": 870,
                                                                "end": 871,
                                                                "fullWidth": 1,
                                                                "width": 1,
                                                                "text": "(",
                                                                "value": "(",
                                                                "valueText": "("
                                                            },
                                                            "parameters": [
                                                                {
                                                                    "kind": "Parameter",
                                                                    "fullStart": 871,
                                                                    "fullEnd": 876,
                                                                    "start": 871,
                                                                    "end": 876,
                                                                    "fullWidth": 5,
<<<<<<< HEAD
                                                                    "width": 5,
=======
                                                                    "modifiers": [],
>>>>>>> e3c38734
                                                                    "identifier": {
                                                                        "kind": "IdentifierName",
                                                                        "fullStart": 871,
                                                                        "fullEnd": 876,
                                                                        "start": 871,
                                                                        "end": 876,
                                                                        "fullWidth": 5,
                                                                        "width": 5,
                                                                        "text": "value",
                                                                        "value": "value",
                                                                        "valueText": "value"
                                                                    }
                                                                }
                                                            ],
                                                            "closeParenToken": {
                                                                "kind": "CloseParenToken",
                                                                "fullStart": 876,
                                                                "fullEnd": 878,
                                                                "start": 876,
                                                                "end": 877,
                                                                "fullWidth": 2,
                                                                "width": 1,
                                                                "text": ")",
                                                                "value": ")",
                                                                "valueText": ")",
                                                                "hasTrailingTrivia": true,
                                                                "trailingTrivia": [
                                                                    {
                                                                        "kind": "WhitespaceTrivia",
                                                                        "text": " "
                                                                    }
                                                                ]
                                                            }
                                                        }
                                                    },
                                                    "block": {
                                                        "kind": "Block",
                                                        "fullStart": 878,
                                                        "fullEnd": 941,
                                                        "start": 878,
                                                        "end": 939,
                                                        "fullWidth": 63,
                                                        "width": 61,
                                                        "openBraceToken": {
                                                            "kind": "OpenBraceToken",
                                                            "fullStart": 878,
                                                            "fullEnd": 881,
                                                            "start": 878,
                                                            "end": 879,
                                                            "fullWidth": 3,
                                                            "width": 1,
                                                            "text": "{",
                                                            "value": "{",
                                                            "valueText": "{",
                                                            "hasTrailingTrivia": true,
                                                            "hasTrailingNewLine": true,
                                                            "trailingTrivia": [
                                                                {
                                                                    "kind": "NewLineTrivia",
                                                                    "text": "\r\n"
                                                                }
                                                            ]
                                                        },
                                                        "statements": [
                                                            {
                                                                "kind": "ExpressionStatement",
                                                                "fullStart": 881,
                                                                "fullEnd": 926,
                                                                "start": 897,
                                                                "end": 924,
                                                                "fullWidth": 45,
                                                                "width": 27,
                                                                "expression": {
                                                                    "kind": "AssignmentExpression",
                                                                    "fullStart": 881,
                                                                    "fullEnd": 923,
                                                                    "start": 897,
                                                                    "end": 923,
                                                                    "fullWidth": 42,
                                                                    "width": 26,
                                                                    "left": {
                                                                        "kind": "MemberAccessExpression",
                                                                        "fullStart": 881,
                                                                        "fullEnd": 916,
                                                                        "start": 897,
                                                                        "end": 915,
                                                                        "fullWidth": 35,
                                                                        "width": 18,
                                                                        "expression": {
                                                                            "kind": "ThisKeyword",
                                                                            "fullStart": 881,
                                                                            "fullEnd": 901,
                                                                            "start": 897,
                                                                            "end": 901,
                                                                            "fullWidth": 20,
                                                                            "width": 4,
                                                                            "text": "this",
                                                                            "value": "this",
                                                                            "valueText": "this",
                                                                            "hasLeadingTrivia": true,
                                                                            "leadingTrivia": [
                                                                                {
                                                                                    "kind": "WhitespaceTrivia",
                                                                                    "text": "                "
                                                                                }
                                                                            ]
                                                                        },
                                                                        "dotToken": {
                                                                            "kind": "DotToken",
                                                                            "fullStart": 901,
                                                                            "fullEnd": 902,
                                                                            "start": 901,
                                                                            "end": 902,
                                                                            "fullWidth": 1,
                                                                            "width": 1,
                                                                            "text": ".",
                                                                            "value": ".",
                                                                            "valueText": "."
                                                                        },
                                                                        "name": {
                                                                            "kind": "IdentifierName",
                                                                            "fullStart": 902,
                                                                            "fullEnd": 916,
                                                                            "start": 902,
                                                                            "end": 915,
                                                                            "fullWidth": 14,
                                                                            "width": 13,
                                                                            "text": "helpVerifyGet",
                                                                            "value": "helpVerifyGet",
                                                                            "valueText": "helpVerifyGet",
                                                                            "hasTrailingTrivia": true,
                                                                            "trailingTrivia": [
                                                                                {
                                                                                    "kind": "WhitespaceTrivia",
                                                                                    "text": " "
                                                                                }
                                                                            ]
                                                                        }
                                                                    },
                                                                    "operatorToken": {
                                                                        "kind": "EqualsToken",
                                                                        "fullStart": 916,
                                                                        "fullEnd": 918,
                                                                        "start": 916,
                                                                        "end": 917,
                                                                        "fullWidth": 2,
                                                                        "width": 1,
                                                                        "text": "=",
                                                                        "value": "=",
                                                                        "valueText": "=",
                                                                        "hasTrailingTrivia": true,
                                                                        "trailingTrivia": [
                                                                            {
                                                                                "kind": "WhitespaceTrivia",
                                                                                "text": " "
                                                                            }
                                                                        ]
                                                                    },
                                                                    "right": {
                                                                        "kind": "IdentifierName",
                                                                        "fullStart": 918,
                                                                        "fullEnd": 923,
                                                                        "start": 918,
                                                                        "end": 923,
                                                                        "fullWidth": 5,
                                                                        "width": 5,
                                                                        "text": "value",
                                                                        "value": "value",
                                                                        "valueText": "value"
                                                                    }
                                                                },
                                                                "semicolonToken": {
                                                                    "kind": "SemicolonToken",
                                                                    "fullStart": 923,
                                                                    "fullEnd": 926,
                                                                    "start": 923,
                                                                    "end": 924,
                                                                    "fullWidth": 3,
                                                                    "width": 1,
                                                                    "text": ";",
                                                                    "value": ";",
                                                                    "valueText": ";",
                                                                    "hasTrailingTrivia": true,
                                                                    "hasTrailingNewLine": true,
                                                                    "trailingTrivia": [
                                                                        {
                                                                            "kind": "NewLineTrivia",
                                                                            "text": "\r\n"
                                                                        }
                                                                    ]
                                                                }
                                                            }
                                                        ],
                                                        "closeBraceToken": {
                                                            "kind": "CloseBraceToken",
                                                            "fullStart": 926,
                                                            "fullEnd": 941,
                                                            "start": 938,
                                                            "end": 939,
                                                            "fullWidth": 15,
                                                            "width": 1,
                                                            "text": "}",
                                                            "value": "}",
                                                            "valueText": "}",
                                                            "hasLeadingTrivia": true,
                                                            "hasTrailingTrivia": true,
                                                            "hasTrailingNewLine": true,
                                                            "leadingTrivia": [
                                                                {
                                                                    "kind": "WhitespaceTrivia",
                                                                    "text": "            "
                                                                }
                                                            ],
                                                            "trailingTrivia": [
                                                                {
                                                                    "kind": "NewLineTrivia",
                                                                    "text": "\r\n"
                                                                }
                                                            ]
                                                        }
                                                    }
                                                },
                                                {
                                                    "kind": "ExpressionStatement",
                                                    "fullStart": 941,
                                                    "fullEnd": 1124,
                                                    "start": 953,
                                                    "end": 1122,
                                                    "fullWidth": 183,
                                                    "width": 169,
                                                    "isIncrementallyUnusable": true,
                                                    "expression": {
                                                        "kind": "InvocationExpression",
                                                        "fullStart": 941,
                                                        "fullEnd": 1121,
                                                        "start": 953,
                                                        "end": 1121,
                                                        "fullWidth": 180,
                                                        "width": 168,
                                                        "isIncrementallyUnusable": true,
                                                        "expression": {
                                                            "kind": "MemberAccessExpression",
                                                            "fullStart": 941,
                                                            "fullEnd": 974,
                                                            "start": 953,
                                                            "end": 974,
                                                            "fullWidth": 33,
                                                            "width": 21,
                                                            "expression": {
                                                                "kind": "IdentifierName",
                                                                "fullStart": 941,
                                                                "fullEnd": 959,
                                                                "start": 953,
                                                                "end": 959,
                                                                "fullWidth": 18,
                                                                "width": 6,
                                                                "text": "Object",
                                                                "value": "Object",
                                                                "valueText": "Object",
                                                                "hasLeadingTrivia": true,
                                                                "leadingTrivia": [
                                                                    {
                                                                        "kind": "WhitespaceTrivia",
                                                                        "text": "            "
                                                                    }
                                                                ]
                                                            },
                                                            "dotToken": {
                                                                "kind": "DotToken",
                                                                "fullStart": 959,
                                                                "fullEnd": 960,
                                                                "start": 959,
                                                                "end": 960,
                                                                "fullWidth": 1,
                                                                "width": 1,
                                                                "text": ".",
                                                                "value": ".",
                                                                "valueText": "."
                                                            },
                                                            "name": {
                                                                "kind": "IdentifierName",
                                                                "fullStart": 960,
                                                                "fullEnd": 974,
                                                                "start": 960,
                                                                "end": 974,
                                                                "fullWidth": 14,
                                                                "width": 14,
                                                                "text": "defineProperty",
                                                                "value": "defineProperty",
                                                                "valueText": "defineProperty"
                                                            }
                                                        },
                                                        "argumentList": {
                                                            "kind": "ArgumentList",
                                                            "fullStart": 974,
                                                            "fullEnd": 1121,
                                                            "start": 974,
                                                            "end": 1121,
                                                            "fullWidth": 147,
                                                            "width": 147,
                                                            "isIncrementallyUnusable": true,
                                                            "openParenToken": {
                                                                "kind": "OpenParenToken",
                                                                "fullStart": 974,
                                                                "fullEnd": 975,
                                                                "start": 974,
                                                                "end": 975,
                                                                "fullWidth": 1,
                                                                "width": 1,
                                                                "text": "(",
                                                                "value": "(",
                                                                "valueText": "("
                                                            },
                                                            "arguments": [
                                                                {
                                                                    "kind": "IdentifierName",
                                                                    "fullStart": 975,
                                                                    "fullEnd": 984,
                                                                    "start": 975,
                                                                    "end": 984,
                                                                    "fullWidth": 9,
                                                                    "width": 9,
                                                                    "text": "arguments",
                                                                    "value": "arguments",
                                                                    "valueText": "arguments"
                                                                },
                                                                {
                                                                    "kind": "CommaToken",
                                                                    "fullStart": 984,
                                                                    "fullEnd": 986,
                                                                    "start": 984,
                                                                    "end": 985,
                                                                    "fullWidth": 2,
                                                                    "width": 1,
                                                                    "text": ",",
                                                                    "value": ",",
                                                                    "valueText": ",",
                                                                    "hasTrailingTrivia": true,
                                                                    "trailingTrivia": [
                                                                        {
                                                                            "kind": "WhitespaceTrivia",
                                                                            "text": " "
                                                                        }
                                                                    ]
                                                                },
                                                                {
                                                                    "kind": "StringLiteral",
                                                                    "fullStart": 986,
                                                                    "fullEnd": 1003,
                                                                    "start": 986,
                                                                    "end": 1003,
                                                                    "fullWidth": 17,
                                                                    "width": 17,
                                                                    "text": "\"genericProperty\"",
                                                                    "value": "genericProperty",
                                                                    "valueText": "genericProperty"
                                                                },
                                                                {
                                                                    "kind": "CommaToken",
                                                                    "fullStart": 1003,
                                                                    "fullEnd": 1005,
                                                                    "start": 1003,
                                                                    "end": 1004,
                                                                    "fullWidth": 2,
                                                                    "width": 1,
                                                                    "text": ",",
                                                                    "value": ",",
                                                                    "valueText": ",",
                                                                    "hasTrailingTrivia": true,
                                                                    "trailingTrivia": [
                                                                        {
                                                                            "kind": "WhitespaceTrivia",
                                                                            "text": " "
                                                                        }
                                                                    ]
                                                                },
                                                                {
                                                                    "kind": "ObjectLiteralExpression",
                                                                    "fullStart": 1005,
                                                                    "fullEnd": 1120,
                                                                    "start": 1005,
                                                                    "end": 1120,
                                                                    "fullWidth": 115,
                                                                    "width": 115,
                                                                    "isIncrementallyUnusable": true,
                                                                    "openBraceToken": {
                                                                        "kind": "OpenBraceToken",
                                                                        "fullStart": 1005,
                                                                        "fullEnd": 1008,
                                                                        "start": 1005,
                                                                        "end": 1006,
                                                                        "fullWidth": 3,
                                                                        "width": 1,
                                                                        "text": "{",
                                                                        "value": "{",
                                                                        "valueText": "{",
                                                                        "hasTrailingTrivia": true,
                                                                        "hasTrailingNewLine": true,
                                                                        "trailingTrivia": [
                                                                            {
                                                                                "kind": "NewLineTrivia",
                                                                                "text": "\r\n"
                                                                            }
                                                                        ]
                                                                    },
                                                                    "propertyAssignments": [
                                                                        {
                                                                            "kind": "SimplePropertyAssignment",
                                                                            "fullStart": 1008,
                                                                            "fullEnd": 1036,
                                                                            "start": 1024,
                                                                            "end": 1036,
                                                                            "fullWidth": 28,
                                                                            "width": 12,
                                                                            "isIncrementallyUnusable": true,
                                                                            "propertyName": {
                                                                                "kind": "IdentifierName",
                                                                                "fullStart": 1008,
                                                                                "fullEnd": 1027,
                                                                                "start": 1024,
                                                                                "end": 1027,
                                                                                "fullWidth": 19,
                                                                                "width": 3,
                                                                                "text": "get",
                                                                                "value": "get",
                                                                                "valueText": "get",
                                                                                "hasLeadingTrivia": true,
                                                                                "leadingTrivia": [
                                                                                    {
                                                                                        "kind": "WhitespaceTrivia",
                                                                                        "text": "                "
                                                                                    }
                                                                                ]
                                                                            },
                                                                            "colonToken": {
                                                                                "kind": "ColonToken",
                                                                                "fullStart": 1027,
                                                                                "fullEnd": 1029,
                                                                                "start": 1027,
                                                                                "end": 1028,
                                                                                "fullWidth": 2,
                                                                                "width": 1,
                                                                                "text": ":",
                                                                                "value": ":",
                                                                                "valueText": ":",
                                                                                "hasTrailingTrivia": true,
                                                                                "trailingTrivia": [
                                                                                    {
                                                                                        "kind": "WhitespaceTrivia",
                                                                                        "text": " "
                                                                                    }
                                                                                ]
                                                                            },
                                                                            "expression": {
                                                                                "kind": "IdentifierName",
                                                                                "fullStart": 1029,
                                                                                "fullEnd": 1036,
                                                                                "start": 1029,
                                                                                "end": 1036,
                                                                                "fullWidth": 7,
                                                                                "width": 7,
                                                                                "text": "getFunc",
                                                                                "value": "getFunc",
                                                                                "valueText": "getFunc"
                                                                            }
                                                                        },
                                                                        {
                                                                            "kind": "CommaToken",
                                                                            "fullStart": 1036,
                                                                            "fullEnd": 1039,
                                                                            "start": 1036,
                                                                            "end": 1037,
                                                                            "fullWidth": 3,
                                                                            "width": 1,
                                                                            "text": ",",
                                                                            "value": ",",
                                                                            "valueText": ",",
                                                                            "hasTrailingTrivia": true,
                                                                            "hasTrailingNewLine": true,
                                                                            "trailingTrivia": [
                                                                                {
                                                                                    "kind": "NewLineTrivia",
                                                                                    "text": "\r\n"
                                                                                }
                                                                            ]
                                                                        },
                                                                        {
                                                                            "kind": "SimplePropertyAssignment",
                                                                            "fullStart": 1039,
                                                                            "fullEnd": 1067,
                                                                            "start": 1055,
                                                                            "end": 1067,
                                                                            "fullWidth": 28,
                                                                            "width": 12,
                                                                            "isIncrementallyUnusable": true,
                                                                            "propertyName": {
                                                                                "kind": "IdentifierName",
                                                                                "fullStart": 1039,
                                                                                "fullEnd": 1058,
                                                                                "start": 1055,
                                                                                "end": 1058,
                                                                                "fullWidth": 19,
                                                                                "width": 3,
                                                                                "text": "set",
                                                                                "value": "set",
                                                                                "valueText": "set",
                                                                                "hasLeadingTrivia": true,
                                                                                "leadingTrivia": [
                                                                                    {
                                                                                        "kind": "WhitespaceTrivia",
                                                                                        "text": "                "
                                                                                    }
                                                                                ]
                                                                            },
                                                                            "colonToken": {
                                                                                "kind": "ColonToken",
                                                                                "fullStart": 1058,
                                                                                "fullEnd": 1060,
                                                                                "start": 1058,
                                                                                "end": 1059,
                                                                                "fullWidth": 2,
                                                                                "width": 1,
                                                                                "text": ":",
                                                                                "value": ":",
                                                                                "valueText": ":",
                                                                                "hasTrailingTrivia": true,
                                                                                "trailingTrivia": [
                                                                                    {
                                                                                        "kind": "WhitespaceTrivia",
                                                                                        "text": " "
                                                                                    }
                                                                                ]
                                                                            },
                                                                            "expression": {
                                                                                "kind": "IdentifierName",
                                                                                "fullStart": 1060,
                                                                                "fullEnd": 1067,
                                                                                "start": 1060,
                                                                                "end": 1067,
                                                                                "fullWidth": 7,
                                                                                "width": 7,
                                                                                "text": "setFunc",
                                                                                "value": "setFunc",
                                                                                "valueText": "setFunc"
                                                                            }
                                                                        },
                                                                        {
                                                                            "kind": "CommaToken",
                                                                            "fullStart": 1067,
                                                                            "fullEnd": 1070,
                                                                            "start": 1067,
                                                                            "end": 1068,
                                                                            "fullWidth": 3,
                                                                            "width": 1,
                                                                            "text": ",",
                                                                            "value": ",",
                                                                            "valueText": ",",
                                                                            "hasTrailingTrivia": true,
                                                                            "hasTrailingNewLine": true,
                                                                            "trailingTrivia": [
                                                                                {
                                                                                    "kind": "NewLineTrivia",
                                                                                    "text": "\r\n"
                                                                                }
                                                                            ]
                                                                        },
                                                                        {
                                                                            "kind": "SimplePropertyAssignment",
                                                                            "fullStart": 1070,
                                                                            "fullEnd": 1107,
                                                                            "start": 1086,
                                                                            "end": 1105,
                                                                            "fullWidth": 37,
                                                                            "width": 19,
                                                                            "propertyName": {
                                                                                "kind": "IdentifierName",
                                                                                "fullStart": 1070,
                                                                                "fullEnd": 1098,
                                                                                "start": 1086,
                                                                                "end": 1098,
                                                                                "fullWidth": 28,
                                                                                "width": 12,
                                                                                "text": "configurable",
                                                                                "value": "configurable",
                                                                                "valueText": "configurable",
                                                                                "hasLeadingTrivia": true,
                                                                                "leadingTrivia": [
                                                                                    {
                                                                                        "kind": "WhitespaceTrivia",
                                                                                        "text": "                "
                                                                                    }
                                                                                ]
                                                                            },
                                                                            "colonToken": {
                                                                                "kind": "ColonToken",
                                                                                "fullStart": 1098,
                                                                                "fullEnd": 1100,
                                                                                "start": 1098,
                                                                                "end": 1099,
                                                                                "fullWidth": 2,
                                                                                "width": 1,
                                                                                "text": ":",
                                                                                "value": ":",
                                                                                "valueText": ":",
                                                                                "hasTrailingTrivia": true,
                                                                                "trailingTrivia": [
                                                                                    {
                                                                                        "kind": "WhitespaceTrivia",
                                                                                        "text": " "
                                                                                    }
                                                                                ]
                                                                            },
                                                                            "expression": {
                                                                                "kind": "FalseKeyword",
                                                                                "fullStart": 1100,
                                                                                "fullEnd": 1107,
                                                                                "start": 1100,
                                                                                "end": 1105,
                                                                                "fullWidth": 7,
                                                                                "width": 5,
                                                                                "text": "false",
                                                                                "value": false,
                                                                                "valueText": "false",
                                                                                "hasTrailingTrivia": true,
                                                                                "hasTrailingNewLine": true,
                                                                                "trailingTrivia": [
                                                                                    {
                                                                                        "kind": "NewLineTrivia",
                                                                                        "text": "\r\n"
                                                                                    }
                                                                                ]
                                                                            }
                                                                        }
                                                                    ],
                                                                    "closeBraceToken": {
                                                                        "kind": "CloseBraceToken",
                                                                        "fullStart": 1107,
                                                                        "fullEnd": 1120,
                                                                        "start": 1119,
                                                                        "end": 1120,
                                                                        "fullWidth": 13,
                                                                        "width": 1,
                                                                        "text": "}",
                                                                        "value": "}",
                                                                        "valueText": "}",
                                                                        "hasLeadingTrivia": true,
                                                                        "leadingTrivia": [
                                                                            {
                                                                                "kind": "WhitespaceTrivia",
                                                                                "text": "            "
                                                                            }
                                                                        ]
                                                                    }
                                                                }
                                                            ],
                                                            "closeParenToken": {
                                                                "kind": "CloseParenToken",
                                                                "fullStart": 1120,
                                                                "fullEnd": 1121,
                                                                "start": 1120,
                                                                "end": 1121,
                                                                "fullWidth": 1,
                                                                "width": 1,
                                                                "text": ")",
                                                                "value": ")",
                                                                "valueText": ")"
                                                            }
                                                        }
                                                    },
                                                    "semicolonToken": {
                                                        "kind": "SemicolonToken",
                                                        "fullStart": 1121,
                                                        "fullEnd": 1124,
                                                        "start": 1121,
                                                        "end": 1122,
                                                        "fullWidth": 3,
                                                        "width": 1,
                                                        "text": ";",
                                                        "value": ";",
                                                        "valueText": ";",
                                                        "hasTrailingTrivia": true,
                                                        "hasTrailingNewLine": true,
                                                        "trailingTrivia": [
                                                            {
                                                                "kind": "NewLineTrivia",
                                                                "text": "\r\n"
                                                            }
                                                        ]
                                                    }
                                                },
                                                {
                                                    "kind": "TryStatement",
                                                    "fullStart": 1124,
                                                    "fullEnd": 1599,
                                                    "start": 1136,
                                                    "end": 1597,
                                                    "fullWidth": 475,
                                                    "width": 461,
                                                    "isIncrementallyUnusable": true,
                                                    "tryKeyword": {
                                                        "kind": "TryKeyword",
                                                        "fullStart": 1124,
                                                        "fullEnd": 1140,
                                                        "start": 1136,
                                                        "end": 1139,
                                                        "fullWidth": 16,
                                                        "width": 3,
                                                        "text": "try",
                                                        "value": "try",
                                                        "valueText": "try",
                                                        "hasLeadingTrivia": true,
                                                        "hasTrailingTrivia": true,
                                                        "leadingTrivia": [
                                                            {
                                                                "kind": "WhitespaceTrivia",
                                                                "text": "            "
                                                            }
                                                        ],
                                                        "trailingTrivia": [
                                                            {
                                                                "kind": "WhitespaceTrivia",
                                                                "text": " "
                                                            }
                                                        ]
                                                    },
                                                    "block": {
                                                        "kind": "Block",
                                                        "fullStart": 1140,
                                                        "fullEnd": 1376,
                                                        "start": 1140,
                                                        "end": 1375,
                                                        "fullWidth": 236,
                                                        "width": 235,
                                                        "isIncrementallyUnusable": true,
                                                        "openBraceToken": {
                                                            "kind": "OpenBraceToken",
                                                            "fullStart": 1140,
                                                            "fullEnd": 1143,
                                                            "start": 1140,
                                                            "end": 1141,
                                                            "fullWidth": 3,
                                                            "width": 1,
                                                            "text": "{",
                                                            "value": "{",
                                                            "valueText": "{",
                                                            "hasTrailingTrivia": true,
                                                            "hasTrailingNewLine": true,
                                                            "trailingTrivia": [
                                                                {
                                                                    "kind": "NewLineTrivia",
                                                                    "text": "\r\n"
                                                                }
                                                            ]
                                                        },
                                                        "statements": [
                                                            {
                                                                "kind": "ExpressionStatement",
                                                                "fullStart": 1143,
                                                                "fullEnd": 1362,
                                                                "start": 1159,
                                                                "end": 1360,
                                                                "fullWidth": 219,
                                                                "width": 201,
                                                                "isIncrementallyUnusable": true,
                                                                "expression": {
                                                                    "kind": "InvocationExpression",
                                                                    "fullStart": 1143,
                                                                    "fullEnd": 1359,
                                                                    "start": 1159,
                                                                    "end": 1359,
                                                                    "fullWidth": 216,
                                                                    "width": 200,
                                                                    "isIncrementallyUnusable": true,
                                                                    "expression": {
                                                                        "kind": "MemberAccessExpression",
                                                                        "fullStart": 1143,
                                                                        "fullEnd": 1180,
                                                                        "start": 1159,
                                                                        "end": 1180,
                                                                        "fullWidth": 37,
                                                                        "width": 21,
                                                                        "expression": {
                                                                            "kind": "IdentifierName",
                                                                            "fullStart": 1143,
                                                                            "fullEnd": 1165,
                                                                            "start": 1159,
                                                                            "end": 1165,
                                                                            "fullWidth": 22,
                                                                            "width": 6,
                                                                            "text": "Object",
                                                                            "value": "Object",
                                                                            "valueText": "Object",
                                                                            "hasLeadingTrivia": true,
                                                                            "leadingTrivia": [
                                                                                {
                                                                                    "kind": "WhitespaceTrivia",
                                                                                    "text": "                "
                                                                                }
                                                                            ]
                                                                        },
                                                                        "dotToken": {
                                                                            "kind": "DotToken",
                                                                            "fullStart": 1165,
                                                                            "fullEnd": 1166,
                                                                            "start": 1165,
                                                                            "end": 1166,
                                                                            "fullWidth": 1,
                                                                            "width": 1,
                                                                            "text": ".",
                                                                            "value": ".",
                                                                            "valueText": "."
                                                                        },
                                                                        "name": {
                                                                            "kind": "IdentifierName",
                                                                            "fullStart": 1166,
                                                                            "fullEnd": 1180,
                                                                            "start": 1166,
                                                                            "end": 1180,
                                                                            "fullWidth": 14,
                                                                            "width": 14,
                                                                            "text": "defineProperty",
                                                                            "value": "defineProperty",
                                                                            "valueText": "defineProperty"
                                                                        }
                                                                    },
                                                                    "argumentList": {
                                                                        "kind": "ArgumentList",
                                                                        "fullStart": 1180,
                                                                        "fullEnd": 1359,
                                                                        "start": 1180,
                                                                        "end": 1359,
                                                                        "fullWidth": 179,
                                                                        "width": 179,
                                                                        "isIncrementallyUnusable": true,
                                                                        "openParenToken": {
                                                                            "kind": "OpenParenToken",
                                                                            "fullStart": 1180,
                                                                            "fullEnd": 1181,
                                                                            "start": 1180,
                                                                            "end": 1181,
                                                                            "fullWidth": 1,
                                                                            "width": 1,
                                                                            "text": "(",
                                                                            "value": "(",
                                                                            "valueText": "("
                                                                        },
                                                                        "arguments": [
                                                                            {
                                                                                "kind": "IdentifierName",
                                                                                "fullStart": 1181,
                                                                                "fullEnd": 1190,
                                                                                "start": 1181,
                                                                                "end": 1190,
                                                                                "fullWidth": 9,
                                                                                "width": 9,
                                                                                "text": "arguments",
                                                                                "value": "arguments",
                                                                                "valueText": "arguments"
                                                                            },
                                                                            {
                                                                                "kind": "CommaToken",
                                                                                "fullStart": 1190,
                                                                                "fullEnd": 1192,
                                                                                "start": 1190,
                                                                                "end": 1191,
                                                                                "fullWidth": 2,
                                                                                "width": 1,
                                                                                "text": ",",
                                                                                "value": ",",
                                                                                "valueText": ",",
                                                                                "hasTrailingTrivia": true,
                                                                                "trailingTrivia": [
                                                                                    {
                                                                                        "kind": "WhitespaceTrivia",
                                                                                        "text": " "
                                                                                    }
                                                                                ]
                                                                            },
                                                                            {
                                                                                "kind": "StringLiteral",
                                                                                "fullStart": 1192,
                                                                                "fullEnd": 1209,
                                                                                "start": 1192,
                                                                                "end": 1209,
                                                                                "fullWidth": 17,
                                                                                "width": 17,
                                                                                "text": "\"genericProperty\"",
                                                                                "value": "genericProperty",
                                                                                "valueText": "genericProperty"
                                                                            },
                                                                            {
                                                                                "kind": "CommaToken",
                                                                                "fullStart": 1209,
                                                                                "fullEnd": 1211,
                                                                                "start": 1209,
                                                                                "end": 1210,
                                                                                "fullWidth": 2,
                                                                                "width": 1,
                                                                                "text": ",",
                                                                                "value": ",",
                                                                                "valueText": ",",
                                                                                "hasTrailingTrivia": true,
                                                                                "trailingTrivia": [
                                                                                    {
                                                                                        "kind": "WhitespaceTrivia",
                                                                                        "text": " "
                                                                                    }
                                                                                ]
                                                                            },
                                                                            {
                                                                                "kind": "ObjectLiteralExpression",
                                                                                "fullStart": 1211,
                                                                                "fullEnd": 1358,
                                                                                "start": 1211,
                                                                                "end": 1358,
                                                                                "fullWidth": 147,
                                                                                "width": 147,
                                                                                "isIncrementallyUnusable": true,
                                                                                "openBraceToken": {
                                                                                    "kind": "OpenBraceToken",
                                                                                    "fullStart": 1211,
                                                                                    "fullEnd": 1214,
                                                                                    "start": 1211,
                                                                                    "end": 1212,
                                                                                    "fullWidth": 3,
                                                                                    "width": 1,
                                                                                    "text": "{",
                                                                                    "value": "{",
                                                                                    "valueText": "{",
                                                                                    "hasTrailingTrivia": true,
                                                                                    "hasTrailingNewLine": true,
                                                                                    "trailingTrivia": [
                                                                                        {
                                                                                            "kind": "NewLineTrivia",
                                                                                            "text": "\r\n"
                                                                                        }
                                                                                    ]
                                                                                },
                                                                                "propertyAssignments": [
                                                                                    {
                                                                                        "kind": "SimplePropertyAssignment",
                                                                                        "fullStart": 1214,
                                                                                        "fullEnd": 1341,
                                                                                        "start": 1234,
                                                                                        "end": 1339,
                                                                                        "fullWidth": 127,
                                                                                        "width": 105,
                                                                                        "isIncrementallyUnusable": true,
                                                                                        "propertyName": {
                                                                                            "kind": "IdentifierName",
                                                                                            "fullStart": 1214,
                                                                                            "fullEnd": 1237,
                                                                                            "start": 1234,
                                                                                            "end": 1237,
                                                                                            "fullWidth": 23,
                                                                                            "width": 3,
                                                                                            "text": "get",
                                                                                            "value": "get",
                                                                                            "valueText": "get",
                                                                                            "hasLeadingTrivia": true,
                                                                                            "leadingTrivia": [
                                                                                                {
                                                                                                    "kind": "WhitespaceTrivia",
                                                                                                    "text": "                    "
                                                                                                }
                                                                                            ]
                                                                                        },
                                                                                        "colonToken": {
                                                                                            "kind": "ColonToken",
                                                                                            "fullStart": 1237,
                                                                                            "fullEnd": 1239,
                                                                                            "start": 1237,
                                                                                            "end": 1238,
                                                                                            "fullWidth": 2,
                                                                                            "width": 1,
                                                                                            "text": ":",
                                                                                            "value": ":",
                                                                                            "valueText": ":",
                                                                                            "hasTrailingTrivia": true,
                                                                                            "trailingTrivia": [
                                                                                                {
                                                                                                    "kind": "WhitespaceTrivia",
                                                                                                    "text": " "
                                                                                                }
                                                                                            ]
                                                                                        },
                                                                                        "expression": {
                                                                                            "kind": "FunctionExpression",
                                                                                            "fullStart": 1239,
                                                                                            "fullEnd": 1341,
                                                                                            "start": 1239,
                                                                                            "end": 1339,
                                                                                            "fullWidth": 102,
                                                                                            "width": 100,
                                                                                            "functionKeyword": {
                                                                                                "kind": "FunctionKeyword",
                                                                                                "fullStart": 1239,
                                                                                                "fullEnd": 1248,
                                                                                                "start": 1239,
                                                                                                "end": 1247,
                                                                                                "fullWidth": 9,
                                                                                                "width": 8,
                                                                                                "text": "function",
                                                                                                "value": "function",
                                                                                                "valueText": "function",
                                                                                                "hasTrailingTrivia": true,
                                                                                                "trailingTrivia": [
                                                                                                    {
                                                                                                        "kind": "WhitespaceTrivia",
                                                                                                        "text": " "
                                                                                                    }
                                                                                                ]
                                                                                            },
                                                                                            "callSignature": {
                                                                                                "kind": "CallSignature",
                                                                                                "fullStart": 1248,
                                                                                                "fullEnd": 1251,
                                                                                                "start": 1248,
                                                                                                "end": 1250,
                                                                                                "fullWidth": 3,
                                                                                                "width": 2,
                                                                                                "parameterList": {
                                                                                                    "kind": "ParameterList",
                                                                                                    "fullStart": 1248,
                                                                                                    "fullEnd": 1251,
                                                                                                    "start": 1248,
                                                                                                    "end": 1250,
                                                                                                    "fullWidth": 3,
                                                                                                    "width": 2,
                                                                                                    "openParenToken": {
                                                                                                        "kind": "OpenParenToken",
                                                                                                        "fullStart": 1248,
                                                                                                        "fullEnd": 1249,
                                                                                                        "start": 1248,
                                                                                                        "end": 1249,
                                                                                                        "fullWidth": 1,
                                                                                                        "width": 1,
                                                                                                        "text": "(",
                                                                                                        "value": "(",
                                                                                                        "valueText": "("
                                                                                                    },
                                                                                                    "parameters": [],
                                                                                                    "closeParenToken": {
                                                                                                        "kind": "CloseParenToken",
                                                                                                        "fullStart": 1249,
                                                                                                        "fullEnd": 1251,
                                                                                                        "start": 1249,
                                                                                                        "end": 1250,
                                                                                                        "fullWidth": 2,
                                                                                                        "width": 1,
                                                                                                        "text": ")",
                                                                                                        "value": ")",
                                                                                                        "valueText": ")",
                                                                                                        "hasTrailingTrivia": true,
                                                                                                        "trailingTrivia": [
                                                                                                            {
                                                                                                                "kind": "WhitespaceTrivia",
                                                                                                                "text": " "
                                                                                                            }
                                                                                                        ]
                                                                                                    }
                                                                                                }
                                                                                            },
                                                                                            "block": {
                                                                                                "kind": "Block",
                                                                                                "fullStart": 1251,
                                                                                                "fullEnd": 1341,
                                                                                                "start": 1251,
                                                                                                "end": 1339,
                                                                                                "fullWidth": 90,
                                                                                                "width": 88,
                                                                                                "openBraceToken": {
                                                                                                    "kind": "OpenBraceToken",
                                                                                                    "fullStart": 1251,
                                                                                                    "fullEnd": 1254,
                                                                                                    "start": 1251,
                                                                                                    "end": 1252,
                                                                                                    "fullWidth": 3,
                                                                                                    "width": 1,
                                                                                                    "text": "{",
                                                                                                    "value": "{",
                                                                                                    "valueText": "{",
                                                                                                    "hasTrailingTrivia": true,
                                                                                                    "hasTrailingNewLine": true,
                                                                                                    "trailingTrivia": [
                                                                                                        {
                                                                                                            "kind": "NewLineTrivia",
                                                                                                            "text": "\r\n"
                                                                                                        }
                                                                                                    ]
                                                                                                },
                                                                                                "statements": [
                                                                                                    {
                                                                                                        "kind": "ReturnStatement",
                                                                                                        "fullStart": 1254,
                                                                                                        "fullEnd": 1318,
                                                                                                        "start": 1278,
                                                                                                        "end": 1316,
                                                                                                        "fullWidth": 64,
                                                                                                        "width": 38,
                                                                                                        "returnKeyword": {
                                                                                                            "kind": "ReturnKeyword",
                                                                                                            "fullStart": 1254,
                                                                                                            "fullEnd": 1285,
                                                                                                            "start": 1278,
                                                                                                            "end": 1284,
                                                                                                            "fullWidth": 31,
                                                                                                            "width": 6,
                                                                                                            "text": "return",
                                                                                                            "value": "return",
                                                                                                            "valueText": "return",
                                                                                                            "hasLeadingTrivia": true,
                                                                                                            "hasTrailingTrivia": true,
                                                                                                            "leadingTrivia": [
                                                                                                                {
                                                                                                                    "kind": "WhitespaceTrivia",
                                                                                                                    "text": "                        "
                                                                                                                }
                                                                                                            ],
                                                                                                            "trailingTrivia": [
                                                                                                                {
                                                                                                                    "kind": "WhitespaceTrivia",
                                                                                                                    "text": " "
                                                                                                                }
                                                                                                            ]
                                                                                                        },
                                                                                                        "expression": {
                                                                                                            "kind": "StringLiteral",
                                                                                                            "fullStart": 1285,
                                                                                                            "fullEnd": 1315,
                                                                                                            "start": 1285,
                                                                                                            "end": 1315,
                                                                                                            "fullWidth": 30,
                                                                                                            "width": 30,
                                                                                                            "text": "\"overideGenericPropertyString\"",
                                                                                                            "value": "overideGenericPropertyString",
                                                                                                            "valueText": "overideGenericPropertyString"
                                                                                                        },
                                                                                                        "semicolonToken": {
                                                                                                            "kind": "SemicolonToken",
                                                                                                            "fullStart": 1315,
                                                                                                            "fullEnd": 1318,
                                                                                                            "start": 1315,
                                                                                                            "end": 1316,
                                                                                                            "fullWidth": 3,
                                                                                                            "width": 1,
                                                                                                            "text": ";",
                                                                                                            "value": ";",
                                                                                                            "valueText": ";",
                                                                                                            "hasTrailingTrivia": true,
                                                                                                            "hasTrailingNewLine": true,
                                                                                                            "trailingTrivia": [
                                                                                                                {
                                                                                                                    "kind": "NewLineTrivia",
                                                                                                                    "text": "\r\n"
                                                                                                                }
                                                                                                            ]
                                                                                                        }
                                                                                                    }
                                                                                                ],
                                                                                                "closeBraceToken": {
                                                                                                    "kind": "CloseBraceToken",
                                                                                                    "fullStart": 1318,
                                                                                                    "fullEnd": 1341,
                                                                                                    "start": 1338,
                                                                                                    "end": 1339,
                                                                                                    "fullWidth": 23,
                                                                                                    "width": 1,
                                                                                                    "text": "}",
                                                                                                    "value": "}",
                                                                                                    "valueText": "}",
                                                                                                    "hasLeadingTrivia": true,
                                                                                                    "hasTrailingTrivia": true,
                                                                                                    "hasTrailingNewLine": true,
                                                                                                    "leadingTrivia": [
                                                                                                        {
                                                                                                            "kind": "WhitespaceTrivia",
                                                                                                            "text": "                    "
                                                                                                        }
                                                                                                    ],
                                                                                                    "trailingTrivia": [
                                                                                                        {
                                                                                                            "kind": "NewLineTrivia",
                                                                                                            "text": "\r\n"
                                                                                                        }
                                                                                                    ]
                                                                                                }
                                                                                            }
                                                                                        }
                                                                                    }
                                                                                ],
                                                                                "closeBraceToken": {
                                                                                    "kind": "CloseBraceToken",
                                                                                    "fullStart": 1341,
                                                                                    "fullEnd": 1358,
                                                                                    "start": 1357,
                                                                                    "end": 1358,
                                                                                    "fullWidth": 17,
                                                                                    "width": 1,
                                                                                    "text": "}",
                                                                                    "value": "}",
                                                                                    "valueText": "}",
                                                                                    "hasLeadingTrivia": true,
                                                                                    "leadingTrivia": [
                                                                                        {
                                                                                            "kind": "WhitespaceTrivia",
                                                                                            "text": "                "
                                                                                        }
                                                                                    ]
                                                                                }
                                                                            }
                                                                        ],
                                                                        "closeParenToken": {
                                                                            "kind": "CloseParenToken",
                                                                            "fullStart": 1358,
                                                                            "fullEnd": 1359,
                                                                            "start": 1358,
                                                                            "end": 1359,
                                                                            "fullWidth": 1,
                                                                            "width": 1,
                                                                            "text": ")",
                                                                            "value": ")",
                                                                            "valueText": ")"
                                                                        }
                                                                    }
                                                                },
                                                                "semicolonToken": {
                                                                    "kind": "SemicolonToken",
                                                                    "fullStart": 1359,
                                                                    "fullEnd": 1362,
                                                                    "start": 1359,
                                                                    "end": 1360,
                                                                    "fullWidth": 3,
                                                                    "width": 1,
                                                                    "text": ";",
                                                                    "value": ";",
                                                                    "valueText": ";",
                                                                    "hasTrailingTrivia": true,
                                                                    "hasTrailingNewLine": true,
                                                                    "trailingTrivia": [
                                                                        {
                                                                            "kind": "NewLineTrivia",
                                                                            "text": "\r\n"
                                                                        }
                                                                    ]
                                                                }
                                                            }
                                                        ],
                                                        "closeBraceToken": {
                                                            "kind": "CloseBraceToken",
                                                            "fullStart": 1362,
                                                            "fullEnd": 1376,
                                                            "start": 1374,
                                                            "end": 1375,
                                                            "fullWidth": 14,
                                                            "width": 1,
                                                            "text": "}",
                                                            "value": "}",
                                                            "valueText": "}",
                                                            "hasLeadingTrivia": true,
                                                            "hasTrailingTrivia": true,
                                                            "leadingTrivia": [
                                                                {
                                                                    "kind": "WhitespaceTrivia",
                                                                    "text": "            "
                                                                }
                                                            ],
                                                            "trailingTrivia": [
                                                                {
                                                                    "kind": "WhitespaceTrivia",
                                                                    "text": " "
                                                                }
                                                            ]
                                                        }
                                                    },
                                                    "catchClause": {
                                                        "kind": "CatchClause",
                                                        "fullStart": 1376,
                                                        "fullEnd": 1599,
                                                        "start": 1376,
                                                        "end": 1597,
                                                        "fullWidth": 223,
                                                        "width": 221,
                                                        "catchKeyword": {
                                                            "kind": "CatchKeyword",
                                                            "fullStart": 1376,
                                                            "fullEnd": 1382,
                                                            "start": 1376,
                                                            "end": 1381,
                                                            "fullWidth": 6,
                                                            "width": 5,
                                                            "text": "catch",
                                                            "value": "catch",
                                                            "valueText": "catch",
                                                            "hasTrailingTrivia": true,
                                                            "trailingTrivia": [
                                                                {
                                                                    "kind": "WhitespaceTrivia",
                                                                    "text": " "
                                                                }
                                                            ]
                                                        },
                                                        "openParenToken": {
                                                            "kind": "OpenParenToken",
                                                            "fullStart": 1382,
                                                            "fullEnd": 1383,
                                                            "start": 1382,
                                                            "end": 1383,
                                                            "fullWidth": 1,
                                                            "width": 1,
                                                            "text": "(",
                                                            "value": "(",
                                                            "valueText": "("
                                                        },
                                                        "identifier": {
                                                            "kind": "IdentifierName",
                                                            "fullStart": 1383,
                                                            "fullEnd": 1384,
                                                            "start": 1383,
                                                            "end": 1384,
                                                            "fullWidth": 1,
                                                            "width": 1,
                                                            "text": "e",
                                                            "value": "e",
                                                            "valueText": "e"
                                                        },
                                                        "closeParenToken": {
                                                            "kind": "CloseParenToken",
                                                            "fullStart": 1384,
                                                            "fullEnd": 1386,
                                                            "start": 1384,
                                                            "end": 1385,
                                                            "fullWidth": 2,
                                                            "width": 1,
                                                            "text": ")",
                                                            "value": ")",
                                                            "valueText": ")",
                                                            "hasTrailingTrivia": true,
                                                            "trailingTrivia": [
                                                                {
                                                                    "kind": "WhitespaceTrivia",
                                                                    "text": " "
                                                                }
                                                            ]
                                                        },
                                                        "block": {
                                                            "kind": "Block",
                                                            "fullStart": 1386,
                                                            "fullEnd": 1599,
                                                            "start": 1386,
                                                            "end": 1597,
                                                            "fullWidth": 213,
                                                            "width": 211,
                                                            "openBraceToken": {
                                                                "kind": "OpenBraceToken",
                                                                "fullStart": 1386,
                                                                "fullEnd": 1389,
                                                                "start": 1386,
                                                                "end": 1387,
                                                                "fullWidth": 3,
                                                                "width": 1,
                                                                "text": "{",
                                                                "value": "{",
                                                                "valueText": "{",
                                                                "hasTrailingTrivia": true,
                                                                "hasTrailingNewLine": true,
                                                                "trailingTrivia": [
                                                                    {
                                                                        "kind": "NewLineTrivia",
                                                                        "text": "\r\n"
                                                                    }
                                                                ]
                                                            },
                                                            "statements": [
                                                                {
                                                                    "kind": "ReturnStatement",
                                                                    "fullStart": 1389,
                                                                    "fullEnd": 1584,
                                                                    "start": 1405,
                                                                    "end": 1582,
                                                                    "fullWidth": 195,
                                                                    "width": 177,
                                                                    "returnKeyword": {
                                                                        "kind": "ReturnKeyword",
                                                                        "fullStart": 1389,
                                                                        "fullEnd": 1412,
                                                                        "start": 1405,
                                                                        "end": 1411,
                                                                        "fullWidth": 23,
                                                                        "width": 6,
                                                                        "text": "return",
                                                                        "value": "return",
                                                                        "valueText": "return",
                                                                        "hasLeadingTrivia": true,
                                                                        "hasTrailingTrivia": true,
                                                                        "leadingTrivia": [
                                                                            {
                                                                                "kind": "WhitespaceTrivia",
                                                                                "text": "                "
                                                                            }
                                                                        ],
                                                                        "trailingTrivia": [
                                                                            {
                                                                                "kind": "WhitespaceTrivia",
                                                                                "text": " "
                                                                            }
                                                                        ]
                                                                    },
                                                                    "expression": {
                                                                        "kind": "LogicalAndExpression",
                                                                        "fullStart": 1412,
                                                                        "fullEnd": 1581,
                                                                        "start": 1412,
                                                                        "end": 1581,
                                                                        "fullWidth": 169,
                                                                        "width": 169,
                                                                        "left": {
                                                                            "kind": "InstanceOfExpression",
                                                                            "fullStart": 1412,
                                                                            "fullEnd": 1435,
                                                                            "start": 1412,
                                                                            "end": 1434,
                                                                            "fullWidth": 23,
                                                                            "width": 22,
                                                                            "left": {
                                                                                "kind": "IdentifierName",
                                                                                "fullStart": 1412,
                                                                                "fullEnd": 1414,
                                                                                "start": 1412,
                                                                                "end": 1413,
                                                                                "fullWidth": 2,
                                                                                "width": 1,
                                                                                "text": "e",
                                                                                "value": "e",
                                                                                "valueText": "e",
                                                                                "hasTrailingTrivia": true,
                                                                                "trailingTrivia": [
                                                                                    {
                                                                                        "kind": "WhitespaceTrivia",
                                                                                        "text": " "
                                                                                    }
                                                                                ]
                                                                            },
                                                                            "operatorToken": {
                                                                                "kind": "InstanceOfKeyword",
                                                                                "fullStart": 1414,
                                                                                "fullEnd": 1425,
                                                                                "start": 1414,
                                                                                "end": 1424,
                                                                                "fullWidth": 11,
                                                                                "width": 10,
                                                                                "text": "instanceof",
                                                                                "value": "instanceof",
                                                                                "valueText": "instanceof",
                                                                                "hasTrailingTrivia": true,
                                                                                "trailingTrivia": [
                                                                                    {
                                                                                        "kind": "WhitespaceTrivia",
                                                                                        "text": " "
                                                                                    }
                                                                                ]
                                                                            },
                                                                            "right": {
                                                                                "kind": "IdentifierName",
                                                                                "fullStart": 1425,
                                                                                "fullEnd": 1435,
                                                                                "start": 1425,
                                                                                "end": 1434,
                                                                                "fullWidth": 10,
                                                                                "width": 9,
                                                                                "text": "TypeError",
                                                                                "value": "TypeError",
                                                                                "valueText": "TypeError",
                                                                                "hasTrailingTrivia": true,
                                                                                "trailingTrivia": [
                                                                                    {
                                                                                        "kind": "WhitespaceTrivia",
                                                                                        "text": " "
                                                                                    }
                                                                                ]
                                                                            }
                                                                        },
                                                                        "operatorToken": {
                                                                            "kind": "AmpersandAmpersandToken",
                                                                            "fullStart": 1435,
                                                                            "fullEnd": 1439,
                                                                            "start": 1435,
                                                                            "end": 1437,
                                                                            "fullWidth": 4,
                                                                            "width": 2,
                                                                            "text": "&&",
                                                                            "value": "&&",
                                                                            "valueText": "&&",
                                                                            "hasTrailingTrivia": true,
                                                                            "hasTrailingNewLine": true,
                                                                            "trailingTrivia": [
                                                                                {
                                                                                    "kind": "NewLineTrivia",
                                                                                    "text": "\r\n"
                                                                                }
                                                                            ]
                                                                        },
                                                                        "right": {
                                                                            "kind": "InvocationExpression",
                                                                            "fullStart": 1439,
                                                                            "fullEnd": 1581,
                                                                            "start": 1459,
                                                                            "end": 1581,
                                                                            "fullWidth": 142,
                                                                            "width": 122,
                                                                            "expression": {
                                                                                "kind": "IdentifierName",
                                                                                "fullStart": 1439,
                                                                                "fullEnd": 1495,
                                                                                "start": 1459,
                                                                                "end": 1495,
                                                                                "fullWidth": 56,
                                                                                "width": 36,
                                                                                "text": "accessorPropertyAttributesAreCorrect",
                                                                                "value": "accessorPropertyAttributesAreCorrect",
                                                                                "valueText": "accessorPropertyAttributesAreCorrect",
                                                                                "hasLeadingTrivia": true,
                                                                                "leadingTrivia": [
                                                                                    {
                                                                                        "kind": "WhitespaceTrivia",
                                                                                        "text": "                    "
                                                                                    }
                                                                                ]
                                                                            },
                                                                            "argumentList": {
                                                                                "kind": "ArgumentList",
                                                                                "fullStart": 1495,
                                                                                "fullEnd": 1581,
                                                                                "start": 1495,
                                                                                "end": 1581,
                                                                                "fullWidth": 86,
                                                                                "width": 86,
                                                                                "openParenToken": {
                                                                                    "kind": "OpenParenToken",
                                                                                    "fullStart": 1495,
                                                                                    "fullEnd": 1496,
                                                                                    "start": 1495,
                                                                                    "end": 1496,
                                                                                    "fullWidth": 1,
                                                                                    "width": 1,
                                                                                    "text": "(",
                                                                                    "value": "(",
                                                                                    "valueText": "("
                                                                                },
                                                                                "arguments": [
                                                                                    {
                                                                                        "kind": "IdentifierName",
                                                                                        "fullStart": 1496,
                                                                                        "fullEnd": 1505,
                                                                                        "start": 1496,
                                                                                        "end": 1505,
                                                                                        "fullWidth": 9,
                                                                                        "width": 9,
                                                                                        "text": "arguments",
                                                                                        "value": "arguments",
                                                                                        "valueText": "arguments"
                                                                                    },
                                                                                    {
                                                                                        "kind": "CommaToken",
                                                                                        "fullStart": 1505,
                                                                                        "fullEnd": 1507,
                                                                                        "start": 1505,
                                                                                        "end": 1506,
                                                                                        "fullWidth": 2,
                                                                                        "width": 1,
                                                                                        "text": ",",
                                                                                        "value": ",",
                                                                                        "valueText": ",",
                                                                                        "hasTrailingTrivia": true,
                                                                                        "trailingTrivia": [
                                                                                            {
                                                                                                "kind": "WhitespaceTrivia",
                                                                                                "text": " "
                                                                                            }
                                                                                        ]
                                                                                    },
                                                                                    {
                                                                                        "kind": "StringLiteral",
                                                                                        "fullStart": 1507,
                                                                                        "fullEnd": 1524,
                                                                                        "start": 1507,
                                                                                        "end": 1524,
                                                                                        "fullWidth": 17,
                                                                                        "width": 17,
                                                                                        "text": "\"genericProperty\"",
                                                                                        "value": "genericProperty",
                                                                                        "valueText": "genericProperty"
                                                                                    },
                                                                                    {
                                                                                        "kind": "CommaToken",
                                                                                        "fullStart": 1524,
                                                                                        "fullEnd": 1526,
                                                                                        "start": 1524,
                                                                                        "end": 1525,
                                                                                        "fullWidth": 2,
                                                                                        "width": 1,
                                                                                        "text": ",",
                                                                                        "value": ",",
                                                                                        "valueText": ",",
                                                                                        "hasTrailingTrivia": true,
                                                                                        "trailingTrivia": [
                                                                                            {
                                                                                                "kind": "WhitespaceTrivia",
                                                                                                "text": " "
                                                                                            }
                                                                                        ]
                                                                                    },
                                                                                    {
                                                                                        "kind": "IdentifierName",
                                                                                        "fullStart": 1526,
                                                                                        "fullEnd": 1533,
                                                                                        "start": 1526,
                                                                                        "end": 1533,
                                                                                        "fullWidth": 7,
                                                                                        "width": 7,
                                                                                        "text": "getFunc",
                                                                                        "value": "getFunc",
                                                                                        "valueText": "getFunc"
                                                                                    },
                                                                                    {
                                                                                        "kind": "CommaToken",
                                                                                        "fullStart": 1533,
                                                                                        "fullEnd": 1535,
                                                                                        "start": 1533,
                                                                                        "end": 1534,
                                                                                        "fullWidth": 2,
                                                                                        "width": 1,
                                                                                        "text": ",",
                                                                                        "value": ",",
                                                                                        "valueText": ",",
                                                                                        "hasTrailingTrivia": true,
                                                                                        "trailingTrivia": [
                                                                                            {
                                                                                                "kind": "WhitespaceTrivia",
                                                                                                "text": " "
                                                                                            }
                                                                                        ]
                                                                                    },
                                                                                    {
                                                                                        "kind": "IdentifierName",
                                                                                        "fullStart": 1535,
                                                                                        "fullEnd": 1542,
                                                                                        "start": 1535,
                                                                                        "end": 1542,
                                                                                        "fullWidth": 7,
                                                                                        "width": 7,
                                                                                        "text": "setFunc",
                                                                                        "value": "setFunc",
                                                                                        "valueText": "setFunc"
                                                                                    },
                                                                                    {
                                                                                        "kind": "CommaToken",
                                                                                        "fullStart": 1542,
                                                                                        "fullEnd": 1544,
                                                                                        "start": 1542,
                                                                                        "end": 1543,
                                                                                        "fullWidth": 2,
                                                                                        "width": 1,
                                                                                        "text": ",",
                                                                                        "value": ",",
                                                                                        "valueText": ",",
                                                                                        "hasTrailingTrivia": true,
                                                                                        "trailingTrivia": [
                                                                                            {
                                                                                                "kind": "WhitespaceTrivia",
                                                                                                "text": " "
                                                                                            }
                                                                                        ]
                                                                                    },
                                                                                    {
                                                                                        "kind": "StringLiteral",
                                                                                        "fullStart": 1544,
                                                                                        "fullEnd": 1559,
                                                                                        "start": 1544,
                                                                                        "end": 1559,
                                                                                        "fullWidth": 15,
                                                                                        "width": 15,
                                                                                        "text": "\"helpVerifyGet\"",
                                                                                        "value": "helpVerifyGet",
                                                                                        "valueText": "helpVerifyGet"
                                                                                    },
                                                                                    {
                                                                                        "kind": "CommaToken",
                                                                                        "fullStart": 1559,
                                                                                        "fullEnd": 1561,
                                                                                        "start": 1559,
                                                                                        "end": 1560,
                                                                                        "fullWidth": 2,
                                                                                        "width": 1,
                                                                                        "text": ",",
                                                                                        "value": ",",
                                                                                        "valueText": ",",
                                                                                        "hasTrailingTrivia": true,
                                                                                        "trailingTrivia": [
                                                                                            {
                                                                                                "kind": "WhitespaceTrivia",
                                                                                                "text": " "
                                                                                            }
                                                                                        ]
                                                                                    },
                                                                                    {
                                                                                        "kind": "FalseKeyword",
                                                                                        "fullStart": 1561,
                                                                                        "fullEnd": 1566,
                                                                                        "start": 1561,
                                                                                        "end": 1566,
                                                                                        "fullWidth": 5,
                                                                                        "width": 5,
                                                                                        "text": "false",
                                                                                        "value": false,
                                                                                        "valueText": "false"
                                                                                    },
                                                                                    {
                                                                                        "kind": "CommaToken",
                                                                                        "fullStart": 1566,
                                                                                        "fullEnd": 1568,
                                                                                        "start": 1566,
                                                                                        "end": 1567,
                                                                                        "fullWidth": 2,
                                                                                        "width": 1,
                                                                                        "text": ",",
                                                                                        "value": ",",
                                                                                        "valueText": ",",
                                                                                        "hasTrailingTrivia": true,
                                                                                        "trailingTrivia": [
                                                                                            {
                                                                                                "kind": "WhitespaceTrivia",
                                                                                                "text": " "
                                                                                            }
                                                                                        ]
                                                                                    },
                                                                                    {
                                                                                        "kind": "FalseKeyword",
                                                                                        "fullStart": 1568,
                                                                                        "fullEnd": 1573,
                                                                                        "start": 1568,
                                                                                        "end": 1573,
                                                                                        "fullWidth": 5,
                                                                                        "width": 5,
                                                                                        "text": "false",
                                                                                        "value": false,
                                                                                        "valueText": "false"
                                                                                    },
                                                                                    {
                                                                                        "kind": "CommaToken",
                                                                                        "fullStart": 1573,
                                                                                        "fullEnd": 1575,
                                                                                        "start": 1573,
                                                                                        "end": 1574,
                                                                                        "fullWidth": 2,
                                                                                        "width": 1,
                                                                                        "text": ",",
                                                                                        "value": ",",
                                                                                        "valueText": ",",
                                                                                        "hasTrailingTrivia": true,
                                                                                        "trailingTrivia": [
                                                                                            {
                                                                                                "kind": "WhitespaceTrivia",
                                                                                                "text": " "
                                                                                            }
                                                                                        ]
                                                                                    },
                                                                                    {
                                                                                        "kind": "FalseKeyword",
                                                                                        "fullStart": 1575,
                                                                                        "fullEnd": 1580,
                                                                                        "start": 1575,
                                                                                        "end": 1580,
                                                                                        "fullWidth": 5,
                                                                                        "width": 5,
                                                                                        "text": "false",
                                                                                        "value": false,
                                                                                        "valueText": "false"
                                                                                    }
                                                                                ],
                                                                                "closeParenToken": {
                                                                                    "kind": "CloseParenToken",
                                                                                    "fullStart": 1580,
                                                                                    "fullEnd": 1581,
                                                                                    "start": 1580,
                                                                                    "end": 1581,
                                                                                    "fullWidth": 1,
                                                                                    "width": 1,
                                                                                    "text": ")",
                                                                                    "value": ")",
                                                                                    "valueText": ")"
                                                                                }
                                                                            }
                                                                        }
                                                                    },
                                                                    "semicolonToken": {
                                                                        "kind": "SemicolonToken",
                                                                        "fullStart": 1581,
                                                                        "fullEnd": 1584,
                                                                        "start": 1581,
                                                                        "end": 1582,
                                                                        "fullWidth": 3,
                                                                        "width": 1,
                                                                        "text": ";",
                                                                        "value": ";",
                                                                        "valueText": ";",
                                                                        "hasTrailingTrivia": true,
                                                                        "hasTrailingNewLine": true,
                                                                        "trailingTrivia": [
                                                                            {
                                                                                "kind": "NewLineTrivia",
                                                                                "text": "\r\n"
                                                                            }
                                                                        ]
                                                                    }
                                                                }
                                                            ],
                                                            "closeBraceToken": {
                                                                "kind": "CloseBraceToken",
                                                                "fullStart": 1584,
                                                                "fullEnd": 1599,
                                                                "start": 1596,
                                                                "end": 1597,
                                                                "fullWidth": 15,
                                                                "width": 1,
                                                                "text": "}",
                                                                "value": "}",
                                                                "valueText": "}",
                                                                "hasLeadingTrivia": true,
                                                                "hasTrailingTrivia": true,
                                                                "hasTrailingNewLine": true,
                                                                "leadingTrivia": [
                                                                    {
                                                                        "kind": "WhitespaceTrivia",
                                                                        "text": "            "
                                                                    }
                                                                ],
                                                                "trailingTrivia": [
                                                                    {
                                                                        "kind": "NewLineTrivia",
                                                                        "text": "\r\n"
                                                                    }
                                                                ]
                                                            }
                                                        }
                                                    }
                                                },
                                                {
                                                    "kind": "ReturnStatement",
                                                    "fullStart": 1599,
                                                    "fullEnd": 1626,
                                                    "start": 1611,
                                                    "end": 1624,
                                                    "fullWidth": 27,
                                                    "width": 13,
                                                    "returnKeyword": {
                                                        "kind": "ReturnKeyword",
                                                        "fullStart": 1599,
                                                        "fullEnd": 1618,
                                                        "start": 1611,
                                                        "end": 1617,
                                                        "fullWidth": 19,
                                                        "width": 6,
                                                        "text": "return",
                                                        "value": "return",
                                                        "valueText": "return",
                                                        "hasLeadingTrivia": true,
                                                        "hasTrailingTrivia": true,
                                                        "leadingTrivia": [
                                                            {
                                                                "kind": "WhitespaceTrivia",
                                                                "text": "            "
                                                            }
                                                        ],
                                                        "trailingTrivia": [
                                                            {
                                                                "kind": "WhitespaceTrivia",
                                                                "text": " "
                                                            }
                                                        ]
                                                    },
                                                    "expression": {
                                                        "kind": "FalseKeyword",
                                                        "fullStart": 1618,
                                                        "fullEnd": 1623,
                                                        "start": 1618,
                                                        "end": 1623,
                                                        "fullWidth": 5,
                                                        "width": 5,
                                                        "text": "false",
                                                        "value": false,
                                                        "valueText": "false"
                                                    },
                                                    "semicolonToken": {
                                                        "kind": "SemicolonToken",
                                                        "fullStart": 1623,
                                                        "fullEnd": 1626,
                                                        "start": 1623,
                                                        "end": 1624,
                                                        "fullWidth": 3,
                                                        "width": 1,
                                                        "text": ";",
                                                        "value": ";",
                                                        "valueText": ";",
                                                        "hasTrailingTrivia": true,
                                                        "hasTrailingNewLine": true,
                                                        "trailingTrivia": [
                                                            {
                                                                "kind": "NewLineTrivia",
                                                                "text": "\r\n"
                                                            }
                                                        ]
                                                    }
                                                }
                                            ],
                                            "closeBraceToken": {
                                                "kind": "CloseBraceToken",
                                                "fullStart": 1626,
                                                "fullEnd": 1635,
                                                "start": 1634,
                                                "end": 1635,
                                                "fullWidth": 9,
                                                "width": 1,
                                                "text": "}",
                                                "value": "}",
                                                "valueText": "}",
                                                "hasLeadingTrivia": true,
                                                "leadingTrivia": [
                                                    {
                                                        "kind": "WhitespaceTrivia",
                                                        "text": "        "
                                                    }
                                                ]
                                            }
                                        }
                                    },
                                    "argumentList": {
                                        "kind": "ArgumentList",
                                        "fullStart": 1635,
                                        "fullEnd": 1644,
                                        "start": 1635,
                                        "end": 1644,
                                        "fullWidth": 9,
                                        "width": 9,
                                        "openParenToken": {
                                            "kind": "OpenParenToken",
                                            "fullStart": 1635,
                                            "fullEnd": 1636,
                                            "start": 1635,
                                            "end": 1636,
                                            "fullWidth": 1,
                                            "width": 1,
                                            "text": "(",
                                            "value": "(",
                                            "valueText": "("
                                        },
                                        "arguments": [
                                            {
                                                "kind": "NumericLiteral",
                                                "fullStart": 1636,
                                                "fullEnd": 1637,
                                                "start": 1636,
                                                "end": 1637,
                                                "fullWidth": 1,
                                                "width": 1,
                                                "text": "1",
                                                "value": 1,
                                                "valueText": "1"
                                            },
                                            {
                                                "kind": "CommaToken",
                                                "fullStart": 1637,
                                                "fullEnd": 1639,
                                                "start": 1637,
                                                "end": 1638,
                                                "fullWidth": 2,
                                                "width": 1,
                                                "text": ",",
                                                "value": ",",
                                                "valueText": ",",
                                                "hasTrailingTrivia": true,
                                                "trailingTrivia": [
                                                    {
                                                        "kind": "WhitespaceTrivia",
                                                        "text": " "
                                                    }
                                                ]
                                            },
                                            {
                                                "kind": "NumericLiteral",
                                                "fullStart": 1639,
                                                "fullEnd": 1640,
                                                "start": 1639,
                                                "end": 1640,
                                                "fullWidth": 1,
                                                "width": 1,
                                                "text": "2",
                                                "value": 2,
                                                "valueText": "2"
                                            },
                                            {
                                                "kind": "CommaToken",
                                                "fullStart": 1640,
                                                "fullEnd": 1642,
                                                "start": 1640,
                                                "end": 1641,
                                                "fullWidth": 2,
                                                "width": 1,
                                                "text": ",",
                                                "value": ",",
                                                "valueText": ",",
                                                "hasTrailingTrivia": true,
                                                "trailingTrivia": [
                                                    {
                                                        "kind": "WhitespaceTrivia",
                                                        "text": " "
                                                    }
                                                ]
                                            },
                                            {
                                                "kind": "NumericLiteral",
                                                "fullStart": 1642,
                                                "fullEnd": 1643,
                                                "start": 1642,
                                                "end": 1643,
                                                "fullWidth": 1,
                                                "width": 1,
                                                "text": "3",
                                                "value": 3,
                                                "valueText": "3"
                                            }
                                        ],
                                        "closeParenToken": {
                                            "kind": "CloseParenToken",
                                            "fullStart": 1643,
                                            "fullEnd": 1644,
                                            "start": 1643,
                                            "end": 1644,
                                            "fullWidth": 1,
                                            "width": 1,
                                            "text": ")",
                                            "value": ")",
                                            "valueText": ")"
                                        }
                                    }
                                },
                                "closeParenToken": {
                                    "kind": "CloseParenToken",
                                    "fullStart": 1644,
                                    "fullEnd": 1645,
                                    "start": 1644,
                                    "end": 1645,
                                    "fullWidth": 1,
                                    "width": 1,
                                    "text": ")",
                                    "value": ")",
                                    "valueText": ")"
                                }
                            },
                            "semicolonToken": {
                                "kind": "SemicolonToken",
                                "fullStart": 1645,
                                "fullEnd": 1648,
                                "start": 1645,
                                "end": 1646,
                                "fullWidth": 3,
                                "width": 1,
                                "text": ";",
                                "value": ";",
                                "valueText": ";",
                                "hasTrailingTrivia": true,
                                "hasTrailingNewLine": true,
                                "trailingTrivia": [
                                    {
                                        "kind": "NewLineTrivia",
                                        "text": "\r\n"
                                    }
                                ]
                            }
                        }
                    ],
                    "closeBraceToken": {
                        "kind": "CloseBraceToken",
                        "fullStart": 1648,
                        "fullEnd": 1655,
                        "start": 1652,
                        "end": 1653,
                        "fullWidth": 7,
                        "width": 1,
                        "text": "}",
                        "value": "}",
                        "valueText": "}",
                        "hasLeadingTrivia": true,
                        "hasTrailingTrivia": true,
                        "hasTrailingNewLine": true,
                        "leadingTrivia": [
                            {
                                "kind": "WhitespaceTrivia",
                                "text": "    "
                            }
                        ],
                        "trailingTrivia": [
                            {
                                "kind": "NewLineTrivia",
                                "text": "\r\n"
                            }
                        ]
                    }
                }
            },
            {
                "kind": "ExpressionStatement",
                "fullStart": 1655,
                "fullEnd": 1679,
                "start": 1655,
                "end": 1677,
                "fullWidth": 24,
                "width": 22,
                "expression": {
                    "kind": "InvocationExpression",
                    "fullStart": 1655,
                    "fullEnd": 1676,
                    "start": 1655,
                    "end": 1676,
                    "fullWidth": 21,
                    "width": 21,
                    "expression": {
                        "kind": "IdentifierName",
                        "fullStart": 1655,
                        "fullEnd": 1666,
                        "start": 1655,
                        "end": 1666,
                        "fullWidth": 11,
                        "width": 11,
                        "text": "runTestCase",
                        "value": "runTestCase",
                        "valueText": "runTestCase"
                    },
                    "argumentList": {
                        "kind": "ArgumentList",
                        "fullStart": 1666,
                        "fullEnd": 1676,
                        "start": 1666,
                        "end": 1676,
                        "fullWidth": 10,
                        "width": 10,
                        "openParenToken": {
                            "kind": "OpenParenToken",
                            "fullStart": 1666,
                            "fullEnd": 1667,
                            "start": 1666,
                            "end": 1667,
                            "fullWidth": 1,
                            "width": 1,
                            "text": "(",
                            "value": "(",
                            "valueText": "("
                        },
                        "arguments": [
                            {
                                "kind": "IdentifierName",
                                "fullStart": 1667,
                                "fullEnd": 1675,
                                "start": 1667,
                                "end": 1675,
                                "fullWidth": 8,
                                "width": 8,
                                "text": "testcase",
                                "value": "testcase",
                                "valueText": "testcase"
                            }
                        ],
                        "closeParenToken": {
                            "kind": "CloseParenToken",
                            "fullStart": 1675,
                            "fullEnd": 1676,
                            "start": 1675,
                            "end": 1676,
                            "fullWidth": 1,
                            "width": 1,
                            "text": ")",
                            "value": ")",
                            "valueText": ")"
                        }
                    }
                },
                "semicolonToken": {
                    "kind": "SemicolonToken",
                    "fullStart": 1676,
                    "fullEnd": 1679,
                    "start": 1676,
                    "end": 1677,
                    "fullWidth": 3,
                    "width": 1,
                    "text": ";",
                    "value": ";",
                    "valueText": ";",
                    "hasTrailingTrivia": true,
                    "hasTrailingNewLine": true,
                    "trailingTrivia": [
                        {
                            "kind": "NewLineTrivia",
                            "text": "\r\n"
                        }
                    ]
                }
            }
        ],
        "endOfFileToken": {
            "kind": "EndOfFileToken",
            "fullStart": 1679,
            "fullEnd": 1679,
            "start": 1679,
            "end": 1679,
            "fullWidth": 0,
            "width": 0,
            "text": ""
        }
    },
    "lineMap": {
        "lineStarts": [
            0,
            67,
            152,
            232,
            308,
            380,
            385,
            439,
            681,
            686,
            688,
            690,
            713,
            744,
            778,
            827,
            842,
            881,
            926,
            941,
            1008,
            1039,
            1070,
            1107,
            1124,
            1143,
            1214,
            1254,
            1318,
            1341,
            1362,
            1389,
            1439,
            1584,
            1599,
            1626,
            1648,
            1655,
            1679
        ],
        "length": 1679
    }
}<|MERGE_RESOLUTION|>--- conflicted
+++ resolved
@@ -675,11 +675,8 @@
                                                                     "start": 871,
                                                                     "end": 876,
                                                                     "fullWidth": 5,
-<<<<<<< HEAD
                                                                     "width": 5,
-=======
                                                                     "modifiers": [],
->>>>>>> e3c38734
                                                                     "identifier": {
                                                                         "kind": "IdentifierName",
                                                                         "fullStart": 871,
