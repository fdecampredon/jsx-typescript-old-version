--- conflicted
+++ resolved
@@ -245,12 +245,8 @@
                                         "start": 567,
                                         "end": 629,
                                         "fullWidth": 62,
-<<<<<<< HEAD
                                         "width": 62,
-                                        "identifier": {
-=======
                                         "propertyName": {
->>>>>>> 85e84683
                                             "kind": "IdentifierName",
                                             "fullStart": 567,
                                             "fullEnd": 572,
@@ -509,12 +505,8 @@
                                         "start": 646,
                                         "end": 750,
                                         "fullWidth": 104,
-<<<<<<< HEAD
                                         "width": 104,
-                                        "identifier": {
-=======
                                         "propertyName": {
->>>>>>> 85e84683
                                             "kind": "IdentifierName",
                                             "fullStart": 646,
                                             "fullEnd": 665,
@@ -1020,12 +1012,8 @@
                                         "start": 767,
                                         "end": 793,
                                         "fullWidth": 26,
-<<<<<<< HEAD
                                         "width": 26,
-                                        "identifier": {
-=======
                                         "propertyName": {
->>>>>>> 85e84683
                                             "kind": "IdentifierName",
                                             "fullStart": 767,
                                             "fullEnd": 772,
@@ -1393,12 +1381,8 @@
                                                     "start": 874,
                                                     "end": 919,
                                                     "fullWidth": 45,
-<<<<<<< HEAD
                                                     "width": 45,
-                                                    "identifier": {
-=======
                                                     "propertyName": {
->>>>>>> 85e84683
                                                         "kind": "IdentifierName",
                                                         "fullStart": 874,
                                                         "fullEnd": 885,
@@ -1650,12 +1634,8 @@
                                                     "start": 940,
                                                     "end": 960,
                                                     "fullWidth": 20,
-<<<<<<< HEAD
                                                     "width": 20,
-                                                    "identifier": {
-=======
                                                     "propertyName": {
->>>>>>> 85e84683
                                                         "kind": "IdentifierName",
                                                         "fullStart": 940,
                                                         "fullEnd": 953,
@@ -1824,12 +1804,8 @@
                                                     "start": 986,
                                                     "end": 990,
                                                     "fullWidth": 5,
-<<<<<<< HEAD
                                                     "width": 4,
-                                                    "identifier": {
-=======
                                                     "propertyName": {
->>>>>>> 85e84683
                                                         "kind": "IdentifierName",
                                                         "fullStart": 986,
                                                         "fullEnd": 991,
@@ -2412,12 +2388,8 @@
                                                     "start": 1198,
                                                     "end": 1253,
                                                     "fullWidth": 55,
-<<<<<<< HEAD
                                                     "width": 55,
-                                                    "identifier": {
-=======
                                                     "propertyName": {
->>>>>>> 85e84683
                                                         "kind": "IdentifierName",
                                                         "fullStart": 1198,
                                                         "fullEnd": 1213,
