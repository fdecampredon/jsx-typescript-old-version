{
    "isDeclaration": false,
    "languageVersion": "EcmaScript5",
    "parseOptions": {
        "allowAutomaticSemicolonInsertion": true
    },
    "sourceUnit": {
        "kind": "SourceUnit",
        "fullStart": 0,
        "fullEnd": 1183,
        "start": 600,
        "end": 1183,
        "fullWidth": 1183,
        "width": 583,
        "isIncrementallyUnusable": true,
        "moduleElements": [
            {
                "kind": "FunctionDeclaration",
                "fullStart": 0,
                "fullEnd": 1159,
                "start": 600,
                "end": 1157,
                "fullWidth": 1159,
                "width": 557,
                "isIncrementallyUnusable": true,
                "modifiers": [],
                "functionKeyword": {
                    "kind": "FunctionKeyword",
                    "fullStart": 0,
                    "fullEnd": 609,
                    "start": 600,
                    "end": 608,
                    "fullWidth": 609,
                    "width": 8,
                    "text": "function",
                    "value": "function",
                    "valueText": "function",
                    "hasLeadingTrivia": true,
                    "hasLeadingComment": true,
                    "hasLeadingNewLine": true,
                    "hasTrailingTrivia": true,
                    "leadingTrivia": [
                        {
                            "kind": "SingleLineCommentTrivia",
                            "text": "/// Copyright (c) 2012 Ecma International.  All rights reserved. "
                        },
                        {
                            "kind": "NewLineTrivia",
                            "text": "\r\n"
                        },
                        {
                            "kind": "SingleLineCommentTrivia",
                            "text": "/// Ecma International makes this code available under the terms and conditions set"
                        },
                        {
                            "kind": "NewLineTrivia",
                            "text": "\r\n"
                        },
                        {
                            "kind": "SingleLineCommentTrivia",
                            "text": "/// forth on http://hg.ecmascript.org/tests/test262/raw-file/tip/LICENSE (the "
                        },
                        {
                            "kind": "NewLineTrivia",
                            "text": "\r\n"
                        },
                        {
                            "kind": "SingleLineCommentTrivia",
                            "text": "/// \"Use Terms\").   Any redistribution of this code must retain the above "
                        },
                        {
                            "kind": "NewLineTrivia",
                            "text": "\r\n"
                        },
                        {
                            "kind": "SingleLineCommentTrivia",
                            "text": "/// copyright and this notice and otherwise comply with the Use Terms."
                        },
                        {
                            "kind": "NewLineTrivia",
                            "text": "\r\n"
                        },
                        {
                            "kind": "MultiLineCommentTrivia",
                            "text": "/**\r\n * @path ch15/15.2/15.2.3/15.2.3.6/15.2.3.6-4-424.js\r\n * @description ES5 Attributes - property ([[Get]] is undefined, [[Set]] is undefined, [[Enumerable]] is true, [[Configurable]] is true) is enumerable\r\n */"
                        },
                        {
                            "kind": "NewLineTrivia",
                            "text": "\r\n"
                        },
                        {
                            "kind": "NewLineTrivia",
                            "text": "\r\n"
                        },
                        {
                            "kind": "NewLineTrivia",
                            "text": "\r\n"
                        }
                    ],
                    "trailingTrivia": [
                        {
                            "kind": "WhitespaceTrivia",
                            "text": " "
                        }
                    ]
                },
                "identifier": {
                    "kind": "IdentifierName",
                    "fullStart": 609,
                    "fullEnd": 617,
                    "start": 609,
                    "end": 617,
                    "fullWidth": 8,
                    "width": 8,
                    "text": "testcase",
                    "value": "testcase",
                    "valueText": "testcase"
                },
                "callSignature": {
                    "kind": "CallSignature",
                    "fullStart": 617,
                    "fullEnd": 620,
                    "start": 617,
                    "end": 619,
                    "fullWidth": 3,
                    "width": 2,
                    "parameterList": {
                        "kind": "ParameterList",
                        "fullStart": 617,
                        "fullEnd": 620,
                        "start": 617,
                        "end": 619,
                        "fullWidth": 3,
                        "width": 2,
                        "openParenToken": {
                            "kind": "OpenParenToken",
                            "fullStart": 617,
                            "fullEnd": 618,
                            "start": 617,
                            "end": 618,
                            "fullWidth": 1,
                            "width": 1,
                            "text": "(",
                            "value": "(",
                            "valueText": "("
                        },
                        "parameters": [],
                        "closeParenToken": {
                            "kind": "CloseParenToken",
                            "fullStart": 618,
                            "fullEnd": 620,
                            "start": 618,
                            "end": 619,
                            "fullWidth": 2,
                            "width": 1,
                            "text": ")",
                            "value": ")",
                            "valueText": ")",
                            "hasTrailingTrivia": true,
                            "trailingTrivia": [
                                {
                                    "kind": "WhitespaceTrivia",
                                    "text": " "
                                }
                            ]
                        }
                    }
                },
                "block": {
                    "kind": "Block",
                    "fullStart": 620,
                    "fullEnd": 1159,
                    "start": 620,
                    "end": 1157,
                    "fullWidth": 539,
                    "width": 537,
                    "isIncrementallyUnusable": true,
                    "openBraceToken": {
                        "kind": "OpenBraceToken",
                        "fullStart": 620,
                        "fullEnd": 623,
                        "start": 620,
                        "end": 621,
                        "fullWidth": 3,
                        "width": 1,
                        "text": "{",
                        "value": "{",
                        "valueText": "{",
                        "hasTrailingTrivia": true,
                        "hasTrailingNewLine": true,
                        "trailingTrivia": [
                            {
                                "kind": "NewLineTrivia",
                                "text": "\r\n"
                            }
                        ]
                    },
                    "statements": [
                        {
                            "kind": "VariableStatement",
                            "fullStart": 623,
                            "fullEnd": 646,
                            "start": 631,
                            "end": 644,
                            "fullWidth": 23,
                            "width": 13,
                            "modifiers": [],
                            "variableDeclaration": {
                                "kind": "VariableDeclaration",
                                "fullStart": 623,
                                "fullEnd": 643,
                                "start": 631,
                                "end": 643,
                                "fullWidth": 20,
                                "width": 12,
                                "varKeyword": {
                                    "kind": "VarKeyword",
                                    "fullStart": 623,
                                    "fullEnd": 635,
                                    "start": 631,
                                    "end": 634,
                                    "fullWidth": 12,
                                    "width": 3,
                                    "text": "var",
                                    "value": "var",
                                    "valueText": "var",
                                    "hasLeadingTrivia": true,
                                    "hasTrailingTrivia": true,
                                    "leadingTrivia": [
                                        {
                                            "kind": "WhitespaceTrivia",
                                            "text": "        "
                                        }
                                    ],
                                    "trailingTrivia": [
                                        {
                                            "kind": "WhitespaceTrivia",
                                            "text": " "
                                        }
                                    ]
                                },
                                "variableDeclarators": [
                                    {
                                        "kind": "VariableDeclarator",
                                        "fullStart": 635,
                                        "fullEnd": 643,
                                        "start": 635,
                                        "end": 643,
                                        "fullWidth": 8,
<<<<<<< HEAD
                                        "width": 8,
                                        "identifier": {
=======
                                        "propertyName": {
>>>>>>> 85e84683
                                            "kind": "IdentifierName",
                                            "fullStart": 635,
                                            "fullEnd": 639,
                                            "start": 635,
                                            "end": 638,
                                            "fullWidth": 4,
                                            "width": 3,
                                            "text": "obj",
                                            "value": "obj",
                                            "valueText": "obj",
                                            "hasTrailingTrivia": true,
                                            "trailingTrivia": [
                                                {
                                                    "kind": "WhitespaceTrivia",
                                                    "text": " "
                                                }
                                            ]
                                        },
                                        "equalsValueClause": {
                                            "kind": "EqualsValueClause",
                                            "fullStart": 639,
                                            "fullEnd": 643,
                                            "start": 639,
                                            "end": 643,
                                            "fullWidth": 4,
                                            "width": 4,
                                            "equalsToken": {
                                                "kind": "EqualsToken",
                                                "fullStart": 639,
                                                "fullEnd": 641,
                                                "start": 639,
                                                "end": 640,
                                                "fullWidth": 2,
                                                "width": 1,
                                                "text": "=",
                                                "value": "=",
                                                "valueText": "=",
                                                "hasTrailingTrivia": true,
                                                "trailingTrivia": [
                                                    {
                                                        "kind": "WhitespaceTrivia",
                                                        "text": " "
                                                    }
                                                ]
                                            },
                                            "value": {
                                                "kind": "ObjectLiteralExpression",
                                                "fullStart": 641,
                                                "fullEnd": 643,
                                                "start": 641,
                                                "end": 643,
                                                "fullWidth": 2,
                                                "width": 2,
                                                "openBraceToken": {
                                                    "kind": "OpenBraceToken",
                                                    "fullStart": 641,
                                                    "fullEnd": 642,
                                                    "start": 641,
                                                    "end": 642,
                                                    "fullWidth": 1,
                                                    "width": 1,
                                                    "text": "{",
                                                    "value": "{",
                                                    "valueText": "{"
                                                },
                                                "propertyAssignments": [],
                                                "closeBraceToken": {
                                                    "kind": "CloseBraceToken",
                                                    "fullStart": 642,
                                                    "fullEnd": 643,
                                                    "start": 642,
                                                    "end": 643,
                                                    "fullWidth": 1,
                                                    "width": 1,
                                                    "text": "}",
                                                    "value": "}",
                                                    "valueText": "}"
                                                }
                                            }
                                        }
                                    }
                                ]
                            },
                            "semicolonToken": {
                                "kind": "SemicolonToken",
                                "fullStart": 643,
                                "fullEnd": 646,
                                "start": 643,
                                "end": 644,
                                "fullWidth": 3,
                                "width": 1,
                                "text": ";",
                                "value": ";",
                                "valueText": ";",
                                "hasTrailingTrivia": true,
                                "hasTrailingNewLine": true,
                                "trailingTrivia": [
                                    {
                                        "kind": "NewLineTrivia",
                                        "text": "\r\n"
                                    }
                                ]
                            }
                        },
                        {
                            "kind": "ExpressionStatement",
                            "fullStart": 646,
                            "fullEnd": 828,
                            "start": 656,
                            "end": 826,
                            "fullWidth": 182,
                            "width": 170,
                            "isIncrementallyUnusable": true,
                            "expression": {
                                "kind": "InvocationExpression",
                                "fullStart": 646,
                                "fullEnd": 825,
                                "start": 656,
                                "end": 825,
                                "fullWidth": 179,
                                "width": 169,
                                "isIncrementallyUnusable": true,
                                "expression": {
                                    "kind": "MemberAccessExpression",
                                    "fullStart": 646,
                                    "fullEnd": 677,
                                    "start": 656,
                                    "end": 677,
                                    "fullWidth": 31,
                                    "width": 21,
                                    "expression": {
                                        "kind": "IdentifierName",
                                        "fullStart": 646,
                                        "fullEnd": 662,
                                        "start": 656,
                                        "end": 662,
                                        "fullWidth": 16,
                                        "width": 6,
                                        "text": "Object",
                                        "value": "Object",
                                        "valueText": "Object",
                                        "hasLeadingTrivia": true,
                                        "hasLeadingNewLine": true,
                                        "leadingTrivia": [
                                            {
                                                "kind": "NewLineTrivia",
                                                "text": "\r\n"
                                            },
                                            {
                                                "kind": "WhitespaceTrivia",
                                                "text": "        "
                                            }
                                        ]
                                    },
                                    "dotToken": {
                                        "kind": "DotToken",
                                        "fullStart": 662,
                                        "fullEnd": 663,
                                        "start": 662,
                                        "end": 663,
                                        "fullWidth": 1,
                                        "width": 1,
                                        "text": ".",
                                        "value": ".",
                                        "valueText": "."
                                    },
                                    "name": {
                                        "kind": "IdentifierName",
                                        "fullStart": 663,
                                        "fullEnd": 677,
                                        "start": 663,
                                        "end": 677,
                                        "fullWidth": 14,
                                        "width": 14,
                                        "text": "defineProperty",
                                        "value": "defineProperty",
                                        "valueText": "defineProperty"
                                    }
                                },
                                "argumentList": {
                                    "kind": "ArgumentList",
                                    "fullStart": 677,
                                    "fullEnd": 825,
                                    "start": 677,
                                    "end": 825,
                                    "fullWidth": 148,
                                    "width": 148,
                                    "isIncrementallyUnusable": true,
                                    "openParenToken": {
                                        "kind": "OpenParenToken",
                                        "fullStart": 677,
                                        "fullEnd": 678,
                                        "start": 677,
                                        "end": 678,
                                        "fullWidth": 1,
                                        "width": 1,
                                        "text": "(",
                                        "value": "(",
                                        "valueText": "("
                                    },
                                    "arguments": [
                                        {
                                            "kind": "IdentifierName",
                                            "fullStart": 678,
                                            "fullEnd": 681,
                                            "start": 678,
                                            "end": 681,
                                            "fullWidth": 3,
                                            "width": 3,
                                            "text": "obj",
                                            "value": "obj",
                                            "valueText": "obj"
                                        },
                                        {
                                            "kind": "CommaToken",
                                            "fullStart": 681,
                                            "fullEnd": 683,
                                            "start": 681,
                                            "end": 682,
                                            "fullWidth": 2,
                                            "width": 1,
                                            "text": ",",
                                            "value": ",",
                                            "valueText": ",",
                                            "hasTrailingTrivia": true,
                                            "trailingTrivia": [
                                                {
                                                    "kind": "WhitespaceTrivia",
                                                    "text": " "
                                                }
                                            ]
                                        },
                                        {
                                            "kind": "StringLiteral",
                                            "fullStart": 683,
                                            "fullEnd": 689,
                                            "start": 683,
                                            "end": 689,
                                            "fullWidth": 6,
                                            "width": 6,
                                            "text": "\"prop\"",
                                            "value": "prop",
                                            "valueText": "prop"
                                        },
                                        {
                                            "kind": "CommaToken",
                                            "fullStart": 689,
                                            "fullEnd": 691,
                                            "start": 689,
                                            "end": 690,
                                            "fullWidth": 2,
                                            "width": 1,
                                            "text": ",",
                                            "value": ",",
                                            "valueText": ",",
                                            "hasTrailingTrivia": true,
                                            "trailingTrivia": [
                                                {
                                                    "kind": "WhitespaceTrivia",
                                                    "text": " "
                                                }
                                            ]
                                        },
                                        {
                                            "kind": "ObjectLiteralExpression",
                                            "fullStart": 691,
                                            "fullEnd": 824,
                                            "start": 691,
                                            "end": 824,
                                            "fullWidth": 133,
                                            "width": 133,
                                            "isIncrementallyUnusable": true,
                                            "openBraceToken": {
                                                "kind": "OpenBraceToken",
                                                "fullStart": 691,
                                                "fullEnd": 694,
                                                "start": 691,
                                                "end": 692,
                                                "fullWidth": 3,
                                                "width": 1,
                                                "text": "{",
                                                "value": "{",
                                                "valueText": "{",
                                                "hasTrailingTrivia": true,
                                                "hasTrailingNewLine": true,
                                                "trailingTrivia": [
                                                    {
                                                        "kind": "NewLineTrivia",
                                                        "text": "\r\n"
                                                    }
                                                ]
                                            },
                                            "propertyAssignments": [
                                                {
                                                    "kind": "SimplePropertyAssignment",
                                                    "fullStart": 694,
                                                    "fullEnd": 720,
                                                    "start": 706,
                                                    "end": 720,
                                                    "fullWidth": 26,
                                                    "width": 14,
                                                    "isIncrementallyUnusable": true,
                                                    "propertyName": {
                                                        "kind": "IdentifierName",
                                                        "fullStart": 694,
                                                        "fullEnd": 709,
                                                        "start": 706,
                                                        "end": 709,
                                                        "fullWidth": 15,
                                                        "width": 3,
                                                        "text": "get",
                                                        "value": "get",
                                                        "valueText": "get",
                                                        "hasLeadingTrivia": true,
                                                        "leadingTrivia": [
                                                            {
                                                                "kind": "WhitespaceTrivia",
                                                                "text": "            "
                                                            }
                                                        ]
                                                    },
                                                    "colonToken": {
                                                        "kind": "ColonToken",
                                                        "fullStart": 709,
                                                        "fullEnd": 711,
                                                        "start": 709,
                                                        "end": 710,
                                                        "fullWidth": 2,
                                                        "width": 1,
                                                        "text": ":",
                                                        "value": ":",
                                                        "valueText": ":",
                                                        "hasTrailingTrivia": true,
                                                        "trailingTrivia": [
                                                            {
                                                                "kind": "WhitespaceTrivia",
                                                                "text": " "
                                                            }
                                                        ]
                                                    },
                                                    "expression": {
                                                        "kind": "IdentifierName",
                                                        "fullStart": 711,
                                                        "fullEnd": 720,
                                                        "start": 711,
                                                        "end": 720,
                                                        "fullWidth": 9,
                                                        "width": 9,
                                                        "text": "undefined",
                                                        "value": "undefined",
                                                        "valueText": "undefined"
                                                    }
                                                },
                                                {
                                                    "kind": "CommaToken",
                                                    "fullStart": 720,
                                                    "fullEnd": 723,
                                                    "start": 720,
                                                    "end": 721,
                                                    "fullWidth": 3,
                                                    "width": 1,
                                                    "text": ",",
                                                    "value": ",",
                                                    "valueText": ",",
                                                    "hasTrailingTrivia": true,
                                                    "hasTrailingNewLine": true,
                                                    "trailingTrivia": [
                                                        {
                                                            "kind": "NewLineTrivia",
                                                            "text": "\r\n"
                                                        }
                                                    ]
                                                },
                                                {
                                                    "kind": "SimplePropertyAssignment",
                                                    "fullStart": 723,
                                                    "fullEnd": 749,
                                                    "start": 735,
                                                    "end": 749,
                                                    "fullWidth": 26,
                                                    "width": 14,
                                                    "isIncrementallyUnusable": true,
                                                    "propertyName": {
                                                        "kind": "IdentifierName",
                                                        "fullStart": 723,
                                                        "fullEnd": 738,
                                                        "start": 735,
                                                        "end": 738,
                                                        "fullWidth": 15,
                                                        "width": 3,
                                                        "text": "set",
                                                        "value": "set",
                                                        "valueText": "set",
                                                        "hasLeadingTrivia": true,
                                                        "leadingTrivia": [
                                                            {
                                                                "kind": "WhitespaceTrivia",
                                                                "text": "            "
                                                            }
                                                        ]
                                                    },
                                                    "colonToken": {
                                                        "kind": "ColonToken",
                                                        "fullStart": 738,
                                                        "fullEnd": 740,
                                                        "start": 738,
                                                        "end": 739,
                                                        "fullWidth": 2,
                                                        "width": 1,
                                                        "text": ":",
                                                        "value": ":",
                                                        "valueText": ":",
                                                        "hasTrailingTrivia": true,
                                                        "trailingTrivia": [
                                                            {
                                                                "kind": "WhitespaceTrivia",
                                                                "text": " "
                                                            }
                                                        ]
                                                    },
                                                    "expression": {
                                                        "kind": "IdentifierName",
                                                        "fullStart": 740,
                                                        "fullEnd": 749,
                                                        "start": 740,
                                                        "end": 749,
                                                        "fullWidth": 9,
                                                        "width": 9,
                                                        "text": "undefined",
                                                        "value": "undefined",
                                                        "valueText": "undefined"
                                                    }
                                                },
                                                {
                                                    "kind": "CommaToken",
                                                    "fullStart": 749,
                                                    "fullEnd": 752,
                                                    "start": 749,
                                                    "end": 750,
                                                    "fullWidth": 3,
                                                    "width": 1,
                                                    "text": ",",
                                                    "value": ",",
                                                    "valueText": ",",
                                                    "hasTrailingTrivia": true,
                                                    "hasTrailingNewLine": true,
                                                    "trailingTrivia": [
                                                        {
                                                            "kind": "NewLineTrivia",
                                                            "text": "\r\n"
                                                        }
                                                    ]
                                                },
                                                {
                                                    "kind": "SimplePropertyAssignment",
                                                    "fullStart": 752,
                                                    "fullEnd": 780,
                                                    "start": 764,
                                                    "end": 780,
                                                    "fullWidth": 28,
                                                    "width": 16,
                                                    "propertyName": {
                                                        "kind": "IdentifierName",
                                                        "fullStart": 752,
                                                        "fullEnd": 774,
                                                        "start": 764,
                                                        "end": 774,
                                                        "fullWidth": 22,
                                                        "width": 10,
                                                        "text": "enumerable",
                                                        "value": "enumerable",
                                                        "valueText": "enumerable",
                                                        "hasLeadingTrivia": true,
                                                        "leadingTrivia": [
                                                            {
                                                                "kind": "WhitespaceTrivia",
                                                                "text": "            "
                                                            }
                                                        ]
                                                    },
                                                    "colonToken": {
                                                        "kind": "ColonToken",
                                                        "fullStart": 774,
                                                        "fullEnd": 776,
                                                        "start": 774,
                                                        "end": 775,
                                                        "fullWidth": 2,
                                                        "width": 1,
                                                        "text": ":",
                                                        "value": ":",
                                                        "valueText": ":",
                                                        "hasTrailingTrivia": true,
                                                        "trailingTrivia": [
                                                            {
                                                                "kind": "WhitespaceTrivia",
                                                                "text": " "
                                                            }
                                                        ]
                                                    },
                                                    "expression": {
                                                        "kind": "TrueKeyword",
                                                        "fullStart": 776,
                                                        "fullEnd": 780,
                                                        "start": 776,
                                                        "end": 780,
                                                        "fullWidth": 4,
                                                        "width": 4,
                                                        "text": "true",
                                                        "value": true,
                                                        "valueText": "true"
                                                    }
                                                },
                                                {
                                                    "kind": "CommaToken",
                                                    "fullStart": 780,
                                                    "fullEnd": 783,
                                                    "start": 780,
                                                    "end": 781,
                                                    "fullWidth": 3,
                                                    "width": 1,
                                                    "text": ",",
                                                    "value": ",",
                                                    "valueText": ",",
                                                    "hasTrailingTrivia": true,
                                                    "hasTrailingNewLine": true,
                                                    "trailingTrivia": [
                                                        {
                                                            "kind": "NewLineTrivia",
                                                            "text": "\r\n"
                                                        }
                                                    ]
                                                },
                                                {
                                                    "kind": "SimplePropertyAssignment",
                                                    "fullStart": 783,
                                                    "fullEnd": 815,
                                                    "start": 795,
                                                    "end": 813,
                                                    "fullWidth": 32,
                                                    "width": 18,
                                                    "propertyName": {
                                                        "kind": "IdentifierName",
                                                        "fullStart": 783,
                                                        "fullEnd": 807,
                                                        "start": 795,
                                                        "end": 807,
                                                        "fullWidth": 24,
                                                        "width": 12,
                                                        "text": "configurable",
                                                        "value": "configurable",
                                                        "valueText": "configurable",
                                                        "hasLeadingTrivia": true,
                                                        "leadingTrivia": [
                                                            {
                                                                "kind": "WhitespaceTrivia",
                                                                "text": "            "
                                                            }
                                                        ]
                                                    },
                                                    "colonToken": {
                                                        "kind": "ColonToken",
                                                        "fullStart": 807,
                                                        "fullEnd": 809,
                                                        "start": 807,
                                                        "end": 808,
                                                        "fullWidth": 2,
                                                        "width": 1,
                                                        "text": ":",
                                                        "value": ":",
                                                        "valueText": ":",
                                                        "hasTrailingTrivia": true,
                                                        "trailingTrivia": [
                                                            {
                                                                "kind": "WhitespaceTrivia",
                                                                "text": " "
                                                            }
                                                        ]
                                                    },
                                                    "expression": {
                                                        "kind": "TrueKeyword",
                                                        "fullStart": 809,
                                                        "fullEnd": 815,
                                                        "start": 809,
                                                        "end": 813,
                                                        "fullWidth": 6,
                                                        "width": 4,
                                                        "text": "true",
                                                        "value": true,
                                                        "valueText": "true",
                                                        "hasTrailingTrivia": true,
                                                        "hasTrailingNewLine": true,
                                                        "trailingTrivia": [
                                                            {
                                                                "kind": "NewLineTrivia",
                                                                "text": "\r\n"
                                                            }
                                                        ]
                                                    }
                                                }
                                            ],
                                            "closeBraceToken": {
                                                "kind": "CloseBraceToken",
                                                "fullStart": 815,
                                                "fullEnd": 824,
                                                "start": 823,
                                                "end": 824,
                                                "fullWidth": 9,
                                                "width": 1,
                                                "text": "}",
                                                "value": "}",
                                                "valueText": "}",
                                                "hasLeadingTrivia": true,
                                                "leadingTrivia": [
                                                    {
                                                        "kind": "WhitespaceTrivia",
                                                        "text": "        "
                                                    }
                                                ]
                                            }
                                        }
                                    ],
                                    "closeParenToken": {
                                        "kind": "CloseParenToken",
                                        "fullStart": 824,
                                        "fullEnd": 825,
                                        "start": 824,
                                        "end": 825,
                                        "fullWidth": 1,
                                        "width": 1,
                                        "text": ")",
                                        "value": ")",
                                        "valueText": ")"
                                    }
                                }
                            },
                            "semicolonToken": {
                                "kind": "SemicolonToken",
                                "fullStart": 825,
                                "fullEnd": 828,
                                "start": 825,
                                "end": 826,
                                "fullWidth": 3,
                                "width": 1,
                                "text": ";",
                                "value": ";",
                                "valueText": ";",
                                "hasTrailingTrivia": true,
                                "hasTrailingNewLine": true,
                                "trailingTrivia": [
                                    {
                                        "kind": "NewLineTrivia",
                                        "text": "\r\n"
                                    }
                                ]
                            }
                        },
                        {
                            "kind": "VariableStatement",
                            "fullStart": 828,
                            "fullEnd": 895,
                            "start": 838,
                            "end": 893,
                            "fullWidth": 67,
                            "width": 55,
                            "modifiers": [],
                            "variableDeclaration": {
                                "kind": "VariableDeclaration",
                                "fullStart": 828,
                                "fullEnd": 892,
                                "start": 838,
                                "end": 892,
                                "fullWidth": 64,
                                "width": 54,
                                "varKeyword": {
                                    "kind": "VarKeyword",
                                    "fullStart": 828,
                                    "fullEnd": 842,
                                    "start": 838,
                                    "end": 841,
                                    "fullWidth": 14,
                                    "width": 3,
                                    "text": "var",
                                    "value": "var",
                                    "valueText": "var",
                                    "hasLeadingTrivia": true,
                                    "hasLeadingNewLine": true,
                                    "hasTrailingTrivia": true,
                                    "leadingTrivia": [
                                        {
                                            "kind": "NewLineTrivia",
                                            "text": "\r\n"
                                        },
                                        {
                                            "kind": "WhitespaceTrivia",
                                            "text": "        "
                                        }
                                    ],
                                    "trailingTrivia": [
                                        {
                                            "kind": "WhitespaceTrivia",
                                            "text": " "
                                        }
                                    ]
                                },
                                "variableDeclarators": [
                                    {
                                        "kind": "VariableDeclarator",
                                        "fullStart": 842,
                                        "fullEnd": 892,
                                        "start": 842,
                                        "end": 892,
                                        "fullWidth": 50,
<<<<<<< HEAD
                                        "width": 50,
                                        "identifier": {
=======
                                        "propertyName": {
>>>>>>> 85e84683
                                            "kind": "IdentifierName",
                                            "fullStart": 842,
                                            "fullEnd": 864,
                                            "start": 842,
                                            "end": 863,
                                            "fullWidth": 22,
                                            "width": 21,
                                            "text": "propertyDefineCorrect",
                                            "value": "propertyDefineCorrect",
                                            "valueText": "propertyDefineCorrect",
                                            "hasTrailingTrivia": true,
                                            "trailingTrivia": [
                                                {
                                                    "kind": "WhitespaceTrivia",
                                                    "text": " "
                                                }
                                            ]
                                        },
                                        "equalsValueClause": {
                                            "kind": "EqualsValueClause",
                                            "fullStart": 864,
                                            "fullEnd": 892,
                                            "start": 864,
                                            "end": 892,
                                            "fullWidth": 28,
                                            "width": 28,
                                            "equalsToken": {
                                                "kind": "EqualsToken",
                                                "fullStart": 864,
                                                "fullEnd": 866,
                                                "start": 864,
                                                "end": 865,
                                                "fullWidth": 2,
                                                "width": 1,
                                                "text": "=",
                                                "value": "=",
                                                "valueText": "=",
                                                "hasTrailingTrivia": true,
                                                "trailingTrivia": [
                                                    {
                                                        "kind": "WhitespaceTrivia",
                                                        "text": " "
                                                    }
                                                ]
                                            },
                                            "value": {
                                                "kind": "InvocationExpression",
                                                "fullStart": 866,
                                                "fullEnd": 892,
                                                "start": 866,
                                                "end": 892,
                                                "fullWidth": 26,
                                                "width": 26,
                                                "expression": {
                                                    "kind": "MemberAccessExpression",
                                                    "fullStart": 866,
                                                    "fullEnd": 884,
                                                    "start": 866,
                                                    "end": 884,
                                                    "fullWidth": 18,
                                                    "width": 18,
                                                    "expression": {
                                                        "kind": "IdentifierName",
                                                        "fullStart": 866,
                                                        "fullEnd": 869,
                                                        "start": 866,
                                                        "end": 869,
                                                        "fullWidth": 3,
                                                        "width": 3,
                                                        "text": "obj",
                                                        "value": "obj",
                                                        "valueText": "obj"
                                                    },
                                                    "dotToken": {
                                                        "kind": "DotToken",
                                                        "fullStart": 869,
                                                        "fullEnd": 870,
                                                        "start": 869,
                                                        "end": 870,
                                                        "fullWidth": 1,
                                                        "width": 1,
                                                        "text": ".",
                                                        "value": ".",
                                                        "valueText": "."
                                                    },
                                                    "name": {
                                                        "kind": "IdentifierName",
                                                        "fullStart": 870,
                                                        "fullEnd": 884,
                                                        "start": 870,
                                                        "end": 884,
                                                        "fullWidth": 14,
                                                        "width": 14,
                                                        "text": "hasOwnProperty",
                                                        "value": "hasOwnProperty",
                                                        "valueText": "hasOwnProperty"
                                                    }
                                                },
                                                "argumentList": {
                                                    "kind": "ArgumentList",
                                                    "fullStart": 884,
                                                    "fullEnd": 892,
                                                    "start": 884,
                                                    "end": 892,
                                                    "fullWidth": 8,
                                                    "width": 8,
                                                    "openParenToken": {
                                                        "kind": "OpenParenToken",
                                                        "fullStart": 884,
                                                        "fullEnd": 885,
                                                        "start": 884,
                                                        "end": 885,
                                                        "fullWidth": 1,
                                                        "width": 1,
                                                        "text": "(",
                                                        "value": "(",
                                                        "valueText": "("
                                                    },
                                                    "arguments": [
                                                        {
                                                            "kind": "StringLiteral",
                                                            "fullStart": 885,
                                                            "fullEnd": 891,
                                                            "start": 885,
                                                            "end": 891,
                                                            "fullWidth": 6,
                                                            "width": 6,
                                                            "text": "\"prop\"",
                                                            "value": "prop",
                                                            "valueText": "prop"
                                                        }
                                                    ],
                                                    "closeParenToken": {
                                                        "kind": "CloseParenToken",
                                                        "fullStart": 891,
                                                        "fullEnd": 892,
                                                        "start": 891,
                                                        "end": 892,
                                                        "fullWidth": 1,
                                                        "width": 1,
                                                        "text": ")",
                                                        "value": ")",
                                                        "valueText": ")"
                                                    }
                                                }
                                            }
                                        }
                                    }
                                ]
                            },
                            "semicolonToken": {
                                "kind": "SemicolonToken",
                                "fullStart": 892,
                                "fullEnd": 895,
                                "start": 892,
                                "end": 893,
                                "fullWidth": 3,
                                "width": 1,
                                "text": ";",
                                "value": ";",
                                "valueText": ";",
                                "hasTrailingTrivia": true,
                                "hasTrailingNewLine": true,
                                "trailingTrivia": [
                                    {
                                        "kind": "NewLineTrivia",
                                        "text": "\r\n"
                                    }
                                ]
                            }
                        },
                        {
                            "kind": "VariableStatement",
                            "fullStart": 895,
                            "fullEnd": 961,
                            "start": 903,
                            "end": 959,
                            "fullWidth": 66,
                            "width": 56,
                            "modifiers": [],
                            "variableDeclaration": {
                                "kind": "VariableDeclaration",
                                "fullStart": 895,
                                "fullEnd": 958,
                                "start": 903,
                                "end": 958,
                                "fullWidth": 63,
                                "width": 55,
                                "varKeyword": {
                                    "kind": "VarKeyword",
                                    "fullStart": 895,
                                    "fullEnd": 907,
                                    "start": 903,
                                    "end": 906,
                                    "fullWidth": 12,
                                    "width": 3,
                                    "text": "var",
                                    "value": "var",
                                    "valueText": "var",
                                    "hasLeadingTrivia": true,
                                    "hasTrailingTrivia": true,
                                    "leadingTrivia": [
                                        {
                                            "kind": "WhitespaceTrivia",
                                            "text": "        "
                                        }
                                    ],
                                    "trailingTrivia": [
                                        {
                                            "kind": "WhitespaceTrivia",
                                            "text": " "
                                        }
                                    ]
                                },
                                "variableDeclarators": [
                                    {
                                        "kind": "VariableDeclarator",
                                        "fullStart": 907,
                                        "fullEnd": 958,
                                        "start": 907,
                                        "end": 958,
                                        "fullWidth": 51,
<<<<<<< HEAD
                                        "width": 51,
                                        "identifier": {
=======
                                        "propertyName": {
>>>>>>> 85e84683
                                            "kind": "IdentifierName",
                                            "fullStart": 907,
                                            "fullEnd": 912,
                                            "start": 907,
                                            "end": 911,
                                            "fullWidth": 5,
                                            "width": 4,
                                            "text": "desc",
                                            "value": "desc",
                                            "valueText": "desc",
                                            "hasTrailingTrivia": true,
                                            "trailingTrivia": [
                                                {
                                                    "kind": "WhitespaceTrivia",
                                                    "text": " "
                                                }
                                            ]
                                        },
                                        "equalsValueClause": {
                                            "kind": "EqualsValueClause",
                                            "fullStart": 912,
                                            "fullEnd": 958,
                                            "start": 912,
                                            "end": 958,
                                            "fullWidth": 46,
                                            "width": 46,
                                            "equalsToken": {
                                                "kind": "EqualsToken",
                                                "fullStart": 912,
                                                "fullEnd": 914,
                                                "start": 912,
                                                "end": 913,
                                                "fullWidth": 2,
                                                "width": 1,
                                                "text": "=",
                                                "value": "=",
                                                "valueText": "=",
                                                "hasTrailingTrivia": true,
                                                "trailingTrivia": [
                                                    {
                                                        "kind": "WhitespaceTrivia",
                                                        "text": " "
                                                    }
                                                ]
                                            },
                                            "value": {
                                                "kind": "InvocationExpression",
                                                "fullStart": 914,
                                                "fullEnd": 958,
                                                "start": 914,
                                                "end": 958,
                                                "fullWidth": 44,
                                                "width": 44,
                                                "expression": {
                                                    "kind": "MemberAccessExpression",
                                                    "fullStart": 914,
                                                    "fullEnd": 945,
                                                    "start": 914,
                                                    "end": 945,
                                                    "fullWidth": 31,
                                                    "width": 31,
                                                    "expression": {
                                                        "kind": "IdentifierName",
                                                        "fullStart": 914,
                                                        "fullEnd": 920,
                                                        "start": 914,
                                                        "end": 920,
                                                        "fullWidth": 6,
                                                        "width": 6,
                                                        "text": "Object",
                                                        "value": "Object",
                                                        "valueText": "Object"
                                                    },
                                                    "dotToken": {
                                                        "kind": "DotToken",
                                                        "fullStart": 920,
                                                        "fullEnd": 921,
                                                        "start": 920,
                                                        "end": 921,
                                                        "fullWidth": 1,
                                                        "width": 1,
                                                        "text": ".",
                                                        "value": ".",
                                                        "valueText": "."
                                                    },
                                                    "name": {
                                                        "kind": "IdentifierName",
                                                        "fullStart": 921,
                                                        "fullEnd": 945,
                                                        "start": 921,
                                                        "end": 945,
                                                        "fullWidth": 24,
                                                        "width": 24,
                                                        "text": "getOwnPropertyDescriptor",
                                                        "value": "getOwnPropertyDescriptor",
                                                        "valueText": "getOwnPropertyDescriptor"
                                                    }
                                                },
                                                "argumentList": {
                                                    "kind": "ArgumentList",
                                                    "fullStart": 945,
                                                    "fullEnd": 958,
                                                    "start": 945,
                                                    "end": 958,
                                                    "fullWidth": 13,
                                                    "width": 13,
                                                    "openParenToken": {
                                                        "kind": "OpenParenToken",
                                                        "fullStart": 945,
                                                        "fullEnd": 946,
                                                        "start": 945,
                                                        "end": 946,
                                                        "fullWidth": 1,
                                                        "width": 1,
                                                        "text": "(",
                                                        "value": "(",
                                                        "valueText": "("
                                                    },
                                                    "arguments": [
                                                        {
                                                            "kind": "IdentifierName",
                                                            "fullStart": 946,
                                                            "fullEnd": 949,
                                                            "start": 946,
                                                            "end": 949,
                                                            "fullWidth": 3,
                                                            "width": 3,
                                                            "text": "obj",
                                                            "value": "obj",
                                                            "valueText": "obj"
                                                        },
                                                        {
                                                            "kind": "CommaToken",
                                                            "fullStart": 949,
                                                            "fullEnd": 951,
                                                            "start": 949,
                                                            "end": 950,
                                                            "fullWidth": 2,
                                                            "width": 1,
                                                            "text": ",",
                                                            "value": ",",
                                                            "valueText": ",",
                                                            "hasTrailingTrivia": true,
                                                            "trailingTrivia": [
                                                                {
                                                                    "kind": "WhitespaceTrivia",
                                                                    "text": " "
                                                                }
                                                            ]
                                                        },
                                                        {
                                                            "kind": "StringLiteral",
                                                            "fullStart": 951,
                                                            "fullEnd": 957,
                                                            "start": 951,
                                                            "end": 957,
                                                            "fullWidth": 6,
                                                            "width": 6,
                                                            "text": "\"prop\"",
                                                            "value": "prop",
                                                            "valueText": "prop"
                                                        }
                                                    ],
                                                    "closeParenToken": {
                                                        "kind": "CloseParenToken",
                                                        "fullStart": 957,
                                                        "fullEnd": 958,
                                                        "start": 957,
                                                        "end": 958,
                                                        "fullWidth": 1,
                                                        "width": 1,
                                                        "text": ")",
                                                        "value": ")",
                                                        "valueText": ")"
                                                    }
                                                }
                                            }
                                        }
                                    }
                                ]
                            },
                            "semicolonToken": {
                                "kind": "SemicolonToken",
                                "fullStart": 958,
                                "fullEnd": 961,
                                "start": 958,
                                "end": 959,
                                "fullWidth": 3,
                                "width": 1,
                                "text": ";",
                                "value": ";",
                                "valueText": ";",
                                "hasTrailingTrivia": true,
                                "hasTrailingNewLine": true,
                                "trailingTrivia": [
                                    {
                                        "kind": "NewLineTrivia",
                                        "text": "\r\n"
                                    }
                                ]
                            }
                        },
                        {
                            "kind": "ForInStatement",
                            "fullStart": 961,
                            "fullEnd": 1127,
                            "start": 971,
                            "end": 1125,
                            "fullWidth": 166,
                            "width": 154,
                            "forKeyword": {
                                "kind": "ForKeyword",
                                "fullStart": 961,
                                "fullEnd": 975,
                                "start": 971,
                                "end": 974,
                                "fullWidth": 14,
                                "width": 3,
                                "text": "for",
                                "value": "for",
                                "valueText": "for",
                                "hasLeadingTrivia": true,
                                "hasLeadingNewLine": true,
                                "hasTrailingTrivia": true,
                                "leadingTrivia": [
                                    {
                                        "kind": "NewLineTrivia",
                                        "text": "\r\n"
                                    },
                                    {
                                        "kind": "WhitespaceTrivia",
                                        "text": "        "
                                    }
                                ],
                                "trailingTrivia": [
                                    {
                                        "kind": "WhitespaceTrivia",
                                        "text": " "
                                    }
                                ]
                            },
                            "openParenToken": {
                                "kind": "OpenParenToken",
                                "fullStart": 975,
                                "fullEnd": 976,
                                "start": 975,
                                "end": 976,
                                "fullWidth": 1,
                                "width": 1,
                                "text": "(",
                                "value": "(",
                                "valueText": "("
                            },
                            "variableDeclaration": {
                                "kind": "VariableDeclaration",
                                "fullStart": 976,
                                "fullEnd": 982,
                                "start": 976,
                                "end": 981,
                                "fullWidth": 6,
                                "width": 5,
                                "varKeyword": {
                                    "kind": "VarKeyword",
                                    "fullStart": 976,
                                    "fullEnd": 980,
                                    "start": 976,
                                    "end": 979,
                                    "fullWidth": 4,
                                    "width": 3,
                                    "text": "var",
                                    "value": "var",
                                    "valueText": "var",
                                    "hasTrailingTrivia": true,
                                    "trailingTrivia": [
                                        {
                                            "kind": "WhitespaceTrivia",
                                            "text": " "
                                        }
                                    ]
                                },
                                "variableDeclarators": [
                                    {
                                        "kind": "VariableDeclarator",
                                        "fullStart": 980,
                                        "fullEnd": 982,
                                        "start": 980,
                                        "end": 981,
                                        "fullWidth": 2,
<<<<<<< HEAD
                                        "width": 1,
                                        "identifier": {
=======
                                        "propertyName": {
>>>>>>> 85e84683
                                            "kind": "IdentifierName",
                                            "fullStart": 980,
                                            "fullEnd": 982,
                                            "start": 980,
                                            "end": 981,
                                            "fullWidth": 2,
                                            "width": 1,
                                            "text": "p",
                                            "value": "p",
                                            "valueText": "p",
                                            "hasTrailingTrivia": true,
                                            "trailingTrivia": [
                                                {
                                                    "kind": "WhitespaceTrivia",
                                                    "text": " "
                                                }
                                            ]
                                        }
                                    }
                                ]
                            },
                            "inKeyword": {
                                "kind": "InKeyword",
                                "fullStart": 982,
                                "fullEnd": 985,
                                "start": 982,
                                "end": 984,
                                "fullWidth": 3,
                                "width": 2,
                                "text": "in",
                                "value": "in",
                                "valueText": "in",
                                "hasTrailingTrivia": true,
                                "trailingTrivia": [
                                    {
                                        "kind": "WhitespaceTrivia",
                                        "text": " "
                                    }
                                ]
                            },
                            "expression": {
                                "kind": "IdentifierName",
                                "fullStart": 985,
                                "fullEnd": 988,
                                "start": 985,
                                "end": 988,
                                "fullWidth": 3,
                                "width": 3,
                                "text": "obj",
                                "value": "obj",
                                "valueText": "obj"
                            },
                            "closeParenToken": {
                                "kind": "CloseParenToken",
                                "fullStart": 988,
                                "fullEnd": 990,
                                "start": 988,
                                "end": 989,
                                "fullWidth": 2,
                                "width": 1,
                                "text": ")",
                                "value": ")",
                                "valueText": ")",
                                "hasTrailingTrivia": true,
                                "trailingTrivia": [
                                    {
                                        "kind": "WhitespaceTrivia",
                                        "text": " "
                                    }
                                ]
                            },
                            "statement": {
                                "kind": "Block",
                                "fullStart": 990,
                                "fullEnd": 1127,
                                "start": 990,
                                "end": 1125,
                                "fullWidth": 137,
                                "width": 135,
                                "openBraceToken": {
                                    "kind": "OpenBraceToken",
                                    "fullStart": 990,
                                    "fullEnd": 993,
                                    "start": 990,
                                    "end": 991,
                                    "fullWidth": 3,
                                    "width": 1,
                                    "text": "{",
                                    "value": "{",
                                    "valueText": "{",
                                    "hasTrailingTrivia": true,
                                    "hasTrailingNewLine": true,
                                    "trailingTrivia": [
                                        {
                                            "kind": "NewLineTrivia",
                                            "text": "\r\n"
                                        }
                                    ]
                                },
                                "statements": [
                                    {
                                        "kind": "IfStatement",
                                        "fullStart": 993,
                                        "fullEnd": 1116,
                                        "start": 1005,
                                        "end": 1114,
                                        "fullWidth": 123,
                                        "width": 109,
                                        "ifKeyword": {
                                            "kind": "IfKeyword",
                                            "fullStart": 993,
                                            "fullEnd": 1008,
                                            "start": 1005,
                                            "end": 1007,
                                            "fullWidth": 15,
                                            "width": 2,
                                            "text": "if",
                                            "value": "if",
                                            "valueText": "if",
                                            "hasLeadingTrivia": true,
                                            "hasTrailingTrivia": true,
                                            "leadingTrivia": [
                                                {
                                                    "kind": "WhitespaceTrivia",
                                                    "text": "            "
                                                }
                                            ],
                                            "trailingTrivia": [
                                                {
                                                    "kind": "WhitespaceTrivia",
                                                    "text": " "
                                                }
                                            ]
                                        },
                                        "openParenToken": {
                                            "kind": "OpenParenToken",
                                            "fullStart": 1008,
                                            "fullEnd": 1009,
                                            "start": 1008,
                                            "end": 1009,
                                            "fullWidth": 1,
                                            "width": 1,
                                            "text": "(",
                                            "value": "(",
                                            "valueText": "("
                                        },
                                        "condition": {
                                            "kind": "EqualsExpression",
                                            "fullStart": 1009,
                                            "fullEnd": 1021,
                                            "start": 1009,
                                            "end": 1021,
                                            "fullWidth": 12,
                                            "width": 12,
                                            "left": {
                                                "kind": "IdentifierName",
                                                "fullStart": 1009,
                                                "fullEnd": 1011,
                                                "start": 1009,
                                                "end": 1010,
                                                "fullWidth": 2,
                                                "width": 1,
                                                "text": "p",
                                                "value": "p",
                                                "valueText": "p",
                                                "hasTrailingTrivia": true,
                                                "trailingTrivia": [
                                                    {
                                                        "kind": "WhitespaceTrivia",
                                                        "text": " "
                                                    }
                                                ]
                                            },
                                            "operatorToken": {
                                                "kind": "EqualsEqualsEqualsToken",
                                                "fullStart": 1011,
                                                "fullEnd": 1015,
                                                "start": 1011,
                                                "end": 1014,
                                                "fullWidth": 4,
                                                "width": 3,
                                                "text": "===",
                                                "value": "===",
                                                "valueText": "===",
                                                "hasTrailingTrivia": true,
                                                "trailingTrivia": [
                                                    {
                                                        "kind": "WhitespaceTrivia",
                                                        "text": " "
                                                    }
                                                ]
                                            },
                                            "right": {
                                                "kind": "StringLiteral",
                                                "fullStart": 1015,
                                                "fullEnd": 1021,
                                                "start": 1015,
                                                "end": 1021,
                                                "fullWidth": 6,
                                                "width": 6,
                                                "text": "\"prop\"",
                                                "value": "prop",
                                                "valueText": "prop"
                                            }
                                        },
                                        "closeParenToken": {
                                            "kind": "CloseParenToken",
                                            "fullStart": 1021,
                                            "fullEnd": 1023,
                                            "start": 1021,
                                            "end": 1022,
                                            "fullWidth": 2,
                                            "width": 1,
                                            "text": ")",
                                            "value": ")",
                                            "valueText": ")",
                                            "hasTrailingTrivia": true,
                                            "trailingTrivia": [
                                                {
                                                    "kind": "WhitespaceTrivia",
                                                    "text": " "
                                                }
                                            ]
                                        },
                                        "statement": {
                                            "kind": "Block",
                                            "fullStart": 1023,
                                            "fullEnd": 1116,
                                            "start": 1023,
                                            "end": 1114,
                                            "fullWidth": 93,
                                            "width": 91,
                                            "openBraceToken": {
                                                "kind": "OpenBraceToken",
                                                "fullStart": 1023,
                                                "fullEnd": 1026,
                                                "start": 1023,
                                                "end": 1024,
                                                "fullWidth": 3,
                                                "width": 1,
                                                "text": "{",
                                                "value": "{",
                                                "valueText": "{",
                                                "hasTrailingTrivia": true,
                                                "hasTrailingNewLine": true,
                                                "trailingTrivia": [
                                                    {
                                                        "kind": "NewLineTrivia",
                                                        "text": "\r\n"
                                                    }
                                                ]
                                            },
                                            "statements": [
                                                {
                                                    "kind": "ReturnStatement",
                                                    "fullStart": 1026,
                                                    "fullEnd": 1101,
                                                    "start": 1042,
                                                    "end": 1099,
                                                    "fullWidth": 75,
                                                    "width": 57,
                                                    "returnKeyword": {
                                                        "kind": "ReturnKeyword",
                                                        "fullStart": 1026,
                                                        "fullEnd": 1049,
                                                        "start": 1042,
                                                        "end": 1048,
                                                        "fullWidth": 23,
                                                        "width": 6,
                                                        "text": "return",
                                                        "value": "return",
                                                        "valueText": "return",
                                                        "hasLeadingTrivia": true,
                                                        "hasTrailingTrivia": true,
                                                        "leadingTrivia": [
                                                            {
                                                                "kind": "WhitespaceTrivia",
                                                                "text": "                "
                                                            }
                                                        ],
                                                        "trailingTrivia": [
                                                            {
                                                                "kind": "WhitespaceTrivia",
                                                                "text": " "
                                                            }
                                                        ]
                                                    },
                                                    "expression": {
                                                        "kind": "LogicalAndExpression",
                                                        "fullStart": 1049,
                                                        "fullEnd": 1098,
                                                        "start": 1049,
                                                        "end": 1098,
                                                        "fullWidth": 49,
                                                        "width": 49,
                                                        "left": {
                                                            "kind": "IdentifierName",
                                                            "fullStart": 1049,
                                                            "fullEnd": 1071,
                                                            "start": 1049,
                                                            "end": 1070,
                                                            "fullWidth": 22,
                                                            "width": 21,
                                                            "text": "propertyDefineCorrect",
                                                            "value": "propertyDefineCorrect",
                                                            "valueText": "propertyDefineCorrect",
                                                            "hasTrailingTrivia": true,
                                                            "trailingTrivia": [
                                                                {
                                                                    "kind": "WhitespaceTrivia",
                                                                    "text": " "
                                                                }
                                                            ]
                                                        },
                                                        "operatorToken": {
                                                            "kind": "AmpersandAmpersandToken",
                                                            "fullStart": 1071,
                                                            "fullEnd": 1074,
                                                            "start": 1071,
                                                            "end": 1073,
                                                            "fullWidth": 3,
                                                            "width": 2,
                                                            "text": "&&",
                                                            "value": "&&",
                                                            "valueText": "&&",
                                                            "hasTrailingTrivia": true,
                                                            "trailingTrivia": [
                                                                {
                                                                    "kind": "WhitespaceTrivia",
                                                                    "text": " "
                                                                }
                                                            ]
                                                        },
                                                        "right": {
                                                            "kind": "EqualsExpression",
                                                            "fullStart": 1074,
                                                            "fullEnd": 1098,
                                                            "start": 1074,
                                                            "end": 1098,
                                                            "fullWidth": 24,
                                                            "width": 24,
                                                            "left": {
                                                                "kind": "MemberAccessExpression",
                                                                "fullStart": 1074,
                                                                "fullEnd": 1090,
                                                                "start": 1074,
                                                                "end": 1089,
                                                                "fullWidth": 16,
                                                                "width": 15,
                                                                "expression": {
                                                                    "kind": "IdentifierName",
                                                                    "fullStart": 1074,
                                                                    "fullEnd": 1078,
                                                                    "start": 1074,
                                                                    "end": 1078,
                                                                    "fullWidth": 4,
                                                                    "width": 4,
                                                                    "text": "desc",
                                                                    "value": "desc",
                                                                    "valueText": "desc"
                                                                },
                                                                "dotToken": {
                                                                    "kind": "DotToken",
                                                                    "fullStart": 1078,
                                                                    "fullEnd": 1079,
                                                                    "start": 1078,
                                                                    "end": 1079,
                                                                    "fullWidth": 1,
                                                                    "width": 1,
                                                                    "text": ".",
                                                                    "value": ".",
                                                                    "valueText": "."
                                                                },
                                                                "name": {
                                                                    "kind": "IdentifierName",
                                                                    "fullStart": 1079,
                                                                    "fullEnd": 1090,
                                                                    "start": 1079,
                                                                    "end": 1089,
                                                                    "fullWidth": 11,
                                                                    "width": 10,
                                                                    "text": "enumerable",
                                                                    "value": "enumerable",
                                                                    "valueText": "enumerable",
                                                                    "hasTrailingTrivia": true,
                                                                    "trailingTrivia": [
                                                                        {
                                                                            "kind": "WhitespaceTrivia",
                                                                            "text": " "
                                                                        }
                                                                    ]
                                                                }
                                                            },
                                                            "operatorToken": {
                                                                "kind": "EqualsEqualsEqualsToken",
                                                                "fullStart": 1090,
                                                                "fullEnd": 1094,
                                                                "start": 1090,
                                                                "end": 1093,
                                                                "fullWidth": 4,
                                                                "width": 3,
                                                                "text": "===",
                                                                "value": "===",
                                                                "valueText": "===",
                                                                "hasTrailingTrivia": true,
                                                                "trailingTrivia": [
                                                                    {
                                                                        "kind": "WhitespaceTrivia",
                                                                        "text": " "
                                                                    }
                                                                ]
                                                            },
                                                            "right": {
                                                                "kind": "TrueKeyword",
                                                                "fullStart": 1094,
                                                                "fullEnd": 1098,
                                                                "start": 1094,
                                                                "end": 1098,
                                                                "fullWidth": 4,
                                                                "width": 4,
                                                                "text": "true",
                                                                "value": true,
                                                                "valueText": "true"
                                                            }
                                                        }
                                                    },
                                                    "semicolonToken": {
                                                        "kind": "SemicolonToken",
                                                        "fullStart": 1098,
                                                        "fullEnd": 1101,
                                                        "start": 1098,
                                                        "end": 1099,
                                                        "fullWidth": 3,
                                                        "width": 1,
                                                        "text": ";",
                                                        "value": ";",
                                                        "valueText": ";",
                                                        "hasTrailingTrivia": true,
                                                        "hasTrailingNewLine": true,
                                                        "trailingTrivia": [
                                                            {
                                                                "kind": "NewLineTrivia",
                                                                "text": "\r\n"
                                                            }
                                                        ]
                                                    }
                                                }
                                            ],
                                            "closeBraceToken": {
                                                "kind": "CloseBraceToken",
                                                "fullStart": 1101,
                                                "fullEnd": 1116,
                                                "start": 1113,
                                                "end": 1114,
                                                "fullWidth": 15,
                                                "width": 1,
                                                "text": "}",
                                                "value": "}",
                                                "valueText": "}",
                                                "hasLeadingTrivia": true,
                                                "hasTrailingTrivia": true,
                                                "hasTrailingNewLine": true,
                                                "leadingTrivia": [
                                                    {
                                                        "kind": "WhitespaceTrivia",
                                                        "text": "            "
                                                    }
                                                ],
                                                "trailingTrivia": [
                                                    {
                                                        "kind": "NewLineTrivia",
                                                        "text": "\r\n"
                                                    }
                                                ]
                                            }
                                        }
                                    }
                                ],
                                "closeBraceToken": {
                                    "kind": "CloseBraceToken",
                                    "fullStart": 1116,
                                    "fullEnd": 1127,
                                    "start": 1124,
                                    "end": 1125,
                                    "fullWidth": 11,
                                    "width": 1,
                                    "text": "}",
                                    "value": "}",
                                    "valueText": "}",
                                    "hasLeadingTrivia": true,
                                    "hasTrailingTrivia": true,
                                    "hasTrailingNewLine": true,
                                    "leadingTrivia": [
                                        {
                                            "kind": "WhitespaceTrivia",
                                            "text": "        "
                                        }
                                    ],
                                    "trailingTrivia": [
                                        {
                                            "kind": "NewLineTrivia",
                                            "text": "\r\n"
                                        }
                                    ]
                                }
                            }
                        },
                        {
                            "kind": "ReturnStatement",
                            "fullStart": 1127,
                            "fullEnd": 1152,
                            "start": 1137,
                            "end": 1150,
                            "fullWidth": 25,
                            "width": 13,
                            "returnKeyword": {
                                "kind": "ReturnKeyword",
                                "fullStart": 1127,
                                "fullEnd": 1144,
                                "start": 1137,
                                "end": 1143,
                                "fullWidth": 17,
                                "width": 6,
                                "text": "return",
                                "value": "return",
                                "valueText": "return",
                                "hasLeadingTrivia": true,
                                "hasLeadingNewLine": true,
                                "hasTrailingTrivia": true,
                                "leadingTrivia": [
                                    {
                                        "kind": "NewLineTrivia",
                                        "text": "\r\n"
                                    },
                                    {
                                        "kind": "WhitespaceTrivia",
                                        "text": "        "
                                    }
                                ],
                                "trailingTrivia": [
                                    {
                                        "kind": "WhitespaceTrivia",
                                        "text": " "
                                    }
                                ]
                            },
                            "expression": {
                                "kind": "FalseKeyword",
                                "fullStart": 1144,
                                "fullEnd": 1149,
                                "start": 1144,
                                "end": 1149,
                                "fullWidth": 5,
                                "width": 5,
                                "text": "false",
                                "value": false,
                                "valueText": "false"
                            },
                            "semicolonToken": {
                                "kind": "SemicolonToken",
                                "fullStart": 1149,
                                "fullEnd": 1152,
                                "start": 1149,
                                "end": 1150,
                                "fullWidth": 3,
                                "width": 1,
                                "text": ";",
                                "value": ";",
                                "valueText": ";",
                                "hasTrailingTrivia": true,
                                "hasTrailingNewLine": true,
                                "trailingTrivia": [
                                    {
                                        "kind": "NewLineTrivia",
                                        "text": "\r\n"
                                    }
                                ]
                            }
                        }
                    ],
                    "closeBraceToken": {
                        "kind": "CloseBraceToken",
                        "fullStart": 1152,
                        "fullEnd": 1159,
                        "start": 1156,
                        "end": 1157,
                        "fullWidth": 7,
                        "width": 1,
                        "text": "}",
                        "value": "}",
                        "valueText": "}",
                        "hasLeadingTrivia": true,
                        "hasTrailingTrivia": true,
                        "hasTrailingNewLine": true,
                        "leadingTrivia": [
                            {
                                "kind": "WhitespaceTrivia",
                                "text": "    "
                            }
                        ],
                        "trailingTrivia": [
                            {
                                "kind": "NewLineTrivia",
                                "text": "\r\n"
                            }
                        ]
                    }
                }
            },
            {
                "kind": "ExpressionStatement",
                "fullStart": 1159,
                "fullEnd": 1183,
                "start": 1159,
                "end": 1181,
                "fullWidth": 24,
                "width": 22,
                "expression": {
                    "kind": "InvocationExpression",
                    "fullStart": 1159,
                    "fullEnd": 1180,
                    "start": 1159,
                    "end": 1180,
                    "fullWidth": 21,
                    "width": 21,
                    "expression": {
                        "kind": "IdentifierName",
                        "fullStart": 1159,
                        "fullEnd": 1170,
                        "start": 1159,
                        "end": 1170,
                        "fullWidth": 11,
                        "width": 11,
                        "text": "runTestCase",
                        "value": "runTestCase",
                        "valueText": "runTestCase"
                    },
                    "argumentList": {
                        "kind": "ArgumentList",
                        "fullStart": 1170,
                        "fullEnd": 1180,
                        "start": 1170,
                        "end": 1180,
                        "fullWidth": 10,
                        "width": 10,
                        "openParenToken": {
                            "kind": "OpenParenToken",
                            "fullStart": 1170,
                            "fullEnd": 1171,
                            "start": 1170,
                            "end": 1171,
                            "fullWidth": 1,
                            "width": 1,
                            "text": "(",
                            "value": "(",
                            "valueText": "("
                        },
                        "arguments": [
                            {
                                "kind": "IdentifierName",
                                "fullStart": 1171,
                                "fullEnd": 1179,
                                "start": 1171,
                                "end": 1179,
                                "fullWidth": 8,
                                "width": 8,
                                "text": "testcase",
                                "value": "testcase",
                                "valueText": "testcase"
                            }
                        ],
                        "closeParenToken": {
                            "kind": "CloseParenToken",
                            "fullStart": 1179,
                            "fullEnd": 1180,
                            "start": 1179,
                            "end": 1180,
                            "fullWidth": 1,
                            "width": 1,
                            "text": ")",
                            "value": ")",
                            "valueText": ")"
                        }
                    }
                },
                "semicolonToken": {
                    "kind": "SemicolonToken",
                    "fullStart": 1180,
                    "fullEnd": 1183,
                    "start": 1180,
                    "end": 1181,
                    "fullWidth": 3,
                    "width": 1,
                    "text": ";",
                    "value": ";",
                    "valueText": ";",
                    "hasTrailingTrivia": true,
                    "hasTrailingNewLine": true,
                    "trailingTrivia": [
                        {
                            "kind": "NewLineTrivia",
                            "text": "\r\n"
                        }
                    ]
                }
            }
        ],
        "endOfFileToken": {
            "kind": "EndOfFileToken",
            "fullStart": 1183,
            "fullEnd": 1183,
            "start": 1183,
            "end": 1183,
            "fullWidth": 0,
            "width": 0,
            "text": ""
        }
    },
    "lineMap": {
        "lineStarts": [
            0,
            67,
            152,
            232,
            308,
            380,
            385,
            439,
            591,
            596,
            598,
            600,
            623,
            646,
            648,
            694,
            723,
            752,
            783,
            815,
            828,
            830,
            895,
            961,
            963,
            993,
            1026,
            1101,
            1116,
            1127,
            1129,
            1152,
            1159,
            1183
        ],
        "length": 1183
    }
}<|MERGE_RESOLUTION|>--- conflicted
+++ resolved
@@ -247,12 +247,8 @@
                                         "start": 635,
                                         "end": 643,
                                         "fullWidth": 8,
-<<<<<<< HEAD
                                         "width": 8,
-                                        "identifier": {
-=======
                                         "propertyName": {
->>>>>>> 85e84683
                                             "kind": "IdentifierName",
                                             "fullStart": 635,
                                             "fullEnd": 639,
@@ -965,12 +961,8 @@
                                         "start": 842,
                                         "end": 892,
                                         "fullWidth": 50,
-<<<<<<< HEAD
                                         "width": 50,
-                                        "identifier": {
-=======
                                         "propertyName": {
->>>>>>> 85e84683
                                             "kind": "IdentifierName",
                                             "fullStart": 842,
                                             "fullEnd": 864,
@@ -1193,12 +1185,8 @@
                                         "start": 907,
                                         "end": 958,
                                         "fullWidth": 51,
-<<<<<<< HEAD
                                         "width": 51,
-                                        "identifier": {
-=======
                                         "propertyName": {
->>>>>>> 85e84683
                                             "kind": "IdentifierName",
                                             "fullStart": 907,
                                             "fullEnd": 912,
@@ -1487,12 +1475,8 @@
                                         "start": 980,
                                         "end": 981,
                                         "fullWidth": 2,
-<<<<<<< HEAD
                                         "width": 1,
-                                        "identifier": {
-=======
                                         "propertyName": {
->>>>>>> 85e84683
                                             "kind": "IdentifierName",
                                             "fullStart": 980,
                                             "fullEnd": 982,
