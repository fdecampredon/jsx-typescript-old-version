--- conflicted
+++ resolved
@@ -247,12 +247,8 @@
                                         "start": 694,
                                         "end": 702,
                                         "fullWidth": 8,
-<<<<<<< HEAD
                                         "width": 8,
-                                        "identifier": {
-=======
                                         "propertyName": {
->>>>>>> 85e84683
                                             "kind": "IdentifierName",
                                             "fullStart": 694,
                                             "fullEnd": 698,
@@ -960,12 +956,8 @@
                                         "start": 901,
                                         "end": 916,
                                         "fullWidth": 15,
-<<<<<<< HEAD
                                         "width": 15,
-                                        "identifier": {
-=======
                                         "propertyName": {
->>>>>>> 85e84683
                                             "kind": "IdentifierName",
                                             "fullStart": 901,
                                             "fullEnd": 909,
@@ -1099,12 +1091,8 @@
                                         "start": 931,
                                         "end": 983,
                                         "fullWidth": 52,
-<<<<<<< HEAD
                                         "width": 52,
-                                        "identifier": {
-=======
                                         "propertyName": {
->>>>>>> 85e84683
                                             "kind": "IdentifierName",
                                             "fullStart": 931,
                                             "fullEnd": 937,
@@ -1388,12 +1376,8 @@
                                         "start": 1003,
                                         "end": 1005,
                                         "fullWidth": 3,
-<<<<<<< HEAD
                                         "width": 2,
-                                        "identifier": {
-=======
                                         "propertyName": {
->>>>>>> 85e84683
                                             "kind": "IdentifierName",
                                             "fullStart": 1003,
                                             "fullEnd": 1006,
@@ -2424,12 +2408,8 @@
                                                         "start": 1296,
                                                         "end": 1311,
                                                         "fullWidth": 15,
-<<<<<<< HEAD
                                                         "width": 15,
-                                                        "identifier": {
-=======
                                                         "propertyName": {
->>>>>>> 85e84683
                                                             "kind": "IdentifierName",
                                                             "fullStart": 1296,
                                                             "fullEnd": 1304,
@@ -2563,12 +2543,8 @@
                                                         "start": 1330,
                                                         "end": 1382,
                                                         "fullWidth": 52,
-<<<<<<< HEAD
                                                         "width": 52,
-                                                        "identifier": {
-=======
                                                         "propertyName": {
->>>>>>> 85e84683
                                                             "kind": "IdentifierName",
                                                             "fullStart": 1330,
                                                             "fullEnd": 1336,
@@ -2852,12 +2828,8 @@
                                                         "start": 1406,
                                                         "end": 1408,
                                                         "fullWidth": 3,
-<<<<<<< HEAD
                                                         "width": 2,
-                                                        "identifier": {
-=======
                                                         "propertyName": {
->>>>>>> 85e84683
                                                             "kind": "IdentifierName",
                                                             "fullStart": 1406,
                                                             "fullEnd": 1409,
