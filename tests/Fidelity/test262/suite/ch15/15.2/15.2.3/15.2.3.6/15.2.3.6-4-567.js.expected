{
    "isDeclaration": false,
    "languageVersion": "EcmaScript5",
    "parseOptions": {
        "allowAutomaticSemicolonInsertion": true
    },
    "sourceUnit": {
        "kind": "SourceUnit",
        "fullStart": 0,
        "fullEnd": 939,
        "start": 537,
        "end": 939,
        "fullWidth": 939,
        "width": 402,
        "isIncrementallyUnusable": true,
        "moduleElements": [
            {
                "kind": "FunctionDeclaration",
                "fullStart": 0,
                "fullEnd": 915,
                "start": 537,
                "end": 913,
                "fullWidth": 915,
                "width": 376,
                "isIncrementallyUnusable": true,
                "modifiers": [],
                "functionKeyword": {
                    "kind": "FunctionKeyword",
                    "fullStart": 0,
                    "fullEnd": 546,
                    "start": 537,
                    "end": 545,
                    "fullWidth": 546,
                    "width": 8,
                    "text": "function",
                    "value": "function",
                    "valueText": "function",
                    "hasLeadingTrivia": true,
                    "hasLeadingComment": true,
                    "hasLeadingNewLine": true,
                    "hasTrailingTrivia": true,
                    "leadingTrivia": [
                        {
                            "kind": "SingleLineCommentTrivia",
                            "text": "/// Copyright (c) 2012 Ecma International.  All rights reserved. "
                        },
                        {
                            "kind": "NewLineTrivia",
                            "text": "\r\n"
                        },
                        {
                            "kind": "SingleLineCommentTrivia",
                            "text": "/// Ecma International makes this code available under the terms and conditions set"
                        },
                        {
                            "kind": "NewLineTrivia",
                            "text": "\r\n"
                        },
                        {
                            "kind": "SingleLineCommentTrivia",
                            "text": "/// forth on http://hg.ecmascript.org/tests/test262/raw-file/tip/LICENSE (the "
                        },
                        {
                            "kind": "NewLineTrivia",
                            "text": "\r\n"
                        },
                        {
                            "kind": "SingleLineCommentTrivia",
                            "text": "/// \"Use Terms\").   Any redistribution of this code must retain the above "
                        },
                        {
                            "kind": "NewLineTrivia",
                            "text": "\r\n"
                        },
                        {
                            "kind": "SingleLineCommentTrivia",
                            "text": "/// copyright and this notice and otherwise comply with the Use Terms."
                        },
                        {
                            "kind": "NewLineTrivia",
                            "text": "\r\n"
                        },
                        {
                            "kind": "MultiLineCommentTrivia",
                            "text": "/**\r\n * @path ch15/15.2/15.2.3/15.2.3.6/15.2.3.6-4-567.js\r\n * @description ES5 Attributes - [[Get]] attribute is a function which has one argument\r\n */"
                        },
                        {
                            "kind": "NewLineTrivia",
                            "text": "\r\n"
                        },
                        {
                            "kind": "NewLineTrivia",
                            "text": "\r\n"
                        },
                        {
                            "kind": "NewLineTrivia",
                            "text": "\r\n"
                        }
                    ],
                    "trailingTrivia": [
                        {
                            "kind": "WhitespaceTrivia",
                            "text": " "
                        }
                    ]
                },
                "identifier": {
                    "kind": "IdentifierName",
                    "fullStart": 546,
                    "fullEnd": 554,
                    "start": 546,
                    "end": 554,
                    "fullWidth": 8,
                    "width": 8,
                    "text": "testcase",
                    "value": "testcase",
                    "valueText": "testcase"
                },
                "callSignature": {
                    "kind": "CallSignature",
                    "fullStart": 554,
                    "fullEnd": 557,
                    "start": 554,
                    "end": 556,
                    "fullWidth": 3,
                    "width": 2,
                    "parameterList": {
                        "kind": "ParameterList",
                        "fullStart": 554,
                        "fullEnd": 557,
                        "start": 554,
                        "end": 556,
                        "fullWidth": 3,
                        "width": 2,
                        "openParenToken": {
                            "kind": "OpenParenToken",
                            "fullStart": 554,
                            "fullEnd": 555,
                            "start": 554,
                            "end": 555,
                            "fullWidth": 1,
                            "width": 1,
                            "text": "(",
                            "value": "(",
                            "valueText": "("
                        },
                        "parameters": [],
                        "closeParenToken": {
                            "kind": "CloseParenToken",
                            "fullStart": 555,
                            "fullEnd": 557,
                            "start": 555,
                            "end": 556,
                            "fullWidth": 2,
                            "width": 1,
                            "text": ")",
                            "value": ")",
                            "valueText": ")",
                            "hasTrailingTrivia": true,
                            "trailingTrivia": [
                                {
                                    "kind": "WhitespaceTrivia",
                                    "text": " "
                                }
                            ]
                        }
                    }
                },
                "block": {
                    "kind": "Block",
                    "fullStart": 557,
                    "fullEnd": 915,
                    "start": 557,
                    "end": 913,
                    "fullWidth": 358,
                    "width": 356,
                    "isIncrementallyUnusable": true,
                    "openBraceToken": {
                        "kind": "OpenBraceToken",
                        "fullStart": 557,
                        "fullEnd": 560,
                        "start": 557,
                        "end": 558,
                        "fullWidth": 3,
                        "width": 1,
                        "text": "{",
                        "value": "{",
                        "valueText": "{",
                        "hasTrailingTrivia": true,
                        "hasTrailingNewLine": true,
                        "trailingTrivia": [
                            {
                                "kind": "NewLineTrivia",
                                "text": "\r\n"
                            }
                        ]
                    },
                    "statements": [
                        {
                            "kind": "VariableStatement",
                            "fullStart": 560,
                            "fullEnd": 583,
                            "start": 568,
                            "end": 581,
                            "fullWidth": 23,
                            "width": 13,
                            "modifiers": [],
                            "variableDeclaration": {
                                "kind": "VariableDeclaration",
                                "fullStart": 560,
                                "fullEnd": 580,
                                "start": 568,
                                "end": 580,
                                "fullWidth": 20,
                                "width": 12,
                                "varKeyword": {
                                    "kind": "VarKeyword",
                                    "fullStart": 560,
                                    "fullEnd": 572,
                                    "start": 568,
                                    "end": 571,
                                    "fullWidth": 12,
                                    "width": 3,
                                    "text": "var",
                                    "value": "var",
                                    "valueText": "var",
                                    "hasLeadingTrivia": true,
                                    "hasTrailingTrivia": true,
                                    "leadingTrivia": [
                                        {
                                            "kind": "WhitespaceTrivia",
                                            "text": "        "
                                        }
                                    ],
                                    "trailingTrivia": [
                                        {
                                            "kind": "WhitespaceTrivia",
                                            "text": " "
                                        }
                                    ]
                                },
                                "variableDeclarators": [
                                    {
                                        "kind": "VariableDeclarator",
                                        "fullStart": 572,
                                        "fullEnd": 580,
                                        "start": 572,
                                        "end": 580,
                                        "fullWidth": 8,
                                        "width": 8,
                                        "identifier": {
                                            "kind": "IdentifierName",
                                            "fullStart": 572,
                                            "fullEnd": 576,
                                            "start": 572,
                                            "end": 575,
                                            "fullWidth": 4,
                                            "width": 3,
                                            "text": "obj",
                                            "value": "obj",
                                            "valueText": "obj",
                                            "hasTrailingTrivia": true,
                                            "trailingTrivia": [
                                                {
                                                    "kind": "WhitespaceTrivia",
                                                    "text": " "
                                                }
                                            ]
                                        },
                                        "equalsValueClause": {
                                            "kind": "EqualsValueClause",
                                            "fullStart": 576,
                                            "fullEnd": 580,
                                            "start": 576,
                                            "end": 580,
                                            "fullWidth": 4,
                                            "width": 4,
                                            "equalsToken": {
                                                "kind": "EqualsToken",
                                                "fullStart": 576,
                                                "fullEnd": 578,
                                                "start": 576,
                                                "end": 577,
                                                "fullWidth": 2,
                                                "width": 1,
                                                "text": "=",
                                                "value": "=",
                                                "valueText": "=",
                                                "hasTrailingTrivia": true,
                                                "trailingTrivia": [
                                                    {
                                                        "kind": "WhitespaceTrivia",
                                                        "text": " "
                                                    }
                                                ]
                                            },
                                            "value": {
                                                "kind": "ObjectLiteralExpression",
                                                "fullStart": 578,
                                                "fullEnd": 580,
                                                "start": 578,
                                                "end": 580,
                                                "fullWidth": 2,
                                                "width": 2,
                                                "openBraceToken": {
                                                    "kind": "OpenBraceToken",
                                                    "fullStart": 578,
                                                    "fullEnd": 579,
                                                    "start": 578,
                                                    "end": 579,
                                                    "fullWidth": 1,
                                                    "width": 1,
                                                    "text": "{",
                                                    "value": "{",
                                                    "valueText": "{"
                                                },
                                                "propertyAssignments": [],
                                                "closeBraceToken": {
                                                    "kind": "CloseBraceToken",
                                                    "fullStart": 579,
                                                    "fullEnd": 580,
                                                    "start": 579,
                                                    "end": 580,
                                                    "fullWidth": 1,
                                                    "width": 1,
                                                    "text": "}",
                                                    "value": "}",
                                                    "valueText": "}"
                                                }
                                            }
                                        }
                                    }
                                ]
                            },
                            "semicolonToken": {
                                "kind": "SemicolonToken",
                                "fullStart": 580,
                                "fullEnd": 583,
                                "start": 580,
                                "end": 581,
                                "fullWidth": 3,
                                "width": 1,
                                "text": ";",
                                "value": ";",
                                "valueText": ";",
                                "hasTrailingTrivia": true,
                                "hasTrailingNewLine": true,
                                "trailingTrivia": [
                                    {
                                        "kind": "NewLineTrivia",
                                        "text": "\r\n"
                                    }
                                ]
                            }
                        },
                        {
                            "kind": "VariableStatement",
                            "fullStart": 583,
                            "fullEnd": 662,
                            "start": 591,
                            "end": 660,
                            "fullWidth": 79,
                            "width": 69,
                            "modifiers": [],
                            "variableDeclaration": {
                                "kind": "VariableDeclaration",
                                "fullStart": 583,
                                "fullEnd": 659,
                                "start": 591,
                                "end": 659,
                                "fullWidth": 76,
                                "width": 68,
                                "varKeyword": {
                                    "kind": "VarKeyword",
                                    "fullStart": 583,
                                    "fullEnd": 595,
                                    "start": 591,
                                    "end": 594,
                                    "fullWidth": 12,
                                    "width": 3,
                                    "text": "var",
                                    "value": "var",
                                    "valueText": "var",
                                    "hasLeadingTrivia": true,
                                    "hasTrailingTrivia": true,
                                    "leadingTrivia": [
                                        {
                                            "kind": "WhitespaceTrivia",
                                            "text": "        "
                                        }
                                    ],
                                    "trailingTrivia": [
                                        {
                                            "kind": "WhitespaceTrivia",
                                            "text": " "
                                        }
                                    ]
                                },
                                "variableDeclarators": [
                                    {
                                        "kind": "VariableDeclarator",
                                        "fullStart": 595,
                                        "fullEnd": 659,
                                        "start": 595,
                                        "end": 659,
                                        "fullWidth": 64,
                                        "width": 64,
                                        "identifier": {
                                            "kind": "IdentifierName",
                                            "fullStart": 595,
                                            "fullEnd": 603,
                                            "start": 595,
                                            "end": 602,
                                            "fullWidth": 8,
                                            "width": 7,
                                            "text": "getFunc",
                                            "value": "getFunc",
                                            "valueText": "getFunc",
                                            "hasTrailingTrivia": true,
                                            "trailingTrivia": [
                                                {
                                                    "kind": "WhitespaceTrivia",
                                                    "text": " "
                                                }
                                            ]
                                        },
                                        "equalsValueClause": {
                                            "kind": "EqualsValueClause",
                                            "fullStart": 603,
                                            "fullEnd": 659,
                                            "start": 603,
                                            "end": 659,
                                            "fullWidth": 56,
                                            "width": 56,
                                            "equalsToken": {
                                                "kind": "EqualsToken",
                                                "fullStart": 603,
                                                "fullEnd": 605,
                                                "start": 603,
                                                "end": 604,
                                                "fullWidth": 2,
                                                "width": 1,
                                                "text": "=",
                                                "value": "=",
                                                "valueText": "=",
                                                "hasTrailingTrivia": true,
                                                "trailingTrivia": [
                                                    {
                                                        "kind": "WhitespaceTrivia",
                                                        "text": " "
                                                    }
                                                ]
                                            },
                                            "value": {
                                                "kind": "FunctionExpression",
                                                "fullStart": 605,
                                                "fullEnd": 659,
                                                "start": 605,
                                                "end": 659,
                                                "fullWidth": 54,
                                                "width": 54,
                                                "functionKeyword": {
                                                    "kind": "FunctionKeyword",
                                                    "fullStart": 605,
                                                    "fullEnd": 614,
                                                    "start": 605,
                                                    "end": 613,
                                                    "fullWidth": 9,
                                                    "width": 8,
                                                    "text": "function",
                                                    "value": "function",
                                                    "valueText": "function",
                                                    "hasTrailingTrivia": true,
                                                    "trailingTrivia": [
                                                        {
                                                            "kind": "WhitespaceTrivia",
                                                            "text": " "
                                                        }
                                                    ]
                                                },
                                                "callSignature": {
                                                    "kind": "CallSignature",
                                                    "fullStart": 614,
                                                    "fullEnd": 621,
                                                    "start": 614,
                                                    "end": 620,
                                                    "fullWidth": 7,
                                                    "width": 6,
                                                    "parameterList": {
                                                        "kind": "ParameterList",
                                                        "fullStart": 614,
                                                        "fullEnd": 621,
                                                        "start": 614,
                                                        "end": 620,
                                                        "fullWidth": 7,
                                                        "width": 6,
                                                        "openParenToken": {
                                                            "kind": "OpenParenToken",
                                                            "fullStart": 614,
                                                            "fullEnd": 615,
                                                            "start": 614,
                                                            "end": 615,
                                                            "fullWidth": 1,
                                                            "width": 1,
                                                            "text": "(",
                                                            "value": "(",
                                                            "valueText": "("
                                                        },
                                                        "parameters": [
                                                            {
                                                                "kind": "Parameter",
                                                                "fullStart": 615,
                                                                "fullEnd": 619,
                                                                "start": 615,
                                                                "end": 619,
                                                                "fullWidth": 4,
<<<<<<< HEAD
                                                                "width": 4,
=======
                                                                "modifiers": [],
>>>>>>> e3c38734
                                                                "identifier": {
                                                                    "kind": "IdentifierName",
                                                                    "fullStart": 615,
                                                                    "fullEnd": 619,
                                                                    "start": 615,
                                                                    "end": 619,
                                                                    "fullWidth": 4,
                                                                    "width": 4,
                                                                    "text": "arg1",
                                                                    "value": "arg1",
                                                                    "valueText": "arg1"
                                                                }
                                                            }
                                                        ],
                                                        "closeParenToken": {
                                                            "kind": "CloseParenToken",
                                                            "fullStart": 619,
                                                            "fullEnd": 621,
                                                            "start": 619,
                                                            "end": 620,
                                                            "fullWidth": 2,
                                                            "width": 1,
                                                            "text": ")",
                                                            "value": ")",
                                                            "valueText": ")",
                                                            "hasTrailingTrivia": true,
                                                            "trailingTrivia": [
                                                                {
                                                                    "kind": "WhitespaceTrivia",
                                                                    "text": " "
                                                                }
                                                            ]
                                                        }
                                                    }
                                                },
                                                "block": {
                                                    "kind": "Block",
                                                    "fullStart": 621,
                                                    "fullEnd": 659,
                                                    "start": 621,
                                                    "end": 659,
                                                    "fullWidth": 38,
                                                    "width": 38,
                                                    "openBraceToken": {
                                                        "kind": "OpenBraceToken",
                                                        "fullStart": 621,
                                                        "fullEnd": 624,
                                                        "start": 621,
                                                        "end": 622,
                                                        "fullWidth": 3,
                                                        "width": 1,
                                                        "text": "{",
                                                        "value": "{",
                                                        "valueText": "{",
                                                        "hasTrailingTrivia": true,
                                                        "hasTrailingNewLine": true,
                                                        "trailingTrivia": [
                                                            {
                                                                "kind": "NewLineTrivia",
                                                                "text": "\r\n"
                                                            }
                                                        ]
                                                    },
                                                    "statements": [
                                                        {
                                                            "kind": "ReturnStatement",
                                                            "fullStart": 624,
                                                            "fullEnd": 650,
                                                            "start": 636,
                                                            "end": 648,
                                                            "fullWidth": 26,
                                                            "width": 12,
                                                            "returnKeyword": {
                                                                "kind": "ReturnKeyword",
                                                                "fullStart": 624,
                                                                "fullEnd": 643,
                                                                "start": 636,
                                                                "end": 642,
                                                                "fullWidth": 19,
                                                                "width": 6,
                                                                "text": "return",
                                                                "value": "return",
                                                                "valueText": "return",
                                                                "hasLeadingTrivia": true,
                                                                "hasTrailingTrivia": true,
                                                                "leadingTrivia": [
                                                                    {
                                                                        "kind": "WhitespaceTrivia",
                                                                        "text": "            "
                                                                    }
                                                                ],
                                                                "trailingTrivia": [
                                                                    {
                                                                        "kind": "WhitespaceTrivia",
                                                                        "text": " "
                                                                    }
                                                                ]
                                                            },
                                                            "expression": {
                                                                "kind": "NumericLiteral",
                                                                "fullStart": 643,
                                                                "fullEnd": 647,
                                                                "start": 643,
                                                                "end": 647,
                                                                "fullWidth": 4,
                                                                "width": 4,
                                                                "text": "2010",
                                                                "value": 2010,
                                                                "valueText": "2010"
                                                            },
                                                            "semicolonToken": {
                                                                "kind": "SemicolonToken",
                                                                "fullStart": 647,
                                                                "fullEnd": 650,
                                                                "start": 647,
                                                                "end": 648,
                                                                "fullWidth": 3,
                                                                "width": 1,
                                                                "text": ";",
                                                                "value": ";",
                                                                "valueText": ";",
                                                                "hasTrailingTrivia": true,
                                                                "hasTrailingNewLine": true,
                                                                "trailingTrivia": [
                                                                    {
                                                                        "kind": "NewLineTrivia",
                                                                        "text": "\r\n"
                                                                    }
                                                                ]
                                                            }
                                                        }
                                                    ],
                                                    "closeBraceToken": {
                                                        "kind": "CloseBraceToken",
                                                        "fullStart": 650,
                                                        "fullEnd": 659,
                                                        "start": 658,
                                                        "end": 659,
                                                        "fullWidth": 9,
                                                        "width": 1,
                                                        "text": "}",
                                                        "value": "}",
                                                        "valueText": "}",
                                                        "hasLeadingTrivia": true,
                                                        "leadingTrivia": [
                                                            {
                                                                "kind": "WhitespaceTrivia",
                                                                "text": "        "
                                                            }
                                                        ]
                                                    }
                                                }
                                            }
                                        }
                                    }
                                ]
                            },
                            "semicolonToken": {
                                "kind": "SemicolonToken",
                                "fullStart": 659,
                                "fullEnd": 662,
                                "start": 659,
                                "end": 660,
                                "fullWidth": 3,
                                "width": 1,
                                "text": ";",
                                "value": ";",
                                "valueText": ";",
                                "hasTrailingTrivia": true,
                                "hasTrailingNewLine": true,
                                "trailingTrivia": [
                                    {
                                        "kind": "NewLineTrivia",
                                        "text": "\r\n"
                                    }
                                ]
                            }
                        },
                        {
                            "kind": "ExpressionStatement",
                            "fullStart": 662,
                            "fullEnd": 749,
                            "start": 672,
                            "end": 747,
                            "fullWidth": 87,
                            "width": 75,
                            "isIncrementallyUnusable": true,
                            "expression": {
                                "kind": "InvocationExpression",
                                "fullStart": 662,
                                "fullEnd": 746,
                                "start": 672,
                                "end": 746,
                                "fullWidth": 84,
                                "width": 74,
                                "isIncrementallyUnusable": true,
                                "expression": {
                                    "kind": "MemberAccessExpression",
                                    "fullStart": 662,
                                    "fullEnd": 693,
                                    "start": 672,
                                    "end": 693,
                                    "fullWidth": 31,
                                    "width": 21,
                                    "expression": {
                                        "kind": "IdentifierName",
                                        "fullStart": 662,
                                        "fullEnd": 678,
                                        "start": 672,
                                        "end": 678,
                                        "fullWidth": 16,
                                        "width": 6,
                                        "text": "Object",
                                        "value": "Object",
                                        "valueText": "Object",
                                        "hasLeadingTrivia": true,
                                        "hasLeadingNewLine": true,
                                        "leadingTrivia": [
                                            {
                                                "kind": "NewLineTrivia",
                                                "text": "\r\n"
                                            },
                                            {
                                                "kind": "WhitespaceTrivia",
                                                "text": "        "
                                            }
                                        ]
                                    },
                                    "dotToken": {
                                        "kind": "DotToken",
                                        "fullStart": 678,
                                        "fullEnd": 679,
                                        "start": 678,
                                        "end": 679,
                                        "fullWidth": 1,
                                        "width": 1,
                                        "text": ".",
                                        "value": ".",
                                        "valueText": "."
                                    },
                                    "name": {
                                        "kind": "IdentifierName",
                                        "fullStart": 679,
                                        "fullEnd": 693,
                                        "start": 679,
                                        "end": 693,
                                        "fullWidth": 14,
                                        "width": 14,
                                        "text": "defineProperty",
                                        "value": "defineProperty",
                                        "valueText": "defineProperty"
                                    }
                                },
                                "argumentList": {
                                    "kind": "ArgumentList",
                                    "fullStart": 693,
                                    "fullEnd": 746,
                                    "start": 693,
                                    "end": 746,
                                    "fullWidth": 53,
                                    "width": 53,
                                    "isIncrementallyUnusable": true,
                                    "openParenToken": {
                                        "kind": "OpenParenToken",
                                        "fullStart": 693,
                                        "fullEnd": 694,
                                        "start": 693,
                                        "end": 694,
                                        "fullWidth": 1,
                                        "width": 1,
                                        "text": "(",
                                        "value": "(",
                                        "valueText": "("
                                    },
                                    "arguments": [
                                        {
                                            "kind": "IdentifierName",
                                            "fullStart": 694,
                                            "fullEnd": 697,
                                            "start": 694,
                                            "end": 697,
                                            "fullWidth": 3,
                                            "width": 3,
                                            "text": "obj",
                                            "value": "obj",
                                            "valueText": "obj"
                                        },
                                        {
                                            "kind": "CommaToken",
                                            "fullStart": 697,
                                            "fullEnd": 699,
                                            "start": 697,
                                            "end": 698,
                                            "fullWidth": 2,
                                            "width": 1,
                                            "text": ",",
                                            "value": ",",
                                            "valueText": ",",
                                            "hasTrailingTrivia": true,
                                            "trailingTrivia": [
                                                {
                                                    "kind": "WhitespaceTrivia",
                                                    "text": " "
                                                }
                                            ]
                                        },
                                        {
                                            "kind": "StringLiteral",
                                            "fullStart": 699,
                                            "fullEnd": 705,
                                            "start": 699,
                                            "end": 705,
                                            "fullWidth": 6,
                                            "width": 6,
                                            "text": "\"prop\"",
                                            "value": "prop",
                                            "valueText": "prop"
                                        },
                                        {
                                            "kind": "CommaToken",
                                            "fullStart": 705,
                                            "fullEnd": 707,
                                            "start": 705,
                                            "end": 706,
                                            "fullWidth": 2,
                                            "width": 1,
                                            "text": ",",
                                            "value": ",",
                                            "valueText": ",",
                                            "hasTrailingTrivia": true,
                                            "trailingTrivia": [
                                                {
                                                    "kind": "WhitespaceTrivia",
                                                    "text": " "
                                                }
                                            ]
                                        },
                                        {
                                            "kind": "ObjectLiteralExpression",
                                            "fullStart": 707,
                                            "fullEnd": 745,
                                            "start": 707,
                                            "end": 745,
                                            "fullWidth": 38,
                                            "width": 38,
                                            "isIncrementallyUnusable": true,
                                            "openBraceToken": {
                                                "kind": "OpenBraceToken",
                                                "fullStart": 707,
                                                "fullEnd": 710,
                                                "start": 707,
                                                "end": 708,
                                                "fullWidth": 3,
                                                "width": 1,
                                                "text": "{",
                                                "value": "{",
                                                "valueText": "{",
                                                "hasTrailingTrivia": true,
                                                "hasTrailingNewLine": true,
                                                "trailingTrivia": [
                                                    {
                                                        "kind": "NewLineTrivia",
                                                        "text": "\r\n"
                                                    }
                                                ]
                                            },
                                            "propertyAssignments": [
                                                {
                                                    "kind": "SimplePropertyAssignment",
                                                    "fullStart": 710,
                                                    "fullEnd": 736,
                                                    "start": 722,
                                                    "end": 734,
                                                    "fullWidth": 26,
                                                    "width": 12,
                                                    "isIncrementallyUnusable": true,
                                                    "propertyName": {
                                                        "kind": "IdentifierName",
                                                        "fullStart": 710,
                                                        "fullEnd": 725,
                                                        "start": 722,
                                                        "end": 725,
                                                        "fullWidth": 15,
                                                        "width": 3,
                                                        "text": "get",
                                                        "value": "get",
                                                        "valueText": "get",
                                                        "hasLeadingTrivia": true,
                                                        "leadingTrivia": [
                                                            {
                                                                "kind": "WhitespaceTrivia",
                                                                "text": "            "
                                                            }
                                                        ]
                                                    },
                                                    "colonToken": {
                                                        "kind": "ColonToken",
                                                        "fullStart": 725,
                                                        "fullEnd": 727,
                                                        "start": 725,
                                                        "end": 726,
                                                        "fullWidth": 2,
                                                        "width": 1,
                                                        "text": ":",
                                                        "value": ":",
                                                        "valueText": ":",
                                                        "hasTrailingTrivia": true,
                                                        "trailingTrivia": [
                                                            {
                                                                "kind": "WhitespaceTrivia",
                                                                "text": " "
                                                            }
                                                        ]
                                                    },
                                                    "expression": {
                                                        "kind": "IdentifierName",
                                                        "fullStart": 727,
                                                        "fullEnd": 736,
                                                        "start": 727,
                                                        "end": 734,
                                                        "fullWidth": 9,
                                                        "width": 7,
                                                        "text": "getFunc",
                                                        "value": "getFunc",
                                                        "valueText": "getFunc",
                                                        "hasTrailingTrivia": true,
                                                        "hasTrailingNewLine": true,
                                                        "trailingTrivia": [
                                                            {
                                                                "kind": "NewLineTrivia",
                                                                "text": "\r\n"
                                                            }
                                                        ]
                                                    }
                                                }
                                            ],
                                            "closeBraceToken": {
                                                "kind": "CloseBraceToken",
                                                "fullStart": 736,
                                                "fullEnd": 745,
                                                "start": 744,
                                                "end": 745,
                                                "fullWidth": 9,
                                                "width": 1,
                                                "text": "}",
                                                "value": "}",
                                                "valueText": "}",
                                                "hasLeadingTrivia": true,
                                                "leadingTrivia": [
                                                    {
                                                        "kind": "WhitespaceTrivia",
                                                        "text": "        "
                                                    }
                                                ]
                                            }
                                        }
                                    ],
                                    "closeParenToken": {
                                        "kind": "CloseParenToken",
                                        "fullStart": 745,
                                        "fullEnd": 746,
                                        "start": 745,
                                        "end": 746,
                                        "fullWidth": 1,
                                        "width": 1,
                                        "text": ")",
                                        "value": ")",
                                        "valueText": ")"
                                    }
                                }
                            },
                            "semicolonToken": {
                                "kind": "SemicolonToken",
                                "fullStart": 746,
                                "fullEnd": 749,
                                "start": 746,
                                "end": 747,
                                "fullWidth": 3,
                                "width": 1,
                                "text": ";",
                                "value": ";",
                                "valueText": ";",
                                "hasTrailingTrivia": true,
                                "hasTrailingNewLine": true,
                                "trailingTrivia": [
                                    {
                                        "kind": "NewLineTrivia",
                                        "text": "\r\n"
                                    }
                                ]
                            }
                        },
                        {
                            "kind": "VariableStatement",
                            "fullStart": 749,
                            "fullEnd": 817,
                            "start": 759,
                            "end": 815,
                            "fullWidth": 68,
                            "width": 56,
                            "modifiers": [],
                            "variableDeclaration": {
                                "kind": "VariableDeclaration",
                                "fullStart": 749,
                                "fullEnd": 814,
                                "start": 759,
                                "end": 814,
                                "fullWidth": 65,
                                "width": 55,
                                "varKeyword": {
                                    "kind": "VarKeyword",
                                    "fullStart": 749,
                                    "fullEnd": 763,
                                    "start": 759,
                                    "end": 762,
                                    "fullWidth": 14,
                                    "width": 3,
                                    "text": "var",
                                    "value": "var",
                                    "valueText": "var",
                                    "hasLeadingTrivia": true,
                                    "hasLeadingNewLine": true,
                                    "hasTrailingTrivia": true,
                                    "leadingTrivia": [
                                        {
                                            "kind": "NewLineTrivia",
                                            "text": "\r\n"
                                        },
                                        {
                                            "kind": "WhitespaceTrivia",
                                            "text": "        "
                                        }
                                    ],
                                    "trailingTrivia": [
                                        {
                                            "kind": "WhitespaceTrivia",
                                            "text": " "
                                        }
                                    ]
                                },
                                "variableDeclarators": [
                                    {
                                        "kind": "VariableDeclarator",
                                        "fullStart": 763,
                                        "fullEnd": 814,
                                        "start": 763,
                                        "end": 814,
                                        "fullWidth": 51,
                                        "width": 51,
                                        "identifier": {
                                            "kind": "IdentifierName",
                                            "fullStart": 763,
                                            "fullEnd": 768,
                                            "start": 763,
                                            "end": 767,
                                            "fullWidth": 5,
                                            "width": 4,
                                            "text": "desc",
                                            "value": "desc",
                                            "valueText": "desc",
                                            "hasTrailingTrivia": true,
                                            "trailingTrivia": [
                                                {
                                                    "kind": "WhitespaceTrivia",
                                                    "text": " "
                                                }
                                            ]
                                        },
                                        "equalsValueClause": {
                                            "kind": "EqualsValueClause",
                                            "fullStart": 768,
                                            "fullEnd": 814,
                                            "start": 768,
                                            "end": 814,
                                            "fullWidth": 46,
                                            "width": 46,
                                            "equalsToken": {
                                                "kind": "EqualsToken",
                                                "fullStart": 768,
                                                "fullEnd": 770,
                                                "start": 768,
                                                "end": 769,
                                                "fullWidth": 2,
                                                "width": 1,
                                                "text": "=",
                                                "value": "=",
                                                "valueText": "=",
                                                "hasTrailingTrivia": true,
                                                "trailingTrivia": [
                                                    {
                                                        "kind": "WhitespaceTrivia",
                                                        "text": " "
                                                    }
                                                ]
                                            },
                                            "value": {
                                                "kind": "InvocationExpression",
                                                "fullStart": 770,
                                                "fullEnd": 814,
                                                "start": 770,
                                                "end": 814,
                                                "fullWidth": 44,
                                                "width": 44,
                                                "expression": {
                                                    "kind": "MemberAccessExpression",
                                                    "fullStart": 770,
                                                    "fullEnd": 801,
                                                    "start": 770,
                                                    "end": 801,
                                                    "fullWidth": 31,
                                                    "width": 31,
                                                    "expression": {
                                                        "kind": "IdentifierName",
                                                        "fullStart": 770,
                                                        "fullEnd": 776,
                                                        "start": 770,
                                                        "end": 776,
                                                        "fullWidth": 6,
                                                        "width": 6,
                                                        "text": "Object",
                                                        "value": "Object",
                                                        "valueText": "Object"
                                                    },
                                                    "dotToken": {
                                                        "kind": "DotToken",
                                                        "fullStart": 776,
                                                        "fullEnd": 777,
                                                        "start": 776,
                                                        "end": 777,
                                                        "fullWidth": 1,
                                                        "width": 1,
                                                        "text": ".",
                                                        "value": ".",
                                                        "valueText": "."
                                                    },
                                                    "name": {
                                                        "kind": "IdentifierName",
                                                        "fullStart": 777,
                                                        "fullEnd": 801,
                                                        "start": 777,
                                                        "end": 801,
                                                        "fullWidth": 24,
                                                        "width": 24,
                                                        "text": "getOwnPropertyDescriptor",
                                                        "value": "getOwnPropertyDescriptor",
                                                        "valueText": "getOwnPropertyDescriptor"
                                                    }
                                                },
                                                "argumentList": {
                                                    "kind": "ArgumentList",
                                                    "fullStart": 801,
                                                    "fullEnd": 814,
                                                    "start": 801,
                                                    "end": 814,
                                                    "fullWidth": 13,
                                                    "width": 13,
                                                    "openParenToken": {
                                                        "kind": "OpenParenToken",
                                                        "fullStart": 801,
                                                        "fullEnd": 802,
                                                        "start": 801,
                                                        "end": 802,
                                                        "fullWidth": 1,
                                                        "width": 1,
                                                        "text": "(",
                                                        "value": "(",
                                                        "valueText": "("
                                                    },
                                                    "arguments": [
                                                        {
                                                            "kind": "IdentifierName",
                                                            "fullStart": 802,
                                                            "fullEnd": 805,
                                                            "start": 802,
                                                            "end": 805,
                                                            "fullWidth": 3,
                                                            "width": 3,
                                                            "text": "obj",
                                                            "value": "obj",
                                                            "valueText": "obj"
                                                        },
                                                        {
                                                            "kind": "CommaToken",
                                                            "fullStart": 805,
                                                            "fullEnd": 807,
                                                            "start": 805,
                                                            "end": 806,
                                                            "fullWidth": 2,
                                                            "width": 1,
                                                            "text": ",",
                                                            "value": ",",
                                                            "valueText": ",",
                                                            "hasTrailingTrivia": true,
                                                            "trailingTrivia": [
                                                                {
                                                                    "kind": "WhitespaceTrivia",
                                                                    "text": " "
                                                                }
                                                            ]
                                                        },
                                                        {
                                                            "kind": "StringLiteral",
                                                            "fullStart": 807,
                                                            "fullEnd": 813,
                                                            "start": 807,
                                                            "end": 813,
                                                            "fullWidth": 6,
                                                            "width": 6,
                                                            "text": "\"prop\"",
                                                            "value": "prop",
                                                            "valueText": "prop"
                                                        }
                                                    ],
                                                    "closeParenToken": {
                                                        "kind": "CloseParenToken",
                                                        "fullStart": 813,
                                                        "fullEnd": 814,
                                                        "start": 813,
                                                        "end": 814,
                                                        "fullWidth": 1,
                                                        "width": 1,
                                                        "text": ")",
                                                        "value": ")",
                                                        "valueText": ")"
                                                    }
                                                }
                                            }
                                        }
                                    }
                                ]
                            },
                            "semicolonToken": {
                                "kind": "SemicolonToken",
                                "fullStart": 814,
                                "fullEnd": 817,
                                "start": 814,
                                "end": 815,
                                "fullWidth": 3,
                                "width": 1,
                                "text": ";",
                                "value": ";",
                                "valueText": ";",
                                "hasTrailingTrivia": true,
                                "hasTrailingNewLine": true,
                                "trailingTrivia": [
                                    {
                                        "kind": "NewLineTrivia",
                                        "text": "\r\n"
                                    }
                                ]
                            }
                        },
                        {
                            "kind": "ReturnStatement",
                            "fullStart": 817,
                            "fullEnd": 908,
                            "start": 827,
                            "end": 906,
                            "fullWidth": 91,
                            "width": 79,
                            "isIncrementallyUnusable": true,
                            "returnKeyword": {
                                "kind": "ReturnKeyword",
                                "fullStart": 817,
                                "fullEnd": 834,
                                "start": 827,
                                "end": 833,
                                "fullWidth": 17,
                                "width": 6,
                                "text": "return",
                                "value": "return",
                                "valueText": "return",
                                "hasLeadingTrivia": true,
                                "hasLeadingNewLine": true,
                                "hasTrailingTrivia": true,
                                "leadingTrivia": [
                                    {
                                        "kind": "NewLineTrivia",
                                        "text": "\r\n"
                                    },
                                    {
                                        "kind": "WhitespaceTrivia",
                                        "text": "        "
                                    }
                                ],
                                "trailingTrivia": [
                                    {
                                        "kind": "WhitespaceTrivia",
                                        "text": " "
                                    }
                                ]
                            },
                            "expression": {
                                "kind": "LogicalAndExpression",
                                "fullStart": 834,
                                "fullEnd": 905,
                                "start": 834,
                                "end": 905,
                                "fullWidth": 71,
                                "width": 71,
                                "isIncrementallyUnusable": true,
                                "left": {
                                    "kind": "LogicalAndExpression",
                                    "fullStart": 834,
                                    "fullEnd": 882,
                                    "start": 834,
                                    "end": 881,
                                    "fullWidth": 48,
                                    "width": 47,
                                    "left": {
                                        "kind": "InvocationExpression",
                                        "fullStart": 834,
                                        "fullEnd": 861,
                                        "start": 834,
                                        "end": 860,
                                        "fullWidth": 27,
                                        "width": 26,
                                        "expression": {
                                            "kind": "MemberAccessExpression",
                                            "fullStart": 834,
                                            "fullEnd": 852,
                                            "start": 834,
                                            "end": 852,
                                            "fullWidth": 18,
                                            "width": 18,
                                            "expression": {
                                                "kind": "IdentifierName",
                                                "fullStart": 834,
                                                "fullEnd": 837,
                                                "start": 834,
                                                "end": 837,
                                                "fullWidth": 3,
                                                "width": 3,
                                                "text": "obj",
                                                "value": "obj",
                                                "valueText": "obj"
                                            },
                                            "dotToken": {
                                                "kind": "DotToken",
                                                "fullStart": 837,
                                                "fullEnd": 838,
                                                "start": 837,
                                                "end": 838,
                                                "fullWidth": 1,
                                                "width": 1,
                                                "text": ".",
                                                "value": ".",
                                                "valueText": "."
                                            },
                                            "name": {
                                                "kind": "IdentifierName",
                                                "fullStart": 838,
                                                "fullEnd": 852,
                                                "start": 838,
                                                "end": 852,
                                                "fullWidth": 14,
                                                "width": 14,
                                                "text": "hasOwnProperty",
                                                "value": "hasOwnProperty",
                                                "valueText": "hasOwnProperty"
                                            }
                                        },
                                        "argumentList": {
                                            "kind": "ArgumentList",
                                            "fullStart": 852,
                                            "fullEnd": 861,
                                            "start": 852,
                                            "end": 860,
                                            "fullWidth": 9,
                                            "width": 8,
                                            "openParenToken": {
                                                "kind": "OpenParenToken",
                                                "fullStart": 852,
                                                "fullEnd": 853,
                                                "start": 852,
                                                "end": 853,
                                                "fullWidth": 1,
                                                "width": 1,
                                                "text": "(",
                                                "value": "(",
                                                "valueText": "("
                                            },
                                            "arguments": [
                                                {
                                                    "kind": "StringLiteral",
                                                    "fullStart": 853,
                                                    "fullEnd": 859,
                                                    "start": 853,
                                                    "end": 859,
                                                    "fullWidth": 6,
                                                    "width": 6,
                                                    "text": "\"prop\"",
                                                    "value": "prop",
                                                    "valueText": "prop"
                                                }
                                            ],
                                            "closeParenToken": {
                                                "kind": "CloseParenToken",
                                                "fullStart": 859,
                                                "fullEnd": 861,
                                                "start": 859,
                                                "end": 860,
                                                "fullWidth": 2,
                                                "width": 1,
                                                "text": ")",
                                                "value": ")",
                                                "valueText": ")",
                                                "hasTrailingTrivia": true,
                                                "trailingTrivia": [
                                                    {
                                                        "kind": "WhitespaceTrivia",
                                                        "text": " "
                                                    }
                                                ]
                                            }
                                        }
                                    },
                                    "operatorToken": {
                                        "kind": "AmpersandAmpersandToken",
                                        "fullStart": 861,
                                        "fullEnd": 864,
                                        "start": 861,
                                        "end": 863,
                                        "fullWidth": 3,
                                        "width": 2,
                                        "text": "&&",
                                        "value": "&&",
                                        "valueText": "&&",
                                        "hasTrailingTrivia": true,
                                        "trailingTrivia": [
                                            {
                                                "kind": "WhitespaceTrivia",
                                                "text": " "
                                            }
                                        ]
                                    },
                                    "right": {
                                        "kind": "EqualsExpression",
                                        "fullStart": 864,
                                        "fullEnd": 882,
                                        "start": 864,
                                        "end": 881,
                                        "fullWidth": 18,
                                        "width": 17,
                                        "left": {
                                            "kind": "MemberAccessExpression",
                                            "fullStart": 864,
                                            "fullEnd": 873,
                                            "start": 864,
                                            "end": 872,
                                            "fullWidth": 9,
                                            "width": 8,
                                            "expression": {
                                                "kind": "IdentifierName",
                                                "fullStart": 864,
                                                "fullEnd": 867,
                                                "start": 864,
                                                "end": 867,
                                                "fullWidth": 3,
                                                "width": 3,
                                                "text": "obj",
                                                "value": "obj",
                                                "valueText": "obj"
                                            },
                                            "dotToken": {
                                                "kind": "DotToken",
                                                "fullStart": 867,
                                                "fullEnd": 868,
                                                "start": 867,
                                                "end": 868,
                                                "fullWidth": 1,
                                                "width": 1,
                                                "text": ".",
                                                "value": ".",
                                                "valueText": "."
                                            },
                                            "name": {
                                                "kind": "IdentifierName",
                                                "fullStart": 868,
                                                "fullEnd": 873,
                                                "start": 868,
                                                "end": 872,
                                                "fullWidth": 5,
                                                "width": 4,
                                                "text": "prop",
                                                "value": "prop",
                                                "valueText": "prop",
                                                "hasTrailingTrivia": true,
                                                "trailingTrivia": [
                                                    {
                                                        "kind": "WhitespaceTrivia",
                                                        "text": " "
                                                    }
                                                ]
                                            }
                                        },
                                        "operatorToken": {
                                            "kind": "EqualsEqualsEqualsToken",
                                            "fullStart": 873,
                                            "fullEnd": 877,
                                            "start": 873,
                                            "end": 876,
                                            "fullWidth": 4,
                                            "width": 3,
                                            "text": "===",
                                            "value": "===",
                                            "valueText": "===",
                                            "hasTrailingTrivia": true,
                                            "trailingTrivia": [
                                                {
                                                    "kind": "WhitespaceTrivia",
                                                    "text": " "
                                                }
                                            ]
                                        },
                                        "right": {
                                            "kind": "NumericLiteral",
                                            "fullStart": 877,
                                            "fullEnd": 882,
                                            "start": 877,
                                            "end": 881,
                                            "fullWidth": 5,
                                            "width": 4,
                                            "text": "2010",
                                            "value": 2010,
                                            "valueText": "2010",
                                            "hasTrailingTrivia": true,
                                            "trailingTrivia": [
                                                {
                                                    "kind": "WhitespaceTrivia",
                                                    "text": " "
                                                }
                                            ]
                                        }
                                    }
                                },
                                "operatorToken": {
                                    "kind": "AmpersandAmpersandToken",
                                    "fullStart": 882,
                                    "fullEnd": 885,
                                    "start": 882,
                                    "end": 884,
                                    "fullWidth": 3,
                                    "width": 2,
                                    "text": "&&",
                                    "value": "&&",
                                    "valueText": "&&",
                                    "hasTrailingTrivia": true,
                                    "trailingTrivia": [
                                        {
                                            "kind": "WhitespaceTrivia",
                                            "text": " "
                                        }
                                    ]
                                },
                                "right": {
                                    "kind": "EqualsExpression",
                                    "fullStart": 885,
                                    "fullEnd": 905,
                                    "start": 885,
                                    "end": 905,
                                    "fullWidth": 20,
                                    "width": 20,
                                    "isIncrementallyUnusable": true,
                                    "left": {
                                        "kind": "MemberAccessExpression",
                                        "fullStart": 885,
                                        "fullEnd": 894,
                                        "start": 885,
                                        "end": 893,
                                        "fullWidth": 9,
                                        "width": 8,
                                        "isIncrementallyUnusable": true,
                                        "expression": {
                                            "kind": "IdentifierName",
                                            "fullStart": 885,
                                            "fullEnd": 889,
                                            "start": 885,
                                            "end": 889,
                                            "fullWidth": 4,
                                            "width": 4,
                                            "text": "desc",
                                            "value": "desc",
                                            "valueText": "desc"
                                        },
                                        "dotToken": {
                                            "kind": "DotToken",
                                            "fullStart": 889,
                                            "fullEnd": 890,
                                            "start": 889,
                                            "end": 890,
                                            "fullWidth": 1,
                                            "width": 1,
                                            "text": ".",
                                            "value": ".",
                                            "valueText": "."
                                        },
                                        "name": {
                                            "kind": "IdentifierName",
                                            "fullStart": 890,
                                            "fullEnd": 894,
                                            "start": 890,
                                            "end": 893,
                                            "fullWidth": 4,
                                            "width": 3,
                                            "text": "get",
                                            "value": "get",
                                            "valueText": "get",
                                            "hasTrailingTrivia": true,
                                            "trailingTrivia": [
                                                {
                                                    "kind": "WhitespaceTrivia",
                                                    "text": " "
                                                }
                                            ]
                                        }
                                    },
                                    "operatorToken": {
                                        "kind": "EqualsEqualsEqualsToken",
                                        "fullStart": 894,
                                        "fullEnd": 898,
                                        "start": 894,
                                        "end": 897,
                                        "fullWidth": 4,
                                        "width": 3,
                                        "text": "===",
                                        "value": "===",
                                        "valueText": "===",
                                        "hasTrailingTrivia": true,
                                        "trailingTrivia": [
                                            {
                                                "kind": "WhitespaceTrivia",
                                                "text": " "
                                            }
                                        ]
                                    },
                                    "right": {
                                        "kind": "IdentifierName",
                                        "fullStart": 898,
                                        "fullEnd": 905,
                                        "start": 898,
                                        "end": 905,
                                        "fullWidth": 7,
                                        "width": 7,
                                        "text": "getFunc",
                                        "value": "getFunc",
                                        "valueText": "getFunc"
                                    }
                                }
                            },
                            "semicolonToken": {
                                "kind": "SemicolonToken",
                                "fullStart": 905,
                                "fullEnd": 908,
                                "start": 905,
                                "end": 906,
                                "fullWidth": 3,
                                "width": 1,
                                "text": ";",
                                "value": ";",
                                "valueText": ";",
                                "hasTrailingTrivia": true,
                                "hasTrailingNewLine": true,
                                "trailingTrivia": [
                                    {
                                        "kind": "NewLineTrivia",
                                        "text": "\r\n"
                                    }
                                ]
                            }
                        }
                    ],
                    "closeBraceToken": {
                        "kind": "CloseBraceToken",
                        "fullStart": 908,
                        "fullEnd": 915,
                        "start": 912,
                        "end": 913,
                        "fullWidth": 7,
                        "width": 1,
                        "text": "}",
                        "value": "}",
                        "valueText": "}",
                        "hasLeadingTrivia": true,
                        "hasTrailingTrivia": true,
                        "hasTrailingNewLine": true,
                        "leadingTrivia": [
                            {
                                "kind": "WhitespaceTrivia",
                                "text": "    "
                            }
                        ],
                        "trailingTrivia": [
                            {
                                "kind": "NewLineTrivia",
                                "text": "\r\n"
                            }
                        ]
                    }
                }
            },
            {
                "kind": "ExpressionStatement",
                "fullStart": 915,
                "fullEnd": 939,
                "start": 915,
                "end": 937,
                "fullWidth": 24,
                "width": 22,
                "expression": {
                    "kind": "InvocationExpression",
                    "fullStart": 915,
                    "fullEnd": 936,
                    "start": 915,
                    "end": 936,
                    "fullWidth": 21,
                    "width": 21,
                    "expression": {
                        "kind": "IdentifierName",
                        "fullStart": 915,
                        "fullEnd": 926,
                        "start": 915,
                        "end": 926,
                        "fullWidth": 11,
                        "width": 11,
                        "text": "runTestCase",
                        "value": "runTestCase",
                        "valueText": "runTestCase"
                    },
                    "argumentList": {
                        "kind": "ArgumentList",
                        "fullStart": 926,
                        "fullEnd": 936,
                        "start": 926,
                        "end": 936,
                        "fullWidth": 10,
                        "width": 10,
                        "openParenToken": {
                            "kind": "OpenParenToken",
                            "fullStart": 926,
                            "fullEnd": 927,
                            "start": 926,
                            "end": 927,
                            "fullWidth": 1,
                            "width": 1,
                            "text": "(",
                            "value": "(",
                            "valueText": "("
                        },
                        "arguments": [
                            {
                                "kind": "IdentifierName",
                                "fullStart": 927,
                                "fullEnd": 935,
                                "start": 927,
                                "end": 935,
                                "fullWidth": 8,
                                "width": 8,
                                "text": "testcase",
                                "value": "testcase",
                                "valueText": "testcase"
                            }
                        ],
                        "closeParenToken": {
                            "kind": "CloseParenToken",
                            "fullStart": 935,
                            "fullEnd": 936,
                            "start": 935,
                            "end": 936,
                            "fullWidth": 1,
                            "width": 1,
                            "text": ")",
                            "value": ")",
                            "valueText": ")"
                        }
                    }
                },
                "semicolonToken": {
                    "kind": "SemicolonToken",
                    "fullStart": 936,
                    "fullEnd": 939,
                    "start": 936,
                    "end": 937,
                    "fullWidth": 3,
                    "width": 1,
                    "text": ";",
                    "value": ";",
                    "valueText": ";",
                    "hasTrailingTrivia": true,
                    "hasTrailingNewLine": true,
                    "trailingTrivia": [
                        {
                            "kind": "NewLineTrivia",
                            "text": "\r\n"
                        }
                    ]
                }
            }
        ],
        "endOfFileToken": {
            "kind": "EndOfFileToken",
            "fullStart": 939,
            "fullEnd": 939,
            "start": 939,
            "end": 939,
            "fullWidth": 0,
            "width": 0,
            "text": ""
        }
    },
    "lineMap": {
        "lineStarts": [
            0,
            67,
            152,
            232,
            308,
            380,
            385,
            439,
            528,
            533,
            535,
            537,
            560,
            583,
            624,
            650,
            662,
            664,
            710,
            736,
            749,
            751,
            817,
            819,
            908,
            915,
            939
        ],
        "length": 939
    }
}<|MERGE_RESOLUTION|>--- conflicted
+++ resolved
@@ -514,11 +514,8 @@
                                                                 "start": 615,
                                                                 "end": 619,
                                                                 "fullWidth": 4,
-<<<<<<< HEAD
                                                                 "width": 4,
-=======
                                                                 "modifiers": [],
->>>>>>> e3c38734
                                                                 "identifier": {
                                                                     "kind": "IdentifierName",
                                                                     "fullStart": 615,
