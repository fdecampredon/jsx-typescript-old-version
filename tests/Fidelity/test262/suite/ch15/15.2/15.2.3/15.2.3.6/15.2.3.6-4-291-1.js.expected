{
    "isDeclaration": false,
    "languageVersion": "EcmaScript5",
    "parseOptions": {
        "allowAutomaticSemicolonInsertion": true
    },
    "sourceUnit": {
        "kind": "SourceUnit",
        "fullStart": 0,
        "fullEnd": 1576,
        "start": 780,
        "end": 1576,
        "fullWidth": 1576,
        "width": 796,
        "isIncrementallyUnusable": true,
        "moduleElements": [
            {
                "kind": "FunctionDeclaration",
                "fullStart": 0,
                "fullEnd": 1552,
                "start": 780,
                "end": 1550,
                "fullWidth": 1552,
                "width": 770,
                "isIncrementallyUnusable": true,
                "modifiers": [],
                "functionKeyword": {
                    "kind": "FunctionKeyword",
                    "fullStart": 0,
                    "fullEnd": 789,
                    "start": 780,
                    "end": 788,
                    "fullWidth": 789,
                    "width": 8,
                    "text": "function",
                    "value": "function",
                    "valueText": "function",
                    "hasLeadingTrivia": true,
                    "hasLeadingComment": true,
                    "hasLeadingNewLine": true,
                    "hasTrailingTrivia": true,
                    "leadingTrivia": [
                        {
                            "kind": "SingleLineCommentTrivia",
                            "text": "/// Copyright (c) 2012 Ecma International.  All rights reserved. "
                        },
                        {
                            "kind": "NewLineTrivia",
                            "text": "\r\n"
                        },
                        {
                            "kind": "SingleLineCommentTrivia",
                            "text": "/// Ecma International makes this code available under the terms and conditions set"
                        },
                        {
                            "kind": "NewLineTrivia",
                            "text": "\r\n"
                        },
                        {
                            "kind": "SingleLineCommentTrivia",
                            "text": "/// forth on http://hg.ecmascript.org/tests/test262/raw-file/tip/LICENSE (the "
                        },
                        {
                            "kind": "NewLineTrivia",
                            "text": "\r\n"
                        },
                        {
                            "kind": "SingleLineCommentTrivia",
                            "text": "/// \"Use Terms\").   Any redistribution of this code must retain the above "
                        },
                        {
                            "kind": "NewLineTrivia",
                            "text": "\r\n"
                        },
                        {
                            "kind": "SingleLineCommentTrivia",
                            "text": "/// copyright and this notice and otherwise comply with the Use Terms."
                        },
                        {
                            "kind": "NewLineTrivia",
                            "text": "\r\n"
                        },
                        {
                            "kind": "MultiLineCommentTrivia",
                            "text": "/**\r\n * @path ch15/15.2/15.2.3/15.2.3.6/15.2.3.6-4-291-1.js\r\n * @description Object.defineProperty - 'O' is an Arguments object of a function that has formal parameters, 'name' is own accessor property of 'O' which is also defined in [[ParameterMap]] of 'O', and 'desc' is accessor descriptor, test updating multiple attribute values of 'name' (10.6 [[DefineOwnProperty]] step 3 and 5.a.i)\r\n */"
                        },
                        {
                            "kind": "NewLineTrivia",
                            "text": "\r\n"
                        },
                        {
                            "kind": "NewLineTrivia",
                            "text": "\r\n"
                        },
                        {
                            "kind": "NewLineTrivia",
                            "text": "\r\n"
                        }
                    ],
                    "trailingTrivia": [
                        {
                            "kind": "WhitespaceTrivia",
                            "text": " "
                        }
                    ]
                },
                "identifier": {
                    "kind": "IdentifierName",
                    "fullStart": 789,
                    "fullEnd": 797,
                    "start": 789,
                    "end": 797,
                    "fullWidth": 8,
                    "width": 8,
                    "text": "testcase",
                    "value": "testcase",
                    "valueText": "testcase"
                },
                "callSignature": {
                    "kind": "CallSignature",
                    "fullStart": 797,
                    "fullEnd": 800,
                    "start": 797,
                    "end": 799,
                    "fullWidth": 3,
                    "width": 2,
                    "parameterList": {
                        "kind": "ParameterList",
                        "fullStart": 797,
                        "fullEnd": 800,
                        "start": 797,
                        "end": 799,
                        "fullWidth": 3,
                        "width": 2,
                        "openParenToken": {
                            "kind": "OpenParenToken",
                            "fullStart": 797,
                            "fullEnd": 798,
                            "start": 797,
                            "end": 798,
                            "fullWidth": 1,
                            "width": 1,
                            "text": "(",
                            "value": "(",
                            "valueText": "("
                        },
                        "parameters": [],
                        "closeParenToken": {
                            "kind": "CloseParenToken",
                            "fullStart": 798,
                            "fullEnd": 800,
                            "start": 798,
                            "end": 799,
                            "fullWidth": 2,
                            "width": 1,
                            "text": ")",
                            "value": ")",
                            "valueText": ")",
                            "hasTrailingTrivia": true,
                            "trailingTrivia": [
                                {
                                    "kind": "WhitespaceTrivia",
                                    "text": " "
                                }
                            ]
                        }
                    }
                },
                "block": {
                    "kind": "Block",
                    "fullStart": 800,
                    "fullEnd": 1552,
                    "start": 800,
                    "end": 1550,
                    "fullWidth": 752,
                    "width": 750,
                    "isIncrementallyUnusable": true,
                    "openBraceToken": {
                        "kind": "OpenBraceToken",
                        "fullStart": 800,
                        "fullEnd": 803,
                        "start": 800,
                        "end": 801,
                        "fullWidth": 3,
                        "width": 1,
                        "text": "{",
                        "value": "{",
                        "valueText": "{",
                        "hasTrailingTrivia": true,
                        "hasTrailingNewLine": true,
                        "trailingTrivia": [
                            {
                                "kind": "NewLineTrivia",
                                "text": "\r\n"
                            }
                        ]
                    },
                    "statements": [
                        {
                            "kind": "ReturnStatement",
                            "fullStart": 803,
                            "fullEnd": 1545,
                            "start": 811,
                            "end": 1543,
                            "fullWidth": 742,
                            "width": 732,
                            "isIncrementallyUnusable": true,
                            "returnKeyword": {
                                "kind": "ReturnKeyword",
                                "fullStart": 803,
                                "fullEnd": 818,
                                "start": 811,
                                "end": 817,
                                "fullWidth": 15,
                                "width": 6,
                                "text": "return",
                                "value": "return",
                                "valueText": "return",
                                "hasLeadingTrivia": true,
                                "hasTrailingTrivia": true,
                                "leadingTrivia": [
                                    {
                                        "kind": "WhitespaceTrivia",
                                        "text": "        "
                                    }
                                ],
                                "trailingTrivia": [
                                    {
                                        "kind": "WhitespaceTrivia",
                                        "text": " "
                                    }
                                ]
                            },
                            "expression": {
                                "kind": "ParenthesizedExpression",
                                "fullStart": 818,
                                "fullEnd": 1542,
                                "start": 818,
                                "end": 1542,
                                "fullWidth": 724,
                                "width": 724,
                                "isIncrementallyUnusable": true,
                                "openParenToken": {
                                    "kind": "OpenParenToken",
                                    "fullStart": 818,
                                    "fullEnd": 819,
                                    "start": 818,
                                    "end": 819,
                                    "fullWidth": 1,
                                    "width": 1,
                                    "text": "(",
                                    "value": "(",
                                    "valueText": "("
                                },
                                "expression": {
                                    "kind": "InvocationExpression",
                                    "fullStart": 819,
                                    "fullEnd": 1541,
                                    "start": 819,
                                    "end": 1541,
                                    "fullWidth": 722,
                                    "width": 722,
                                    "isIncrementallyUnusable": true,
                                    "expression": {
                                        "kind": "FunctionExpression",
                                        "fullStart": 819,
                                        "fullEnd": 1532,
                                        "start": 819,
                                        "end": 1532,
                                        "fullWidth": 713,
                                        "width": 713,
                                        "isIncrementallyUnusable": true,
                                        "functionKeyword": {
                                            "kind": "FunctionKeyword",
                                            "fullStart": 819,
                                            "fullEnd": 828,
                                            "start": 819,
                                            "end": 827,
                                            "fullWidth": 9,
                                            "width": 8,
                                            "text": "function",
                                            "value": "function",
                                            "valueText": "function",
                                            "hasTrailingTrivia": true,
                                            "trailingTrivia": [
                                                {
                                                    "kind": "WhitespaceTrivia",
                                                    "text": " "
                                                }
                                            ]
                                        },
                                        "callSignature": {
                                            "kind": "CallSignature",
                                            "fullStart": 828,
                                            "fullEnd": 838,
                                            "start": 828,
                                            "end": 837,
                                            "fullWidth": 10,
                                            "width": 9,
                                            "parameterList": {
                                                "kind": "ParameterList",
                                                "fullStart": 828,
                                                "fullEnd": 838,
                                                "start": 828,
                                                "end": 837,
                                                "fullWidth": 10,
                                                "width": 9,
                                                "openParenToken": {
                                                    "kind": "OpenParenToken",
                                                    "fullStart": 828,
                                                    "fullEnd": 829,
                                                    "start": 828,
                                                    "end": 829,
                                                    "fullWidth": 1,
                                                    "width": 1,
                                                    "text": "(",
                                                    "value": "(",
                                                    "valueText": "("
                                                },
                                                "parameters": [
                                                    {
                                                        "kind": "Parameter",
                                                        "fullStart": 829,
                                                        "fullEnd": 830,
                                                        "start": 829,
                                                        "end": 830,
                                                        "fullWidth": 1,
<<<<<<< HEAD
                                                        "width": 1,
=======
                                                        "modifiers": [],
>>>>>>> e3c38734
                                                        "identifier": {
                                                            "kind": "IdentifierName",
                                                            "fullStart": 829,
                                                            "fullEnd": 830,
                                                            "start": 829,
                                                            "end": 830,
                                                            "fullWidth": 1,
                                                            "width": 1,
                                                            "text": "a",
                                                            "value": "a",
                                                            "valueText": "a"
                                                        }
                                                    },
                                                    {
                                                        "kind": "CommaToken",
                                                        "fullStart": 830,
                                                        "fullEnd": 832,
                                                        "start": 830,
                                                        "end": 831,
                                                        "fullWidth": 2,
                                                        "width": 1,
                                                        "text": ",",
                                                        "value": ",",
                                                        "valueText": ",",
                                                        "hasTrailingTrivia": true,
                                                        "trailingTrivia": [
                                                            {
                                                                "kind": "WhitespaceTrivia",
                                                                "text": " "
                                                            }
                                                        ]
                                                    },
                                                    {
                                                        "kind": "Parameter",
                                                        "fullStart": 832,
                                                        "fullEnd": 833,
                                                        "start": 832,
                                                        "end": 833,
                                                        "fullWidth": 1,
<<<<<<< HEAD
                                                        "width": 1,
=======
                                                        "modifiers": [],
>>>>>>> e3c38734
                                                        "identifier": {
                                                            "kind": "IdentifierName",
                                                            "fullStart": 832,
                                                            "fullEnd": 833,
                                                            "start": 832,
                                                            "end": 833,
                                                            "fullWidth": 1,
                                                            "width": 1,
                                                            "text": "b",
                                                            "value": "b",
                                                            "valueText": "b"
                                                        }
                                                    },
                                                    {
                                                        "kind": "CommaToken",
                                                        "fullStart": 833,
                                                        "fullEnd": 835,
                                                        "start": 833,
                                                        "end": 834,
                                                        "fullWidth": 2,
                                                        "width": 1,
                                                        "text": ",",
                                                        "value": ",",
                                                        "valueText": ",",
                                                        "hasTrailingTrivia": true,
                                                        "trailingTrivia": [
                                                            {
                                                                "kind": "WhitespaceTrivia",
                                                                "text": " "
                                                            }
                                                        ]
                                                    },
                                                    {
                                                        "kind": "Parameter",
                                                        "fullStart": 835,
                                                        "fullEnd": 836,
                                                        "start": 835,
                                                        "end": 836,
                                                        "fullWidth": 1,
<<<<<<< HEAD
                                                        "width": 1,
=======
                                                        "modifiers": [],
>>>>>>> e3c38734
                                                        "identifier": {
                                                            "kind": "IdentifierName",
                                                            "fullStart": 835,
                                                            "fullEnd": 836,
                                                            "start": 835,
                                                            "end": 836,
                                                            "fullWidth": 1,
                                                            "width": 1,
                                                            "text": "c",
                                                            "value": "c",
                                                            "valueText": "c"
                                                        }
                                                    }
                                                ],
                                                "closeParenToken": {
                                                    "kind": "CloseParenToken",
                                                    "fullStart": 836,
                                                    "fullEnd": 838,
                                                    "start": 836,
                                                    "end": 837,
                                                    "fullWidth": 2,
                                                    "width": 1,
                                                    "text": ")",
                                                    "value": ")",
                                                    "valueText": ")",
                                                    "hasTrailingTrivia": true,
                                                    "trailingTrivia": [
                                                        {
                                                            "kind": "WhitespaceTrivia",
                                                            "text": " "
                                                        }
                                                    ]
                                                }
                                            }
                                        },
                                        "block": {
                                            "kind": "Block",
                                            "fullStart": 838,
                                            "fullEnd": 1532,
                                            "start": 838,
                                            "end": 1532,
                                            "fullWidth": 694,
                                            "width": 694,
                                            "isIncrementallyUnusable": true,
                                            "openBraceToken": {
                                                "kind": "OpenBraceToken",
                                                "fullStart": 838,
                                                "fullEnd": 842,
                                                "start": 838,
                                                "end": 839,
                                                "fullWidth": 4,
                                                "width": 1,
                                                "text": "{",
                                                "value": "{",
                                                "valueText": "{",
                                                "hasTrailingTrivia": true,
                                                "hasTrailingNewLine": true,
                                                "trailingTrivia": [
                                                    {
                                                        "kind": "WhitespaceTrivia",
                                                        "text": " "
                                                    },
                                                    {
                                                        "kind": "NewLineTrivia",
                                                        "text": "\r\n"
                                                    }
                                                ]
                                            },
                                            "statements": [
                                                {
                                                    "kind": "FunctionDeclaration",
                                                    "fullStart": 842,
                                                    "fullEnd": 920,
                                                    "start": 854,
                                                    "end": 918,
                                                    "fullWidth": 78,
                                                    "width": 64,
                                                    "modifiers": [],
                                                    "functionKeyword": {
                                                        "kind": "FunctionKeyword",
                                                        "fullStart": 842,
                                                        "fullEnd": 863,
                                                        "start": 854,
                                                        "end": 862,
                                                        "fullWidth": 21,
                                                        "width": 8,
                                                        "text": "function",
                                                        "value": "function",
                                                        "valueText": "function",
                                                        "hasLeadingTrivia": true,
                                                        "hasTrailingTrivia": true,
                                                        "leadingTrivia": [
                                                            {
                                                                "kind": "WhitespaceTrivia",
                                                                "text": "            "
                                                            }
                                                        ],
                                                        "trailingTrivia": [
                                                            {
                                                                "kind": "WhitespaceTrivia",
                                                                "text": " "
                                                            }
                                                        ]
                                                    },
                                                    "identifier": {
                                                        "kind": "IdentifierName",
                                                        "fullStart": 863,
                                                        "fullEnd": 871,
                                                        "start": 863,
                                                        "end": 871,
                                                        "fullWidth": 8,
                                                        "width": 8,
                                                        "text": "getFunc1",
                                                        "value": "getFunc1",
                                                        "valueText": "getFunc1"
                                                    },
                                                    "callSignature": {
                                                        "kind": "CallSignature",
                                                        "fullStart": 871,
                                                        "fullEnd": 874,
                                                        "start": 871,
                                                        "end": 873,
                                                        "fullWidth": 3,
                                                        "width": 2,
                                                        "parameterList": {
                                                            "kind": "ParameterList",
                                                            "fullStart": 871,
                                                            "fullEnd": 874,
                                                            "start": 871,
                                                            "end": 873,
                                                            "fullWidth": 3,
                                                            "width": 2,
                                                            "openParenToken": {
                                                                "kind": "OpenParenToken",
                                                                "fullStart": 871,
                                                                "fullEnd": 872,
                                                                "start": 871,
                                                                "end": 872,
                                                                "fullWidth": 1,
                                                                "width": 1,
                                                                "text": "(",
                                                                "value": "(",
                                                                "valueText": "("
                                                            },
                                                            "parameters": [],
                                                            "closeParenToken": {
                                                                "kind": "CloseParenToken",
                                                                "fullStart": 872,
                                                                "fullEnd": 874,
                                                                "start": 872,
                                                                "end": 873,
                                                                "fullWidth": 2,
                                                                "width": 1,
                                                                "text": ")",
                                                                "value": ")",
                                                                "valueText": ")",
                                                                "hasTrailingTrivia": true,
                                                                "trailingTrivia": [
                                                                    {
                                                                        "kind": "WhitespaceTrivia",
                                                                        "text": " "
                                                                    }
                                                                ]
                                                            }
                                                        }
                                                    },
                                                    "block": {
                                                        "kind": "Block",
                                                        "fullStart": 874,
                                                        "fullEnd": 920,
                                                        "start": 874,
                                                        "end": 918,
                                                        "fullWidth": 46,
                                                        "width": 44,
                                                        "openBraceToken": {
                                                            "kind": "OpenBraceToken",
                                                            "fullStart": 874,
                                                            "fullEnd": 877,
                                                            "start": 874,
                                                            "end": 875,
                                                            "fullWidth": 3,
                                                            "width": 1,
                                                            "text": "{",
                                                            "value": "{",
                                                            "valueText": "{",
                                                            "hasTrailingTrivia": true,
                                                            "hasTrailingNewLine": true,
                                                            "trailingTrivia": [
                                                                {
                                                                    "kind": "NewLineTrivia",
                                                                    "text": "\r\n"
                                                                }
                                                            ]
                                                        },
                                                        "statements": [
                                                            {
                                                                "kind": "ReturnStatement",
                                                                "fullStart": 877,
                                                                "fullEnd": 905,
                                                                "start": 893,
                                                                "end": 903,
                                                                "fullWidth": 28,
                                                                "width": 10,
                                                                "returnKeyword": {
                                                                    "kind": "ReturnKeyword",
                                                                    "fullStart": 877,
                                                                    "fullEnd": 900,
                                                                    "start": 893,
                                                                    "end": 899,
                                                                    "fullWidth": 23,
                                                                    "width": 6,
                                                                    "text": "return",
                                                                    "value": "return",
                                                                    "valueText": "return",
                                                                    "hasLeadingTrivia": true,
                                                                    "hasTrailingTrivia": true,
                                                                    "leadingTrivia": [
                                                                        {
                                                                            "kind": "WhitespaceTrivia",
                                                                            "text": "                "
                                                                        }
                                                                    ],
                                                                    "trailingTrivia": [
                                                                        {
                                                                            "kind": "WhitespaceTrivia",
                                                                            "text": " "
                                                                        }
                                                                    ]
                                                                },
                                                                "expression": {
                                                                    "kind": "NumericLiteral",
                                                                    "fullStart": 900,
                                                                    "fullEnd": 902,
                                                                    "start": 900,
                                                                    "end": 902,
                                                                    "fullWidth": 2,
                                                                    "width": 2,
                                                                    "text": "10",
                                                                    "value": 10,
                                                                    "valueText": "10"
                                                                },
                                                                "semicolonToken": {
                                                                    "kind": "SemicolonToken",
                                                                    "fullStart": 902,
                                                                    "fullEnd": 905,
                                                                    "start": 902,
                                                                    "end": 903,
                                                                    "fullWidth": 3,
                                                                    "width": 1,
                                                                    "text": ";",
                                                                    "value": ";",
                                                                    "valueText": ";",
                                                                    "hasTrailingTrivia": true,
                                                                    "hasTrailingNewLine": true,
                                                                    "trailingTrivia": [
                                                                        {
                                                                            "kind": "NewLineTrivia",
                                                                            "text": "\r\n"
                                                                        }
                                                                    ]
                                                                }
                                                            }
                                                        ],
                                                        "closeBraceToken": {
                                                            "kind": "CloseBraceToken",
                                                            "fullStart": 905,
                                                            "fullEnd": 920,
                                                            "start": 917,
                                                            "end": 918,
                                                            "fullWidth": 15,
                                                            "width": 1,
                                                            "text": "}",
                                                            "value": "}",
                                                            "valueText": "}",
                                                            "hasLeadingTrivia": true,
                                                            "hasTrailingTrivia": true,
                                                            "hasTrailingNewLine": true,
                                                            "leadingTrivia": [
                                                                {
                                                                    "kind": "WhitespaceTrivia",
                                                                    "text": "            "
                                                                }
                                                            ],
                                                            "trailingTrivia": [
                                                                {
                                                                    "kind": "NewLineTrivia",
                                                                    "text": "\r\n"
                                                                }
                                                            ]
                                                        }
                                                    }
                                                },
                                                {
                                                    "kind": "ExpressionStatement",
                                                    "fullStart": 920,
                                                    "fullEnd": 1093,
                                                    "start": 932,
                                                    "end": 1091,
                                                    "fullWidth": 173,
                                                    "width": 159,
                                                    "isIncrementallyUnusable": true,
                                                    "expression": {
                                                        "kind": "InvocationExpression",
                                                        "fullStart": 920,
                                                        "fullEnd": 1090,
                                                        "start": 932,
                                                        "end": 1090,
                                                        "fullWidth": 170,
                                                        "width": 158,
                                                        "isIncrementallyUnusable": true,
                                                        "expression": {
                                                            "kind": "MemberAccessExpression",
                                                            "fullStart": 920,
                                                            "fullEnd": 953,
                                                            "start": 932,
                                                            "end": 953,
                                                            "fullWidth": 33,
                                                            "width": 21,
                                                            "expression": {
                                                                "kind": "IdentifierName",
                                                                "fullStart": 920,
                                                                "fullEnd": 938,
                                                                "start": 932,
                                                                "end": 938,
                                                                "fullWidth": 18,
                                                                "width": 6,
                                                                "text": "Object",
                                                                "value": "Object",
                                                                "valueText": "Object",
                                                                "hasLeadingTrivia": true,
                                                                "leadingTrivia": [
                                                                    {
                                                                        "kind": "WhitespaceTrivia",
                                                                        "text": "            "
                                                                    }
                                                                ]
                                                            },
                                                            "dotToken": {
                                                                "kind": "DotToken",
                                                                "fullStart": 938,
                                                                "fullEnd": 939,
                                                                "start": 938,
                                                                "end": 939,
                                                                "fullWidth": 1,
                                                                "width": 1,
                                                                "text": ".",
                                                                "value": ".",
                                                                "valueText": "."
                                                            },
                                                            "name": {
                                                                "kind": "IdentifierName",
                                                                "fullStart": 939,
                                                                "fullEnd": 953,
                                                                "start": 939,
                                                                "end": 953,
                                                                "fullWidth": 14,
                                                                "width": 14,
                                                                "text": "defineProperty",
                                                                "value": "defineProperty",
                                                                "valueText": "defineProperty"
                                                            }
                                                        },
                                                        "argumentList": {
                                                            "kind": "ArgumentList",
                                                            "fullStart": 953,
                                                            "fullEnd": 1090,
                                                            "start": 953,
                                                            "end": 1090,
                                                            "fullWidth": 137,
                                                            "width": 137,
                                                            "isIncrementallyUnusable": true,
                                                            "openParenToken": {
                                                                "kind": "OpenParenToken",
                                                                "fullStart": 953,
                                                                "fullEnd": 954,
                                                                "start": 953,
                                                                "end": 954,
                                                                "fullWidth": 1,
                                                                "width": 1,
                                                                "text": "(",
                                                                "value": "(",
                                                                "valueText": "("
                                                            },
                                                            "arguments": [
                                                                {
                                                                    "kind": "IdentifierName",
                                                                    "fullStart": 954,
                                                                    "fullEnd": 963,
                                                                    "start": 954,
                                                                    "end": 963,
                                                                    "fullWidth": 9,
                                                                    "width": 9,
                                                                    "text": "arguments",
                                                                    "value": "arguments",
                                                                    "valueText": "arguments"
                                                                },
                                                                {
                                                                    "kind": "CommaToken",
                                                                    "fullStart": 963,
                                                                    "fullEnd": 965,
                                                                    "start": 963,
                                                                    "end": 964,
                                                                    "fullWidth": 2,
                                                                    "width": 1,
                                                                    "text": ",",
                                                                    "value": ",",
                                                                    "valueText": ",",
                                                                    "hasTrailingTrivia": true,
                                                                    "trailingTrivia": [
                                                                        {
                                                                            "kind": "WhitespaceTrivia",
                                                                            "text": " "
                                                                        }
                                                                    ]
                                                                },
                                                                {
                                                                    "kind": "StringLiteral",
                                                                    "fullStart": 965,
                                                                    "fullEnd": 968,
                                                                    "start": 965,
                                                                    "end": 968,
                                                                    "fullWidth": 3,
                                                                    "width": 3,
                                                                    "text": "\"0\"",
                                                                    "value": "0",
                                                                    "valueText": "0"
                                                                },
                                                                {
                                                                    "kind": "CommaToken",
                                                                    "fullStart": 968,
                                                                    "fullEnd": 970,
                                                                    "start": 968,
                                                                    "end": 969,
                                                                    "fullWidth": 2,
                                                                    "width": 1,
                                                                    "text": ",",
                                                                    "value": ",",
                                                                    "valueText": ",",
                                                                    "hasTrailingTrivia": true,
                                                                    "trailingTrivia": [
                                                                        {
                                                                            "kind": "WhitespaceTrivia",
                                                                            "text": " "
                                                                        }
                                                                    ]
                                                                },
                                                                {
                                                                    "kind": "ObjectLiteralExpression",
                                                                    "fullStart": 970,
                                                                    "fullEnd": 1089,
                                                                    "start": 970,
                                                                    "end": 1089,
                                                                    "fullWidth": 119,
                                                                    "width": 119,
                                                                    "isIncrementallyUnusable": true,
                                                                    "openBraceToken": {
                                                                        "kind": "OpenBraceToken",
                                                                        "fullStart": 970,
                                                                        "fullEnd": 973,
                                                                        "start": 970,
                                                                        "end": 971,
                                                                        "fullWidth": 3,
                                                                        "width": 1,
                                                                        "text": "{",
                                                                        "value": "{",
                                                                        "valueText": "{",
                                                                        "hasTrailingTrivia": true,
                                                                        "hasTrailingNewLine": true,
                                                                        "trailingTrivia": [
                                                                            {
                                                                                "kind": "NewLineTrivia",
                                                                                "text": "\r\n"
                                                                            }
                                                                        ]
                                                                    },
                                                                    "propertyAssignments": [
                                                                        {
                                                                            "kind": "SimplePropertyAssignment",
                                                                            "fullStart": 973,
                                                                            "fullEnd": 1002,
                                                                            "start": 989,
                                                                            "end": 1002,
                                                                            "fullWidth": 29,
                                                                            "width": 13,
                                                                            "isIncrementallyUnusable": true,
                                                                            "propertyName": {
                                                                                "kind": "IdentifierName",
                                                                                "fullStart": 973,
                                                                                "fullEnd": 992,
                                                                                "start": 989,
                                                                                "end": 992,
                                                                                "fullWidth": 19,
                                                                                "width": 3,
                                                                                "text": "get",
                                                                                "value": "get",
                                                                                "valueText": "get",
                                                                                "hasLeadingTrivia": true,
                                                                                "leadingTrivia": [
                                                                                    {
                                                                                        "kind": "WhitespaceTrivia",
                                                                                        "text": "                "
                                                                                    }
                                                                                ]
                                                                            },
                                                                            "colonToken": {
                                                                                "kind": "ColonToken",
                                                                                "fullStart": 992,
                                                                                "fullEnd": 994,
                                                                                "start": 992,
                                                                                "end": 993,
                                                                                "fullWidth": 2,
                                                                                "width": 1,
                                                                                "text": ":",
                                                                                "value": ":",
                                                                                "valueText": ":",
                                                                                "hasTrailingTrivia": true,
                                                                                "trailingTrivia": [
                                                                                    {
                                                                                        "kind": "WhitespaceTrivia",
                                                                                        "text": " "
                                                                                    }
                                                                                ]
                                                                            },
                                                                            "expression": {
                                                                                "kind": "IdentifierName",
                                                                                "fullStart": 994,
                                                                                "fullEnd": 1002,
                                                                                "start": 994,
                                                                                "end": 1002,
                                                                                "fullWidth": 8,
                                                                                "width": 8,
                                                                                "text": "getFunc1",
                                                                                "value": "getFunc1",
                                                                                "valueText": "getFunc1"
                                                                            }
                                                                        },
                                                                        {
                                                                            "kind": "CommaToken",
                                                                            "fullStart": 1002,
                                                                            "fullEnd": 1005,
                                                                            "start": 1002,
                                                                            "end": 1003,
                                                                            "fullWidth": 3,
                                                                            "width": 1,
                                                                            "text": ",",
                                                                            "value": ",",
                                                                            "valueText": ",",
                                                                            "hasTrailingTrivia": true,
                                                                            "hasTrailingNewLine": true,
                                                                            "trailingTrivia": [
                                                                                {
                                                                                    "kind": "NewLineTrivia",
                                                                                    "text": "\r\n"
                                                                                }
                                                                            ]
                                                                        },
                                                                        {
                                                                            "kind": "SimplePropertyAssignment",
                                                                            "fullStart": 1005,
                                                                            "fullEnd": 1037,
                                                                            "start": 1021,
                                                                            "end": 1037,
                                                                            "fullWidth": 32,
                                                                            "width": 16,
                                                                            "propertyName": {
                                                                                "kind": "IdentifierName",
                                                                                "fullStart": 1005,
                                                                                "fullEnd": 1031,
                                                                                "start": 1021,
                                                                                "end": 1031,
                                                                                "fullWidth": 26,
                                                                                "width": 10,
                                                                                "text": "enumerable",
                                                                                "value": "enumerable",
                                                                                "valueText": "enumerable",
                                                                                "hasLeadingTrivia": true,
                                                                                "leadingTrivia": [
                                                                                    {
                                                                                        "kind": "WhitespaceTrivia",
                                                                                        "text": "                "
                                                                                    }
                                                                                ]
                                                                            },
                                                                            "colonToken": {
                                                                                "kind": "ColonToken",
                                                                                "fullStart": 1031,
                                                                                "fullEnd": 1033,
                                                                                "start": 1031,
                                                                                "end": 1032,
                                                                                "fullWidth": 2,
                                                                                "width": 1,
                                                                                "text": ":",
                                                                                "value": ":",
                                                                                "valueText": ":",
                                                                                "hasTrailingTrivia": true,
                                                                                "trailingTrivia": [
                                                                                    {
                                                                                        "kind": "WhitespaceTrivia",
                                                                                        "text": " "
                                                                                    }
                                                                                ]
                                                                            },
                                                                            "expression": {
                                                                                "kind": "TrueKeyword",
                                                                                "fullStart": 1033,
                                                                                "fullEnd": 1037,
                                                                                "start": 1033,
                                                                                "end": 1037,
                                                                                "fullWidth": 4,
                                                                                "width": 4,
                                                                                "text": "true",
                                                                                "value": true,
                                                                                "valueText": "true"
                                                                            }
                                                                        },
                                                                        {
                                                                            "kind": "CommaToken",
                                                                            "fullStart": 1037,
                                                                            "fullEnd": 1040,
                                                                            "start": 1037,
                                                                            "end": 1038,
                                                                            "fullWidth": 3,
                                                                            "width": 1,
                                                                            "text": ",",
                                                                            "value": ",",
                                                                            "valueText": ",",
                                                                            "hasTrailingTrivia": true,
                                                                            "hasTrailingNewLine": true,
                                                                            "trailingTrivia": [
                                                                                {
                                                                                    "kind": "NewLineTrivia",
                                                                                    "text": "\r\n"
                                                                                }
                                                                            ]
                                                                        },
                                                                        {
                                                                            "kind": "SimplePropertyAssignment",
                                                                            "fullStart": 1040,
                                                                            "fullEnd": 1076,
                                                                            "start": 1056,
                                                                            "end": 1074,
                                                                            "fullWidth": 36,
                                                                            "width": 18,
                                                                            "propertyName": {
                                                                                "kind": "IdentifierName",
                                                                                "fullStart": 1040,
                                                                                "fullEnd": 1068,
                                                                                "start": 1056,
                                                                                "end": 1068,
                                                                                "fullWidth": 28,
                                                                                "width": 12,
                                                                                "text": "configurable",
                                                                                "value": "configurable",
                                                                                "valueText": "configurable",
                                                                                "hasLeadingTrivia": true,
                                                                                "leadingTrivia": [
                                                                                    {
                                                                                        "kind": "WhitespaceTrivia",
                                                                                        "text": "                "
                                                                                    }
                                                                                ]
                                                                            },
                                                                            "colonToken": {
                                                                                "kind": "ColonToken",
                                                                                "fullStart": 1068,
                                                                                "fullEnd": 1070,
                                                                                "start": 1068,
                                                                                "end": 1069,
                                                                                "fullWidth": 2,
                                                                                "width": 1,
                                                                                "text": ":",
                                                                                "value": ":",
                                                                                "valueText": ":",
                                                                                "hasTrailingTrivia": true,
                                                                                "trailingTrivia": [
                                                                                    {
                                                                                        "kind": "WhitespaceTrivia",
                                                                                        "text": " "
                                                                                    }
                                                                                ]
                                                                            },
                                                                            "expression": {
                                                                                "kind": "TrueKeyword",
                                                                                "fullStart": 1070,
                                                                                "fullEnd": 1076,
                                                                                "start": 1070,
                                                                                "end": 1074,
                                                                                "fullWidth": 6,
                                                                                "width": 4,
                                                                                "text": "true",
                                                                                "value": true,
                                                                                "valueText": "true",
                                                                                "hasTrailingTrivia": true,
                                                                                "hasTrailingNewLine": true,
                                                                                "trailingTrivia": [
                                                                                    {
                                                                                        "kind": "NewLineTrivia",
                                                                                        "text": "\r\n"
                                                                                    }
                                                                                ]
                                                                            }
                                                                        }
                                                                    ],
                                                                    "closeBraceToken": {
                                                                        "kind": "CloseBraceToken",
                                                                        "fullStart": 1076,
                                                                        "fullEnd": 1089,
                                                                        "start": 1088,
                                                                        "end": 1089,
                                                                        "fullWidth": 13,
                                                                        "width": 1,
                                                                        "text": "}",
                                                                        "value": "}",
                                                                        "valueText": "}",
                                                                        "hasLeadingTrivia": true,
                                                                        "leadingTrivia": [
                                                                            {
                                                                                "kind": "WhitespaceTrivia",
                                                                                "text": "            "
                                                                            }
                                                                        ]
                                                                    }
                                                                }
                                                            ],
                                                            "closeParenToken": {
                                                                "kind": "CloseParenToken",
                                                                "fullStart": 1089,
                                                                "fullEnd": 1090,
                                                                "start": 1089,
                                                                "end": 1090,
                                                                "fullWidth": 1,
                                                                "width": 1,
                                                                "text": ")",
                                                                "value": ")",
                                                                "valueText": ")"
                                                            }
                                                        }
                                                    },
                                                    "semicolonToken": {
                                                        "kind": "SemicolonToken",
                                                        "fullStart": 1090,
                                                        "fullEnd": 1093,
                                                        "start": 1090,
                                                        "end": 1091,
                                                        "fullWidth": 3,
                                                        "width": 1,
                                                        "text": ";",
                                                        "value": ";",
                                                        "valueText": ";",
                                                        "hasTrailingTrivia": true,
                                                        "hasTrailingNewLine": true,
                                                        "trailingTrivia": [
                                                            {
                                                                "kind": "NewLineTrivia",
                                                                "text": "\r\n"
                                                            }
                                                        ]
                                                    }
                                                },
                                                {
                                                    "kind": "FunctionDeclaration",
                                                    "fullStart": 1093,
                                                    "fullEnd": 1171,
                                                    "start": 1105,
                                                    "end": 1169,
                                                    "fullWidth": 78,
                                                    "width": 64,
                                                    "modifiers": [],
                                                    "functionKeyword": {
                                                        "kind": "FunctionKeyword",
                                                        "fullStart": 1093,
                                                        "fullEnd": 1114,
                                                        "start": 1105,
                                                        "end": 1113,
                                                        "fullWidth": 21,
                                                        "width": 8,
                                                        "text": "function",
                                                        "value": "function",
                                                        "valueText": "function",
                                                        "hasLeadingTrivia": true,
                                                        "hasTrailingTrivia": true,
                                                        "leadingTrivia": [
                                                            {
                                                                "kind": "WhitespaceTrivia",
                                                                "text": "            "
                                                            }
                                                        ],
                                                        "trailingTrivia": [
                                                            {
                                                                "kind": "WhitespaceTrivia",
                                                                "text": " "
                                                            }
                                                        ]
                                                    },
                                                    "identifier": {
                                                        "kind": "IdentifierName",
                                                        "fullStart": 1114,
                                                        "fullEnd": 1122,
                                                        "start": 1114,
                                                        "end": 1122,
                                                        "fullWidth": 8,
                                                        "width": 8,
                                                        "text": "getFunc2",
                                                        "value": "getFunc2",
                                                        "valueText": "getFunc2"
                                                    },
                                                    "callSignature": {
                                                        "kind": "CallSignature",
                                                        "fullStart": 1122,
                                                        "fullEnd": 1125,
                                                        "start": 1122,
                                                        "end": 1124,
                                                        "fullWidth": 3,
                                                        "width": 2,
                                                        "parameterList": {
                                                            "kind": "ParameterList",
                                                            "fullStart": 1122,
                                                            "fullEnd": 1125,
                                                            "start": 1122,
                                                            "end": 1124,
                                                            "fullWidth": 3,
                                                            "width": 2,
                                                            "openParenToken": {
                                                                "kind": "OpenParenToken",
                                                                "fullStart": 1122,
                                                                "fullEnd": 1123,
                                                                "start": 1122,
                                                                "end": 1123,
                                                                "fullWidth": 1,
                                                                "width": 1,
                                                                "text": "(",
                                                                "value": "(",
                                                                "valueText": "("
                                                            },
                                                            "parameters": [],
                                                            "closeParenToken": {
                                                                "kind": "CloseParenToken",
                                                                "fullStart": 1123,
                                                                "fullEnd": 1125,
                                                                "start": 1123,
                                                                "end": 1124,
                                                                "fullWidth": 2,
                                                                "width": 1,
                                                                "text": ")",
                                                                "value": ")",
                                                                "valueText": ")",
                                                                "hasTrailingTrivia": true,
                                                                "trailingTrivia": [
                                                                    {
                                                                        "kind": "WhitespaceTrivia",
                                                                        "text": " "
                                                                    }
                                                                ]
                                                            }
                                                        }
                                                    },
                                                    "block": {
                                                        "kind": "Block",
                                                        "fullStart": 1125,
                                                        "fullEnd": 1171,
                                                        "start": 1125,
                                                        "end": 1169,
                                                        "fullWidth": 46,
                                                        "width": 44,
                                                        "openBraceToken": {
                                                            "kind": "OpenBraceToken",
                                                            "fullStart": 1125,
                                                            "fullEnd": 1128,
                                                            "start": 1125,
                                                            "end": 1126,
                                                            "fullWidth": 3,
                                                            "width": 1,
                                                            "text": "{",
                                                            "value": "{",
                                                            "valueText": "{",
                                                            "hasTrailingTrivia": true,
                                                            "hasTrailingNewLine": true,
                                                            "trailingTrivia": [
                                                                {
                                                                    "kind": "NewLineTrivia",
                                                                    "text": "\r\n"
                                                                }
                                                            ]
                                                        },
                                                        "statements": [
                                                            {
                                                                "kind": "ReturnStatement",
                                                                "fullStart": 1128,
                                                                "fullEnd": 1156,
                                                                "start": 1144,
                                                                "end": 1154,
                                                                "fullWidth": 28,
                                                                "width": 10,
                                                                "returnKeyword": {
                                                                    "kind": "ReturnKeyword",
                                                                    "fullStart": 1128,
                                                                    "fullEnd": 1151,
                                                                    "start": 1144,
                                                                    "end": 1150,
                                                                    "fullWidth": 23,
                                                                    "width": 6,
                                                                    "text": "return",
                                                                    "value": "return",
                                                                    "valueText": "return",
                                                                    "hasLeadingTrivia": true,
                                                                    "hasTrailingTrivia": true,
                                                                    "leadingTrivia": [
                                                                        {
                                                                            "kind": "WhitespaceTrivia",
                                                                            "text": "                "
                                                                        }
                                                                    ],
                                                                    "trailingTrivia": [
                                                                        {
                                                                            "kind": "WhitespaceTrivia",
                                                                            "text": " "
                                                                        }
                                                                    ]
                                                                },
                                                                "expression": {
                                                                    "kind": "NumericLiteral",
                                                                    "fullStart": 1151,
                                                                    "fullEnd": 1153,
                                                                    "start": 1151,
                                                                    "end": 1153,
                                                                    "fullWidth": 2,
                                                                    "width": 2,
                                                                    "text": "20",
                                                                    "value": 20,
                                                                    "valueText": "20"
                                                                },
                                                                "semicolonToken": {
                                                                    "kind": "SemicolonToken",
                                                                    "fullStart": 1153,
                                                                    "fullEnd": 1156,
                                                                    "start": 1153,
                                                                    "end": 1154,
                                                                    "fullWidth": 3,
                                                                    "width": 1,
                                                                    "text": ";",
                                                                    "value": ";",
                                                                    "valueText": ";",
                                                                    "hasTrailingTrivia": true,
                                                                    "hasTrailingNewLine": true,
                                                                    "trailingTrivia": [
                                                                        {
                                                                            "kind": "NewLineTrivia",
                                                                            "text": "\r\n"
                                                                        }
                                                                    ]
                                                                }
                                                            }
                                                        ],
                                                        "closeBraceToken": {
                                                            "kind": "CloseBraceToken",
                                                            "fullStart": 1156,
                                                            "fullEnd": 1171,
                                                            "start": 1168,
                                                            "end": 1169,
                                                            "fullWidth": 15,
                                                            "width": 1,
                                                            "text": "}",
                                                            "value": "}",
                                                            "valueText": "}",
                                                            "hasLeadingTrivia": true,
                                                            "hasTrailingTrivia": true,
                                                            "hasTrailingNewLine": true,
                                                            "leadingTrivia": [
                                                                {
                                                                    "kind": "WhitespaceTrivia",
                                                                    "text": "            "
                                                                }
                                                            ],
                                                            "trailingTrivia": [
                                                                {
                                                                    "kind": "NewLineTrivia",
                                                                    "text": "\r\n"
                                                                }
                                                            ]
                                                        }
                                                    }
                                                },
                                                {
                                                    "kind": "ExpressionStatement",
                                                    "fullStart": 1171,
                                                    "fullEnd": 1346,
                                                    "start": 1183,
                                                    "end": 1344,
                                                    "fullWidth": 175,
                                                    "width": 161,
                                                    "isIncrementallyUnusable": true,
                                                    "expression": {
                                                        "kind": "InvocationExpression",
                                                        "fullStart": 1171,
                                                        "fullEnd": 1343,
                                                        "start": 1183,
                                                        "end": 1343,
                                                        "fullWidth": 172,
                                                        "width": 160,
                                                        "isIncrementallyUnusable": true,
                                                        "expression": {
                                                            "kind": "MemberAccessExpression",
                                                            "fullStart": 1171,
                                                            "fullEnd": 1204,
                                                            "start": 1183,
                                                            "end": 1204,
                                                            "fullWidth": 33,
                                                            "width": 21,
                                                            "expression": {
                                                                "kind": "IdentifierName",
                                                                "fullStart": 1171,
                                                                "fullEnd": 1189,
                                                                "start": 1183,
                                                                "end": 1189,
                                                                "fullWidth": 18,
                                                                "width": 6,
                                                                "text": "Object",
                                                                "value": "Object",
                                                                "valueText": "Object",
                                                                "hasLeadingTrivia": true,
                                                                "leadingTrivia": [
                                                                    {
                                                                        "kind": "WhitespaceTrivia",
                                                                        "text": "            "
                                                                    }
                                                                ]
                                                            },
                                                            "dotToken": {
                                                                "kind": "DotToken",
                                                                "fullStart": 1189,
                                                                "fullEnd": 1190,
                                                                "start": 1189,
                                                                "end": 1190,
                                                                "fullWidth": 1,
                                                                "width": 1,
                                                                "text": ".",
                                                                "value": ".",
                                                                "valueText": "."
                                                            },
                                                            "name": {
                                                                "kind": "IdentifierName",
                                                                "fullStart": 1190,
                                                                "fullEnd": 1204,
                                                                "start": 1190,
                                                                "end": 1204,
                                                                "fullWidth": 14,
                                                                "width": 14,
                                                                "text": "defineProperty",
                                                                "value": "defineProperty",
                                                                "valueText": "defineProperty"
                                                            }
                                                        },
                                                        "argumentList": {
                                                            "kind": "ArgumentList",
                                                            "fullStart": 1204,
                                                            "fullEnd": 1343,
                                                            "start": 1204,
                                                            "end": 1343,
                                                            "fullWidth": 139,
                                                            "width": 139,
                                                            "isIncrementallyUnusable": true,
                                                            "openParenToken": {
                                                                "kind": "OpenParenToken",
                                                                "fullStart": 1204,
                                                                "fullEnd": 1205,
                                                                "start": 1204,
                                                                "end": 1205,
                                                                "fullWidth": 1,
                                                                "width": 1,
                                                                "text": "(",
                                                                "value": "(",
                                                                "valueText": "("
                                                            },
                                                            "arguments": [
                                                                {
                                                                    "kind": "IdentifierName",
                                                                    "fullStart": 1205,
                                                                    "fullEnd": 1214,
                                                                    "start": 1205,
                                                                    "end": 1214,
                                                                    "fullWidth": 9,
                                                                    "width": 9,
                                                                    "text": "arguments",
                                                                    "value": "arguments",
                                                                    "valueText": "arguments"
                                                                },
                                                                {
                                                                    "kind": "CommaToken",
                                                                    "fullStart": 1214,
                                                                    "fullEnd": 1216,
                                                                    "start": 1214,
                                                                    "end": 1215,
                                                                    "fullWidth": 2,
                                                                    "width": 1,
                                                                    "text": ",",
                                                                    "value": ",",
                                                                    "valueText": ",",
                                                                    "hasTrailingTrivia": true,
                                                                    "trailingTrivia": [
                                                                        {
                                                                            "kind": "WhitespaceTrivia",
                                                                            "text": " "
                                                                        }
                                                                    ]
                                                                },
                                                                {
                                                                    "kind": "StringLiteral",
                                                                    "fullStart": 1216,
                                                                    "fullEnd": 1219,
                                                                    "start": 1216,
                                                                    "end": 1219,
                                                                    "fullWidth": 3,
                                                                    "width": 3,
                                                                    "text": "\"0\"",
                                                                    "value": "0",
                                                                    "valueText": "0"
                                                                },
                                                                {
                                                                    "kind": "CommaToken",
                                                                    "fullStart": 1219,
                                                                    "fullEnd": 1221,
                                                                    "start": 1219,
                                                                    "end": 1220,
                                                                    "fullWidth": 2,
                                                                    "width": 1,
                                                                    "text": ",",
                                                                    "value": ",",
                                                                    "valueText": ",",
                                                                    "hasTrailingTrivia": true,
                                                                    "trailingTrivia": [
                                                                        {
                                                                            "kind": "WhitespaceTrivia",
                                                                            "text": " "
                                                                        }
                                                                    ]
                                                                },
                                                                {
                                                                    "kind": "ObjectLiteralExpression",
                                                                    "fullStart": 1221,
                                                                    "fullEnd": 1342,
                                                                    "start": 1221,
                                                                    "end": 1342,
                                                                    "fullWidth": 121,
                                                                    "width": 121,
                                                                    "isIncrementallyUnusable": true,
                                                                    "openBraceToken": {
                                                                        "kind": "OpenBraceToken",
                                                                        "fullStart": 1221,
                                                                        "fullEnd": 1224,
                                                                        "start": 1221,
                                                                        "end": 1222,
                                                                        "fullWidth": 3,
                                                                        "width": 1,
                                                                        "text": "{",
                                                                        "value": "{",
                                                                        "valueText": "{",
                                                                        "hasTrailingTrivia": true,
                                                                        "hasTrailingNewLine": true,
                                                                        "trailingTrivia": [
                                                                            {
                                                                                "kind": "NewLineTrivia",
                                                                                "text": "\r\n"
                                                                            }
                                                                        ]
                                                                    },
                                                                    "propertyAssignments": [
                                                                        {
                                                                            "kind": "SimplePropertyAssignment",
                                                                            "fullStart": 1224,
                                                                            "fullEnd": 1253,
                                                                            "start": 1240,
                                                                            "end": 1253,
                                                                            "fullWidth": 29,
                                                                            "width": 13,
                                                                            "isIncrementallyUnusable": true,
                                                                            "propertyName": {
                                                                                "kind": "IdentifierName",
                                                                                "fullStart": 1224,
                                                                                "fullEnd": 1243,
                                                                                "start": 1240,
                                                                                "end": 1243,
                                                                                "fullWidth": 19,
                                                                                "width": 3,
                                                                                "text": "get",
                                                                                "value": "get",
                                                                                "valueText": "get",
                                                                                "hasLeadingTrivia": true,
                                                                                "leadingTrivia": [
                                                                                    {
                                                                                        "kind": "WhitespaceTrivia",
                                                                                        "text": "                "
                                                                                    }
                                                                                ]
                                                                            },
                                                                            "colonToken": {
                                                                                "kind": "ColonToken",
                                                                                "fullStart": 1243,
                                                                                "fullEnd": 1245,
                                                                                "start": 1243,
                                                                                "end": 1244,
                                                                                "fullWidth": 2,
                                                                                "width": 1,
                                                                                "text": ":",
                                                                                "value": ":",
                                                                                "valueText": ":",
                                                                                "hasTrailingTrivia": true,
                                                                                "trailingTrivia": [
                                                                                    {
                                                                                        "kind": "WhitespaceTrivia",
                                                                                        "text": " "
                                                                                    }
                                                                                ]
                                                                            },
                                                                            "expression": {
                                                                                "kind": "IdentifierName",
                                                                                "fullStart": 1245,
                                                                                "fullEnd": 1253,
                                                                                "start": 1245,
                                                                                "end": 1253,
                                                                                "fullWidth": 8,
                                                                                "width": 8,
                                                                                "text": "getFunc2",
                                                                                "value": "getFunc2",
                                                                                "valueText": "getFunc2"
                                                                            }
                                                                        },
                                                                        {
                                                                            "kind": "CommaToken",
                                                                            "fullStart": 1253,
                                                                            "fullEnd": 1256,
                                                                            "start": 1253,
                                                                            "end": 1254,
                                                                            "fullWidth": 3,
                                                                            "width": 1,
                                                                            "text": ",",
                                                                            "value": ",",
                                                                            "valueText": ",",
                                                                            "hasTrailingTrivia": true,
                                                                            "hasTrailingNewLine": true,
                                                                            "trailingTrivia": [
                                                                                {
                                                                                    "kind": "NewLineTrivia",
                                                                                    "text": "\r\n"
                                                                                }
                                                                            ]
                                                                        },
                                                                        {
                                                                            "kind": "SimplePropertyAssignment",
                                                                            "fullStart": 1256,
                                                                            "fullEnd": 1289,
                                                                            "start": 1272,
                                                                            "end": 1289,
                                                                            "fullWidth": 33,
                                                                            "width": 17,
                                                                            "propertyName": {
                                                                                "kind": "IdentifierName",
                                                                                "fullStart": 1256,
                                                                                "fullEnd": 1282,
                                                                                "start": 1272,
                                                                                "end": 1282,
                                                                                "fullWidth": 26,
                                                                                "width": 10,
                                                                                "text": "enumerable",
                                                                                "value": "enumerable",
                                                                                "valueText": "enumerable",
                                                                                "hasLeadingTrivia": true,
                                                                                "leadingTrivia": [
                                                                                    {
                                                                                        "kind": "WhitespaceTrivia",
                                                                                        "text": "                "
                                                                                    }
                                                                                ]
                                                                            },
                                                                            "colonToken": {
                                                                                "kind": "ColonToken",
                                                                                "fullStart": 1282,
                                                                                "fullEnd": 1284,
                                                                                "start": 1282,
                                                                                "end": 1283,
                                                                                "fullWidth": 2,
                                                                                "width": 1,
                                                                                "text": ":",
                                                                                "value": ":",
                                                                                "valueText": ":",
                                                                                "hasTrailingTrivia": true,
                                                                                "trailingTrivia": [
                                                                                    {
                                                                                        "kind": "WhitespaceTrivia",
                                                                                        "text": " "
                                                                                    }
                                                                                ]
                                                                            },
                                                                            "expression": {
                                                                                "kind": "FalseKeyword",
                                                                                "fullStart": 1284,
                                                                                "fullEnd": 1289,
                                                                                "start": 1284,
                                                                                "end": 1289,
                                                                                "fullWidth": 5,
                                                                                "width": 5,
                                                                                "text": "false",
                                                                                "value": false,
                                                                                "valueText": "false"
                                                                            }
                                                                        },
                                                                        {
                                                                            "kind": "CommaToken",
                                                                            "fullStart": 1289,
                                                                            "fullEnd": 1292,
                                                                            "start": 1289,
                                                                            "end": 1290,
                                                                            "fullWidth": 3,
                                                                            "width": 1,
                                                                            "text": ",",
                                                                            "value": ",",
                                                                            "valueText": ",",
                                                                            "hasTrailingTrivia": true,
                                                                            "hasTrailingNewLine": true,
                                                                            "trailingTrivia": [
                                                                                {
                                                                                    "kind": "NewLineTrivia",
                                                                                    "text": "\r\n"
                                                                                }
                                                                            ]
                                                                        },
                                                                        {
                                                                            "kind": "SimplePropertyAssignment",
                                                                            "fullStart": 1292,
                                                                            "fullEnd": 1329,
                                                                            "start": 1308,
                                                                            "end": 1327,
                                                                            "fullWidth": 37,
                                                                            "width": 19,
                                                                            "propertyName": {
                                                                                "kind": "IdentifierName",
                                                                                "fullStart": 1292,
                                                                                "fullEnd": 1320,
                                                                                "start": 1308,
                                                                                "end": 1320,
                                                                                "fullWidth": 28,
                                                                                "width": 12,
                                                                                "text": "configurable",
                                                                                "value": "configurable",
                                                                                "valueText": "configurable",
                                                                                "hasLeadingTrivia": true,
                                                                                "leadingTrivia": [
                                                                                    {
                                                                                        "kind": "WhitespaceTrivia",
                                                                                        "text": "                "
                                                                                    }
                                                                                ]
                                                                            },
                                                                            "colonToken": {
                                                                                "kind": "ColonToken",
                                                                                "fullStart": 1320,
                                                                                "fullEnd": 1322,
                                                                                "start": 1320,
                                                                                "end": 1321,
                                                                                "fullWidth": 2,
                                                                                "width": 1,
                                                                                "text": ":",
                                                                                "value": ":",
                                                                                "valueText": ":",
                                                                                "hasTrailingTrivia": true,
                                                                                "trailingTrivia": [
                                                                                    {
                                                                                        "kind": "WhitespaceTrivia",
                                                                                        "text": " "
                                                                                    }
                                                                                ]
                                                                            },
                                                                            "expression": {
                                                                                "kind": "FalseKeyword",
                                                                                "fullStart": 1322,
                                                                                "fullEnd": 1329,
                                                                                "start": 1322,
                                                                                "end": 1327,
                                                                                "fullWidth": 7,
                                                                                "width": 5,
                                                                                "text": "false",
                                                                                "value": false,
                                                                                "valueText": "false",
                                                                                "hasTrailingTrivia": true,
                                                                                "hasTrailingNewLine": true,
                                                                                "trailingTrivia": [
                                                                                    {
                                                                                        "kind": "NewLineTrivia",
                                                                                        "text": "\r\n"
                                                                                    }
                                                                                ]
                                                                            }
                                                                        }
                                                                    ],
                                                                    "closeBraceToken": {
                                                                        "kind": "CloseBraceToken",
                                                                        "fullStart": 1329,
                                                                        "fullEnd": 1342,
                                                                        "start": 1341,
                                                                        "end": 1342,
                                                                        "fullWidth": 13,
                                                                        "width": 1,
                                                                        "text": "}",
                                                                        "value": "}",
                                                                        "valueText": "}",
                                                                        "hasLeadingTrivia": true,
                                                                        "leadingTrivia": [
                                                                            {
                                                                                "kind": "WhitespaceTrivia",
                                                                                "text": "            "
                                                                            }
                                                                        ]
                                                                    }
                                                                }
                                                            ],
                                                            "closeParenToken": {
                                                                "kind": "CloseParenToken",
                                                                "fullStart": 1342,
                                                                "fullEnd": 1343,
                                                                "start": 1342,
                                                                "end": 1343,
                                                                "fullWidth": 1,
                                                                "width": 1,
                                                                "text": ")",
                                                                "value": ")",
                                                                "valueText": ")"
                                                            }
                                                        }
                                                    },
                                                    "semicolonToken": {
                                                        "kind": "SemicolonToken",
                                                        "fullStart": 1343,
                                                        "fullEnd": 1346,
                                                        "start": 1343,
                                                        "end": 1344,
                                                        "fullWidth": 3,
                                                        "width": 1,
                                                        "text": ";",
                                                        "value": ";",
                                                        "valueText": ";",
                                                        "hasTrailingTrivia": true,
                                                        "hasTrailingNewLine": true,
                                                        "trailingTrivia": [
                                                            {
                                                                "kind": "NewLineTrivia",
                                                                "text": "\r\n"
                                                            }
                                                        ]
                                                    }
                                                },
                                                {
                                                    "kind": "VariableStatement",
                                                    "fullStart": 1346,
                                                    "fullEnd": 1387,
                                                    "start": 1358,
                                                    "end": 1385,
                                                    "fullWidth": 41,
                                                    "width": 27,
                                                    "modifiers": [],
                                                    "variableDeclaration": {
                                                        "kind": "VariableDeclaration",
                                                        "fullStart": 1346,
                                                        "fullEnd": 1384,
                                                        "start": 1358,
                                                        "end": 1384,
                                                        "fullWidth": 38,
                                                        "width": 26,
                                                        "varKeyword": {
                                                            "kind": "VarKeyword",
                                                            "fullStart": 1346,
                                                            "fullEnd": 1362,
                                                            "start": 1358,
                                                            "end": 1361,
                                                            "fullWidth": 16,
                                                            "width": 3,
                                                            "text": "var",
                                                            "value": "var",
                                                            "valueText": "var",
                                                            "hasLeadingTrivia": true,
                                                            "hasTrailingTrivia": true,
                                                            "leadingTrivia": [
                                                                {
                                                                    "kind": "WhitespaceTrivia",
                                                                    "text": "            "
                                                                }
                                                            ],
                                                            "trailingTrivia": [
                                                                {
                                                                    "kind": "WhitespaceTrivia",
                                                                    "text": " "
                                                                }
                                                            ]
                                                        },
                                                        "variableDeclarators": [
                                                            {
                                                                "kind": "VariableDeclarator",
                                                                "fullStart": 1362,
                                                                "fullEnd": 1384,
                                                                "start": 1362,
                                                                "end": 1384,
                                                                "fullWidth": 22,
                                                                "width": 22,
                                                                "identifier": {
                                                                    "kind": "IdentifierName",
                                                                    "fullStart": 1362,
                                                                    "fullEnd": 1375,
                                                                    "start": 1362,
                                                                    "end": 1374,
                                                                    "fullWidth": 13,
                                                                    "width": 12,
                                                                    "text": "verifyFormal",
                                                                    "value": "verifyFormal",
                                                                    "valueText": "verifyFormal",
                                                                    "hasTrailingTrivia": true,
                                                                    "trailingTrivia": [
                                                                        {
                                                                            "kind": "WhitespaceTrivia",
                                                                            "text": " "
                                                                        }
                                                                    ]
                                                                },
                                                                "equalsValueClause": {
                                                                    "kind": "EqualsValueClause",
                                                                    "fullStart": 1375,
                                                                    "fullEnd": 1384,
                                                                    "start": 1375,
                                                                    "end": 1384,
                                                                    "fullWidth": 9,
                                                                    "width": 9,
                                                                    "equalsToken": {
                                                                        "kind": "EqualsToken",
                                                                        "fullStart": 1375,
                                                                        "fullEnd": 1377,
                                                                        "start": 1375,
                                                                        "end": 1376,
                                                                        "fullWidth": 2,
                                                                        "width": 1,
                                                                        "text": "=",
                                                                        "value": "=",
                                                                        "valueText": "=",
                                                                        "hasTrailingTrivia": true,
                                                                        "trailingTrivia": [
                                                                            {
                                                                                "kind": "WhitespaceTrivia",
                                                                                "text": " "
                                                                            }
                                                                        ]
                                                                    },
                                                                    "value": {
                                                                        "kind": "EqualsExpression",
                                                                        "fullStart": 1377,
                                                                        "fullEnd": 1384,
                                                                        "start": 1377,
                                                                        "end": 1384,
                                                                        "fullWidth": 7,
                                                                        "width": 7,
                                                                        "left": {
                                                                            "kind": "IdentifierName",
                                                                            "fullStart": 1377,
                                                                            "fullEnd": 1379,
                                                                            "start": 1377,
                                                                            "end": 1378,
                                                                            "fullWidth": 2,
                                                                            "width": 1,
                                                                            "text": "a",
                                                                            "value": "a",
                                                                            "valueText": "a",
                                                                            "hasTrailingTrivia": true,
                                                                            "trailingTrivia": [
                                                                                {
                                                                                    "kind": "WhitespaceTrivia",
                                                                                    "text": " "
                                                                                }
                                                                            ]
                                                                        },
                                                                        "operatorToken": {
                                                                            "kind": "EqualsEqualsEqualsToken",
                                                                            "fullStart": 1379,
                                                                            "fullEnd": 1383,
                                                                            "start": 1379,
                                                                            "end": 1382,
                                                                            "fullWidth": 4,
                                                                            "width": 3,
                                                                            "text": "===",
                                                                            "value": "===",
                                                                            "valueText": "===",
                                                                            "hasTrailingTrivia": true,
                                                                            "trailingTrivia": [
                                                                                {
                                                                                    "kind": "WhitespaceTrivia",
                                                                                    "text": " "
                                                                                }
                                                                            ]
                                                                        },
                                                                        "right": {
                                                                            "kind": "NumericLiteral",
                                                                            "fullStart": 1383,
                                                                            "fullEnd": 1384,
                                                                            "start": 1383,
                                                                            "end": 1384,
                                                                            "fullWidth": 1,
                                                                            "width": 1,
                                                                            "text": "0",
                                                                            "value": 0,
                                                                            "valueText": "0"
                                                                        }
                                                                    }
                                                                }
                                                            }
                                                        ]
                                                    },
                                                    "semicolonToken": {
                                                        "kind": "SemicolonToken",
                                                        "fullStart": 1384,
                                                        "fullEnd": 1387,
                                                        "start": 1384,
                                                        "end": 1385,
                                                        "fullWidth": 3,
                                                        "width": 1,
                                                        "text": ";",
                                                        "value": ";",
                                                        "valueText": ";",
                                                        "hasTrailingTrivia": true,
                                                        "hasTrailingNewLine": true,
                                                        "trailingTrivia": [
                                                            {
                                                                "kind": "NewLineTrivia",
                                                                "text": "\r\n"
                                                            }
                                                        ]
                                                    }
                                                },
                                                {
                                                    "kind": "ReturnStatement",
                                                    "fullStart": 1387,
                                                    "fullEnd": 1523,
                                                    "start": 1399,
                                                    "end": 1521,
                                                    "fullWidth": 136,
                                                    "width": 122,
                                                    "returnKeyword": {
                                                        "kind": "ReturnKeyword",
                                                        "fullStart": 1387,
                                                        "fullEnd": 1406,
                                                        "start": 1399,
                                                        "end": 1405,
                                                        "fullWidth": 19,
                                                        "width": 6,
                                                        "text": "return",
                                                        "value": "return",
                                                        "valueText": "return",
                                                        "hasLeadingTrivia": true,
                                                        "hasTrailingTrivia": true,
                                                        "leadingTrivia": [
                                                            {
                                                                "kind": "WhitespaceTrivia",
                                                                "text": "            "
                                                            }
                                                        ],
                                                        "trailingTrivia": [
                                                            {
                                                                "kind": "WhitespaceTrivia",
                                                                "text": " "
                                                            }
                                                        ]
                                                    },
                                                    "expression": {
                                                        "kind": "LogicalAndExpression",
                                                        "fullStart": 1406,
                                                        "fullEnd": 1520,
                                                        "start": 1406,
                                                        "end": 1520,
                                                        "fullWidth": 114,
                                                        "width": 114,
                                                        "left": {
                                                            "kind": "InvocationExpression",
                                                            "fullStart": 1406,
                                                            "fullEnd": 1505,
                                                            "start": 1406,
                                                            "end": 1504,
                                                            "fullWidth": 99,
                                                            "width": 98,
                                                            "expression": {
                                                                "kind": "IdentifierName",
                                                                "fullStart": 1406,
                                                                "fullEnd": 1442,
                                                                "start": 1406,
                                                                "end": 1442,
                                                                "fullWidth": 36,
                                                                "width": 36,
                                                                "text": "accessorPropertyAttributesAreCorrect",
                                                                "value": "accessorPropertyAttributesAreCorrect",
                                                                "valueText": "accessorPropertyAttributesAreCorrect"
                                                            },
                                                            "argumentList": {
                                                                "kind": "ArgumentList",
                                                                "fullStart": 1442,
                                                                "fullEnd": 1505,
                                                                "start": 1442,
                                                                "end": 1504,
                                                                "fullWidth": 63,
                                                                "width": 62,
                                                                "openParenToken": {
                                                                    "kind": "OpenParenToken",
                                                                    "fullStart": 1442,
                                                                    "fullEnd": 1443,
                                                                    "start": 1442,
                                                                    "end": 1443,
                                                                    "fullWidth": 1,
                                                                    "width": 1,
                                                                    "text": "(",
                                                                    "value": "(",
                                                                    "valueText": "("
                                                                },
                                                                "arguments": [
                                                                    {
                                                                        "kind": "IdentifierName",
                                                                        "fullStart": 1443,
                                                                        "fullEnd": 1452,
                                                                        "start": 1443,
                                                                        "end": 1452,
                                                                        "fullWidth": 9,
                                                                        "width": 9,
                                                                        "text": "arguments",
                                                                        "value": "arguments",
                                                                        "valueText": "arguments"
                                                                    },
                                                                    {
                                                                        "kind": "CommaToken",
                                                                        "fullStart": 1452,
                                                                        "fullEnd": 1454,
                                                                        "start": 1452,
                                                                        "end": 1453,
                                                                        "fullWidth": 2,
                                                                        "width": 1,
                                                                        "text": ",",
                                                                        "value": ",",
                                                                        "valueText": ",",
                                                                        "hasTrailingTrivia": true,
                                                                        "trailingTrivia": [
                                                                            {
                                                                                "kind": "WhitespaceTrivia",
                                                                                "text": " "
                                                                            }
                                                                        ]
                                                                    },
                                                                    {
                                                                        "kind": "StringLiteral",
                                                                        "fullStart": 1454,
                                                                        "fullEnd": 1457,
                                                                        "start": 1454,
                                                                        "end": 1457,
                                                                        "fullWidth": 3,
                                                                        "width": 3,
                                                                        "text": "\"0\"",
                                                                        "value": "0",
                                                                        "valueText": "0"
                                                                    },
                                                                    {
                                                                        "kind": "CommaToken",
                                                                        "fullStart": 1457,
                                                                        "fullEnd": 1459,
                                                                        "start": 1457,
                                                                        "end": 1458,
                                                                        "fullWidth": 2,
                                                                        "width": 1,
                                                                        "text": ",",
                                                                        "value": ",",
                                                                        "valueText": ",",
                                                                        "hasTrailingTrivia": true,
                                                                        "trailingTrivia": [
                                                                            {
                                                                                "kind": "WhitespaceTrivia",
                                                                                "text": " "
                                                                            }
                                                                        ]
                                                                    },
                                                                    {
                                                                        "kind": "IdentifierName",
                                                                        "fullStart": 1459,
                                                                        "fullEnd": 1467,
                                                                        "start": 1459,
                                                                        "end": 1467,
                                                                        "fullWidth": 8,
                                                                        "width": 8,
                                                                        "text": "getFunc2",
                                                                        "value": "getFunc2",
                                                                        "valueText": "getFunc2"
                                                                    },
                                                                    {
                                                                        "kind": "CommaToken",
                                                                        "fullStart": 1467,
                                                                        "fullEnd": 1469,
                                                                        "start": 1467,
                                                                        "end": 1468,
                                                                        "fullWidth": 2,
                                                                        "width": 1,
                                                                        "text": ",",
                                                                        "value": ",",
                                                                        "valueText": ",",
                                                                        "hasTrailingTrivia": true,
                                                                        "trailingTrivia": [
                                                                            {
                                                                                "kind": "WhitespaceTrivia",
                                                                                "text": " "
                                                                            }
                                                                        ]
                                                                    },
                                                                    {
                                                                        "kind": "IdentifierName",
                                                                        "fullStart": 1469,
                                                                        "fullEnd": 1478,
                                                                        "start": 1469,
                                                                        "end": 1478,
                                                                        "fullWidth": 9,
                                                                        "width": 9,
                                                                        "text": "undefined",
                                                                        "value": "undefined",
                                                                        "valueText": "undefined"
                                                                    },
                                                                    {
                                                                        "kind": "CommaToken",
                                                                        "fullStart": 1478,
                                                                        "fullEnd": 1480,
                                                                        "start": 1478,
                                                                        "end": 1479,
                                                                        "fullWidth": 2,
                                                                        "width": 1,
                                                                        "text": ",",
                                                                        "value": ",",
                                                                        "valueText": ",",
                                                                        "hasTrailingTrivia": true,
                                                                        "trailingTrivia": [
                                                                            {
                                                                                "kind": "WhitespaceTrivia",
                                                                                "text": " "
                                                                            }
                                                                        ]
                                                                    },
                                                                    {
                                                                        "kind": "IdentifierName",
                                                                        "fullStart": 1480,
                                                                        "fullEnd": 1489,
                                                                        "start": 1480,
                                                                        "end": 1489,
                                                                        "fullWidth": 9,
                                                                        "width": 9,
                                                                        "text": "undefined",
                                                                        "value": "undefined",
                                                                        "valueText": "undefined"
                                                                    },
                                                                    {
                                                                        "kind": "CommaToken",
                                                                        "fullStart": 1489,
                                                                        "fullEnd": 1491,
                                                                        "start": 1489,
                                                                        "end": 1490,
                                                                        "fullWidth": 2,
                                                                        "width": 1,
                                                                        "text": ",",
                                                                        "value": ",",
                                                                        "valueText": ",",
                                                                        "hasTrailingTrivia": true,
                                                                        "trailingTrivia": [
                                                                            {
                                                                                "kind": "WhitespaceTrivia",
                                                                                "text": " "
                                                                            }
                                                                        ]
                                                                    },
                                                                    {
                                                                        "kind": "FalseKeyword",
                                                                        "fullStart": 1491,
                                                                        "fullEnd": 1496,
                                                                        "start": 1491,
                                                                        "end": 1496,
                                                                        "fullWidth": 5,
                                                                        "width": 5,
                                                                        "text": "false",
                                                                        "value": false,
                                                                        "valueText": "false"
                                                                    },
                                                                    {
                                                                        "kind": "CommaToken",
                                                                        "fullStart": 1496,
                                                                        "fullEnd": 1498,
                                                                        "start": 1496,
                                                                        "end": 1497,
                                                                        "fullWidth": 2,
                                                                        "width": 1,
                                                                        "text": ",",
                                                                        "value": ",",
                                                                        "valueText": ",",
                                                                        "hasTrailingTrivia": true,
                                                                        "trailingTrivia": [
                                                                            {
                                                                                "kind": "WhitespaceTrivia",
                                                                                "text": " "
                                                                            }
                                                                        ]
                                                                    },
                                                                    {
                                                                        "kind": "FalseKeyword",
                                                                        "fullStart": 1498,
                                                                        "fullEnd": 1503,
                                                                        "start": 1498,
                                                                        "end": 1503,
                                                                        "fullWidth": 5,
                                                                        "width": 5,
                                                                        "text": "false",
                                                                        "value": false,
                                                                        "valueText": "false"
                                                                    }
                                                                ],
                                                                "closeParenToken": {
                                                                    "kind": "CloseParenToken",
                                                                    "fullStart": 1503,
                                                                    "fullEnd": 1505,
                                                                    "start": 1503,
                                                                    "end": 1504,
                                                                    "fullWidth": 2,
                                                                    "width": 1,
                                                                    "text": ")",
                                                                    "value": ")",
                                                                    "valueText": ")",
                                                                    "hasTrailingTrivia": true,
                                                                    "trailingTrivia": [
                                                                        {
                                                                            "kind": "WhitespaceTrivia",
                                                                            "text": " "
                                                                        }
                                                                    ]
                                                                }
                                                            }
                                                        },
                                                        "operatorToken": {
                                                            "kind": "AmpersandAmpersandToken",
                                                            "fullStart": 1505,
                                                            "fullEnd": 1508,
                                                            "start": 1505,
                                                            "end": 1507,
                                                            "fullWidth": 3,
                                                            "width": 2,
                                                            "text": "&&",
                                                            "value": "&&",
                                                            "valueText": "&&",
                                                            "hasTrailingTrivia": true,
                                                            "trailingTrivia": [
                                                                {
                                                                    "kind": "WhitespaceTrivia",
                                                                    "text": " "
                                                                }
                                                            ]
                                                        },
                                                        "right": {
                                                            "kind": "IdentifierName",
                                                            "fullStart": 1508,
                                                            "fullEnd": 1520,
                                                            "start": 1508,
                                                            "end": 1520,
                                                            "fullWidth": 12,
                                                            "width": 12,
                                                            "text": "verifyFormal",
                                                            "value": "verifyFormal",
                                                            "valueText": "verifyFormal"
                                                        }
                                                    },
                                                    "semicolonToken": {
                                                        "kind": "SemicolonToken",
                                                        "fullStart": 1520,
                                                        "fullEnd": 1523,
                                                        "start": 1520,
                                                        "end": 1521,
                                                        "fullWidth": 3,
                                                        "width": 1,
                                                        "text": ";",
                                                        "value": ";",
                                                        "valueText": ";",
                                                        "hasTrailingTrivia": true,
                                                        "hasTrailingNewLine": true,
                                                        "trailingTrivia": [
                                                            {
                                                                "kind": "NewLineTrivia",
                                                                "text": "\r\n"
                                                            }
                                                        ]
                                                    }
                                                }
                                            ],
                                            "closeBraceToken": {
                                                "kind": "CloseBraceToken",
                                                "fullStart": 1523,
                                                "fullEnd": 1532,
                                                "start": 1531,
                                                "end": 1532,
                                                "fullWidth": 9,
                                                "width": 1,
                                                "text": "}",
                                                "value": "}",
                                                "valueText": "}",
                                                "hasLeadingTrivia": true,
                                                "leadingTrivia": [
                                                    {
                                                        "kind": "WhitespaceTrivia",
                                                        "text": "        "
                                                    }
                                                ]
                                            }
                                        }
                                    },
                                    "argumentList": {
                                        "kind": "ArgumentList",
                                        "fullStart": 1532,
                                        "fullEnd": 1541,
                                        "start": 1532,
                                        "end": 1541,
                                        "fullWidth": 9,
                                        "width": 9,
                                        "openParenToken": {
                                            "kind": "OpenParenToken",
                                            "fullStart": 1532,
                                            "fullEnd": 1533,
                                            "start": 1532,
                                            "end": 1533,
                                            "fullWidth": 1,
                                            "width": 1,
                                            "text": "(",
                                            "value": "(",
                                            "valueText": "("
                                        },
                                        "arguments": [
                                            {
                                                "kind": "NumericLiteral",
                                                "fullStart": 1533,
                                                "fullEnd": 1534,
                                                "start": 1533,
                                                "end": 1534,
                                                "fullWidth": 1,
                                                "width": 1,
                                                "text": "0",
                                                "value": 0,
                                                "valueText": "0"
                                            },
                                            {
                                                "kind": "CommaToken",
                                                "fullStart": 1534,
                                                "fullEnd": 1536,
                                                "start": 1534,
                                                "end": 1535,
                                                "fullWidth": 2,
                                                "width": 1,
                                                "text": ",",
                                                "value": ",",
                                                "valueText": ",",
                                                "hasTrailingTrivia": true,
                                                "trailingTrivia": [
                                                    {
                                                        "kind": "WhitespaceTrivia",
                                                        "text": " "
                                                    }
                                                ]
                                            },
                                            {
                                                "kind": "NumericLiteral",
                                                "fullStart": 1536,
                                                "fullEnd": 1537,
                                                "start": 1536,
                                                "end": 1537,
                                                "fullWidth": 1,
                                                "width": 1,
                                                "text": "1",
                                                "value": 1,
                                                "valueText": "1"
                                            },
                                            {
                                                "kind": "CommaToken",
                                                "fullStart": 1537,
                                                "fullEnd": 1539,
                                                "start": 1537,
                                                "end": 1538,
                                                "fullWidth": 2,
                                                "width": 1,
                                                "text": ",",
                                                "value": ",",
                                                "valueText": ",",
                                                "hasTrailingTrivia": true,
                                                "trailingTrivia": [
                                                    {
                                                        "kind": "WhitespaceTrivia",
                                                        "text": " "
                                                    }
                                                ]
                                            },
                                            {
                                                "kind": "NumericLiteral",
                                                "fullStart": 1539,
                                                "fullEnd": 1540,
                                                "start": 1539,
                                                "end": 1540,
                                                "fullWidth": 1,
                                                "width": 1,
                                                "text": "2",
                                                "value": 2,
                                                "valueText": "2"
                                            }
                                        ],
                                        "closeParenToken": {
                                            "kind": "CloseParenToken",
                                            "fullStart": 1540,
                                            "fullEnd": 1541,
                                            "start": 1540,
                                            "end": 1541,
                                            "fullWidth": 1,
                                            "width": 1,
                                            "text": ")",
                                            "value": ")",
                                            "valueText": ")"
                                        }
                                    }
                                },
                                "closeParenToken": {
                                    "kind": "CloseParenToken",
                                    "fullStart": 1541,
                                    "fullEnd": 1542,
                                    "start": 1541,
                                    "end": 1542,
                                    "fullWidth": 1,
                                    "width": 1,
                                    "text": ")",
                                    "value": ")",
                                    "valueText": ")"
                                }
                            },
                            "semicolonToken": {
                                "kind": "SemicolonToken",
                                "fullStart": 1542,
                                "fullEnd": 1545,
                                "start": 1542,
                                "end": 1543,
                                "fullWidth": 3,
                                "width": 1,
                                "text": ";",
                                "value": ";",
                                "valueText": ";",
                                "hasTrailingTrivia": true,
                                "hasTrailingNewLine": true,
                                "trailingTrivia": [
                                    {
                                        "kind": "NewLineTrivia",
                                        "text": "\r\n"
                                    }
                                ]
                            }
                        }
                    ],
                    "closeBraceToken": {
                        "kind": "CloseBraceToken",
                        "fullStart": 1545,
                        "fullEnd": 1552,
                        "start": 1549,
                        "end": 1550,
                        "fullWidth": 7,
                        "width": 1,
                        "text": "}",
                        "value": "}",
                        "valueText": "}",
                        "hasLeadingTrivia": true,
                        "hasTrailingTrivia": true,
                        "hasTrailingNewLine": true,
                        "leadingTrivia": [
                            {
                                "kind": "WhitespaceTrivia",
                                "text": "    "
                            }
                        ],
                        "trailingTrivia": [
                            {
                                "kind": "NewLineTrivia",
                                "text": "\r\n"
                            }
                        ]
                    }
                }
            },
            {
                "kind": "ExpressionStatement",
                "fullStart": 1552,
                "fullEnd": 1576,
                "start": 1552,
                "end": 1574,
                "fullWidth": 24,
                "width": 22,
                "expression": {
                    "kind": "InvocationExpression",
                    "fullStart": 1552,
                    "fullEnd": 1573,
                    "start": 1552,
                    "end": 1573,
                    "fullWidth": 21,
                    "width": 21,
                    "expression": {
                        "kind": "IdentifierName",
                        "fullStart": 1552,
                        "fullEnd": 1563,
                        "start": 1552,
                        "end": 1563,
                        "fullWidth": 11,
                        "width": 11,
                        "text": "runTestCase",
                        "value": "runTestCase",
                        "valueText": "runTestCase"
                    },
                    "argumentList": {
                        "kind": "ArgumentList",
                        "fullStart": 1563,
                        "fullEnd": 1573,
                        "start": 1563,
                        "end": 1573,
                        "fullWidth": 10,
                        "width": 10,
                        "openParenToken": {
                            "kind": "OpenParenToken",
                            "fullStart": 1563,
                            "fullEnd": 1564,
                            "start": 1563,
                            "end": 1564,
                            "fullWidth": 1,
                            "width": 1,
                            "text": "(",
                            "value": "(",
                            "valueText": "("
                        },
                        "arguments": [
                            {
                                "kind": "IdentifierName",
                                "fullStart": 1564,
                                "fullEnd": 1572,
                                "start": 1564,
                                "end": 1572,
                                "fullWidth": 8,
                                "width": 8,
                                "text": "testcase",
                                "value": "testcase",
                                "valueText": "testcase"
                            }
                        ],
                        "closeParenToken": {
                            "kind": "CloseParenToken",
                            "fullStart": 1572,
                            "fullEnd": 1573,
                            "start": 1572,
                            "end": 1573,
                            "fullWidth": 1,
                            "width": 1,
                            "text": ")",
                            "value": ")",
                            "valueText": ")"
                        }
                    }
                },
                "semicolonToken": {
                    "kind": "SemicolonToken",
                    "fullStart": 1573,
                    "fullEnd": 1576,
                    "start": 1573,
                    "end": 1574,
                    "fullWidth": 3,
                    "width": 1,
                    "text": ";",
                    "value": ";",
                    "valueText": ";",
                    "hasTrailingTrivia": true,
                    "hasTrailingNewLine": true,
                    "trailingTrivia": [
                        {
                            "kind": "NewLineTrivia",
                            "text": "\r\n"
                        }
                    ]
                }
            }
        ],
        "endOfFileToken": {
            "kind": "EndOfFileToken",
            "fullStart": 1576,
            "fullEnd": 1576,
            "start": 1576,
            "end": 1576,
            "fullWidth": 0,
            "width": 0,
            "text": ""
        }
    },
    "lineMap": {
        "lineStarts": [
            0,
            67,
            152,
            232,
            308,
            380,
            385,
            441,
            771,
            776,
            778,
            780,
            803,
            842,
            877,
            905,
            920,
            973,
            1005,
            1040,
            1076,
            1093,
            1128,
            1156,
            1171,
            1224,
            1256,
            1292,
            1329,
            1346,
            1387,
            1523,
            1545,
            1552,
            1576
        ],
        "length": 1576
    }
}<|MERGE_RESOLUTION|>--- conflicted
+++ resolved
@@ -325,11 +325,8 @@
                                                         "start": 829,
                                                         "end": 830,
                                                         "fullWidth": 1,
-<<<<<<< HEAD
                                                         "width": 1,
-=======
                                                         "modifiers": [],
->>>>>>> e3c38734
                                                         "identifier": {
                                                             "kind": "IdentifierName",
                                                             "fullStart": 829,
@@ -369,11 +366,8 @@
                                                         "start": 832,
                                                         "end": 833,
                                                         "fullWidth": 1,
-<<<<<<< HEAD
                                                         "width": 1,
-=======
                                                         "modifiers": [],
->>>>>>> e3c38734
                                                         "identifier": {
                                                             "kind": "IdentifierName",
                                                             "fullStart": 832,
@@ -413,11 +407,8 @@
                                                         "start": 835,
                                                         "end": 836,
                                                         "fullWidth": 1,
-<<<<<<< HEAD
                                                         "width": 1,
-=======
                                                         "modifiers": [],
->>>>>>> e3c38734
                                                         "identifier": {
                                                             "kind": "IdentifierName",
                                                             "fullStart": 835,
