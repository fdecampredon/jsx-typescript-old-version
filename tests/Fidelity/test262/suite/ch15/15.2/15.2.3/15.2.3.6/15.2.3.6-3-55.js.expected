{
    "isDeclaration": false,
    "languageVersion": "EcmaScript5",
    "parseOptions": {
        "allowAutomaticSemicolonInsertion": true
    },
    "sourceUnit": {
        "kind": "SourceUnit",
        "fullStart": 0,
        "fullEnd": 914,
        "start": 574,
        "end": 914,
        "fullWidth": 914,
        "width": 340,
        "isIncrementallyUnusable": true,
        "moduleElements": [
            {
                "kind": "FunctionDeclaration",
                "fullStart": 0,
                "fullEnd": 890,
                "start": 574,
                "end": 888,
                "fullWidth": 890,
                "width": 314,
                "modifiers": [],
                "functionKeyword": {
                    "kind": "FunctionKeyword",
                    "fullStart": 0,
                    "fullEnd": 583,
                    "start": 574,
                    "end": 582,
                    "fullWidth": 583,
                    "width": 8,
                    "text": "function",
                    "value": "function",
                    "valueText": "function",
                    "hasLeadingTrivia": true,
                    "hasLeadingComment": true,
                    "hasLeadingNewLine": true,
                    "hasTrailingTrivia": true,
                    "leadingTrivia": [
                        {
                            "kind": "SingleLineCommentTrivia",
                            "text": "/// Copyright (c) 2012 Ecma International.  All rights reserved. "
                        },
                        {
                            "kind": "NewLineTrivia",
                            "text": "\r\n"
                        },
                        {
                            "kind": "SingleLineCommentTrivia",
                            "text": "/// Ecma International makes this code available under the terms and conditions set"
                        },
                        {
                            "kind": "NewLineTrivia",
                            "text": "\r\n"
                        },
                        {
                            "kind": "SingleLineCommentTrivia",
                            "text": "/// forth on http://hg.ecmascript.org/tests/test262/raw-file/tip/LICENSE (the "
                        },
                        {
                            "kind": "NewLineTrivia",
                            "text": "\r\n"
                        },
                        {
                            "kind": "SingleLineCommentTrivia",
                            "text": "/// \"Use Terms\").   Any redistribution of this code must retain the above "
                        },
                        {
                            "kind": "NewLineTrivia",
                            "text": "\r\n"
                        },
                        {
                            "kind": "SingleLineCommentTrivia",
                            "text": "/// copyright and this notice and otherwise comply with the Use Terms."
                        },
                        {
                            "kind": "NewLineTrivia",
                            "text": "\r\n"
                        },
                        {
                            "kind": "MultiLineCommentTrivia",
                            "text": "/**\r\n * @path ch15/15.2/15.2.3/15.2.3.6/15.2.3.6-3-55.js\r\n * @description Object.defineProperty - value of 'enumerable' property in 'Attributes' is a negative number (8.10.5 step 3.b)\r\n */"
                        },
                        {
                            "kind": "NewLineTrivia",
                            "text": "\r\n"
                        },
                        {
                            "kind": "NewLineTrivia",
                            "text": "\r\n"
                        },
                        {
                            "kind": "NewLineTrivia",
                            "text": "\r\n"
                        }
                    ],
                    "trailingTrivia": [
                        {
                            "kind": "WhitespaceTrivia",
                            "text": " "
                        }
                    ]
                },
                "identifier": {
                    "kind": "IdentifierName",
                    "fullStart": 583,
                    "fullEnd": 591,
                    "start": 583,
                    "end": 591,
                    "fullWidth": 8,
                    "width": 8,
                    "text": "testcase",
                    "value": "testcase",
                    "valueText": "testcase"
                },
                "callSignature": {
                    "kind": "CallSignature",
                    "fullStart": 591,
                    "fullEnd": 594,
                    "start": 591,
                    "end": 593,
                    "fullWidth": 3,
                    "width": 2,
                    "parameterList": {
                        "kind": "ParameterList",
                        "fullStart": 591,
                        "fullEnd": 594,
                        "start": 591,
                        "end": 593,
                        "fullWidth": 3,
                        "width": 2,
                        "openParenToken": {
                            "kind": "OpenParenToken",
                            "fullStart": 591,
                            "fullEnd": 592,
                            "start": 591,
                            "end": 592,
                            "fullWidth": 1,
                            "width": 1,
                            "text": "(",
                            "value": "(",
                            "valueText": "("
                        },
                        "parameters": [],
                        "closeParenToken": {
                            "kind": "CloseParenToken",
                            "fullStart": 592,
                            "fullEnd": 594,
                            "start": 592,
                            "end": 593,
                            "fullWidth": 2,
                            "width": 1,
                            "text": ")",
                            "value": ")",
                            "valueText": ")",
                            "hasTrailingTrivia": true,
                            "trailingTrivia": [
                                {
                                    "kind": "WhitespaceTrivia",
                                    "text": " "
                                }
                            ]
                        }
                    }
                },
                "block": {
                    "kind": "Block",
                    "fullStart": 594,
                    "fullEnd": 890,
                    "start": 594,
                    "end": 888,
                    "fullWidth": 296,
                    "width": 294,
                    "openBraceToken": {
                        "kind": "OpenBraceToken",
                        "fullStart": 594,
                        "fullEnd": 597,
                        "start": 594,
                        "end": 595,
                        "fullWidth": 3,
                        "width": 1,
                        "text": "{",
                        "value": "{",
                        "valueText": "{",
                        "hasTrailingTrivia": true,
                        "hasTrailingNewLine": true,
                        "trailingTrivia": [
                            {
                                "kind": "NewLineTrivia",
                                "text": "\r\n"
                            }
                        ]
                    },
                    "statements": [
                        {
                            "kind": "VariableStatement",
                            "fullStart": 597,
                            "fullEnd": 620,
                            "start": 605,
                            "end": 618,
                            "fullWidth": 23,
                            "width": 13,
                            "modifiers": [],
                            "variableDeclaration": {
                                "kind": "VariableDeclaration",
                                "fullStart": 597,
                                "fullEnd": 617,
                                "start": 605,
                                "end": 617,
                                "fullWidth": 20,
                                "width": 12,
                                "varKeyword": {
                                    "kind": "VarKeyword",
                                    "fullStart": 597,
                                    "fullEnd": 609,
                                    "start": 605,
                                    "end": 608,
                                    "fullWidth": 12,
                                    "width": 3,
                                    "text": "var",
                                    "value": "var",
                                    "valueText": "var",
                                    "hasLeadingTrivia": true,
                                    "hasTrailingTrivia": true,
                                    "leadingTrivia": [
                                        {
                                            "kind": "WhitespaceTrivia",
                                            "text": "        "
                                        }
                                    ],
                                    "trailingTrivia": [
                                        {
                                            "kind": "WhitespaceTrivia",
                                            "text": " "
                                        }
                                    ]
                                },
                                "variableDeclarators": [
                                    {
                                        "kind": "VariableDeclarator",
                                        "fullStart": 609,
                                        "fullEnd": 617,
                                        "start": 609,
                                        "end": 617,
                                        "fullWidth": 8,
<<<<<<< HEAD
                                        "width": 8,
                                        "identifier": {
=======
                                        "propertyName": {
>>>>>>> 85e84683
                                            "kind": "IdentifierName",
                                            "fullStart": 609,
                                            "fullEnd": 613,
                                            "start": 609,
                                            "end": 612,
                                            "fullWidth": 4,
                                            "width": 3,
                                            "text": "obj",
                                            "value": "obj",
                                            "valueText": "obj",
                                            "hasTrailingTrivia": true,
                                            "trailingTrivia": [
                                                {
                                                    "kind": "WhitespaceTrivia",
                                                    "text": " "
                                                }
                                            ]
                                        },
                                        "equalsValueClause": {
                                            "kind": "EqualsValueClause",
                                            "fullStart": 613,
                                            "fullEnd": 617,
                                            "start": 613,
                                            "end": 617,
                                            "fullWidth": 4,
                                            "width": 4,
                                            "equalsToken": {
                                                "kind": "EqualsToken",
                                                "fullStart": 613,
                                                "fullEnd": 615,
                                                "start": 613,
                                                "end": 614,
                                                "fullWidth": 2,
                                                "width": 1,
                                                "text": "=",
                                                "value": "=",
                                                "valueText": "=",
                                                "hasTrailingTrivia": true,
                                                "trailingTrivia": [
                                                    {
                                                        "kind": "WhitespaceTrivia",
                                                        "text": " "
                                                    }
                                                ]
                                            },
                                            "value": {
                                                "kind": "ObjectLiteralExpression",
                                                "fullStart": 615,
                                                "fullEnd": 617,
                                                "start": 615,
                                                "end": 617,
                                                "fullWidth": 2,
                                                "width": 2,
                                                "openBraceToken": {
                                                    "kind": "OpenBraceToken",
                                                    "fullStart": 615,
                                                    "fullEnd": 616,
                                                    "start": 615,
                                                    "end": 616,
                                                    "fullWidth": 1,
                                                    "width": 1,
                                                    "text": "{",
                                                    "value": "{",
                                                    "valueText": "{"
                                                },
                                                "propertyAssignments": [],
                                                "closeBraceToken": {
                                                    "kind": "CloseBraceToken",
                                                    "fullStart": 616,
                                                    "fullEnd": 617,
                                                    "start": 616,
                                                    "end": 617,
                                                    "fullWidth": 1,
                                                    "width": 1,
                                                    "text": "}",
                                                    "value": "}",
                                                    "valueText": "}"
                                                }
                                            }
                                        }
                                    }
                                ]
                            },
                            "semicolonToken": {
                                "kind": "SemicolonToken",
                                "fullStart": 617,
                                "fullEnd": 620,
                                "start": 617,
                                "end": 618,
                                "fullWidth": 3,
                                "width": 1,
                                "text": ";",
                                "value": ";",
                                "valueText": ";",
                                "hasTrailingTrivia": true,
                                "hasTrailingNewLine": true,
                                "trailingTrivia": [
                                    {
                                        "kind": "NewLineTrivia",
                                        "text": "\r\n"
                                    }
                                ]
                            }
                        },
                        {
                            "kind": "VariableStatement",
                            "fullStart": 620,
                            "fullEnd": 651,
                            "start": 628,
                            "end": 649,
                            "fullWidth": 31,
                            "width": 21,
                            "modifiers": [],
                            "variableDeclaration": {
                                "kind": "VariableDeclaration",
                                "fullStart": 620,
                                "fullEnd": 648,
                                "start": 628,
                                "end": 648,
                                "fullWidth": 28,
                                "width": 20,
                                "varKeyword": {
                                    "kind": "VarKeyword",
                                    "fullStart": 620,
                                    "fullEnd": 632,
                                    "start": 628,
                                    "end": 631,
                                    "fullWidth": 12,
                                    "width": 3,
                                    "text": "var",
                                    "value": "var",
                                    "valueText": "var",
                                    "hasLeadingTrivia": true,
                                    "hasTrailingTrivia": true,
                                    "leadingTrivia": [
                                        {
                                            "kind": "WhitespaceTrivia",
                                            "text": "        "
                                        }
                                    ],
                                    "trailingTrivia": [
                                        {
                                            "kind": "WhitespaceTrivia",
                                            "text": " "
                                        }
                                    ]
                                },
                                "variableDeclarators": [
                                    {
                                        "kind": "VariableDeclarator",
                                        "fullStart": 632,
                                        "fullEnd": 648,
                                        "start": 632,
                                        "end": 648,
                                        "fullWidth": 16,
<<<<<<< HEAD
                                        "width": 16,
                                        "identifier": {
=======
                                        "propertyName": {
>>>>>>> 85e84683
                                            "kind": "IdentifierName",
                                            "fullStart": 632,
                                            "fullEnd": 641,
                                            "start": 632,
                                            "end": 640,
                                            "fullWidth": 9,
                                            "width": 8,
                                            "text": "accessed",
                                            "value": "accessed",
                                            "valueText": "accessed",
                                            "hasTrailingTrivia": true,
                                            "trailingTrivia": [
                                                {
                                                    "kind": "WhitespaceTrivia",
                                                    "text": " "
                                                }
                                            ]
                                        },
                                        "equalsValueClause": {
                                            "kind": "EqualsValueClause",
                                            "fullStart": 641,
                                            "fullEnd": 648,
                                            "start": 641,
                                            "end": 648,
                                            "fullWidth": 7,
                                            "width": 7,
                                            "equalsToken": {
                                                "kind": "EqualsToken",
                                                "fullStart": 641,
                                                "fullEnd": 643,
                                                "start": 641,
                                                "end": 642,
                                                "fullWidth": 2,
                                                "width": 1,
                                                "text": "=",
                                                "value": "=",
                                                "valueText": "=",
                                                "hasTrailingTrivia": true,
                                                "trailingTrivia": [
                                                    {
                                                        "kind": "WhitespaceTrivia",
                                                        "text": " "
                                                    }
                                                ]
                                            },
                                            "value": {
                                                "kind": "FalseKeyword",
                                                "fullStart": 643,
                                                "fullEnd": 648,
                                                "start": 643,
                                                "end": 648,
                                                "fullWidth": 5,
                                                "width": 5,
                                                "text": "false",
                                                "value": false,
                                                "valueText": "false"
                                            }
                                        }
                                    }
                                ]
                            },
                            "semicolonToken": {
                                "kind": "SemicolonToken",
                                "fullStart": 648,
                                "fullEnd": 651,
                                "start": 648,
                                "end": 649,
                                "fullWidth": 3,
                                "width": 1,
                                "text": ";",
                                "value": ";",
                                "valueText": ";",
                                "hasTrailingTrivia": true,
                                "hasTrailingNewLine": true,
                                "trailingTrivia": [
                                    {
                                        "kind": "NewLineTrivia",
                                        "text": "\r\n"
                                    }
                                ]
                            }
                        },
                        {
                            "kind": "ExpressionStatement",
                            "fullStart": 651,
                            "fullEnd": 722,
                            "start": 661,
                            "end": 720,
                            "fullWidth": 71,
                            "width": 59,
                            "expression": {
                                "kind": "InvocationExpression",
                                "fullStart": 651,
                                "fullEnd": 719,
                                "start": 661,
                                "end": 719,
                                "fullWidth": 68,
                                "width": 58,
                                "expression": {
                                    "kind": "MemberAccessExpression",
                                    "fullStart": 651,
                                    "fullEnd": 682,
                                    "start": 661,
                                    "end": 682,
                                    "fullWidth": 31,
                                    "width": 21,
                                    "expression": {
                                        "kind": "IdentifierName",
                                        "fullStart": 651,
                                        "fullEnd": 667,
                                        "start": 661,
                                        "end": 667,
                                        "fullWidth": 16,
                                        "width": 6,
                                        "text": "Object",
                                        "value": "Object",
                                        "valueText": "Object",
                                        "hasLeadingTrivia": true,
                                        "hasLeadingNewLine": true,
                                        "leadingTrivia": [
                                            {
                                                "kind": "NewLineTrivia",
                                                "text": "\r\n"
                                            },
                                            {
                                                "kind": "WhitespaceTrivia",
                                                "text": "        "
                                            }
                                        ]
                                    },
                                    "dotToken": {
                                        "kind": "DotToken",
                                        "fullStart": 667,
                                        "fullEnd": 668,
                                        "start": 667,
                                        "end": 668,
                                        "fullWidth": 1,
                                        "width": 1,
                                        "text": ".",
                                        "value": ".",
                                        "valueText": "."
                                    },
                                    "name": {
                                        "kind": "IdentifierName",
                                        "fullStart": 668,
                                        "fullEnd": 682,
                                        "start": 668,
                                        "end": 682,
                                        "fullWidth": 14,
                                        "width": 14,
                                        "text": "defineProperty",
                                        "value": "defineProperty",
                                        "valueText": "defineProperty"
                                    }
                                },
                                "argumentList": {
                                    "kind": "ArgumentList",
                                    "fullStart": 682,
                                    "fullEnd": 719,
                                    "start": 682,
                                    "end": 719,
                                    "fullWidth": 37,
                                    "width": 37,
                                    "openParenToken": {
                                        "kind": "OpenParenToken",
                                        "fullStart": 682,
                                        "fullEnd": 683,
                                        "start": 682,
                                        "end": 683,
                                        "fullWidth": 1,
                                        "width": 1,
                                        "text": "(",
                                        "value": "(",
                                        "valueText": "("
                                    },
                                    "arguments": [
                                        {
                                            "kind": "IdentifierName",
                                            "fullStart": 683,
                                            "fullEnd": 686,
                                            "start": 683,
                                            "end": 686,
                                            "fullWidth": 3,
                                            "width": 3,
                                            "text": "obj",
                                            "value": "obj",
                                            "valueText": "obj"
                                        },
                                        {
                                            "kind": "CommaToken",
                                            "fullStart": 686,
                                            "fullEnd": 688,
                                            "start": 686,
                                            "end": 687,
                                            "fullWidth": 2,
                                            "width": 1,
                                            "text": ",",
                                            "value": ",",
                                            "valueText": ",",
                                            "hasTrailingTrivia": true,
                                            "trailingTrivia": [
                                                {
                                                    "kind": "WhitespaceTrivia",
                                                    "text": " "
                                                }
                                            ]
                                        },
                                        {
                                            "kind": "StringLiteral",
                                            "fullStart": 688,
                                            "fullEnd": 698,
                                            "start": 688,
                                            "end": 698,
                                            "fullWidth": 10,
                                            "width": 10,
                                            "text": "\"property\"",
                                            "value": "property",
                                            "valueText": "property"
                                        },
                                        {
                                            "kind": "CommaToken",
                                            "fullStart": 698,
                                            "fullEnd": 700,
                                            "start": 698,
                                            "end": 699,
                                            "fullWidth": 2,
                                            "width": 1,
                                            "text": ",",
                                            "value": ",",
                                            "valueText": ",",
                                            "hasTrailingTrivia": true,
                                            "trailingTrivia": [
                                                {
                                                    "kind": "WhitespaceTrivia",
                                                    "text": " "
                                                }
                                            ]
                                        },
                                        {
                                            "kind": "ObjectLiteralExpression",
                                            "fullStart": 700,
                                            "fullEnd": 718,
                                            "start": 700,
                                            "end": 718,
                                            "fullWidth": 18,
                                            "width": 18,
                                            "openBraceToken": {
                                                "kind": "OpenBraceToken",
                                                "fullStart": 700,
                                                "fullEnd": 702,
                                                "start": 700,
                                                "end": 701,
                                                "fullWidth": 2,
                                                "width": 1,
                                                "text": "{",
                                                "value": "{",
                                                "valueText": "{",
                                                "hasTrailingTrivia": true,
                                                "trailingTrivia": [
                                                    {
                                                        "kind": "WhitespaceTrivia",
                                                        "text": " "
                                                    }
                                                ]
                                            },
                                            "propertyAssignments": [
                                                {
                                                    "kind": "SimplePropertyAssignment",
                                                    "fullStart": 702,
                                                    "fullEnd": 717,
                                                    "start": 702,
                                                    "end": 716,
                                                    "fullWidth": 15,
                                                    "width": 14,
                                                    "propertyName": {
                                                        "kind": "IdentifierName",
                                                        "fullStart": 702,
                                                        "fullEnd": 712,
                                                        "start": 702,
                                                        "end": 712,
                                                        "fullWidth": 10,
                                                        "width": 10,
                                                        "text": "enumerable",
                                                        "value": "enumerable",
                                                        "valueText": "enumerable"
                                                    },
                                                    "colonToken": {
                                                        "kind": "ColonToken",
                                                        "fullStart": 712,
                                                        "fullEnd": 714,
                                                        "start": 712,
                                                        "end": 713,
                                                        "fullWidth": 2,
                                                        "width": 1,
                                                        "text": ":",
                                                        "value": ":",
                                                        "valueText": ":",
                                                        "hasTrailingTrivia": true,
                                                        "trailingTrivia": [
                                                            {
                                                                "kind": "WhitespaceTrivia",
                                                                "text": " "
                                                            }
                                                        ]
                                                    },
                                                    "expression": {
                                                        "kind": "NegateExpression",
                                                        "fullStart": 714,
                                                        "fullEnd": 717,
                                                        "start": 714,
                                                        "end": 716,
                                                        "fullWidth": 3,
                                                        "width": 2,
                                                        "operatorToken": {
                                                            "kind": "MinusToken",
                                                            "fullStart": 714,
                                                            "fullEnd": 715,
                                                            "start": 714,
                                                            "end": 715,
                                                            "fullWidth": 1,
                                                            "width": 1,
                                                            "text": "-",
                                                            "value": "-",
                                                            "valueText": "-"
                                                        },
                                                        "operand": {
                                                            "kind": "NumericLiteral",
                                                            "fullStart": 715,
                                                            "fullEnd": 717,
                                                            "start": 715,
                                                            "end": 716,
                                                            "fullWidth": 2,
                                                            "width": 1,
                                                            "text": "2",
                                                            "value": 2,
                                                            "valueText": "2",
                                                            "hasTrailingTrivia": true,
                                                            "trailingTrivia": [
                                                                {
                                                                    "kind": "WhitespaceTrivia",
                                                                    "text": " "
                                                                }
                                                            ]
                                                        }
                                                    }
                                                }
                                            ],
                                            "closeBraceToken": {
                                                "kind": "CloseBraceToken",
                                                "fullStart": 717,
                                                "fullEnd": 718,
                                                "start": 717,
                                                "end": 718,
                                                "fullWidth": 1,
                                                "width": 1,
                                                "text": "}",
                                                "value": "}",
                                                "valueText": "}"
                                            }
                                        }
                                    ],
                                    "closeParenToken": {
                                        "kind": "CloseParenToken",
                                        "fullStart": 718,
                                        "fullEnd": 719,
                                        "start": 718,
                                        "end": 719,
                                        "fullWidth": 1,
                                        "width": 1,
                                        "text": ")",
                                        "value": ")",
                                        "valueText": ")"
                                    }
                                }
                            },
                            "semicolonToken": {
                                "kind": "SemicolonToken",
                                "fullStart": 719,
                                "fullEnd": 722,
                                "start": 719,
                                "end": 720,
                                "fullWidth": 3,
                                "width": 1,
                                "text": ";",
                                "value": ";",
                                "valueText": ";",
                                "hasTrailingTrivia": true,
                                "hasTrailingNewLine": true,
                                "trailingTrivia": [
                                    {
                                        "kind": "NewLineTrivia",
                                        "text": "\r\n"
                                    }
                                ]
                            }
                        },
                        {
                            "kind": "ForInStatement",
                            "fullStart": 722,
                            "fullEnd": 857,
                            "start": 732,
                            "end": 855,
                            "fullWidth": 135,
                            "width": 123,
                            "forKeyword": {
                                "kind": "ForKeyword",
                                "fullStart": 722,
                                "fullEnd": 736,
                                "start": 732,
                                "end": 735,
                                "fullWidth": 14,
                                "width": 3,
                                "text": "for",
                                "value": "for",
                                "valueText": "for",
                                "hasLeadingTrivia": true,
                                "hasLeadingNewLine": true,
                                "hasTrailingTrivia": true,
                                "leadingTrivia": [
                                    {
                                        "kind": "NewLineTrivia",
                                        "text": "\r\n"
                                    },
                                    {
                                        "kind": "WhitespaceTrivia",
                                        "text": "        "
                                    }
                                ],
                                "trailingTrivia": [
                                    {
                                        "kind": "WhitespaceTrivia",
                                        "text": " "
                                    }
                                ]
                            },
                            "openParenToken": {
                                "kind": "OpenParenToken",
                                "fullStart": 736,
                                "fullEnd": 737,
                                "start": 736,
                                "end": 737,
                                "fullWidth": 1,
                                "width": 1,
                                "text": "(",
                                "value": "(",
                                "valueText": "("
                            },
                            "variableDeclaration": {
                                "kind": "VariableDeclaration",
                                "fullStart": 737,
                                "fullEnd": 746,
                                "start": 737,
                                "end": 745,
                                "fullWidth": 9,
                                "width": 8,
                                "varKeyword": {
                                    "kind": "VarKeyword",
                                    "fullStart": 737,
                                    "fullEnd": 741,
                                    "start": 737,
                                    "end": 740,
                                    "fullWidth": 4,
                                    "width": 3,
                                    "text": "var",
                                    "value": "var",
                                    "valueText": "var",
                                    "hasTrailingTrivia": true,
                                    "trailingTrivia": [
                                        {
                                            "kind": "WhitespaceTrivia",
                                            "text": " "
                                        }
                                    ]
                                },
                                "variableDeclarators": [
                                    {
                                        "kind": "VariableDeclarator",
                                        "fullStart": 741,
                                        "fullEnd": 746,
                                        "start": 741,
                                        "end": 745,
                                        "fullWidth": 5,
<<<<<<< HEAD
                                        "width": 4,
                                        "identifier": {
=======
                                        "propertyName": {
>>>>>>> 85e84683
                                            "kind": "IdentifierName",
                                            "fullStart": 741,
                                            "fullEnd": 746,
                                            "start": 741,
                                            "end": 745,
                                            "fullWidth": 5,
                                            "width": 4,
                                            "text": "prop",
                                            "value": "prop",
                                            "valueText": "prop",
                                            "hasTrailingTrivia": true,
                                            "trailingTrivia": [
                                                {
                                                    "kind": "WhitespaceTrivia",
                                                    "text": " "
                                                }
                                            ]
                                        }
                                    }
                                ]
                            },
                            "inKeyword": {
                                "kind": "InKeyword",
                                "fullStart": 746,
                                "fullEnd": 749,
                                "start": 746,
                                "end": 748,
                                "fullWidth": 3,
                                "width": 2,
                                "text": "in",
                                "value": "in",
                                "valueText": "in",
                                "hasTrailingTrivia": true,
                                "trailingTrivia": [
                                    {
                                        "kind": "WhitespaceTrivia",
                                        "text": " "
                                    }
                                ]
                            },
                            "expression": {
                                "kind": "IdentifierName",
                                "fullStart": 749,
                                "fullEnd": 752,
                                "start": 749,
                                "end": 752,
                                "fullWidth": 3,
                                "width": 3,
                                "text": "obj",
                                "value": "obj",
                                "valueText": "obj"
                            },
                            "closeParenToken": {
                                "kind": "CloseParenToken",
                                "fullStart": 752,
                                "fullEnd": 754,
                                "start": 752,
                                "end": 753,
                                "fullWidth": 2,
                                "width": 1,
                                "text": ")",
                                "value": ")",
                                "valueText": ")",
                                "hasTrailingTrivia": true,
                                "trailingTrivia": [
                                    {
                                        "kind": "WhitespaceTrivia",
                                        "text": " "
                                    }
                                ]
                            },
                            "statement": {
                                "kind": "Block",
                                "fullStart": 754,
                                "fullEnd": 857,
                                "start": 754,
                                "end": 855,
                                "fullWidth": 103,
                                "width": 101,
                                "openBraceToken": {
                                    "kind": "OpenBraceToken",
                                    "fullStart": 754,
                                    "fullEnd": 757,
                                    "start": 754,
                                    "end": 755,
                                    "fullWidth": 3,
                                    "width": 1,
                                    "text": "{",
                                    "value": "{",
                                    "valueText": "{",
                                    "hasTrailingTrivia": true,
                                    "hasTrailingNewLine": true,
                                    "trailingTrivia": [
                                        {
                                            "kind": "NewLineTrivia",
                                            "text": "\r\n"
                                        }
                                    ]
                                },
                                "statements": [
                                    {
                                        "kind": "IfStatement",
                                        "fullStart": 757,
                                        "fullEnd": 846,
                                        "start": 769,
                                        "end": 844,
                                        "fullWidth": 89,
                                        "width": 75,
                                        "ifKeyword": {
                                            "kind": "IfKeyword",
                                            "fullStart": 757,
                                            "fullEnd": 772,
                                            "start": 769,
                                            "end": 771,
                                            "fullWidth": 15,
                                            "width": 2,
                                            "text": "if",
                                            "value": "if",
                                            "valueText": "if",
                                            "hasLeadingTrivia": true,
                                            "hasTrailingTrivia": true,
                                            "leadingTrivia": [
                                                {
                                                    "kind": "WhitespaceTrivia",
                                                    "text": "            "
                                                }
                                            ],
                                            "trailingTrivia": [
                                                {
                                                    "kind": "WhitespaceTrivia",
                                                    "text": " "
                                                }
                                            ]
                                        },
                                        "openParenToken": {
                                            "kind": "OpenParenToken",
                                            "fullStart": 772,
                                            "fullEnd": 773,
                                            "start": 772,
                                            "end": 773,
                                            "fullWidth": 1,
                                            "width": 1,
                                            "text": "(",
                                            "value": "(",
                                            "valueText": "("
                                        },
                                        "condition": {
                                            "kind": "EqualsExpression",
                                            "fullStart": 773,
                                            "fullEnd": 792,
                                            "start": 773,
                                            "end": 792,
                                            "fullWidth": 19,
                                            "width": 19,
                                            "left": {
                                                "kind": "IdentifierName",
                                                "fullStart": 773,
                                                "fullEnd": 778,
                                                "start": 773,
                                                "end": 777,
                                                "fullWidth": 5,
                                                "width": 4,
                                                "text": "prop",
                                                "value": "prop",
                                                "valueText": "prop",
                                                "hasTrailingTrivia": true,
                                                "trailingTrivia": [
                                                    {
                                                        "kind": "WhitespaceTrivia",
                                                        "text": " "
                                                    }
                                                ]
                                            },
                                            "operatorToken": {
                                                "kind": "EqualsEqualsEqualsToken",
                                                "fullStart": 778,
                                                "fullEnd": 782,
                                                "start": 778,
                                                "end": 781,
                                                "fullWidth": 4,
                                                "width": 3,
                                                "text": "===",
                                                "value": "===",
                                                "valueText": "===",
                                                "hasTrailingTrivia": true,
                                                "trailingTrivia": [
                                                    {
                                                        "kind": "WhitespaceTrivia",
                                                        "text": " "
                                                    }
                                                ]
                                            },
                                            "right": {
                                                "kind": "StringLiteral",
                                                "fullStart": 782,
                                                "fullEnd": 792,
                                                "start": 782,
                                                "end": 792,
                                                "fullWidth": 10,
                                                "width": 10,
                                                "text": "\"property\"",
                                                "value": "property",
                                                "valueText": "property"
                                            }
                                        },
                                        "closeParenToken": {
                                            "kind": "CloseParenToken",
                                            "fullStart": 792,
                                            "fullEnd": 794,
                                            "start": 792,
                                            "end": 793,
                                            "fullWidth": 2,
                                            "width": 1,
                                            "text": ")",
                                            "value": ")",
                                            "valueText": ")",
                                            "hasTrailingTrivia": true,
                                            "trailingTrivia": [
                                                {
                                                    "kind": "WhitespaceTrivia",
                                                    "text": " "
                                                }
                                            ]
                                        },
                                        "statement": {
                                            "kind": "Block",
                                            "fullStart": 794,
                                            "fullEnd": 846,
                                            "start": 794,
                                            "end": 844,
                                            "fullWidth": 52,
                                            "width": 50,
                                            "openBraceToken": {
                                                "kind": "OpenBraceToken",
                                                "fullStart": 794,
                                                "fullEnd": 797,
                                                "start": 794,
                                                "end": 795,
                                                "fullWidth": 3,
                                                "width": 1,
                                                "text": "{",
                                                "value": "{",
                                                "valueText": "{",
                                                "hasTrailingTrivia": true,
                                                "hasTrailingNewLine": true,
                                                "trailingTrivia": [
                                                    {
                                                        "kind": "NewLineTrivia",
                                                        "text": "\r\n"
                                                    }
                                                ]
                                            },
                                            "statements": [
                                                {
                                                    "kind": "ExpressionStatement",
                                                    "fullStart": 797,
                                                    "fullEnd": 831,
                                                    "start": 813,
                                                    "end": 829,
                                                    "fullWidth": 34,
                                                    "width": 16,
                                                    "expression": {
                                                        "kind": "AssignmentExpression",
                                                        "fullStart": 797,
                                                        "fullEnd": 828,
                                                        "start": 813,
                                                        "end": 828,
                                                        "fullWidth": 31,
                                                        "width": 15,
                                                        "left": {
                                                            "kind": "IdentifierName",
                                                            "fullStart": 797,
                                                            "fullEnd": 822,
                                                            "start": 813,
                                                            "end": 821,
                                                            "fullWidth": 25,
                                                            "width": 8,
                                                            "text": "accessed",
                                                            "value": "accessed",
                                                            "valueText": "accessed",
                                                            "hasLeadingTrivia": true,
                                                            "hasTrailingTrivia": true,
                                                            "leadingTrivia": [
                                                                {
                                                                    "kind": "WhitespaceTrivia",
                                                                    "text": "                "
                                                                }
                                                            ],
                                                            "trailingTrivia": [
                                                                {
                                                                    "kind": "WhitespaceTrivia",
                                                                    "text": " "
                                                                }
                                                            ]
                                                        },
                                                        "operatorToken": {
                                                            "kind": "EqualsToken",
                                                            "fullStart": 822,
                                                            "fullEnd": 824,
                                                            "start": 822,
                                                            "end": 823,
                                                            "fullWidth": 2,
                                                            "width": 1,
                                                            "text": "=",
                                                            "value": "=",
                                                            "valueText": "=",
                                                            "hasTrailingTrivia": true,
                                                            "trailingTrivia": [
                                                                {
                                                                    "kind": "WhitespaceTrivia",
                                                                    "text": " "
                                                                }
                                                            ]
                                                        },
                                                        "right": {
                                                            "kind": "TrueKeyword",
                                                            "fullStart": 824,
                                                            "fullEnd": 828,
                                                            "start": 824,
                                                            "end": 828,
                                                            "fullWidth": 4,
                                                            "width": 4,
                                                            "text": "true",
                                                            "value": true,
                                                            "valueText": "true"
                                                        }
                                                    },
                                                    "semicolonToken": {
                                                        "kind": "SemicolonToken",
                                                        "fullStart": 828,
                                                        "fullEnd": 831,
                                                        "start": 828,
                                                        "end": 829,
                                                        "fullWidth": 3,
                                                        "width": 1,
                                                        "text": ";",
                                                        "value": ";",
                                                        "valueText": ";",
                                                        "hasTrailingTrivia": true,
                                                        "hasTrailingNewLine": true,
                                                        "trailingTrivia": [
                                                            {
                                                                "kind": "NewLineTrivia",
                                                                "text": "\r\n"
                                                            }
                                                        ]
                                                    }
                                                }
                                            ],
                                            "closeBraceToken": {
                                                "kind": "CloseBraceToken",
                                                "fullStart": 831,
                                                "fullEnd": 846,
                                                "start": 843,
                                                "end": 844,
                                                "fullWidth": 15,
                                                "width": 1,
                                                "text": "}",
                                                "value": "}",
                                                "valueText": "}",
                                                "hasLeadingTrivia": true,
                                                "hasTrailingTrivia": true,
                                                "hasTrailingNewLine": true,
                                                "leadingTrivia": [
                                                    {
                                                        "kind": "WhitespaceTrivia",
                                                        "text": "            "
                                                    }
                                                ],
                                                "trailingTrivia": [
                                                    {
                                                        "kind": "NewLineTrivia",
                                                        "text": "\r\n"
                                                    }
                                                ]
                                            }
                                        }
                                    }
                                ],
                                "closeBraceToken": {
                                    "kind": "CloseBraceToken",
                                    "fullStart": 846,
                                    "fullEnd": 857,
                                    "start": 854,
                                    "end": 855,
                                    "fullWidth": 11,
                                    "width": 1,
                                    "text": "}",
                                    "value": "}",
                                    "valueText": "}",
                                    "hasLeadingTrivia": true,
                                    "hasTrailingTrivia": true,
                                    "hasTrailingNewLine": true,
                                    "leadingTrivia": [
                                        {
                                            "kind": "WhitespaceTrivia",
                                            "text": "        "
                                        }
                                    ],
                                    "trailingTrivia": [
                                        {
                                            "kind": "NewLineTrivia",
                                            "text": "\r\n"
                                        }
                                    ]
                                }
                            }
                        },
                        {
                            "kind": "ReturnStatement",
                            "fullStart": 857,
                            "fullEnd": 883,
                            "start": 865,
                            "end": 881,
                            "fullWidth": 26,
                            "width": 16,
                            "returnKeyword": {
                                "kind": "ReturnKeyword",
                                "fullStart": 857,
                                "fullEnd": 872,
                                "start": 865,
                                "end": 871,
                                "fullWidth": 15,
                                "width": 6,
                                "text": "return",
                                "value": "return",
                                "valueText": "return",
                                "hasLeadingTrivia": true,
                                "hasTrailingTrivia": true,
                                "leadingTrivia": [
                                    {
                                        "kind": "WhitespaceTrivia",
                                        "text": "        "
                                    }
                                ],
                                "trailingTrivia": [
                                    {
                                        "kind": "WhitespaceTrivia",
                                        "text": " "
                                    }
                                ]
                            },
                            "expression": {
                                "kind": "IdentifierName",
                                "fullStart": 872,
                                "fullEnd": 880,
                                "start": 872,
                                "end": 880,
                                "fullWidth": 8,
                                "width": 8,
                                "text": "accessed",
                                "value": "accessed",
                                "valueText": "accessed"
                            },
                            "semicolonToken": {
                                "kind": "SemicolonToken",
                                "fullStart": 880,
                                "fullEnd": 883,
                                "start": 880,
                                "end": 881,
                                "fullWidth": 3,
                                "width": 1,
                                "text": ";",
                                "value": ";",
                                "valueText": ";",
                                "hasTrailingTrivia": true,
                                "hasTrailingNewLine": true,
                                "trailingTrivia": [
                                    {
                                        "kind": "NewLineTrivia",
                                        "text": "\r\n"
                                    }
                                ]
                            }
                        }
                    ],
                    "closeBraceToken": {
                        "kind": "CloseBraceToken",
                        "fullStart": 883,
                        "fullEnd": 890,
                        "start": 887,
                        "end": 888,
                        "fullWidth": 7,
                        "width": 1,
                        "text": "}",
                        "value": "}",
                        "valueText": "}",
                        "hasLeadingTrivia": true,
                        "hasTrailingTrivia": true,
                        "hasTrailingNewLine": true,
                        "leadingTrivia": [
                            {
                                "kind": "WhitespaceTrivia",
                                "text": "    "
                            }
                        ],
                        "trailingTrivia": [
                            {
                                "kind": "NewLineTrivia",
                                "text": "\r\n"
                            }
                        ]
                    }
                }
            },
            {
                "kind": "ExpressionStatement",
                "fullStart": 890,
                "fullEnd": 914,
                "start": 890,
                "end": 912,
                "fullWidth": 24,
                "width": 22,
                "expression": {
                    "kind": "InvocationExpression",
                    "fullStart": 890,
                    "fullEnd": 911,
                    "start": 890,
                    "end": 911,
                    "fullWidth": 21,
                    "width": 21,
                    "expression": {
                        "kind": "IdentifierName",
                        "fullStart": 890,
                        "fullEnd": 901,
                        "start": 890,
                        "end": 901,
                        "fullWidth": 11,
                        "width": 11,
                        "text": "runTestCase",
                        "value": "runTestCase",
                        "valueText": "runTestCase"
                    },
                    "argumentList": {
                        "kind": "ArgumentList",
                        "fullStart": 901,
                        "fullEnd": 911,
                        "start": 901,
                        "end": 911,
                        "fullWidth": 10,
                        "width": 10,
                        "openParenToken": {
                            "kind": "OpenParenToken",
                            "fullStart": 901,
                            "fullEnd": 902,
                            "start": 901,
                            "end": 902,
                            "fullWidth": 1,
                            "width": 1,
                            "text": "(",
                            "value": "(",
                            "valueText": "("
                        },
                        "arguments": [
                            {
                                "kind": "IdentifierName",
                                "fullStart": 902,
                                "fullEnd": 910,
                                "start": 902,
                                "end": 910,
                                "fullWidth": 8,
                                "width": 8,
                                "text": "testcase",
                                "value": "testcase",
                                "valueText": "testcase"
                            }
                        ],
                        "closeParenToken": {
                            "kind": "CloseParenToken",
                            "fullStart": 910,
                            "fullEnd": 911,
                            "start": 910,
                            "end": 911,
                            "fullWidth": 1,
                            "width": 1,
                            "text": ")",
                            "value": ")",
                            "valueText": ")"
                        }
                    }
                },
                "semicolonToken": {
                    "kind": "SemicolonToken",
                    "fullStart": 911,
                    "fullEnd": 914,
                    "start": 911,
                    "end": 912,
                    "fullWidth": 3,
                    "width": 1,
                    "text": ";",
                    "value": ";",
                    "valueText": ";",
                    "hasTrailingTrivia": true,
                    "hasTrailingNewLine": true,
                    "trailingTrivia": [
                        {
                            "kind": "NewLineTrivia",
                            "text": "\r\n"
                        }
                    ]
                }
            }
        ],
        "endOfFileToken": {
            "kind": "EndOfFileToken",
            "fullStart": 914,
            "fullEnd": 914,
            "start": 914,
            "end": 914,
            "fullWidth": 0,
            "width": 0,
            "text": ""
        }
    },
    "lineMap": {
        "lineStarts": [
            0,
            67,
            152,
            232,
            308,
            380,
            385,
            438,
            565,
            570,
            572,
            574,
            597,
            620,
            651,
            653,
            722,
            724,
            757,
            797,
            831,
            846,
            857,
            883,
            890,
            914
        ],
        "length": 914
    }
}<|MERGE_RESOLUTION|>--- conflicted
+++ resolved
@@ -245,12 +245,8 @@
                                         "start": 609,
                                         "end": 617,
                                         "fullWidth": 8,
-<<<<<<< HEAD
                                         "width": 8,
-                                        "identifier": {
-=======
                                         "propertyName": {
->>>>>>> 85e84683
                                             "kind": "IdentifierName",
                                             "fullStart": 609,
                                             "fullEnd": 613,
@@ -406,12 +402,8 @@
                                         "start": 632,
                                         "end": 648,
                                         "fullWidth": 16,
-<<<<<<< HEAD
                                         "width": 16,
-                                        "identifier": {
-=======
                                         "propertyName": {
->>>>>>> 85e84683
                                             "kind": "IdentifierName",
                                             "fullStart": 632,
                                             "fullEnd": 641,
@@ -894,12 +886,8 @@
                                         "start": 741,
                                         "end": 745,
                                         "fullWidth": 5,
-<<<<<<< HEAD
                                         "width": 4,
-                                        "identifier": {
-=======
                                         "propertyName": {
->>>>>>> 85e84683
                                             "kind": "IdentifierName",
                                             "fullStart": 741,
                                             "fullEnd": 746,
