{
    "isDeclaration": false,
    "languageVersion": "EcmaScript5",
    "parseOptions": {
        "allowAutomaticSemicolonInsertion": true
    },
    "sourceUnit": {
        "kind": "SourceUnit",
        "fullStart": 0,
        "fullEnd": 1183,
        "start": 634,
        "end": 1183,
        "fullWidth": 1183,
        "width": 549,
        "isIncrementallyUnusable": true,
        "moduleElements": [
            {
                "kind": "FunctionDeclaration",
                "fullStart": 0,
                "fullEnd": 1159,
                "start": 634,
                "end": 1157,
                "fullWidth": 1159,
                "width": 523,
                "isIncrementallyUnusable": true,
                "modifiers": [],
                "functionKeyword": {
                    "kind": "FunctionKeyword",
                    "fullStart": 0,
                    "fullEnd": 643,
                    "start": 634,
                    "end": 642,
                    "fullWidth": 643,
                    "width": 8,
                    "text": "function",
                    "value": "function",
                    "valueText": "function",
                    "hasLeadingTrivia": true,
                    "hasLeadingComment": true,
                    "hasLeadingNewLine": true,
                    "hasTrailingTrivia": true,
                    "leadingTrivia": [
                        {
                            "kind": "SingleLineCommentTrivia",
                            "text": "/// Copyright (c) 2012 Ecma International.  All rights reserved. "
                        },
                        {
                            "kind": "NewLineTrivia",
                            "text": "\r\n"
                        },
                        {
                            "kind": "SingleLineCommentTrivia",
                            "text": "/// Ecma International makes this code available under the terms and conditions set"
                        },
                        {
                            "kind": "NewLineTrivia",
                            "text": "\r\n"
                        },
                        {
                            "kind": "SingleLineCommentTrivia",
                            "text": "/// forth on http://hg.ecmascript.org/tests/test262/raw-file/tip/LICENSE (the "
                        },
                        {
                            "kind": "NewLineTrivia",
                            "text": "\r\n"
                        },
                        {
                            "kind": "SingleLineCommentTrivia",
                            "text": "/// \"Use Terms\").   Any redistribution of this code must retain the above "
                        },
                        {
                            "kind": "NewLineTrivia",
                            "text": "\r\n"
                        },
                        {
                            "kind": "SingleLineCommentTrivia",
                            "text": "/// copyright and this notice and otherwise comply with the Use Terms."
                        },
                        {
                            "kind": "NewLineTrivia",
                            "text": "\r\n"
                        },
                        {
                            "kind": "MultiLineCommentTrivia",
                            "text": "/**\r\n * @path ch15/15.2/15.2.3/15.2.3.6/15.2.3.6-3-258-1.js\r\n * @description Object.defineProperty - 'Attributes' is an Arguments object which implements its own [[Get]] method to access the 'set' property of prototype object (8.10.5 step 8.a)\r\n */"
                        },
                        {
                            "kind": "NewLineTrivia",
                            "text": "\r\n"
                        },
                        {
                            "kind": "NewLineTrivia",
                            "text": "\r\n"
                        },
                        {
                            "kind": "NewLineTrivia",
                            "text": "\r\n"
                        }
                    ],
                    "trailingTrivia": [
                        {
                            "kind": "WhitespaceTrivia",
                            "text": " "
                        }
                    ]
                },
                "identifier": {
                    "kind": "IdentifierName",
                    "fullStart": 643,
                    "fullEnd": 651,
                    "start": 643,
                    "end": 651,
                    "fullWidth": 8,
                    "width": 8,
                    "text": "testcase",
                    "value": "testcase",
                    "valueText": "testcase"
                },
                "callSignature": {
                    "kind": "CallSignature",
                    "fullStart": 651,
                    "fullEnd": 654,
                    "start": 651,
                    "end": 653,
                    "fullWidth": 3,
                    "width": 2,
                    "parameterList": {
                        "kind": "ParameterList",
                        "fullStart": 651,
                        "fullEnd": 654,
                        "start": 651,
                        "end": 653,
                        "fullWidth": 3,
                        "width": 2,
                        "openParenToken": {
                            "kind": "OpenParenToken",
                            "fullStart": 651,
                            "fullEnd": 652,
                            "start": 651,
                            "end": 652,
                            "fullWidth": 1,
                            "width": 1,
                            "text": "(",
                            "value": "(",
                            "valueText": "("
                        },
                        "parameters": [],
                        "closeParenToken": {
                            "kind": "CloseParenToken",
                            "fullStart": 652,
                            "fullEnd": 654,
                            "start": 652,
                            "end": 653,
                            "fullWidth": 2,
                            "width": 1,
                            "text": ")",
                            "value": ")",
                            "valueText": ")",
                            "hasTrailingTrivia": true,
                            "trailingTrivia": [
                                {
                                    "kind": "WhitespaceTrivia",
                                    "text": " "
                                }
                            ]
                        }
                    }
                },
                "block": {
                    "kind": "Block",
                    "fullStart": 654,
                    "fullEnd": 1159,
                    "start": 654,
                    "end": 1157,
                    "fullWidth": 505,
                    "width": 503,
                    "isIncrementallyUnusable": true,
                    "openBraceToken": {
                        "kind": "OpenBraceToken",
                        "fullStart": 654,
                        "fullEnd": 657,
                        "start": 654,
                        "end": 655,
                        "fullWidth": 3,
                        "width": 1,
                        "text": "{",
                        "value": "{",
                        "valueText": "{",
                        "hasTrailingTrivia": true,
                        "hasTrailingNewLine": true,
                        "trailingTrivia": [
                            {
                                "kind": "NewLineTrivia",
                                "text": "\r\n"
                            }
                        ]
                    },
                    "statements": [
                        {
                            "kind": "VariableStatement",
                            "fullStart": 657,
                            "fullEnd": 680,
                            "start": 665,
                            "end": 678,
                            "fullWidth": 23,
                            "width": 13,
                            "modifiers": [],
                            "variableDeclaration": {
                                "kind": "VariableDeclaration",
                                "fullStart": 657,
                                "fullEnd": 677,
                                "start": 665,
                                "end": 677,
                                "fullWidth": 20,
                                "width": 12,
                                "varKeyword": {
                                    "kind": "VarKeyword",
                                    "fullStart": 657,
                                    "fullEnd": 669,
                                    "start": 665,
                                    "end": 668,
                                    "fullWidth": 12,
                                    "width": 3,
                                    "text": "var",
                                    "value": "var",
                                    "valueText": "var",
                                    "hasLeadingTrivia": true,
                                    "hasTrailingTrivia": true,
                                    "leadingTrivia": [
                                        {
                                            "kind": "WhitespaceTrivia",
                                            "text": "        "
                                        }
                                    ],
                                    "trailingTrivia": [
                                        {
                                            "kind": "WhitespaceTrivia",
                                            "text": " "
                                        }
                                    ]
                                },
                                "variableDeclarators": [
                                    {
                                        "kind": "VariableDeclarator",
                                        "fullStart": 669,
                                        "fullEnd": 677,
                                        "start": 669,
                                        "end": 677,
                                        "fullWidth": 8,
<<<<<<< HEAD
                                        "width": 8,
                                        "identifier": {
=======
                                        "propertyName": {
>>>>>>> 85e84683
                                            "kind": "IdentifierName",
                                            "fullStart": 669,
                                            "fullEnd": 673,
                                            "start": 669,
                                            "end": 672,
                                            "fullWidth": 4,
                                            "width": 3,
                                            "text": "obj",
                                            "value": "obj",
                                            "valueText": "obj",
                                            "hasTrailingTrivia": true,
                                            "trailingTrivia": [
                                                {
                                                    "kind": "WhitespaceTrivia",
                                                    "text": " "
                                                }
                                            ]
                                        },
                                        "equalsValueClause": {
                                            "kind": "EqualsValueClause",
                                            "fullStart": 673,
                                            "fullEnd": 677,
                                            "start": 673,
                                            "end": 677,
                                            "fullWidth": 4,
                                            "width": 4,
                                            "equalsToken": {
                                                "kind": "EqualsToken",
                                                "fullStart": 673,
                                                "fullEnd": 675,
                                                "start": 673,
                                                "end": 674,
                                                "fullWidth": 2,
                                                "width": 1,
                                                "text": "=",
                                                "value": "=",
                                                "valueText": "=",
                                                "hasTrailingTrivia": true,
                                                "trailingTrivia": [
                                                    {
                                                        "kind": "WhitespaceTrivia",
                                                        "text": " "
                                                    }
                                                ]
                                            },
                                            "value": {
                                                "kind": "ObjectLiteralExpression",
                                                "fullStart": 675,
                                                "fullEnd": 677,
                                                "start": 675,
                                                "end": 677,
                                                "fullWidth": 2,
                                                "width": 2,
                                                "openBraceToken": {
                                                    "kind": "OpenBraceToken",
                                                    "fullStart": 675,
                                                    "fullEnd": 676,
                                                    "start": 675,
                                                    "end": 676,
                                                    "fullWidth": 1,
                                                    "width": 1,
                                                    "text": "{",
                                                    "value": "{",
                                                    "valueText": "{"
                                                },
                                                "propertyAssignments": [],
                                                "closeBraceToken": {
                                                    "kind": "CloseBraceToken",
                                                    "fullStart": 676,
                                                    "fullEnd": 677,
                                                    "start": 676,
                                                    "end": 677,
                                                    "fullWidth": 1,
                                                    "width": 1,
                                                    "text": "}",
                                                    "value": "}",
                                                    "valueText": "}"
                                                }
                                            }
                                        }
                                    }
                                ]
                            },
                            "semicolonToken": {
                                "kind": "SemicolonToken",
                                "fullStart": 677,
                                "fullEnd": 680,
                                "start": 677,
                                "end": 678,
                                "fullWidth": 3,
                                "width": 1,
                                "text": ";",
                                "value": ";",
                                "valueText": ";",
                                "hasTrailingTrivia": true,
                                "hasTrailingNewLine": true,
                                "trailingTrivia": [
                                    {
                                        "kind": "NewLineTrivia",
                                        "text": "\r\n"
                                    }
                                ]
                            }
                        },
                        {
                            "kind": "VariableStatement",
                            "fullStart": 680,
                            "fullEnd": 708,
                            "start": 688,
                            "end": 706,
                            "fullWidth": 28,
                            "width": 18,
                            "modifiers": [],
                            "variableDeclaration": {
                                "kind": "VariableDeclaration",
                                "fullStart": 680,
                                "fullEnd": 705,
                                "start": 688,
                                "end": 705,
                                "fullWidth": 25,
                                "width": 17,
                                "varKeyword": {
                                    "kind": "VarKeyword",
                                    "fullStart": 680,
                                    "fullEnd": 692,
                                    "start": 688,
                                    "end": 691,
                                    "fullWidth": 12,
                                    "width": 3,
                                    "text": "var",
                                    "value": "var",
                                    "valueText": "var",
                                    "hasLeadingTrivia": true,
                                    "hasTrailingTrivia": true,
                                    "leadingTrivia": [
                                        {
                                            "kind": "WhitespaceTrivia",
                                            "text": "        "
                                        }
                                    ],
                                    "trailingTrivia": [
                                        {
                                            "kind": "WhitespaceTrivia",
                                            "text": " "
                                        }
                                    ]
                                },
                                "variableDeclarators": [
                                    {
                                        "kind": "VariableDeclarator",
                                        "fullStart": 692,
                                        "fullEnd": 705,
                                        "start": 692,
                                        "end": 705,
                                        "fullWidth": 13,
<<<<<<< HEAD
                                        "width": 13,
                                        "identifier": {
=======
                                        "propertyName": {
>>>>>>> 85e84683
                                            "kind": "IdentifierName",
                                            "fullStart": 692,
                                            "fullEnd": 697,
                                            "start": 692,
                                            "end": 696,
                                            "fullWidth": 5,
                                            "width": 4,
                                            "text": "data",
                                            "value": "data",
                                            "valueText": "data",
                                            "hasTrailingTrivia": true,
                                            "trailingTrivia": [
                                                {
                                                    "kind": "WhitespaceTrivia",
                                                    "text": " "
                                                }
                                            ]
                                        },
                                        "equalsValueClause": {
                                            "kind": "EqualsValueClause",
                                            "fullStart": 697,
                                            "fullEnd": 705,
                                            "start": 697,
                                            "end": 705,
                                            "fullWidth": 8,
                                            "width": 8,
                                            "equalsToken": {
                                                "kind": "EqualsToken",
                                                "fullStart": 697,
                                                "fullEnd": 699,
                                                "start": 697,
                                                "end": 698,
                                                "fullWidth": 2,
                                                "width": 1,
                                                "text": "=",
                                                "value": "=",
                                                "valueText": "=",
                                                "hasTrailingTrivia": true,
                                                "trailingTrivia": [
                                                    {
                                                        "kind": "WhitespaceTrivia",
                                                        "text": " "
                                                    }
                                                ]
                                            },
                                            "value": {
                                                "kind": "StringLiteral",
                                                "fullStart": 699,
                                                "fullEnd": 705,
                                                "start": 699,
                                                "end": 705,
                                                "fullWidth": 6,
                                                "width": 6,
                                                "text": "\"data\"",
                                                "value": "data",
                                                "valueText": "data"
                                            }
                                        }
                                    }
                                ]
                            },
                            "semicolonToken": {
                                "kind": "SemicolonToken",
                                "fullStart": 705,
                                "fullEnd": 708,
                                "start": 705,
                                "end": 706,
                                "fullWidth": 3,
                                "width": 1,
                                "text": ";",
                                "value": ";",
                                "valueText": ";",
                                "hasTrailingTrivia": true,
                                "hasTrailingNewLine": true,
                                "trailingTrivia": [
                                    {
                                        "kind": "NewLineTrivia",
                                        "text": "\r\n"
                                    }
                                ]
                            }
                        },
                        {
                            "kind": "TryStatement",
                            "fullStart": 708,
                            "fullEnd": 1152,
                            "start": 716,
                            "end": 1150,
                            "fullWidth": 444,
                            "width": 434,
                            "isIncrementallyUnusable": true,
                            "tryKeyword": {
                                "kind": "TryKeyword",
                                "fullStart": 708,
                                "fullEnd": 720,
                                "start": 716,
                                "end": 719,
                                "fullWidth": 12,
                                "width": 3,
                                "text": "try",
                                "value": "try",
                                "valueText": "try",
                                "hasLeadingTrivia": true,
                                "hasTrailingTrivia": true,
                                "leadingTrivia": [
                                    {
                                        "kind": "WhitespaceTrivia",
                                        "text": "        "
                                    }
                                ],
                                "trailingTrivia": [
                                    {
                                        "kind": "WhitespaceTrivia",
                                        "text": " "
                                    }
                                ]
                            },
                            "block": {
                                "kind": "Block",
                                "fullStart": 720,
                                "fullEnd": 1088,
                                "start": 720,
                                "end": 1087,
                                "fullWidth": 368,
                                "width": 367,
                                "isIncrementallyUnusable": true,
                                "openBraceToken": {
                                    "kind": "OpenBraceToken",
                                    "fullStart": 720,
                                    "fullEnd": 723,
                                    "start": 720,
                                    "end": 721,
                                    "fullWidth": 3,
                                    "width": 1,
                                    "text": "{",
                                    "value": "{",
                                    "valueText": "{",
                                    "hasTrailingTrivia": true,
                                    "hasTrailingNewLine": true,
                                    "trailingTrivia": [
                                        {
                                            "kind": "NewLineTrivia",
                                            "text": "\r\n"
                                        }
                                    ]
                                },
                                "statements": [
                                    {
                                        "kind": "ExpressionStatement",
                                        "fullStart": 723,
                                        "fullEnd": 825,
                                        "start": 735,
                                        "end": 823,
                                        "fullWidth": 102,
                                        "width": 88,
                                        "isIncrementallyUnusable": true,
                                        "expression": {
                                            "kind": "AssignmentExpression",
                                            "fullStart": 723,
                                            "fullEnd": 822,
                                            "start": 735,
                                            "end": 822,
                                            "fullWidth": 99,
                                            "width": 87,
                                            "isIncrementallyUnusable": true,
                                            "left": {
                                                "kind": "MemberAccessExpression",
                                                "fullStart": 723,
                                                "fullEnd": 756,
                                                "start": 735,
                                                "end": 755,
                                                "fullWidth": 33,
                                                "width": 20,
                                                "isIncrementallyUnusable": true,
                                                "expression": {
                                                    "kind": "MemberAccessExpression",
                                                    "fullStart": 723,
                                                    "fullEnd": 751,
                                                    "start": 735,
                                                    "end": 751,
                                                    "fullWidth": 28,
                                                    "width": 16,
                                                    "expression": {
                                                        "kind": "IdentifierName",
                                                        "fullStart": 723,
                                                        "fullEnd": 741,
                                                        "start": 735,
                                                        "end": 741,
                                                        "fullWidth": 18,
                                                        "width": 6,
                                                        "text": "Object",
                                                        "value": "Object",
                                                        "valueText": "Object",
                                                        "hasLeadingTrivia": true,
                                                        "leadingTrivia": [
                                                            {
                                                                "kind": "WhitespaceTrivia",
                                                                "text": "            "
                                                            }
                                                        ]
                                                    },
                                                    "dotToken": {
                                                        "kind": "DotToken",
                                                        "fullStart": 741,
                                                        "fullEnd": 742,
                                                        "start": 741,
                                                        "end": 742,
                                                        "fullWidth": 1,
                                                        "width": 1,
                                                        "text": ".",
                                                        "value": ".",
                                                        "valueText": "."
                                                    },
                                                    "name": {
                                                        "kind": "IdentifierName",
                                                        "fullStart": 742,
                                                        "fullEnd": 751,
                                                        "start": 742,
                                                        "end": 751,
                                                        "fullWidth": 9,
                                                        "width": 9,
                                                        "text": "prototype",
                                                        "value": "prototype",
                                                        "valueText": "prototype"
                                                    }
                                                },
                                                "dotToken": {
                                                    "kind": "DotToken",
                                                    "fullStart": 751,
                                                    "fullEnd": 752,
                                                    "start": 751,
                                                    "end": 752,
                                                    "fullWidth": 1,
                                                    "width": 1,
                                                    "text": ".",
                                                    "value": ".",
                                                    "valueText": "."
                                                },
                                                "name": {
                                                    "kind": "IdentifierName",
                                                    "fullStart": 752,
                                                    "fullEnd": 756,
                                                    "start": 752,
                                                    "end": 755,
                                                    "fullWidth": 4,
                                                    "width": 3,
                                                    "text": "set",
                                                    "value": "set",
                                                    "valueText": "set",
                                                    "hasTrailingTrivia": true,
                                                    "trailingTrivia": [
                                                        {
                                                            "kind": "WhitespaceTrivia",
                                                            "text": " "
                                                        }
                                                    ]
                                                }
                                            },
                                            "operatorToken": {
                                                "kind": "EqualsToken",
                                                "fullStart": 756,
                                                "fullEnd": 758,
                                                "start": 756,
                                                "end": 757,
                                                "fullWidth": 2,
                                                "width": 1,
                                                "text": "=",
                                                "value": "=",
                                                "valueText": "=",
                                                "hasTrailingTrivia": true,
                                                "trailingTrivia": [
                                                    {
                                                        "kind": "WhitespaceTrivia",
                                                        "text": " "
                                                    }
                                                ]
                                            },
                                            "right": {
                                                "kind": "FunctionExpression",
                                                "fullStart": 758,
                                                "fullEnd": 822,
                                                "start": 758,
                                                "end": 822,
                                                "fullWidth": 64,
                                                "width": 64,
                                                "functionKeyword": {
                                                    "kind": "FunctionKeyword",
                                                    "fullStart": 758,
                                                    "fullEnd": 767,
                                                    "start": 758,
                                                    "end": 766,
                                                    "fullWidth": 9,
                                                    "width": 8,
                                                    "text": "function",
                                                    "value": "function",
                                                    "valueText": "function",
                                                    "hasTrailingTrivia": true,
                                                    "trailingTrivia": [
                                                        {
                                                            "kind": "WhitespaceTrivia",
                                                            "text": " "
                                                        }
                                                    ]
                                                },
                                                "callSignature": {
                                                    "kind": "CallSignature",
                                                    "fullStart": 767,
                                                    "fullEnd": 775,
                                                    "start": 767,
                                                    "end": 774,
                                                    "fullWidth": 8,
                                                    "width": 7,
                                                    "parameterList": {
                                                        "kind": "ParameterList",
                                                        "fullStart": 767,
                                                        "fullEnd": 775,
                                                        "start": 767,
                                                        "end": 774,
                                                        "fullWidth": 8,
                                                        "width": 7,
                                                        "openParenToken": {
                                                            "kind": "OpenParenToken",
                                                            "fullStart": 767,
                                                            "fullEnd": 768,
                                                            "start": 767,
                                                            "end": 768,
                                                            "fullWidth": 1,
                                                            "width": 1,
                                                            "text": "(",
                                                            "value": "(",
                                                            "valueText": "("
                                                        },
                                                        "parameters": [
                                                            {
                                                                "kind": "Parameter",
                                                                "fullStart": 768,
                                                                "fullEnd": 773,
                                                                "start": 768,
                                                                "end": 773,
                                                                "fullWidth": 5,
                                                                "width": 5,
                                                                "modifiers": [],
                                                                "identifier": {
                                                                    "kind": "IdentifierName",
                                                                    "fullStart": 768,
                                                                    "fullEnd": 773,
                                                                    "start": 768,
                                                                    "end": 773,
                                                                    "fullWidth": 5,
                                                                    "width": 5,
                                                                    "text": "value",
                                                                    "value": "value",
                                                                    "valueText": "value"
                                                                }
                                                            }
                                                        ],
                                                        "closeParenToken": {
                                                            "kind": "CloseParenToken",
                                                            "fullStart": 773,
                                                            "fullEnd": 775,
                                                            "start": 773,
                                                            "end": 774,
                                                            "fullWidth": 2,
                                                            "width": 1,
                                                            "text": ")",
                                                            "value": ")",
                                                            "valueText": ")",
                                                            "hasTrailingTrivia": true,
                                                            "trailingTrivia": [
                                                                {
                                                                    "kind": "WhitespaceTrivia",
                                                                    "text": " "
                                                                }
                                                            ]
                                                        }
                                                    }
                                                },
                                                "block": {
                                                    "kind": "Block",
                                                    "fullStart": 775,
                                                    "fullEnd": 822,
                                                    "start": 775,
                                                    "end": 822,
                                                    "fullWidth": 47,
                                                    "width": 47,
                                                    "openBraceToken": {
                                                        "kind": "OpenBraceToken",
                                                        "fullStart": 775,
                                                        "fullEnd": 778,
                                                        "start": 775,
                                                        "end": 776,
                                                        "fullWidth": 3,
                                                        "width": 1,
                                                        "text": "{",
                                                        "value": "{",
                                                        "valueText": "{",
                                                        "hasTrailingTrivia": true,
                                                        "hasTrailingNewLine": true,
                                                        "trailingTrivia": [
                                                            {
                                                                "kind": "NewLineTrivia",
                                                                "text": "\r\n"
                                                            }
                                                        ]
                                                    },
                                                    "statements": [
                                                        {
                                                            "kind": "ExpressionStatement",
                                                            "fullStart": 778,
                                                            "fullEnd": 809,
                                                            "start": 794,
                                                            "end": 807,
                                                            "fullWidth": 31,
                                                            "width": 13,
                                                            "expression": {
                                                                "kind": "AssignmentExpression",
                                                                "fullStart": 778,
                                                                "fullEnd": 806,
                                                                "start": 794,
                                                                "end": 806,
                                                                "fullWidth": 28,
                                                                "width": 12,
                                                                "left": {
                                                                    "kind": "IdentifierName",
                                                                    "fullStart": 778,
                                                                    "fullEnd": 799,
                                                                    "start": 794,
                                                                    "end": 798,
                                                                    "fullWidth": 21,
                                                                    "width": 4,
                                                                    "text": "data",
                                                                    "value": "data",
                                                                    "valueText": "data",
                                                                    "hasLeadingTrivia": true,
                                                                    "hasTrailingTrivia": true,
                                                                    "leadingTrivia": [
                                                                        {
                                                                            "kind": "WhitespaceTrivia",
                                                                            "text": "                "
                                                                        }
                                                                    ],
                                                                    "trailingTrivia": [
                                                                        {
                                                                            "kind": "WhitespaceTrivia",
                                                                            "text": " "
                                                                        }
                                                                    ]
                                                                },
                                                                "operatorToken": {
                                                                    "kind": "EqualsToken",
                                                                    "fullStart": 799,
                                                                    "fullEnd": 801,
                                                                    "start": 799,
                                                                    "end": 800,
                                                                    "fullWidth": 2,
                                                                    "width": 1,
                                                                    "text": "=",
                                                                    "value": "=",
                                                                    "valueText": "=",
                                                                    "hasTrailingTrivia": true,
                                                                    "trailingTrivia": [
                                                                        {
                                                                            "kind": "WhitespaceTrivia",
                                                                            "text": " "
                                                                        }
                                                                    ]
                                                                },
                                                                "right": {
                                                                    "kind": "IdentifierName",
                                                                    "fullStart": 801,
                                                                    "fullEnd": 806,
                                                                    "start": 801,
                                                                    "end": 806,
                                                                    "fullWidth": 5,
                                                                    "width": 5,
                                                                    "text": "value",
                                                                    "value": "value",
                                                                    "valueText": "value"
                                                                }
                                                            },
                                                            "semicolonToken": {
                                                                "kind": "SemicolonToken",
                                                                "fullStart": 806,
                                                                "fullEnd": 809,
                                                                "start": 806,
                                                                "end": 807,
                                                                "fullWidth": 3,
                                                                "width": 1,
                                                                "text": ";",
                                                                "value": ";",
                                                                "valueText": ";",
                                                                "hasTrailingTrivia": true,
                                                                "hasTrailingNewLine": true,
                                                                "trailingTrivia": [
                                                                    {
                                                                        "kind": "NewLineTrivia",
                                                                        "text": "\r\n"
                                                                    }
                                                                ]
                                                            }
                                                        }
                                                    ],
                                                    "closeBraceToken": {
                                                        "kind": "CloseBraceToken",
                                                        "fullStart": 809,
                                                        "fullEnd": 822,
                                                        "start": 821,
                                                        "end": 822,
                                                        "fullWidth": 13,
                                                        "width": 1,
                                                        "text": "}",
                                                        "value": "}",
                                                        "valueText": "}",
                                                        "hasLeadingTrivia": true,
                                                        "leadingTrivia": [
                                                            {
                                                                "kind": "WhitespaceTrivia",
                                                                "text": "            "
                                                            }
                                                        ]
                                                    }
                                                }
                                            }
                                        },
                                        "semicolonToken": {
                                            "kind": "SemicolonToken",
                                            "fullStart": 822,
                                            "fullEnd": 825,
                                            "start": 822,
                                            "end": 823,
                                            "fullWidth": 3,
                                            "width": 1,
                                            "text": ";",
                                            "value": ";",
                                            "valueText": ";",
                                            "hasTrailingTrivia": true,
                                            "hasTrailingNewLine": true,
                                            "trailingTrivia": [
                                                {
                                                    "kind": "NewLineTrivia",
                                                    "text": "\r\n"
                                                }
                                            ]
                                        }
                                    },
                                    {
                                        "kind": "VariableStatement",
                                        "fullStart": 825,
                                        "fullEnd": 890,
                                        "start": 837,
                                        "end": 888,
                                        "fullWidth": 65,
                                        "width": 51,
                                        "modifiers": [],
                                        "variableDeclaration": {
                                            "kind": "VariableDeclaration",
                                            "fullStart": 825,
                                            "fullEnd": 887,
                                            "start": 837,
                                            "end": 887,
                                            "fullWidth": 62,
                                            "width": 50,
                                            "varKeyword": {
                                                "kind": "VarKeyword",
                                                "fullStart": 825,
                                                "fullEnd": 841,
                                                "start": 837,
                                                "end": 840,
                                                "fullWidth": 16,
                                                "width": 3,
                                                "text": "var",
                                                "value": "var",
                                                "valueText": "var",
                                                "hasLeadingTrivia": true,
                                                "hasTrailingTrivia": true,
                                                "leadingTrivia": [
                                                    {
                                                        "kind": "WhitespaceTrivia",
                                                        "text": "            "
                                                    }
                                                ],
                                                "trailingTrivia": [
                                                    {
                                                        "kind": "WhitespaceTrivia",
                                                        "text": " "
                                                    }
                                                ]
                                            },
                                            "variableDeclarators": [
                                                {
                                                    "kind": "VariableDeclarator",
                                                    "fullStart": 841,
                                                    "fullEnd": 887,
                                                    "start": 841,
                                                    "end": 887,
                                                    "fullWidth": 46,
<<<<<<< HEAD
                                                    "width": 46,
                                                    "identifier": {
=======
                                                    "propertyName": {
>>>>>>> 85e84683
                                                        "kind": "IdentifierName",
                                                        "fullStart": 841,
                                                        "fullEnd": 848,
                                                        "start": 841,
                                                        "end": 847,
                                                        "fullWidth": 7,
                                                        "width": 6,
                                                        "text": "argObj",
                                                        "value": "argObj",
                                                        "valueText": "argObj",
                                                        "hasTrailingTrivia": true,
                                                        "trailingTrivia": [
                                                            {
                                                                "kind": "WhitespaceTrivia",
                                                                "text": " "
                                                            }
                                                        ]
                                                    },
                                                    "equalsValueClause": {
                                                        "kind": "EqualsValueClause",
                                                        "fullStart": 848,
                                                        "fullEnd": 887,
                                                        "start": 848,
                                                        "end": 887,
                                                        "fullWidth": 39,
                                                        "width": 39,
                                                        "equalsToken": {
                                                            "kind": "EqualsToken",
                                                            "fullStart": 848,
                                                            "fullEnd": 850,
                                                            "start": 848,
                                                            "end": 849,
                                                            "fullWidth": 2,
                                                            "width": 1,
                                                            "text": "=",
                                                            "value": "=",
                                                            "valueText": "=",
                                                            "hasTrailingTrivia": true,
                                                            "trailingTrivia": [
                                                                {
                                                                    "kind": "WhitespaceTrivia",
                                                                    "text": " "
                                                                }
                                                            ]
                                                        },
                                                        "value": {
                                                            "kind": "InvocationExpression",
                                                            "fullStart": 850,
                                                            "fullEnd": 887,
                                                            "start": 850,
                                                            "end": 887,
                                                            "fullWidth": 37,
                                                            "width": 37,
                                                            "expression": {
                                                                "kind": "ParenthesizedExpression",
                                                                "fullStart": 850,
                                                                "fullEnd": 885,
                                                                "start": 850,
                                                                "end": 885,
                                                                "fullWidth": 35,
                                                                "width": 35,
                                                                "openParenToken": {
                                                                    "kind": "OpenParenToken",
                                                                    "fullStart": 850,
                                                                    "fullEnd": 851,
                                                                    "start": 850,
                                                                    "end": 851,
                                                                    "fullWidth": 1,
                                                                    "width": 1,
                                                                    "text": "(",
                                                                    "value": "(",
                                                                    "valueText": "("
                                                                },
                                                                "expression": {
                                                                    "kind": "FunctionExpression",
                                                                    "fullStart": 851,
                                                                    "fullEnd": 884,
                                                                    "start": 851,
                                                                    "end": 884,
                                                                    "fullWidth": 33,
                                                                    "width": 33,
                                                                    "functionKeyword": {
                                                                        "kind": "FunctionKeyword",
                                                                        "fullStart": 851,
                                                                        "fullEnd": 860,
                                                                        "start": 851,
                                                                        "end": 859,
                                                                        "fullWidth": 9,
                                                                        "width": 8,
                                                                        "text": "function",
                                                                        "value": "function",
                                                                        "valueText": "function",
                                                                        "hasTrailingTrivia": true,
                                                                        "trailingTrivia": [
                                                                            {
                                                                                "kind": "WhitespaceTrivia",
                                                                                "text": " "
                                                                            }
                                                                        ]
                                                                    },
                                                                    "callSignature": {
                                                                        "kind": "CallSignature",
                                                                        "fullStart": 860,
                                                                        "fullEnd": 863,
                                                                        "start": 860,
                                                                        "end": 862,
                                                                        "fullWidth": 3,
                                                                        "width": 2,
                                                                        "parameterList": {
                                                                            "kind": "ParameterList",
                                                                            "fullStart": 860,
                                                                            "fullEnd": 863,
                                                                            "start": 860,
                                                                            "end": 862,
                                                                            "fullWidth": 3,
                                                                            "width": 2,
                                                                            "openParenToken": {
                                                                                "kind": "OpenParenToken",
                                                                                "fullStart": 860,
                                                                                "fullEnd": 861,
                                                                                "start": 860,
                                                                                "end": 861,
                                                                                "fullWidth": 1,
                                                                                "width": 1,
                                                                                "text": "(",
                                                                                "value": "(",
                                                                                "valueText": "("
                                                                            },
                                                                            "parameters": [],
                                                                            "closeParenToken": {
                                                                                "kind": "CloseParenToken",
                                                                                "fullStart": 861,
                                                                                "fullEnd": 863,
                                                                                "start": 861,
                                                                                "end": 862,
                                                                                "fullWidth": 2,
                                                                                "width": 1,
                                                                                "text": ")",
                                                                                "value": ")",
                                                                                "valueText": ")",
                                                                                "hasTrailingTrivia": true,
                                                                                "trailingTrivia": [
                                                                                    {
                                                                                        "kind": "WhitespaceTrivia",
                                                                                        "text": " "
                                                                                    }
                                                                                ]
                                                                            }
                                                                        }
                                                                    },
                                                                    "block": {
                                                                        "kind": "Block",
                                                                        "fullStart": 863,
                                                                        "fullEnd": 884,
                                                                        "start": 863,
                                                                        "end": 884,
                                                                        "fullWidth": 21,
                                                                        "width": 21,
                                                                        "openBraceToken": {
                                                                            "kind": "OpenBraceToken",
                                                                            "fullStart": 863,
                                                                            "fullEnd": 865,
                                                                            "start": 863,
                                                                            "end": 864,
                                                                            "fullWidth": 2,
                                                                            "width": 1,
                                                                            "text": "{",
                                                                            "value": "{",
                                                                            "valueText": "{",
                                                                            "hasTrailingTrivia": true,
                                                                            "trailingTrivia": [
                                                                                {
                                                                                    "kind": "WhitespaceTrivia",
                                                                                    "text": " "
                                                                                }
                                                                            ]
                                                                        },
                                                                        "statements": [
                                                                            {
                                                                                "kind": "ReturnStatement",
                                                                                "fullStart": 865,
                                                                                "fullEnd": 883,
                                                                                "start": 865,
                                                                                "end": 882,
                                                                                "fullWidth": 18,
                                                                                "width": 17,
                                                                                "returnKeyword": {
                                                                                    "kind": "ReturnKeyword",
                                                                                    "fullStart": 865,
                                                                                    "fullEnd": 872,
                                                                                    "start": 865,
                                                                                    "end": 871,
                                                                                    "fullWidth": 7,
                                                                                    "width": 6,
                                                                                    "text": "return",
                                                                                    "value": "return",
                                                                                    "valueText": "return",
                                                                                    "hasTrailingTrivia": true,
                                                                                    "trailingTrivia": [
                                                                                        {
                                                                                            "kind": "WhitespaceTrivia",
                                                                                            "text": " "
                                                                                        }
                                                                                    ]
                                                                                },
                                                                                "expression": {
                                                                                    "kind": "IdentifierName",
                                                                                    "fullStart": 872,
                                                                                    "fullEnd": 881,
                                                                                    "start": 872,
                                                                                    "end": 881,
                                                                                    "fullWidth": 9,
                                                                                    "width": 9,
                                                                                    "text": "arguments",
                                                                                    "value": "arguments",
                                                                                    "valueText": "arguments"
                                                                                },
                                                                                "semicolonToken": {
                                                                                    "kind": "SemicolonToken",
                                                                                    "fullStart": 881,
                                                                                    "fullEnd": 883,
                                                                                    "start": 881,
                                                                                    "end": 882,
                                                                                    "fullWidth": 2,
                                                                                    "width": 1,
                                                                                    "text": ";",
                                                                                    "value": ";",
                                                                                    "valueText": ";",
                                                                                    "hasTrailingTrivia": true,
                                                                                    "trailingTrivia": [
                                                                                        {
                                                                                            "kind": "WhitespaceTrivia",
                                                                                            "text": " "
                                                                                        }
                                                                                    ]
                                                                                }
                                                                            }
                                                                        ],
                                                                        "closeBraceToken": {
                                                                            "kind": "CloseBraceToken",
                                                                            "fullStart": 883,
                                                                            "fullEnd": 884,
                                                                            "start": 883,
                                                                            "end": 884,
                                                                            "fullWidth": 1,
                                                                            "width": 1,
                                                                            "text": "}",
                                                                            "value": "}",
                                                                            "valueText": "}"
                                                                        }
                                                                    }
                                                                },
                                                                "closeParenToken": {
                                                                    "kind": "CloseParenToken",
                                                                    "fullStart": 884,
                                                                    "fullEnd": 885,
                                                                    "start": 884,
                                                                    "end": 885,
                                                                    "fullWidth": 1,
                                                                    "width": 1,
                                                                    "text": ")",
                                                                    "value": ")",
                                                                    "valueText": ")"
                                                                }
                                                            },
                                                            "argumentList": {
                                                                "kind": "ArgumentList",
                                                                "fullStart": 885,
                                                                "fullEnd": 887,
                                                                "start": 885,
                                                                "end": 887,
                                                                "fullWidth": 2,
                                                                "width": 2,
                                                                "openParenToken": {
                                                                    "kind": "OpenParenToken",
                                                                    "fullStart": 885,
                                                                    "fullEnd": 886,
                                                                    "start": 885,
                                                                    "end": 886,
                                                                    "fullWidth": 1,
                                                                    "width": 1,
                                                                    "text": "(",
                                                                    "value": "(",
                                                                    "valueText": "("
                                                                },
                                                                "arguments": [],
                                                                "closeParenToken": {
                                                                    "kind": "CloseParenToken",
                                                                    "fullStart": 886,
                                                                    "fullEnd": 887,
                                                                    "start": 886,
                                                                    "end": 887,
                                                                    "fullWidth": 1,
                                                                    "width": 1,
                                                                    "text": ")",
                                                                    "value": ")",
                                                                    "valueText": ")"
                                                                }
                                                            }
                                                        }
                                                    }
                                                }
                                            ]
                                        },
                                        "semicolonToken": {
                                            "kind": "SemicolonToken",
                                            "fullStart": 887,
                                            "fullEnd": 890,
                                            "start": 887,
                                            "end": 888,
                                            "fullWidth": 3,
                                            "width": 1,
                                            "text": ";",
                                            "value": ";",
                                            "valueText": ";",
                                            "hasTrailingTrivia": true,
                                            "hasTrailingNewLine": true,
                                            "trailingTrivia": [
                                                {
                                                    "kind": "NewLineTrivia",
                                                    "text": "\r\n"
                                                }
                                            ]
                                        }
                                    },
                                    {
                                        "kind": "ExpressionStatement",
                                        "fullStart": 890,
                                        "fullEnd": 953,
                                        "start": 904,
                                        "end": 951,
                                        "fullWidth": 63,
                                        "width": 47,
                                        "expression": {
                                            "kind": "InvocationExpression",
                                            "fullStart": 890,
                                            "fullEnd": 950,
                                            "start": 904,
                                            "end": 950,
                                            "fullWidth": 60,
                                            "width": 46,
                                            "expression": {
                                                "kind": "MemberAccessExpression",
                                                "fullStart": 890,
                                                "fullEnd": 925,
                                                "start": 904,
                                                "end": 925,
                                                "fullWidth": 35,
                                                "width": 21,
                                                "expression": {
                                                    "kind": "IdentifierName",
                                                    "fullStart": 890,
                                                    "fullEnd": 910,
                                                    "start": 904,
                                                    "end": 910,
                                                    "fullWidth": 20,
                                                    "width": 6,
                                                    "text": "Object",
                                                    "value": "Object",
                                                    "valueText": "Object",
                                                    "hasLeadingTrivia": true,
                                                    "hasLeadingNewLine": true,
                                                    "leadingTrivia": [
                                                        {
                                                            "kind": "NewLineTrivia",
                                                            "text": "\r\n"
                                                        },
                                                        {
                                                            "kind": "WhitespaceTrivia",
                                                            "text": "            "
                                                        }
                                                    ]
                                                },
                                                "dotToken": {
                                                    "kind": "DotToken",
                                                    "fullStart": 910,
                                                    "fullEnd": 911,
                                                    "start": 910,
                                                    "end": 911,
                                                    "fullWidth": 1,
                                                    "width": 1,
                                                    "text": ".",
                                                    "value": ".",
                                                    "valueText": "."
                                                },
                                                "name": {
                                                    "kind": "IdentifierName",
                                                    "fullStart": 911,
                                                    "fullEnd": 925,
                                                    "start": 911,
                                                    "end": 925,
                                                    "fullWidth": 14,
                                                    "width": 14,
                                                    "text": "defineProperty",
                                                    "value": "defineProperty",
                                                    "valueText": "defineProperty"
                                                }
                                            },
                                            "argumentList": {
                                                "kind": "ArgumentList",
                                                "fullStart": 925,
                                                "fullEnd": 950,
                                                "start": 925,
                                                "end": 950,
                                                "fullWidth": 25,
                                                "width": 25,
                                                "openParenToken": {
                                                    "kind": "OpenParenToken",
                                                    "fullStart": 925,
                                                    "fullEnd": 926,
                                                    "start": 925,
                                                    "end": 926,
                                                    "fullWidth": 1,
                                                    "width": 1,
                                                    "text": "(",
                                                    "value": "(",
                                                    "valueText": "("
                                                },
                                                "arguments": [
                                                    {
                                                        "kind": "IdentifierName",
                                                        "fullStart": 926,
                                                        "fullEnd": 929,
                                                        "start": 926,
                                                        "end": 929,
                                                        "fullWidth": 3,
                                                        "width": 3,
                                                        "text": "obj",
                                                        "value": "obj",
                                                        "valueText": "obj"
                                                    },
                                                    {
                                                        "kind": "CommaToken",
                                                        "fullStart": 929,
                                                        "fullEnd": 931,
                                                        "start": 929,
                                                        "end": 930,
                                                        "fullWidth": 2,
                                                        "width": 1,
                                                        "text": ",",
                                                        "value": ",",
                                                        "valueText": ",",
                                                        "hasTrailingTrivia": true,
                                                        "trailingTrivia": [
                                                            {
                                                                "kind": "WhitespaceTrivia",
                                                                "text": " "
                                                            }
                                                        ]
                                                    },
                                                    {
                                                        "kind": "StringLiteral",
                                                        "fullStart": 931,
                                                        "fullEnd": 941,
                                                        "start": 931,
                                                        "end": 941,
                                                        "fullWidth": 10,
                                                        "width": 10,
                                                        "text": "\"property\"",
                                                        "value": "property",
                                                        "valueText": "property"
                                                    },
                                                    {
                                                        "kind": "CommaToken",
                                                        "fullStart": 941,
                                                        "fullEnd": 943,
                                                        "start": 941,
                                                        "end": 942,
                                                        "fullWidth": 2,
                                                        "width": 1,
                                                        "text": ",",
                                                        "value": ",",
                                                        "valueText": ",",
                                                        "hasTrailingTrivia": true,
                                                        "trailingTrivia": [
                                                            {
                                                                "kind": "WhitespaceTrivia",
                                                                "text": " "
                                                            }
                                                        ]
                                                    },
                                                    {
                                                        "kind": "IdentifierName",
                                                        "fullStart": 943,
                                                        "fullEnd": 949,
                                                        "start": 943,
                                                        "end": 949,
                                                        "fullWidth": 6,
                                                        "width": 6,
                                                        "text": "argObj",
                                                        "value": "argObj",
                                                        "valueText": "argObj"
                                                    }
                                                ],
                                                "closeParenToken": {
                                                    "kind": "CloseParenToken",
                                                    "fullStart": 949,
                                                    "fullEnd": 950,
                                                    "start": 949,
                                                    "end": 950,
                                                    "fullWidth": 1,
                                                    "width": 1,
                                                    "text": ")",
                                                    "value": ")",
                                                    "valueText": ")"
                                                }
                                            }
                                        },
                                        "semicolonToken": {
                                            "kind": "SemicolonToken",
                                            "fullStart": 950,
                                            "fullEnd": 953,
                                            "start": 950,
                                            "end": 951,
                                            "fullWidth": 3,
                                            "width": 1,
                                            "text": ";",
                                            "value": ";",
                                            "valueText": ";",
                                            "hasTrailingTrivia": true,
                                            "hasTrailingNewLine": true,
                                            "trailingTrivia": [
                                                {
                                                    "kind": "NewLineTrivia",
                                                    "text": "\r\n"
                                                }
                                            ]
                                        }
                                    },
                                    {
                                        "kind": "ExpressionStatement",
                                        "fullStart": 953,
                                        "fullEnd": 997,
                                        "start": 965,
                                        "end": 995,
                                        "fullWidth": 44,
                                        "width": 30,
                                        "expression": {
                                            "kind": "AssignmentExpression",
                                            "fullStart": 953,
                                            "fullEnd": 994,
                                            "start": 965,
                                            "end": 994,
                                            "fullWidth": 41,
                                            "width": 29,
                                            "left": {
                                                "kind": "MemberAccessExpression",
                                                "fullStart": 953,
                                                "fullEnd": 978,
                                                "start": 965,
                                                "end": 977,
                                                "fullWidth": 25,
                                                "width": 12,
                                                "expression": {
                                                    "kind": "IdentifierName",
                                                    "fullStart": 953,
                                                    "fullEnd": 968,
                                                    "start": 965,
                                                    "end": 968,
                                                    "fullWidth": 15,
                                                    "width": 3,
                                                    "text": "obj",
                                                    "value": "obj",
                                                    "valueText": "obj",
                                                    "hasLeadingTrivia": true,
                                                    "leadingTrivia": [
                                                        {
                                                            "kind": "WhitespaceTrivia",
                                                            "text": "            "
                                                        }
                                                    ]
                                                },
                                                "dotToken": {
                                                    "kind": "DotToken",
                                                    "fullStart": 968,
                                                    "fullEnd": 969,
                                                    "start": 968,
                                                    "end": 969,
                                                    "fullWidth": 1,
                                                    "width": 1,
                                                    "text": ".",
                                                    "value": ".",
                                                    "valueText": "."
                                                },
                                                "name": {
                                                    "kind": "IdentifierName",
                                                    "fullStart": 969,
                                                    "fullEnd": 978,
                                                    "start": 969,
                                                    "end": 977,
                                                    "fullWidth": 9,
                                                    "width": 8,
                                                    "text": "property",
                                                    "value": "property",
                                                    "valueText": "property",
                                                    "hasTrailingTrivia": true,
                                                    "trailingTrivia": [
                                                        {
                                                            "kind": "WhitespaceTrivia",
                                                            "text": " "
                                                        }
                                                    ]
                                                }
                                            },
                                            "operatorToken": {
                                                "kind": "EqualsToken",
                                                "fullStart": 978,
                                                "fullEnd": 980,
                                                "start": 978,
                                                "end": 979,
                                                "fullWidth": 2,
                                                "width": 1,
                                                "text": "=",
                                                "value": "=",
                                                "valueText": "=",
                                                "hasTrailingTrivia": true,
                                                "trailingTrivia": [
                                                    {
                                                        "kind": "WhitespaceTrivia",
                                                        "text": " "
                                                    }
                                                ]
                                            },
                                            "right": {
                                                "kind": "StringLiteral",
                                                "fullStart": 980,
                                                "fullEnd": 994,
                                                "start": 980,
                                                "end": 994,
                                                "fullWidth": 14,
                                                "width": 14,
                                                "text": "\"overrideData\"",
                                                "value": "overrideData",
                                                "valueText": "overrideData"
                                            }
                                        },
                                        "semicolonToken": {
                                            "kind": "SemicolonToken",
                                            "fullStart": 994,
                                            "fullEnd": 997,
                                            "start": 994,
                                            "end": 995,
                                            "fullWidth": 3,
                                            "width": 1,
                                            "text": ";",
                                            "value": ";",
                                            "valueText": ";",
                                            "hasTrailingTrivia": true,
                                            "hasTrailingNewLine": true,
                                            "trailingTrivia": [
                                                {
                                                    "kind": "NewLineTrivia",
                                                    "text": "\r\n"
                                                }
                                            ]
                                        }
                                    },
                                    {
                                        "kind": "ReturnStatement",
                                        "fullStart": 997,
                                        "fullEnd": 1078,
                                        "start": 1011,
                                        "end": 1076,
                                        "fullWidth": 81,
                                        "width": 65,
                                        "returnKeyword": {
                                            "kind": "ReturnKeyword",
                                            "fullStart": 997,
                                            "fullEnd": 1018,
                                            "start": 1011,
                                            "end": 1017,
                                            "fullWidth": 21,
                                            "width": 6,
                                            "text": "return",
                                            "value": "return",
                                            "valueText": "return",
                                            "hasLeadingTrivia": true,
                                            "hasLeadingNewLine": true,
                                            "hasTrailingTrivia": true,
                                            "leadingTrivia": [
                                                {
                                                    "kind": "NewLineTrivia",
                                                    "text": "\r\n"
                                                },
                                                {
                                                    "kind": "WhitespaceTrivia",
                                                    "text": "            "
                                                }
                                            ],
                                            "trailingTrivia": [
                                                {
                                                    "kind": "WhitespaceTrivia",
                                                    "text": " "
                                                }
                                            ]
                                        },
                                        "expression": {
                                            "kind": "LogicalAndExpression",
                                            "fullStart": 1018,
                                            "fullEnd": 1075,
                                            "start": 1018,
                                            "end": 1075,
                                            "fullWidth": 57,
                                            "width": 57,
                                            "left": {
                                                "kind": "InvocationExpression",
                                                "fullStart": 1018,
                                                "fullEnd": 1049,
                                                "start": 1018,
                                                "end": 1048,
                                                "fullWidth": 31,
                                                "width": 30,
                                                "expression": {
                                                    "kind": "MemberAccessExpression",
                                                    "fullStart": 1018,
                                                    "fullEnd": 1036,
                                                    "start": 1018,
                                                    "end": 1036,
                                                    "fullWidth": 18,
                                                    "width": 18,
                                                    "expression": {
                                                        "kind": "IdentifierName",
                                                        "fullStart": 1018,
                                                        "fullEnd": 1021,
                                                        "start": 1018,
                                                        "end": 1021,
                                                        "fullWidth": 3,
                                                        "width": 3,
                                                        "text": "obj",
                                                        "value": "obj",
                                                        "valueText": "obj"
                                                    },
                                                    "dotToken": {
                                                        "kind": "DotToken",
                                                        "fullStart": 1021,
                                                        "fullEnd": 1022,
                                                        "start": 1021,
                                                        "end": 1022,
                                                        "fullWidth": 1,
                                                        "width": 1,
                                                        "text": ".",
                                                        "value": ".",
                                                        "valueText": "."
                                                    },
                                                    "name": {
                                                        "kind": "IdentifierName",
                                                        "fullStart": 1022,
                                                        "fullEnd": 1036,
                                                        "start": 1022,
                                                        "end": 1036,
                                                        "fullWidth": 14,
                                                        "width": 14,
                                                        "text": "hasOwnProperty",
                                                        "value": "hasOwnProperty",
                                                        "valueText": "hasOwnProperty"
                                                    }
                                                },
                                                "argumentList": {
                                                    "kind": "ArgumentList",
                                                    "fullStart": 1036,
                                                    "fullEnd": 1049,
                                                    "start": 1036,
                                                    "end": 1048,
                                                    "fullWidth": 13,
                                                    "width": 12,
                                                    "openParenToken": {
                                                        "kind": "OpenParenToken",
                                                        "fullStart": 1036,
                                                        "fullEnd": 1037,
                                                        "start": 1036,
                                                        "end": 1037,
                                                        "fullWidth": 1,
                                                        "width": 1,
                                                        "text": "(",
                                                        "value": "(",
                                                        "valueText": "("
                                                    },
                                                    "arguments": [
                                                        {
                                                            "kind": "StringLiteral",
                                                            "fullStart": 1037,
                                                            "fullEnd": 1047,
                                                            "start": 1037,
                                                            "end": 1047,
                                                            "fullWidth": 10,
                                                            "width": 10,
                                                            "text": "\"property\"",
                                                            "value": "property",
                                                            "valueText": "property"
                                                        }
                                                    ],
                                                    "closeParenToken": {
                                                        "kind": "CloseParenToken",
                                                        "fullStart": 1047,
                                                        "fullEnd": 1049,
                                                        "start": 1047,
                                                        "end": 1048,
                                                        "fullWidth": 2,
                                                        "width": 1,
                                                        "text": ")",
                                                        "value": ")",
                                                        "valueText": ")",
                                                        "hasTrailingTrivia": true,
                                                        "trailingTrivia": [
                                                            {
                                                                "kind": "WhitespaceTrivia",
                                                                "text": " "
                                                            }
                                                        ]
                                                    }
                                                }
                                            },
                                            "operatorToken": {
                                                "kind": "AmpersandAmpersandToken",
                                                "fullStart": 1049,
                                                "fullEnd": 1052,
                                                "start": 1049,
                                                "end": 1051,
                                                "fullWidth": 3,
                                                "width": 2,
                                                "text": "&&",
                                                "value": "&&",
                                                "valueText": "&&",
                                                "hasTrailingTrivia": true,
                                                "trailingTrivia": [
                                                    {
                                                        "kind": "WhitespaceTrivia",
                                                        "text": " "
                                                    }
                                                ]
                                            },
                                            "right": {
                                                "kind": "EqualsExpression",
                                                "fullStart": 1052,
                                                "fullEnd": 1075,
                                                "start": 1052,
                                                "end": 1075,
                                                "fullWidth": 23,
                                                "width": 23,
                                                "left": {
                                                    "kind": "IdentifierName",
                                                    "fullStart": 1052,
                                                    "fullEnd": 1057,
                                                    "start": 1052,
                                                    "end": 1056,
                                                    "fullWidth": 5,
                                                    "width": 4,
                                                    "text": "data",
                                                    "value": "data",
                                                    "valueText": "data",
                                                    "hasTrailingTrivia": true,
                                                    "trailingTrivia": [
                                                        {
                                                            "kind": "WhitespaceTrivia",
                                                            "text": " "
                                                        }
                                                    ]
                                                },
                                                "operatorToken": {
                                                    "kind": "EqualsEqualsEqualsToken",
                                                    "fullStart": 1057,
                                                    "fullEnd": 1061,
                                                    "start": 1057,
                                                    "end": 1060,
                                                    "fullWidth": 4,
                                                    "width": 3,
                                                    "text": "===",
                                                    "value": "===",
                                                    "valueText": "===",
                                                    "hasTrailingTrivia": true,
                                                    "trailingTrivia": [
                                                        {
                                                            "kind": "WhitespaceTrivia",
                                                            "text": " "
                                                        }
                                                    ]
                                                },
                                                "right": {
                                                    "kind": "StringLiteral",
                                                    "fullStart": 1061,
                                                    "fullEnd": 1075,
                                                    "start": 1061,
                                                    "end": 1075,
                                                    "fullWidth": 14,
                                                    "width": 14,
                                                    "text": "\"overrideData\"",
                                                    "value": "overrideData",
                                                    "valueText": "overrideData"
                                                }
                                            }
                                        },
                                        "semicolonToken": {
                                            "kind": "SemicolonToken",
                                            "fullStart": 1075,
                                            "fullEnd": 1078,
                                            "start": 1075,
                                            "end": 1076,
                                            "fullWidth": 3,
                                            "width": 1,
                                            "text": ";",
                                            "value": ";",
                                            "valueText": ";",
                                            "hasTrailingTrivia": true,
                                            "hasTrailingNewLine": true,
                                            "trailingTrivia": [
                                                {
                                                    "kind": "NewLineTrivia",
                                                    "text": "\r\n"
                                                }
                                            ]
                                        }
                                    }
                                ],
                                "closeBraceToken": {
                                    "kind": "CloseBraceToken",
                                    "fullStart": 1078,
                                    "fullEnd": 1088,
                                    "start": 1086,
                                    "end": 1087,
                                    "fullWidth": 10,
                                    "width": 1,
                                    "text": "}",
                                    "value": "}",
                                    "valueText": "}",
                                    "hasLeadingTrivia": true,
                                    "hasTrailingTrivia": true,
                                    "leadingTrivia": [
                                        {
                                            "kind": "WhitespaceTrivia",
                                            "text": "        "
                                        }
                                    ],
                                    "trailingTrivia": [
                                        {
                                            "kind": "WhitespaceTrivia",
                                            "text": " "
                                        }
                                    ]
                                }
                            },
                            "finallyClause": {
                                "kind": "FinallyClause",
                                "fullStart": 1088,
                                "fullEnd": 1152,
                                "start": 1088,
                                "end": 1150,
                                "fullWidth": 64,
                                "width": 62,
                                "isIncrementallyUnusable": true,
                                "finallyKeyword": {
                                    "kind": "FinallyKeyword",
                                    "fullStart": 1088,
                                    "fullEnd": 1096,
                                    "start": 1088,
                                    "end": 1095,
                                    "fullWidth": 8,
                                    "width": 7,
                                    "text": "finally",
                                    "value": "finally",
                                    "valueText": "finally",
                                    "hasTrailingTrivia": true,
                                    "trailingTrivia": [
                                        {
                                            "kind": "WhitespaceTrivia",
                                            "text": " "
                                        }
                                    ]
                                },
                                "block": {
                                    "kind": "Block",
                                    "fullStart": 1096,
                                    "fullEnd": 1152,
                                    "start": 1096,
                                    "end": 1150,
                                    "fullWidth": 56,
                                    "width": 54,
                                    "isIncrementallyUnusable": true,
                                    "openBraceToken": {
                                        "kind": "OpenBraceToken",
                                        "fullStart": 1096,
                                        "fullEnd": 1099,
                                        "start": 1096,
                                        "end": 1097,
                                        "fullWidth": 3,
                                        "width": 1,
                                        "text": "{",
                                        "value": "{",
                                        "valueText": "{",
                                        "hasTrailingTrivia": true,
                                        "hasTrailingNewLine": true,
                                        "trailingTrivia": [
                                            {
                                                "kind": "NewLineTrivia",
                                                "text": "\r\n"
                                            }
                                        ]
                                    },
                                    "statements": [
                                        {
                                            "kind": "ExpressionStatement",
                                            "fullStart": 1099,
                                            "fullEnd": 1141,
                                            "start": 1111,
                                            "end": 1139,
                                            "fullWidth": 42,
                                            "width": 28,
                                            "isIncrementallyUnusable": true,
                                            "expression": {
                                                "kind": "DeleteExpression",
                                                "fullStart": 1099,
                                                "fullEnd": 1138,
                                                "start": 1111,
                                                "end": 1138,
                                                "fullWidth": 39,
                                                "width": 27,
                                                "isIncrementallyUnusable": true,
                                                "deleteKeyword": {
                                                    "kind": "DeleteKeyword",
                                                    "fullStart": 1099,
                                                    "fullEnd": 1118,
                                                    "start": 1111,
                                                    "end": 1117,
                                                    "fullWidth": 19,
                                                    "width": 6,
                                                    "text": "delete",
                                                    "value": "delete",
                                                    "valueText": "delete",
                                                    "hasLeadingTrivia": true,
                                                    "hasTrailingTrivia": true,
                                                    "leadingTrivia": [
                                                        {
                                                            "kind": "WhitespaceTrivia",
                                                            "text": "            "
                                                        }
                                                    ],
                                                    "trailingTrivia": [
                                                        {
                                                            "kind": "WhitespaceTrivia",
                                                            "text": " "
                                                        }
                                                    ]
                                                },
                                                "expression": {
                                                    "kind": "MemberAccessExpression",
                                                    "fullStart": 1118,
                                                    "fullEnd": 1138,
                                                    "start": 1118,
                                                    "end": 1138,
                                                    "fullWidth": 20,
                                                    "width": 20,
                                                    "isIncrementallyUnusable": true,
                                                    "expression": {
                                                        "kind": "MemberAccessExpression",
                                                        "fullStart": 1118,
                                                        "fullEnd": 1134,
                                                        "start": 1118,
                                                        "end": 1134,
                                                        "fullWidth": 16,
                                                        "width": 16,
                                                        "expression": {
                                                            "kind": "IdentifierName",
                                                            "fullStart": 1118,
                                                            "fullEnd": 1124,
                                                            "start": 1118,
                                                            "end": 1124,
                                                            "fullWidth": 6,
                                                            "width": 6,
                                                            "text": "Object",
                                                            "value": "Object",
                                                            "valueText": "Object"
                                                        },
                                                        "dotToken": {
                                                            "kind": "DotToken",
                                                            "fullStart": 1124,
                                                            "fullEnd": 1125,
                                                            "start": 1124,
                                                            "end": 1125,
                                                            "fullWidth": 1,
                                                            "width": 1,
                                                            "text": ".",
                                                            "value": ".",
                                                            "valueText": "."
                                                        },
                                                        "name": {
                                                            "kind": "IdentifierName",
                                                            "fullStart": 1125,
                                                            "fullEnd": 1134,
                                                            "start": 1125,
                                                            "end": 1134,
                                                            "fullWidth": 9,
                                                            "width": 9,
                                                            "text": "prototype",
                                                            "value": "prototype",
                                                            "valueText": "prototype"
                                                        }
                                                    },
                                                    "dotToken": {
                                                        "kind": "DotToken",
                                                        "fullStart": 1134,
                                                        "fullEnd": 1135,
                                                        "start": 1134,
                                                        "end": 1135,
                                                        "fullWidth": 1,
                                                        "width": 1,
                                                        "text": ".",
                                                        "value": ".",
                                                        "valueText": "."
                                                    },
                                                    "name": {
                                                        "kind": "IdentifierName",
                                                        "fullStart": 1135,
                                                        "fullEnd": 1138,
                                                        "start": 1135,
                                                        "end": 1138,
                                                        "fullWidth": 3,
                                                        "width": 3,
                                                        "text": "set",
                                                        "value": "set",
                                                        "valueText": "set"
                                                    }
                                                }
                                            },
                                            "semicolonToken": {
                                                "kind": "SemicolonToken",
                                                "fullStart": 1138,
                                                "fullEnd": 1141,
                                                "start": 1138,
                                                "end": 1139,
                                                "fullWidth": 3,
                                                "width": 1,
                                                "text": ";",
                                                "value": ";",
                                                "valueText": ";",
                                                "hasTrailingTrivia": true,
                                                "hasTrailingNewLine": true,
                                                "trailingTrivia": [
                                                    {
                                                        "kind": "NewLineTrivia",
                                                        "text": "\r\n"
                                                    }
                                                ]
                                            }
                                        }
                                    ],
                                    "closeBraceToken": {
                                        "kind": "CloseBraceToken",
                                        "fullStart": 1141,
                                        "fullEnd": 1152,
                                        "start": 1149,
                                        "end": 1150,
                                        "fullWidth": 11,
                                        "width": 1,
                                        "text": "}",
                                        "value": "}",
                                        "valueText": "}",
                                        "hasLeadingTrivia": true,
                                        "hasTrailingTrivia": true,
                                        "hasTrailingNewLine": true,
                                        "leadingTrivia": [
                                            {
                                                "kind": "WhitespaceTrivia",
                                                "text": "        "
                                            }
                                        ],
                                        "trailingTrivia": [
                                            {
                                                "kind": "NewLineTrivia",
                                                "text": "\r\n"
                                            }
                                        ]
                                    }
                                }
                            }
                        }
                    ],
                    "closeBraceToken": {
                        "kind": "CloseBraceToken",
                        "fullStart": 1152,
                        "fullEnd": 1159,
                        "start": 1156,
                        "end": 1157,
                        "fullWidth": 7,
                        "width": 1,
                        "text": "}",
                        "value": "}",
                        "valueText": "}",
                        "hasLeadingTrivia": true,
                        "hasTrailingTrivia": true,
                        "hasTrailingNewLine": true,
                        "leadingTrivia": [
                            {
                                "kind": "WhitespaceTrivia",
                                "text": "    "
                            }
                        ],
                        "trailingTrivia": [
                            {
                                "kind": "NewLineTrivia",
                                "text": "\r\n"
                            }
                        ]
                    }
                }
            },
            {
                "kind": "ExpressionStatement",
                "fullStart": 1159,
                "fullEnd": 1183,
                "start": 1159,
                "end": 1181,
                "fullWidth": 24,
                "width": 22,
                "expression": {
                    "kind": "InvocationExpression",
                    "fullStart": 1159,
                    "fullEnd": 1180,
                    "start": 1159,
                    "end": 1180,
                    "fullWidth": 21,
                    "width": 21,
                    "expression": {
                        "kind": "IdentifierName",
                        "fullStart": 1159,
                        "fullEnd": 1170,
                        "start": 1159,
                        "end": 1170,
                        "fullWidth": 11,
                        "width": 11,
                        "text": "runTestCase",
                        "value": "runTestCase",
                        "valueText": "runTestCase"
                    },
                    "argumentList": {
                        "kind": "ArgumentList",
                        "fullStart": 1170,
                        "fullEnd": 1180,
                        "start": 1170,
                        "end": 1180,
                        "fullWidth": 10,
                        "width": 10,
                        "openParenToken": {
                            "kind": "OpenParenToken",
                            "fullStart": 1170,
                            "fullEnd": 1171,
                            "start": 1170,
                            "end": 1171,
                            "fullWidth": 1,
                            "width": 1,
                            "text": "(",
                            "value": "(",
                            "valueText": "("
                        },
                        "arguments": [
                            {
                                "kind": "IdentifierName",
                                "fullStart": 1171,
                                "fullEnd": 1179,
                                "start": 1171,
                                "end": 1179,
                                "fullWidth": 8,
                                "width": 8,
                                "text": "testcase",
                                "value": "testcase",
                                "valueText": "testcase"
                            }
                        ],
                        "closeParenToken": {
                            "kind": "CloseParenToken",
                            "fullStart": 1179,
                            "fullEnd": 1180,
                            "start": 1179,
                            "end": 1180,
                            "fullWidth": 1,
                            "width": 1,
                            "text": ")",
                            "value": ")",
                            "valueText": ")"
                        }
                    }
                },
                "semicolonToken": {
                    "kind": "SemicolonToken",
                    "fullStart": 1180,
                    "fullEnd": 1183,
                    "start": 1180,
                    "end": 1181,
                    "fullWidth": 3,
                    "width": 1,
                    "text": ";",
                    "value": ";",
                    "valueText": ";",
                    "hasTrailingTrivia": true,
                    "hasTrailingNewLine": true,
                    "trailingTrivia": [
                        {
                            "kind": "NewLineTrivia",
                            "text": "\r\n"
                        }
                    ]
                }
            }
        ],
        "endOfFileToken": {
            "kind": "EndOfFileToken",
            "fullStart": 1183,
            "fullEnd": 1183,
            "start": 1183,
            "end": 1183,
            "fullWidth": 0,
            "width": 0,
            "text": ""
        }
    },
    "lineMap": {
        "lineStarts": [
            0,
            67,
            152,
            232,
            308,
            380,
            385,
            441,
            625,
            630,
            632,
            634,
            657,
            680,
            708,
            723,
            778,
            809,
            825,
            890,
            892,
            953,
            997,
            999,
            1078,
            1099,
            1141,
            1152,
            1159,
            1183
        ],
        "length": 1183
    }
}<|MERGE_RESOLUTION|>--- conflicted
+++ resolved
@@ -247,12 +247,8 @@
                                         "start": 669,
                                         "end": 677,
                                         "fullWidth": 8,
-<<<<<<< HEAD
                                         "width": 8,
-                                        "identifier": {
-=======
                                         "propertyName": {
->>>>>>> 85e84683
                                             "kind": "IdentifierName",
                                             "fullStart": 669,
                                             "fullEnd": 673,
@@ -408,12 +404,8 @@
                                         "start": 692,
                                         "end": 705,
                                         "fullWidth": 13,
-<<<<<<< HEAD
                                         "width": 13,
-                                        "identifier": {
-=======
                                         "propertyName": {
->>>>>>> 85e84683
                                             "kind": "IdentifierName",
                                             "fullStart": 692,
                                             "fullEnd": 697,
@@ -1010,12 +1002,8 @@
                                                     "start": 841,
                                                     "end": 887,
                                                     "fullWidth": 46,
-<<<<<<< HEAD
                                                     "width": 46,
-                                                    "identifier": {
-=======
                                                     "propertyName": {
->>>>>>> 85e84683
                                                         "kind": "IdentifierName",
                                                         "fullStart": 841,
                                                         "fullEnd": 848,
