{
    "isDeclaration": false,
    "languageVersion": "EcmaScript5",
    "parseOptions": {
        "allowAutomaticSemicolonInsertion": true
    },
    "sourceUnit": {
        "kind": "SourceUnit",
        "fullStart": 0,
        "fullEnd": 1409,
        "start": 653,
        "end": 1409,
        "fullWidth": 1409,
        "width": 756,
        "isIncrementallyUnusable": true,
        "moduleElements": [
            {
                "kind": "FunctionDeclaration",
                "fullStart": 0,
                "fullEnd": 1385,
                "start": 653,
                "end": 1383,
                "fullWidth": 1385,
                "width": 730,
                "isIncrementallyUnusable": true,
                "modifiers": [],
                "functionKeyword": {
                    "kind": "FunctionKeyword",
                    "fullStart": 0,
                    "fullEnd": 662,
                    "start": 653,
                    "end": 661,
                    "fullWidth": 662,
                    "width": 8,
                    "text": "function",
                    "value": "function",
                    "valueText": "function",
                    "hasLeadingTrivia": true,
                    "hasLeadingComment": true,
                    "hasLeadingNewLine": true,
                    "hasTrailingTrivia": true,
                    "leadingTrivia": [
                        {
                            "kind": "SingleLineCommentTrivia",
                            "text": "/// Copyright (c) 2012 Ecma International.  All rights reserved. "
                        },
                        {
                            "kind": "NewLineTrivia",
                            "text": "\r\n"
                        },
                        {
                            "kind": "SingleLineCommentTrivia",
                            "text": "/// Ecma International makes this code available under the terms and conditions set"
                        },
                        {
                            "kind": "NewLineTrivia",
                            "text": "\r\n"
                        },
                        {
                            "kind": "SingleLineCommentTrivia",
                            "text": "/// forth on http://hg.ecmascript.org/tests/test262/raw-file/tip/LICENSE (the "
                        },
                        {
                            "kind": "NewLineTrivia",
                            "text": "\r\n"
                        },
                        {
                            "kind": "SingleLineCommentTrivia",
                            "text": "/// \"Use Terms\").   Any redistribution of this code must retain the above "
                        },
                        {
                            "kind": "NewLineTrivia",
                            "text": "\r\n"
                        },
                        {
                            "kind": "SingleLineCommentTrivia",
                            "text": "/// copyright and this notice and otherwise comply with the Use Terms."
                        },
                        {
                            "kind": "NewLineTrivia",
                            "text": "\r\n"
                        },
                        {
                            "kind": "MultiLineCommentTrivia",
                            "text": "/**\r\n * @path ch15/15.2/15.2.3/15.2.3.6/15.2.3.6-4-426.js\r\n * @description ES5 Attributes - success to update [[Get]] attribute of accessor property ([[Get]] is undefined, [[Set]] is undefined, [[Enumerable]] is true, [[Configurable]] is true) to different value\r\n */"
                        },
                        {
                            "kind": "NewLineTrivia",
                            "text": "\r\n"
                        },
                        {
                            "kind": "NewLineTrivia",
                            "text": "\r\n"
                        },
                        {
                            "kind": "NewLineTrivia",
                            "text": "\r\n"
                        }
                    ],
                    "trailingTrivia": [
                        {
                            "kind": "WhitespaceTrivia",
                            "text": " "
                        }
                    ]
                },
                "identifier": {
                    "kind": "IdentifierName",
                    "fullStart": 662,
                    "fullEnd": 670,
                    "start": 662,
                    "end": 670,
                    "fullWidth": 8,
                    "width": 8,
                    "text": "testcase",
                    "value": "testcase",
                    "valueText": "testcase"
                },
                "callSignature": {
                    "kind": "CallSignature",
                    "fullStart": 670,
                    "fullEnd": 673,
                    "start": 670,
                    "end": 672,
                    "fullWidth": 3,
                    "width": 2,
                    "parameterList": {
                        "kind": "ParameterList",
                        "fullStart": 670,
                        "fullEnd": 673,
                        "start": 670,
                        "end": 672,
                        "fullWidth": 3,
                        "width": 2,
                        "openParenToken": {
                            "kind": "OpenParenToken",
                            "fullStart": 670,
                            "fullEnd": 671,
                            "start": 670,
                            "end": 671,
                            "fullWidth": 1,
                            "width": 1,
                            "text": "(",
                            "value": "(",
                            "valueText": "("
                        },
                        "parameters": [],
                        "closeParenToken": {
                            "kind": "CloseParenToken",
                            "fullStart": 671,
                            "fullEnd": 673,
                            "start": 671,
                            "end": 672,
                            "fullWidth": 2,
                            "width": 1,
                            "text": ")",
                            "value": ")",
                            "valueText": ")",
                            "hasTrailingTrivia": true,
                            "trailingTrivia": [
                                {
                                    "kind": "WhitespaceTrivia",
                                    "text": " "
                                }
                            ]
                        }
                    }
                },
                "block": {
                    "kind": "Block",
                    "fullStart": 673,
                    "fullEnd": 1385,
                    "start": 673,
                    "end": 1383,
                    "fullWidth": 712,
                    "width": 710,
                    "isIncrementallyUnusable": true,
                    "openBraceToken": {
                        "kind": "OpenBraceToken",
                        "fullStart": 673,
                        "fullEnd": 676,
                        "start": 673,
                        "end": 674,
                        "fullWidth": 3,
                        "width": 1,
                        "text": "{",
                        "value": "{",
                        "valueText": "{",
                        "hasTrailingTrivia": true,
                        "hasTrailingNewLine": true,
                        "trailingTrivia": [
                            {
                                "kind": "NewLineTrivia",
                                "text": "\r\n"
                            }
                        ]
                    },
                    "statements": [
                        {
                            "kind": "VariableStatement",
                            "fullStart": 676,
                            "fullEnd": 699,
                            "start": 684,
                            "end": 697,
                            "fullWidth": 23,
                            "width": 13,
                            "modifiers": [],
                            "variableDeclaration": {
                                "kind": "VariableDeclaration",
                                "fullStart": 676,
                                "fullEnd": 696,
                                "start": 684,
                                "end": 696,
                                "fullWidth": 20,
                                "width": 12,
                                "varKeyword": {
                                    "kind": "VarKeyword",
                                    "fullStart": 676,
                                    "fullEnd": 688,
                                    "start": 684,
                                    "end": 687,
                                    "fullWidth": 12,
                                    "width": 3,
                                    "text": "var",
                                    "value": "var",
                                    "valueText": "var",
                                    "hasLeadingTrivia": true,
                                    "hasTrailingTrivia": true,
                                    "leadingTrivia": [
                                        {
                                            "kind": "WhitespaceTrivia",
                                            "text": "        "
                                        }
                                    ],
                                    "trailingTrivia": [
                                        {
                                            "kind": "WhitespaceTrivia",
                                            "text": " "
                                        }
                                    ]
                                },
                                "variableDeclarators": [
                                    {
                                        "kind": "VariableDeclarator",
                                        "fullStart": 688,
                                        "fullEnd": 696,
                                        "start": 688,
                                        "end": 696,
                                        "fullWidth": 8,
<<<<<<< HEAD
                                        "width": 8,
                                        "identifier": {
=======
                                        "propertyName": {
>>>>>>> 85e84683
                                            "kind": "IdentifierName",
                                            "fullStart": 688,
                                            "fullEnd": 692,
                                            "start": 688,
                                            "end": 691,
                                            "fullWidth": 4,
                                            "width": 3,
                                            "text": "obj",
                                            "value": "obj",
                                            "valueText": "obj",
                                            "hasTrailingTrivia": true,
                                            "trailingTrivia": [
                                                {
                                                    "kind": "WhitespaceTrivia",
                                                    "text": " "
                                                }
                                            ]
                                        },
                                        "equalsValueClause": {
                                            "kind": "EqualsValueClause",
                                            "fullStart": 692,
                                            "fullEnd": 696,
                                            "start": 692,
                                            "end": 696,
                                            "fullWidth": 4,
                                            "width": 4,
                                            "equalsToken": {
                                                "kind": "EqualsToken",
                                                "fullStart": 692,
                                                "fullEnd": 694,
                                                "start": 692,
                                                "end": 693,
                                                "fullWidth": 2,
                                                "width": 1,
                                                "text": "=",
                                                "value": "=",
                                                "valueText": "=",
                                                "hasTrailingTrivia": true,
                                                "trailingTrivia": [
                                                    {
                                                        "kind": "WhitespaceTrivia",
                                                        "text": " "
                                                    }
                                                ]
                                            },
                                            "value": {
                                                "kind": "ObjectLiteralExpression",
                                                "fullStart": 694,
                                                "fullEnd": 696,
                                                "start": 694,
                                                "end": 696,
                                                "fullWidth": 2,
                                                "width": 2,
                                                "openBraceToken": {
                                                    "kind": "OpenBraceToken",
                                                    "fullStart": 694,
                                                    "fullEnd": 695,
                                                    "start": 694,
                                                    "end": 695,
                                                    "fullWidth": 1,
                                                    "width": 1,
                                                    "text": "{",
                                                    "value": "{",
                                                    "valueText": "{"
                                                },
                                                "propertyAssignments": [],
                                                "closeBraceToken": {
                                                    "kind": "CloseBraceToken",
                                                    "fullStart": 695,
                                                    "fullEnd": 696,
                                                    "start": 695,
                                                    "end": 696,
                                                    "fullWidth": 1,
                                                    "width": 1,
                                                    "text": "}",
                                                    "value": "}",
                                                    "valueText": "}"
                                                }
                                            }
                                        }
                                    }
                                ]
                            },
                            "semicolonToken": {
                                "kind": "SemicolonToken",
                                "fullStart": 696,
                                "fullEnd": 699,
                                "start": 696,
                                "end": 697,
                                "fullWidth": 3,
                                "width": 1,
                                "text": ";",
                                "value": ";",
                                "valueText": ";",
                                "hasTrailingTrivia": true,
                                "hasTrailingNewLine": true,
                                "trailingTrivia": [
                                    {
                                        "kind": "NewLineTrivia",
                                        "text": "\r\n"
                                    }
                                ]
                            }
                        },
                        {
                            "kind": "VariableStatement",
                            "fullStart": 699,
                            "fullEnd": 774,
                            "start": 707,
                            "end": 772,
                            "fullWidth": 75,
                            "width": 65,
                            "modifiers": [],
                            "variableDeclaration": {
                                "kind": "VariableDeclaration",
                                "fullStart": 699,
                                "fullEnd": 771,
                                "start": 707,
                                "end": 771,
                                "fullWidth": 72,
                                "width": 64,
                                "varKeyword": {
                                    "kind": "VarKeyword",
                                    "fullStart": 699,
                                    "fullEnd": 711,
                                    "start": 707,
                                    "end": 710,
                                    "fullWidth": 12,
                                    "width": 3,
                                    "text": "var",
                                    "value": "var",
                                    "valueText": "var",
                                    "hasLeadingTrivia": true,
                                    "hasTrailingTrivia": true,
                                    "leadingTrivia": [
                                        {
                                            "kind": "WhitespaceTrivia",
                                            "text": "        "
                                        }
                                    ],
                                    "trailingTrivia": [
                                        {
                                            "kind": "WhitespaceTrivia",
                                            "text": " "
                                        }
                                    ]
                                },
                                "variableDeclarators": [
                                    {
                                        "kind": "VariableDeclarator",
                                        "fullStart": 711,
                                        "fullEnd": 771,
                                        "start": 711,
                                        "end": 771,
                                        "fullWidth": 60,
<<<<<<< HEAD
                                        "width": 60,
                                        "identifier": {
=======
                                        "propertyName": {
>>>>>>> 85e84683
                                            "kind": "IdentifierName",
                                            "fullStart": 711,
                                            "fullEnd": 719,
                                            "start": 711,
                                            "end": 718,
                                            "fullWidth": 8,
                                            "width": 7,
                                            "text": "getFunc",
                                            "value": "getFunc",
                                            "valueText": "getFunc",
                                            "hasTrailingTrivia": true,
                                            "trailingTrivia": [
                                                {
                                                    "kind": "WhitespaceTrivia",
                                                    "text": " "
                                                }
                                            ]
                                        },
                                        "equalsValueClause": {
                                            "kind": "EqualsValueClause",
                                            "fullStart": 719,
                                            "fullEnd": 771,
                                            "start": 719,
                                            "end": 771,
                                            "fullWidth": 52,
                                            "width": 52,
                                            "equalsToken": {
                                                "kind": "EqualsToken",
                                                "fullStart": 719,
                                                "fullEnd": 721,
                                                "start": 719,
                                                "end": 720,
                                                "fullWidth": 2,
                                                "width": 1,
                                                "text": "=",
                                                "value": "=",
                                                "valueText": "=",
                                                "hasTrailingTrivia": true,
                                                "trailingTrivia": [
                                                    {
                                                        "kind": "WhitespaceTrivia",
                                                        "text": " "
                                                    }
                                                ]
                                            },
                                            "value": {
                                                "kind": "FunctionExpression",
                                                "fullStart": 721,
                                                "fullEnd": 771,
                                                "start": 721,
                                                "end": 771,
                                                "fullWidth": 50,
                                                "width": 50,
                                                "functionKeyword": {
                                                    "kind": "FunctionKeyword",
                                                    "fullStart": 721,
                                                    "fullEnd": 730,
                                                    "start": 721,
                                                    "end": 729,
                                                    "fullWidth": 9,
                                                    "width": 8,
                                                    "text": "function",
                                                    "value": "function",
                                                    "valueText": "function",
                                                    "hasTrailingTrivia": true,
                                                    "trailingTrivia": [
                                                        {
                                                            "kind": "WhitespaceTrivia",
                                                            "text": " "
                                                        }
                                                    ]
                                                },
                                                "callSignature": {
                                                    "kind": "CallSignature",
                                                    "fullStart": 730,
                                                    "fullEnd": 733,
                                                    "start": 730,
                                                    "end": 732,
                                                    "fullWidth": 3,
                                                    "width": 2,
                                                    "parameterList": {
                                                        "kind": "ParameterList",
                                                        "fullStart": 730,
                                                        "fullEnd": 733,
                                                        "start": 730,
                                                        "end": 732,
                                                        "fullWidth": 3,
                                                        "width": 2,
                                                        "openParenToken": {
                                                            "kind": "OpenParenToken",
                                                            "fullStart": 730,
                                                            "fullEnd": 731,
                                                            "start": 730,
                                                            "end": 731,
                                                            "fullWidth": 1,
                                                            "width": 1,
                                                            "text": "(",
                                                            "value": "(",
                                                            "valueText": "("
                                                        },
                                                        "parameters": [],
                                                        "closeParenToken": {
                                                            "kind": "CloseParenToken",
                                                            "fullStart": 731,
                                                            "fullEnd": 733,
                                                            "start": 731,
                                                            "end": 732,
                                                            "fullWidth": 2,
                                                            "width": 1,
                                                            "text": ")",
                                                            "value": ")",
                                                            "valueText": ")",
                                                            "hasTrailingTrivia": true,
                                                            "trailingTrivia": [
                                                                {
                                                                    "kind": "WhitespaceTrivia",
                                                                    "text": " "
                                                                }
                                                            ]
                                                        }
                                                    }
                                                },
                                                "block": {
                                                    "kind": "Block",
                                                    "fullStart": 733,
                                                    "fullEnd": 771,
                                                    "start": 733,
                                                    "end": 771,
                                                    "fullWidth": 38,
                                                    "width": 38,
                                                    "openBraceToken": {
                                                        "kind": "OpenBraceToken",
                                                        "fullStart": 733,
                                                        "fullEnd": 736,
                                                        "start": 733,
                                                        "end": 734,
                                                        "fullWidth": 3,
                                                        "width": 1,
                                                        "text": "{",
                                                        "value": "{",
                                                        "valueText": "{",
                                                        "hasTrailingTrivia": true,
                                                        "hasTrailingNewLine": true,
                                                        "trailingTrivia": [
                                                            {
                                                                "kind": "NewLineTrivia",
                                                                "text": "\r\n"
                                                            }
                                                        ]
                                                    },
                                                    "statements": [
                                                        {
                                                            "kind": "ReturnStatement",
                                                            "fullStart": 736,
                                                            "fullEnd": 762,
                                                            "start": 748,
                                                            "end": 760,
                                                            "fullWidth": 26,
                                                            "width": 12,
                                                            "returnKeyword": {
                                                                "kind": "ReturnKeyword",
                                                                "fullStart": 736,
                                                                "fullEnd": 755,
                                                                "start": 748,
                                                                "end": 754,
                                                                "fullWidth": 19,
                                                                "width": 6,
                                                                "text": "return",
                                                                "value": "return",
                                                                "valueText": "return",
                                                                "hasLeadingTrivia": true,
                                                                "hasTrailingTrivia": true,
                                                                "leadingTrivia": [
                                                                    {
                                                                        "kind": "WhitespaceTrivia",
                                                                        "text": "            "
                                                                    }
                                                                ],
                                                                "trailingTrivia": [
                                                                    {
                                                                        "kind": "WhitespaceTrivia",
                                                                        "text": " "
                                                                    }
                                                                ]
                                                            },
                                                            "expression": {
                                                                "kind": "NumericLiteral",
                                                                "fullStart": 755,
                                                                "fullEnd": 759,
                                                                "start": 755,
                                                                "end": 759,
                                                                "fullWidth": 4,
                                                                "width": 4,
                                                                "text": "1001",
                                                                "value": 1001,
                                                                "valueText": "1001"
                                                            },
                                                            "semicolonToken": {
                                                                "kind": "SemicolonToken",
                                                                "fullStart": 759,
                                                                "fullEnd": 762,
                                                                "start": 759,
                                                                "end": 760,
                                                                "fullWidth": 3,
                                                                "width": 1,
                                                                "text": ";",
                                                                "value": ";",
                                                                "valueText": ";",
                                                                "hasTrailingTrivia": true,
                                                                "hasTrailingNewLine": true,
                                                                "trailingTrivia": [
                                                                    {
                                                                        "kind": "NewLineTrivia",
                                                                        "text": "\r\n"
                                                                    }
                                                                ]
                                                            }
                                                        }
                                                    ],
                                                    "closeBraceToken": {
                                                        "kind": "CloseBraceToken",
                                                        "fullStart": 762,
                                                        "fullEnd": 771,
                                                        "start": 770,
                                                        "end": 771,
                                                        "fullWidth": 9,
                                                        "width": 1,
                                                        "text": "}",
                                                        "value": "}",
                                                        "valueText": "}",
                                                        "hasLeadingTrivia": true,
                                                        "leadingTrivia": [
                                                            {
                                                                "kind": "WhitespaceTrivia",
                                                                "text": "        "
                                                            }
                                                        ]
                                                    }
                                                }
                                            }
                                        }
                                    }
                                ]
                            },
                            "semicolonToken": {
                                "kind": "SemicolonToken",
                                "fullStart": 771,
                                "fullEnd": 774,
                                "start": 771,
                                "end": 772,
                                "fullWidth": 3,
                                "width": 1,
                                "text": ";",
                                "value": ";",
                                "valueText": ";",
                                "hasTrailingTrivia": true,
                                "hasTrailingNewLine": true,
                                "trailingTrivia": [
                                    {
                                        "kind": "NewLineTrivia",
                                        "text": "\r\n"
                                    }
                                ]
                            }
                        },
                        {
                            "kind": "ExpressionStatement",
                            "fullStart": 774,
                            "fullEnd": 956,
                            "start": 784,
                            "end": 954,
                            "fullWidth": 182,
                            "width": 170,
                            "isIncrementallyUnusable": true,
                            "expression": {
                                "kind": "InvocationExpression",
                                "fullStart": 774,
                                "fullEnd": 953,
                                "start": 784,
                                "end": 953,
                                "fullWidth": 179,
                                "width": 169,
                                "isIncrementallyUnusable": true,
                                "expression": {
                                    "kind": "MemberAccessExpression",
                                    "fullStart": 774,
                                    "fullEnd": 805,
                                    "start": 784,
                                    "end": 805,
                                    "fullWidth": 31,
                                    "width": 21,
                                    "expression": {
                                        "kind": "IdentifierName",
                                        "fullStart": 774,
                                        "fullEnd": 790,
                                        "start": 784,
                                        "end": 790,
                                        "fullWidth": 16,
                                        "width": 6,
                                        "text": "Object",
                                        "value": "Object",
                                        "valueText": "Object",
                                        "hasLeadingTrivia": true,
                                        "hasLeadingNewLine": true,
                                        "leadingTrivia": [
                                            {
                                                "kind": "NewLineTrivia",
                                                "text": "\r\n"
                                            },
                                            {
                                                "kind": "WhitespaceTrivia",
                                                "text": "        "
                                            }
                                        ]
                                    },
                                    "dotToken": {
                                        "kind": "DotToken",
                                        "fullStart": 790,
                                        "fullEnd": 791,
                                        "start": 790,
                                        "end": 791,
                                        "fullWidth": 1,
                                        "width": 1,
                                        "text": ".",
                                        "value": ".",
                                        "valueText": "."
                                    },
                                    "name": {
                                        "kind": "IdentifierName",
                                        "fullStart": 791,
                                        "fullEnd": 805,
                                        "start": 791,
                                        "end": 805,
                                        "fullWidth": 14,
                                        "width": 14,
                                        "text": "defineProperty",
                                        "value": "defineProperty",
                                        "valueText": "defineProperty"
                                    }
                                },
                                "argumentList": {
                                    "kind": "ArgumentList",
                                    "fullStart": 805,
                                    "fullEnd": 953,
                                    "start": 805,
                                    "end": 953,
                                    "fullWidth": 148,
                                    "width": 148,
                                    "isIncrementallyUnusable": true,
                                    "openParenToken": {
                                        "kind": "OpenParenToken",
                                        "fullStart": 805,
                                        "fullEnd": 806,
                                        "start": 805,
                                        "end": 806,
                                        "fullWidth": 1,
                                        "width": 1,
                                        "text": "(",
                                        "value": "(",
                                        "valueText": "("
                                    },
                                    "arguments": [
                                        {
                                            "kind": "IdentifierName",
                                            "fullStart": 806,
                                            "fullEnd": 809,
                                            "start": 806,
                                            "end": 809,
                                            "fullWidth": 3,
                                            "width": 3,
                                            "text": "obj",
                                            "value": "obj",
                                            "valueText": "obj"
                                        },
                                        {
                                            "kind": "CommaToken",
                                            "fullStart": 809,
                                            "fullEnd": 811,
                                            "start": 809,
                                            "end": 810,
                                            "fullWidth": 2,
                                            "width": 1,
                                            "text": ",",
                                            "value": ",",
                                            "valueText": ",",
                                            "hasTrailingTrivia": true,
                                            "trailingTrivia": [
                                                {
                                                    "kind": "WhitespaceTrivia",
                                                    "text": " "
                                                }
                                            ]
                                        },
                                        {
                                            "kind": "StringLiteral",
                                            "fullStart": 811,
                                            "fullEnd": 817,
                                            "start": 811,
                                            "end": 817,
                                            "fullWidth": 6,
                                            "width": 6,
                                            "text": "\"prop\"",
                                            "value": "prop",
                                            "valueText": "prop"
                                        },
                                        {
                                            "kind": "CommaToken",
                                            "fullStart": 817,
                                            "fullEnd": 819,
                                            "start": 817,
                                            "end": 818,
                                            "fullWidth": 2,
                                            "width": 1,
                                            "text": ",",
                                            "value": ",",
                                            "valueText": ",",
                                            "hasTrailingTrivia": true,
                                            "trailingTrivia": [
                                                {
                                                    "kind": "WhitespaceTrivia",
                                                    "text": " "
                                                }
                                            ]
                                        },
                                        {
                                            "kind": "ObjectLiteralExpression",
                                            "fullStart": 819,
                                            "fullEnd": 952,
                                            "start": 819,
                                            "end": 952,
                                            "fullWidth": 133,
                                            "width": 133,
                                            "isIncrementallyUnusable": true,
                                            "openBraceToken": {
                                                "kind": "OpenBraceToken",
                                                "fullStart": 819,
                                                "fullEnd": 822,
                                                "start": 819,
                                                "end": 820,
                                                "fullWidth": 3,
                                                "width": 1,
                                                "text": "{",
                                                "value": "{",
                                                "valueText": "{",
                                                "hasTrailingTrivia": true,
                                                "hasTrailingNewLine": true,
                                                "trailingTrivia": [
                                                    {
                                                        "kind": "NewLineTrivia",
                                                        "text": "\r\n"
                                                    }
                                                ]
                                            },
                                            "propertyAssignments": [
                                                {
                                                    "kind": "SimplePropertyAssignment",
                                                    "fullStart": 822,
                                                    "fullEnd": 848,
                                                    "start": 834,
                                                    "end": 848,
                                                    "fullWidth": 26,
                                                    "width": 14,
                                                    "isIncrementallyUnusable": true,
                                                    "propertyName": {
                                                        "kind": "IdentifierName",
                                                        "fullStart": 822,
                                                        "fullEnd": 837,
                                                        "start": 834,
                                                        "end": 837,
                                                        "fullWidth": 15,
                                                        "width": 3,
                                                        "text": "get",
                                                        "value": "get",
                                                        "valueText": "get",
                                                        "hasLeadingTrivia": true,
                                                        "leadingTrivia": [
                                                            {
                                                                "kind": "WhitespaceTrivia",
                                                                "text": "            "
                                                            }
                                                        ]
                                                    },
                                                    "colonToken": {
                                                        "kind": "ColonToken",
                                                        "fullStart": 837,
                                                        "fullEnd": 839,
                                                        "start": 837,
                                                        "end": 838,
                                                        "fullWidth": 2,
                                                        "width": 1,
                                                        "text": ":",
                                                        "value": ":",
                                                        "valueText": ":",
                                                        "hasTrailingTrivia": true,
                                                        "trailingTrivia": [
                                                            {
                                                                "kind": "WhitespaceTrivia",
                                                                "text": " "
                                                            }
                                                        ]
                                                    },
                                                    "expression": {
                                                        "kind": "IdentifierName",
                                                        "fullStart": 839,
                                                        "fullEnd": 848,
                                                        "start": 839,
                                                        "end": 848,
                                                        "fullWidth": 9,
                                                        "width": 9,
                                                        "text": "undefined",
                                                        "value": "undefined",
                                                        "valueText": "undefined"
                                                    }
                                                },
                                                {
                                                    "kind": "CommaToken",
                                                    "fullStart": 848,
                                                    "fullEnd": 851,
                                                    "start": 848,
                                                    "end": 849,
                                                    "fullWidth": 3,
                                                    "width": 1,
                                                    "text": ",",
                                                    "value": ",",
                                                    "valueText": ",",
                                                    "hasTrailingTrivia": true,
                                                    "hasTrailingNewLine": true,
                                                    "trailingTrivia": [
                                                        {
                                                            "kind": "NewLineTrivia",
                                                            "text": "\r\n"
                                                        }
                                                    ]
                                                },
                                                {
                                                    "kind": "SimplePropertyAssignment",
                                                    "fullStart": 851,
                                                    "fullEnd": 877,
                                                    "start": 863,
                                                    "end": 877,
                                                    "fullWidth": 26,
                                                    "width": 14,
                                                    "isIncrementallyUnusable": true,
                                                    "propertyName": {
                                                        "kind": "IdentifierName",
                                                        "fullStart": 851,
                                                        "fullEnd": 866,
                                                        "start": 863,
                                                        "end": 866,
                                                        "fullWidth": 15,
                                                        "width": 3,
                                                        "text": "set",
                                                        "value": "set",
                                                        "valueText": "set",
                                                        "hasLeadingTrivia": true,
                                                        "leadingTrivia": [
                                                            {
                                                                "kind": "WhitespaceTrivia",
                                                                "text": "            "
                                                            }
                                                        ]
                                                    },
                                                    "colonToken": {
                                                        "kind": "ColonToken",
                                                        "fullStart": 866,
                                                        "fullEnd": 868,
                                                        "start": 866,
                                                        "end": 867,
                                                        "fullWidth": 2,
                                                        "width": 1,
                                                        "text": ":",
                                                        "value": ":",
                                                        "valueText": ":",
                                                        "hasTrailingTrivia": true,
                                                        "trailingTrivia": [
                                                            {
                                                                "kind": "WhitespaceTrivia",
                                                                "text": " "
                                                            }
                                                        ]
                                                    },
                                                    "expression": {
                                                        "kind": "IdentifierName",
                                                        "fullStart": 868,
                                                        "fullEnd": 877,
                                                        "start": 868,
                                                        "end": 877,
                                                        "fullWidth": 9,
                                                        "width": 9,
                                                        "text": "undefined",
                                                        "value": "undefined",
                                                        "valueText": "undefined"
                                                    }
                                                },
                                                {
                                                    "kind": "CommaToken",
                                                    "fullStart": 877,
                                                    "fullEnd": 880,
                                                    "start": 877,
                                                    "end": 878,
                                                    "fullWidth": 3,
                                                    "width": 1,
                                                    "text": ",",
                                                    "value": ",",
                                                    "valueText": ",",
                                                    "hasTrailingTrivia": true,
                                                    "hasTrailingNewLine": true,
                                                    "trailingTrivia": [
                                                        {
                                                            "kind": "NewLineTrivia",
                                                            "text": "\r\n"
                                                        }
                                                    ]
                                                },
                                                {
                                                    "kind": "SimplePropertyAssignment",
                                                    "fullStart": 880,
                                                    "fullEnd": 908,
                                                    "start": 892,
                                                    "end": 908,
                                                    "fullWidth": 28,
                                                    "width": 16,
                                                    "propertyName": {
                                                        "kind": "IdentifierName",
                                                        "fullStart": 880,
                                                        "fullEnd": 902,
                                                        "start": 892,
                                                        "end": 902,
                                                        "fullWidth": 22,
                                                        "width": 10,
                                                        "text": "enumerable",
                                                        "value": "enumerable",
                                                        "valueText": "enumerable",
                                                        "hasLeadingTrivia": true,
                                                        "leadingTrivia": [
                                                            {
                                                                "kind": "WhitespaceTrivia",
                                                                "text": "            "
                                                            }
                                                        ]
                                                    },
                                                    "colonToken": {
                                                        "kind": "ColonToken",
                                                        "fullStart": 902,
                                                        "fullEnd": 904,
                                                        "start": 902,
                                                        "end": 903,
                                                        "fullWidth": 2,
                                                        "width": 1,
                                                        "text": ":",
                                                        "value": ":",
                                                        "valueText": ":",
                                                        "hasTrailingTrivia": true,
                                                        "trailingTrivia": [
                                                            {
                                                                "kind": "WhitespaceTrivia",
                                                                "text": " "
                                                            }
                                                        ]
                                                    },
                                                    "expression": {
                                                        "kind": "TrueKeyword",
                                                        "fullStart": 904,
                                                        "fullEnd": 908,
                                                        "start": 904,
                                                        "end": 908,
                                                        "fullWidth": 4,
                                                        "width": 4,
                                                        "text": "true",
                                                        "value": true,
                                                        "valueText": "true"
                                                    }
                                                },
                                                {
                                                    "kind": "CommaToken",
                                                    "fullStart": 908,
                                                    "fullEnd": 911,
                                                    "start": 908,
                                                    "end": 909,
                                                    "fullWidth": 3,
                                                    "width": 1,
                                                    "text": ",",
                                                    "value": ",",
                                                    "valueText": ",",
                                                    "hasTrailingTrivia": true,
                                                    "hasTrailingNewLine": true,
                                                    "trailingTrivia": [
                                                        {
                                                            "kind": "NewLineTrivia",
                                                            "text": "\r\n"
                                                        }
                                                    ]
                                                },
                                                {
                                                    "kind": "SimplePropertyAssignment",
                                                    "fullStart": 911,
                                                    "fullEnd": 943,
                                                    "start": 923,
                                                    "end": 941,
                                                    "fullWidth": 32,
                                                    "width": 18,
                                                    "propertyName": {
                                                        "kind": "IdentifierName",
                                                        "fullStart": 911,
                                                        "fullEnd": 935,
                                                        "start": 923,
                                                        "end": 935,
                                                        "fullWidth": 24,
                                                        "width": 12,
                                                        "text": "configurable",
                                                        "value": "configurable",
                                                        "valueText": "configurable",
                                                        "hasLeadingTrivia": true,
                                                        "leadingTrivia": [
                                                            {
                                                                "kind": "WhitespaceTrivia",
                                                                "text": "            "
                                                            }
                                                        ]
                                                    },
                                                    "colonToken": {
                                                        "kind": "ColonToken",
                                                        "fullStart": 935,
                                                        "fullEnd": 937,
                                                        "start": 935,
                                                        "end": 936,
                                                        "fullWidth": 2,
                                                        "width": 1,
                                                        "text": ":",
                                                        "value": ":",
                                                        "valueText": ":",
                                                        "hasTrailingTrivia": true,
                                                        "trailingTrivia": [
                                                            {
                                                                "kind": "WhitespaceTrivia",
                                                                "text": " "
                                                            }
                                                        ]
                                                    },
                                                    "expression": {
                                                        "kind": "TrueKeyword",
                                                        "fullStart": 937,
                                                        "fullEnd": 943,
                                                        "start": 937,
                                                        "end": 941,
                                                        "fullWidth": 6,
                                                        "width": 4,
                                                        "text": "true",
                                                        "value": true,
                                                        "valueText": "true",
                                                        "hasTrailingTrivia": true,
                                                        "hasTrailingNewLine": true,
                                                        "trailingTrivia": [
                                                            {
                                                                "kind": "NewLineTrivia",
                                                                "text": "\r\n"
                                                            }
                                                        ]
                                                    }
                                                }
                                            ],
                                            "closeBraceToken": {
                                                "kind": "CloseBraceToken",
                                                "fullStart": 943,
                                                "fullEnd": 952,
                                                "start": 951,
                                                "end": 952,
                                                "fullWidth": 9,
                                                "width": 1,
                                                "text": "}",
                                                "value": "}",
                                                "valueText": "}",
                                                "hasLeadingTrivia": true,
                                                "leadingTrivia": [
                                                    {
                                                        "kind": "WhitespaceTrivia",
                                                        "text": "        "
                                                    }
                                                ]
                                            }
                                        }
                                    ],
                                    "closeParenToken": {
                                        "kind": "CloseParenToken",
                                        "fullStart": 952,
                                        "fullEnd": 953,
                                        "start": 952,
                                        "end": 953,
                                        "fullWidth": 1,
                                        "width": 1,
                                        "text": ")",
                                        "value": ")",
                                        "valueText": ")"
                                    }
                                }
                            },
                            "semicolonToken": {
                                "kind": "SemicolonToken",
                                "fullStart": 953,
                                "fullEnd": 956,
                                "start": 953,
                                "end": 954,
                                "fullWidth": 3,
                                "width": 1,
                                "text": ";",
                                "value": ";",
                                "valueText": ";",
                                "hasTrailingTrivia": true,
                                "hasTrailingNewLine": true,
                                "trailingTrivia": [
                                    {
                                        "kind": "NewLineTrivia",
                                        "text": "\r\n"
                                    }
                                ]
                            }
                        },
                        {
                            "kind": "VariableStatement",
                            "fullStart": 956,
                            "fullEnd": 1014,
                            "start": 966,
                            "end": 1012,
                            "fullWidth": 58,
                            "width": 46,
                            "modifiers": [],
                            "variableDeclaration": {
                                "kind": "VariableDeclaration",
                                "fullStart": 956,
                                "fullEnd": 1011,
                                "start": 966,
                                "end": 1011,
                                "fullWidth": 55,
                                "width": 45,
                                "varKeyword": {
                                    "kind": "VarKeyword",
                                    "fullStart": 956,
                                    "fullEnd": 970,
                                    "start": 966,
                                    "end": 969,
                                    "fullWidth": 14,
                                    "width": 3,
                                    "text": "var",
                                    "value": "var",
                                    "valueText": "var",
                                    "hasLeadingTrivia": true,
                                    "hasLeadingNewLine": true,
                                    "hasTrailingTrivia": true,
                                    "leadingTrivia": [
                                        {
                                            "kind": "NewLineTrivia",
                                            "text": "\r\n"
                                        },
                                        {
                                            "kind": "WhitespaceTrivia",
                                            "text": "        "
                                        }
                                    ],
                                    "trailingTrivia": [
                                        {
                                            "kind": "WhitespaceTrivia",
                                            "text": " "
                                        }
                                    ]
                                },
                                "variableDeclarators": [
                                    {
                                        "kind": "VariableDeclarator",
                                        "fullStart": 970,
                                        "fullEnd": 1011,
                                        "start": 970,
                                        "end": 1011,
                                        "fullWidth": 41,
<<<<<<< HEAD
                                        "width": 41,
                                        "identifier": {
=======
                                        "propertyName": {
>>>>>>> 85e84683
                                            "kind": "IdentifierName",
                                            "fullStart": 970,
                                            "fullEnd": 978,
                                            "start": 970,
                                            "end": 977,
                                            "fullWidth": 8,
                                            "width": 7,
                                            "text": "result1",
                                            "value": "result1",
                                            "valueText": "result1",
                                            "hasTrailingTrivia": true,
                                            "trailingTrivia": [
                                                {
                                                    "kind": "WhitespaceTrivia",
                                                    "text": " "
                                                }
                                            ]
                                        },
                                        "equalsValueClause": {
                                            "kind": "EqualsValueClause",
                                            "fullStart": 978,
                                            "fullEnd": 1011,
                                            "start": 978,
                                            "end": 1011,
                                            "fullWidth": 33,
                                            "width": 33,
                                            "equalsToken": {
                                                "kind": "EqualsToken",
                                                "fullStart": 978,
                                                "fullEnd": 980,
                                                "start": 978,
                                                "end": 979,
                                                "fullWidth": 2,
                                                "width": 1,
                                                "text": "=",
                                                "value": "=",
                                                "valueText": "=",
                                                "hasTrailingTrivia": true,
                                                "trailingTrivia": [
                                                    {
                                                        "kind": "WhitespaceTrivia",
                                                        "text": " "
                                                    }
                                                ]
                                            },
                                            "value": {
                                                "kind": "EqualsExpression",
                                                "fullStart": 980,
                                                "fullEnd": 1011,
                                                "start": 980,
                                                "end": 1011,
                                                "fullWidth": 31,
                                                "width": 31,
                                                "left": {
                                                    "kind": "TypeOfExpression",
                                                    "fullStart": 980,
                                                    "fullEnd": 996,
                                                    "start": 980,
                                                    "end": 995,
                                                    "fullWidth": 16,
                                                    "width": 15,
                                                    "typeOfKeyword": {
                                                        "kind": "TypeOfKeyword",
                                                        "fullStart": 980,
                                                        "fullEnd": 987,
                                                        "start": 980,
                                                        "end": 986,
                                                        "fullWidth": 7,
                                                        "width": 6,
                                                        "text": "typeof",
                                                        "value": "typeof",
                                                        "valueText": "typeof",
                                                        "hasTrailingTrivia": true,
                                                        "trailingTrivia": [
                                                            {
                                                                "kind": "WhitespaceTrivia",
                                                                "text": " "
                                                            }
                                                        ]
                                                    },
                                                    "expression": {
                                                        "kind": "MemberAccessExpression",
                                                        "fullStart": 987,
                                                        "fullEnd": 996,
                                                        "start": 987,
                                                        "end": 995,
                                                        "fullWidth": 9,
                                                        "width": 8,
                                                        "expression": {
                                                            "kind": "IdentifierName",
                                                            "fullStart": 987,
                                                            "fullEnd": 990,
                                                            "start": 987,
                                                            "end": 990,
                                                            "fullWidth": 3,
                                                            "width": 3,
                                                            "text": "obj",
                                                            "value": "obj",
                                                            "valueText": "obj"
                                                        },
                                                        "dotToken": {
                                                            "kind": "DotToken",
                                                            "fullStart": 990,
                                                            "fullEnd": 991,
                                                            "start": 990,
                                                            "end": 991,
                                                            "fullWidth": 1,
                                                            "width": 1,
                                                            "text": ".",
                                                            "value": ".",
                                                            "valueText": "."
                                                        },
                                                        "name": {
                                                            "kind": "IdentifierName",
                                                            "fullStart": 991,
                                                            "fullEnd": 996,
                                                            "start": 991,
                                                            "end": 995,
                                                            "fullWidth": 5,
                                                            "width": 4,
                                                            "text": "prop",
                                                            "value": "prop",
                                                            "valueText": "prop",
                                                            "hasTrailingTrivia": true,
                                                            "trailingTrivia": [
                                                                {
                                                                    "kind": "WhitespaceTrivia",
                                                                    "text": " "
                                                                }
                                                            ]
                                                        }
                                                    }
                                                },
                                                "operatorToken": {
                                                    "kind": "EqualsEqualsEqualsToken",
                                                    "fullStart": 996,
                                                    "fullEnd": 1000,
                                                    "start": 996,
                                                    "end": 999,
                                                    "fullWidth": 4,
                                                    "width": 3,
                                                    "text": "===",
                                                    "value": "===",
                                                    "valueText": "===",
                                                    "hasTrailingTrivia": true,
                                                    "trailingTrivia": [
                                                        {
                                                            "kind": "WhitespaceTrivia",
                                                            "text": " "
                                                        }
                                                    ]
                                                },
                                                "right": {
                                                    "kind": "StringLiteral",
                                                    "fullStart": 1000,
                                                    "fullEnd": 1011,
                                                    "start": 1000,
                                                    "end": 1011,
                                                    "fullWidth": 11,
                                                    "width": 11,
                                                    "text": "\"undefined\"",
                                                    "value": "undefined",
                                                    "valueText": "undefined"
                                                }
                                            }
                                        }
                                    }
                                ]
                            },
                            "semicolonToken": {
                                "kind": "SemicolonToken",
                                "fullStart": 1011,
                                "fullEnd": 1014,
                                "start": 1011,
                                "end": 1012,
                                "fullWidth": 3,
                                "width": 1,
                                "text": ";",
                                "value": ";",
                                "valueText": ";",
                                "hasTrailingTrivia": true,
                                "hasTrailingNewLine": true,
                                "trailingTrivia": [
                                    {
                                        "kind": "NewLineTrivia",
                                        "text": "\r\n"
                                    }
                                ]
                            }
                        },
                        {
                            "kind": "VariableStatement",
                            "fullStart": 1014,
                            "fullEnd": 1081,
                            "start": 1022,
                            "end": 1079,
                            "fullWidth": 67,
                            "width": 57,
                            "modifiers": [],
                            "variableDeclaration": {
                                "kind": "VariableDeclaration",
                                "fullStart": 1014,
                                "fullEnd": 1078,
                                "start": 1022,
                                "end": 1078,
                                "fullWidth": 64,
                                "width": 56,
                                "varKeyword": {
                                    "kind": "VarKeyword",
                                    "fullStart": 1014,
                                    "fullEnd": 1026,
                                    "start": 1022,
                                    "end": 1025,
                                    "fullWidth": 12,
                                    "width": 3,
                                    "text": "var",
                                    "value": "var",
                                    "valueText": "var",
                                    "hasLeadingTrivia": true,
                                    "hasTrailingTrivia": true,
                                    "leadingTrivia": [
                                        {
                                            "kind": "WhitespaceTrivia",
                                            "text": "        "
                                        }
                                    ],
                                    "trailingTrivia": [
                                        {
                                            "kind": "WhitespaceTrivia",
                                            "text": " "
                                        }
                                    ]
                                },
                                "variableDeclarators": [
                                    {
                                        "kind": "VariableDeclarator",
                                        "fullStart": 1026,
                                        "fullEnd": 1078,
                                        "start": 1026,
                                        "end": 1078,
                                        "fullWidth": 52,
<<<<<<< HEAD
                                        "width": 52,
                                        "identifier": {
=======
                                        "propertyName": {
>>>>>>> 85e84683
                                            "kind": "IdentifierName",
                                            "fullStart": 1026,
                                            "fullEnd": 1032,
                                            "start": 1026,
                                            "end": 1031,
                                            "fullWidth": 6,
                                            "width": 5,
                                            "text": "desc1",
                                            "value": "desc1",
                                            "valueText": "desc1",
                                            "hasTrailingTrivia": true,
                                            "trailingTrivia": [
                                                {
                                                    "kind": "WhitespaceTrivia",
                                                    "text": " "
                                                }
                                            ]
                                        },
                                        "equalsValueClause": {
                                            "kind": "EqualsValueClause",
                                            "fullStart": 1032,
                                            "fullEnd": 1078,
                                            "start": 1032,
                                            "end": 1078,
                                            "fullWidth": 46,
                                            "width": 46,
                                            "equalsToken": {
                                                "kind": "EqualsToken",
                                                "fullStart": 1032,
                                                "fullEnd": 1034,
                                                "start": 1032,
                                                "end": 1033,
                                                "fullWidth": 2,
                                                "width": 1,
                                                "text": "=",
                                                "value": "=",
                                                "valueText": "=",
                                                "hasTrailingTrivia": true,
                                                "trailingTrivia": [
                                                    {
                                                        "kind": "WhitespaceTrivia",
                                                        "text": " "
                                                    }
                                                ]
                                            },
                                            "value": {
                                                "kind": "InvocationExpression",
                                                "fullStart": 1034,
                                                "fullEnd": 1078,
                                                "start": 1034,
                                                "end": 1078,
                                                "fullWidth": 44,
                                                "width": 44,
                                                "expression": {
                                                    "kind": "MemberAccessExpression",
                                                    "fullStart": 1034,
                                                    "fullEnd": 1065,
                                                    "start": 1034,
                                                    "end": 1065,
                                                    "fullWidth": 31,
                                                    "width": 31,
                                                    "expression": {
                                                        "kind": "IdentifierName",
                                                        "fullStart": 1034,
                                                        "fullEnd": 1040,
                                                        "start": 1034,
                                                        "end": 1040,
                                                        "fullWidth": 6,
                                                        "width": 6,
                                                        "text": "Object",
                                                        "value": "Object",
                                                        "valueText": "Object"
                                                    },
                                                    "dotToken": {
                                                        "kind": "DotToken",
                                                        "fullStart": 1040,
                                                        "fullEnd": 1041,
                                                        "start": 1040,
                                                        "end": 1041,
                                                        "fullWidth": 1,
                                                        "width": 1,
                                                        "text": ".",
                                                        "value": ".",
                                                        "valueText": "."
                                                    },
                                                    "name": {
                                                        "kind": "IdentifierName",
                                                        "fullStart": 1041,
                                                        "fullEnd": 1065,
                                                        "start": 1041,
                                                        "end": 1065,
                                                        "fullWidth": 24,
                                                        "width": 24,
                                                        "text": "getOwnPropertyDescriptor",
                                                        "value": "getOwnPropertyDescriptor",
                                                        "valueText": "getOwnPropertyDescriptor"
                                                    }
                                                },
                                                "argumentList": {
                                                    "kind": "ArgumentList",
                                                    "fullStart": 1065,
                                                    "fullEnd": 1078,
                                                    "start": 1065,
                                                    "end": 1078,
                                                    "fullWidth": 13,
                                                    "width": 13,
                                                    "openParenToken": {
                                                        "kind": "OpenParenToken",
                                                        "fullStart": 1065,
                                                        "fullEnd": 1066,
                                                        "start": 1065,
                                                        "end": 1066,
                                                        "fullWidth": 1,
                                                        "width": 1,
                                                        "text": "(",
                                                        "value": "(",
                                                        "valueText": "("
                                                    },
                                                    "arguments": [
                                                        {
                                                            "kind": "IdentifierName",
                                                            "fullStart": 1066,
                                                            "fullEnd": 1069,
                                                            "start": 1066,
                                                            "end": 1069,
                                                            "fullWidth": 3,
                                                            "width": 3,
                                                            "text": "obj",
                                                            "value": "obj",
                                                            "valueText": "obj"
                                                        },
                                                        {
                                                            "kind": "CommaToken",
                                                            "fullStart": 1069,
                                                            "fullEnd": 1071,
                                                            "start": 1069,
                                                            "end": 1070,
                                                            "fullWidth": 2,
                                                            "width": 1,
                                                            "text": ",",
                                                            "value": ",",
                                                            "valueText": ",",
                                                            "hasTrailingTrivia": true,
                                                            "trailingTrivia": [
                                                                {
                                                                    "kind": "WhitespaceTrivia",
                                                                    "text": " "
                                                                }
                                                            ]
                                                        },
                                                        {
                                                            "kind": "StringLiteral",
                                                            "fullStart": 1071,
                                                            "fullEnd": 1077,
                                                            "start": 1071,
                                                            "end": 1077,
                                                            "fullWidth": 6,
                                                            "width": 6,
                                                            "text": "\"prop\"",
                                                            "value": "prop",
                                                            "valueText": "prop"
                                                        }
                                                    ],
                                                    "closeParenToken": {
                                                        "kind": "CloseParenToken",
                                                        "fullStart": 1077,
                                                        "fullEnd": 1078,
                                                        "start": 1077,
                                                        "end": 1078,
                                                        "fullWidth": 1,
                                                        "width": 1,
                                                        "text": ")",
                                                        "value": ")",
                                                        "valueText": ")"
                                                    }
                                                }
                                            }
                                        }
                                    }
                                ]
                            },
                            "semicolonToken": {
                                "kind": "SemicolonToken",
                                "fullStart": 1078,
                                "fullEnd": 1081,
                                "start": 1078,
                                "end": 1079,
                                "fullWidth": 3,
                                "width": 1,
                                "text": ";",
                                "value": ";",
                                "valueText": ";",
                                "hasTrailingTrivia": true,
                                "hasTrailingNewLine": true,
                                "trailingTrivia": [
                                    {
                                        "kind": "NewLineTrivia",
                                        "text": "\r\n"
                                    }
                                ]
                            }
                        },
                        {
                            "kind": "ExpressionStatement",
                            "fullStart": 1081,
                            "fullEnd": 1168,
                            "start": 1091,
                            "end": 1166,
                            "fullWidth": 87,
                            "width": 75,
                            "isIncrementallyUnusable": true,
                            "expression": {
                                "kind": "InvocationExpression",
                                "fullStart": 1081,
                                "fullEnd": 1165,
                                "start": 1091,
                                "end": 1165,
                                "fullWidth": 84,
                                "width": 74,
                                "isIncrementallyUnusable": true,
                                "expression": {
                                    "kind": "MemberAccessExpression",
                                    "fullStart": 1081,
                                    "fullEnd": 1112,
                                    "start": 1091,
                                    "end": 1112,
                                    "fullWidth": 31,
                                    "width": 21,
                                    "expression": {
                                        "kind": "IdentifierName",
                                        "fullStart": 1081,
                                        "fullEnd": 1097,
                                        "start": 1091,
                                        "end": 1097,
                                        "fullWidth": 16,
                                        "width": 6,
                                        "text": "Object",
                                        "value": "Object",
                                        "valueText": "Object",
                                        "hasLeadingTrivia": true,
                                        "hasLeadingNewLine": true,
                                        "leadingTrivia": [
                                            {
                                                "kind": "NewLineTrivia",
                                                "text": "\r\n"
                                            },
                                            {
                                                "kind": "WhitespaceTrivia",
                                                "text": "        "
                                            }
                                        ]
                                    },
                                    "dotToken": {
                                        "kind": "DotToken",
                                        "fullStart": 1097,
                                        "fullEnd": 1098,
                                        "start": 1097,
                                        "end": 1098,
                                        "fullWidth": 1,
                                        "width": 1,
                                        "text": ".",
                                        "value": ".",
                                        "valueText": "."
                                    },
                                    "name": {
                                        "kind": "IdentifierName",
                                        "fullStart": 1098,
                                        "fullEnd": 1112,
                                        "start": 1098,
                                        "end": 1112,
                                        "fullWidth": 14,
                                        "width": 14,
                                        "text": "defineProperty",
                                        "value": "defineProperty",
                                        "valueText": "defineProperty"
                                    }
                                },
                                "argumentList": {
                                    "kind": "ArgumentList",
                                    "fullStart": 1112,
                                    "fullEnd": 1165,
                                    "start": 1112,
                                    "end": 1165,
                                    "fullWidth": 53,
                                    "width": 53,
                                    "isIncrementallyUnusable": true,
                                    "openParenToken": {
                                        "kind": "OpenParenToken",
                                        "fullStart": 1112,
                                        "fullEnd": 1113,
                                        "start": 1112,
                                        "end": 1113,
                                        "fullWidth": 1,
                                        "width": 1,
                                        "text": "(",
                                        "value": "(",
                                        "valueText": "("
                                    },
                                    "arguments": [
                                        {
                                            "kind": "IdentifierName",
                                            "fullStart": 1113,
                                            "fullEnd": 1116,
                                            "start": 1113,
                                            "end": 1116,
                                            "fullWidth": 3,
                                            "width": 3,
                                            "text": "obj",
                                            "value": "obj",
                                            "valueText": "obj"
                                        },
                                        {
                                            "kind": "CommaToken",
                                            "fullStart": 1116,
                                            "fullEnd": 1118,
                                            "start": 1116,
                                            "end": 1117,
                                            "fullWidth": 2,
                                            "width": 1,
                                            "text": ",",
                                            "value": ",",
                                            "valueText": ",",
                                            "hasTrailingTrivia": true,
                                            "trailingTrivia": [
                                                {
                                                    "kind": "WhitespaceTrivia",
                                                    "text": " "
                                                }
                                            ]
                                        },
                                        {
                                            "kind": "StringLiteral",
                                            "fullStart": 1118,
                                            "fullEnd": 1124,
                                            "start": 1118,
                                            "end": 1124,
                                            "fullWidth": 6,
                                            "width": 6,
                                            "text": "\"prop\"",
                                            "value": "prop",
                                            "valueText": "prop"
                                        },
                                        {
                                            "kind": "CommaToken",
                                            "fullStart": 1124,
                                            "fullEnd": 1126,
                                            "start": 1124,
                                            "end": 1125,
                                            "fullWidth": 2,
                                            "width": 1,
                                            "text": ",",
                                            "value": ",",
                                            "valueText": ",",
                                            "hasTrailingTrivia": true,
                                            "trailingTrivia": [
                                                {
                                                    "kind": "WhitespaceTrivia",
                                                    "text": " "
                                                }
                                            ]
                                        },
                                        {
                                            "kind": "ObjectLiteralExpression",
                                            "fullStart": 1126,
                                            "fullEnd": 1164,
                                            "start": 1126,
                                            "end": 1164,
                                            "fullWidth": 38,
                                            "width": 38,
                                            "isIncrementallyUnusable": true,
                                            "openBraceToken": {
                                                "kind": "OpenBraceToken",
                                                "fullStart": 1126,
                                                "fullEnd": 1129,
                                                "start": 1126,
                                                "end": 1127,
                                                "fullWidth": 3,
                                                "width": 1,
                                                "text": "{",
                                                "value": "{",
                                                "valueText": "{",
                                                "hasTrailingTrivia": true,
                                                "hasTrailingNewLine": true,
                                                "trailingTrivia": [
                                                    {
                                                        "kind": "NewLineTrivia",
                                                        "text": "\r\n"
                                                    }
                                                ]
                                            },
                                            "propertyAssignments": [
                                                {
                                                    "kind": "SimplePropertyAssignment",
                                                    "fullStart": 1129,
                                                    "fullEnd": 1155,
                                                    "start": 1141,
                                                    "end": 1153,
                                                    "fullWidth": 26,
                                                    "width": 12,
                                                    "isIncrementallyUnusable": true,
                                                    "propertyName": {
                                                        "kind": "IdentifierName",
                                                        "fullStart": 1129,
                                                        "fullEnd": 1144,
                                                        "start": 1141,
                                                        "end": 1144,
                                                        "fullWidth": 15,
                                                        "width": 3,
                                                        "text": "get",
                                                        "value": "get",
                                                        "valueText": "get",
                                                        "hasLeadingTrivia": true,
                                                        "leadingTrivia": [
                                                            {
                                                                "kind": "WhitespaceTrivia",
                                                                "text": "            "
                                                            }
                                                        ]
                                                    },
                                                    "colonToken": {
                                                        "kind": "ColonToken",
                                                        "fullStart": 1144,
                                                        "fullEnd": 1146,
                                                        "start": 1144,
                                                        "end": 1145,
                                                        "fullWidth": 2,
                                                        "width": 1,
                                                        "text": ":",
                                                        "value": ":",
                                                        "valueText": ":",
                                                        "hasTrailingTrivia": true,
                                                        "trailingTrivia": [
                                                            {
                                                                "kind": "WhitespaceTrivia",
                                                                "text": " "
                                                            }
                                                        ]
                                                    },
                                                    "expression": {
                                                        "kind": "IdentifierName",
                                                        "fullStart": 1146,
                                                        "fullEnd": 1155,
                                                        "start": 1146,
                                                        "end": 1153,
                                                        "fullWidth": 9,
                                                        "width": 7,
                                                        "text": "getFunc",
                                                        "value": "getFunc",
                                                        "valueText": "getFunc",
                                                        "hasTrailingTrivia": true,
                                                        "hasTrailingNewLine": true,
                                                        "trailingTrivia": [
                                                            {
                                                                "kind": "NewLineTrivia",
                                                                "text": "\r\n"
                                                            }
                                                        ]
                                                    }
                                                }
                                            ],
                                            "closeBraceToken": {
                                                "kind": "CloseBraceToken",
                                                "fullStart": 1155,
                                                "fullEnd": 1164,
                                                "start": 1163,
                                                "end": 1164,
                                                "fullWidth": 9,
                                                "width": 1,
                                                "text": "}",
                                                "value": "}",
                                                "valueText": "}",
                                                "hasLeadingTrivia": true,
                                                "leadingTrivia": [
                                                    {
                                                        "kind": "WhitespaceTrivia",
                                                        "text": "        "
                                                    }
                                                ]
                                            }
                                        }
                                    ],
                                    "closeParenToken": {
                                        "kind": "CloseParenToken",
                                        "fullStart": 1164,
                                        "fullEnd": 1165,
                                        "start": 1164,
                                        "end": 1165,
                                        "fullWidth": 1,
                                        "width": 1,
                                        "text": ")",
                                        "value": ")",
                                        "valueText": ")"
                                    }
                                }
                            },
                            "semicolonToken": {
                                "kind": "SemicolonToken",
                                "fullStart": 1165,
                                "fullEnd": 1168,
                                "start": 1165,
                                "end": 1166,
                                "fullWidth": 3,
                                "width": 1,
                                "text": ";",
                                "value": ";",
                                "valueText": ";",
                                "hasTrailingTrivia": true,
                                "hasTrailingNewLine": true,
                                "trailingTrivia": [
                                    {
                                        "kind": "NewLineTrivia",
                                        "text": "\r\n"
                                    }
                                ]
                            }
                        },
                        {
                            "kind": "VariableStatement",
                            "fullStart": 1168,
                            "fullEnd": 1212,
                            "start": 1178,
                            "end": 1210,
                            "fullWidth": 44,
                            "width": 32,
                            "modifiers": [],
                            "variableDeclaration": {
                                "kind": "VariableDeclaration",
                                "fullStart": 1168,
                                "fullEnd": 1209,
                                "start": 1178,
                                "end": 1209,
                                "fullWidth": 41,
                                "width": 31,
                                "varKeyword": {
                                    "kind": "VarKeyword",
                                    "fullStart": 1168,
                                    "fullEnd": 1182,
                                    "start": 1178,
                                    "end": 1181,
                                    "fullWidth": 14,
                                    "width": 3,
                                    "text": "var",
                                    "value": "var",
                                    "valueText": "var",
                                    "hasLeadingTrivia": true,
                                    "hasLeadingNewLine": true,
                                    "hasTrailingTrivia": true,
                                    "leadingTrivia": [
                                        {
                                            "kind": "NewLineTrivia",
                                            "text": "\r\n"
                                        },
                                        {
                                            "kind": "WhitespaceTrivia",
                                            "text": "        "
                                        }
                                    ],
                                    "trailingTrivia": [
                                        {
                                            "kind": "WhitespaceTrivia",
                                            "text": " "
                                        }
                                    ]
                                },
                                "variableDeclarators": [
                                    {
                                        "kind": "VariableDeclarator",
                                        "fullStart": 1182,
                                        "fullEnd": 1209,
                                        "start": 1182,
                                        "end": 1209,
                                        "fullWidth": 27,
<<<<<<< HEAD
                                        "width": 27,
                                        "identifier": {
=======
                                        "propertyName": {
>>>>>>> 85e84683
                                            "kind": "IdentifierName",
                                            "fullStart": 1182,
                                            "fullEnd": 1190,
                                            "start": 1182,
                                            "end": 1189,
                                            "fullWidth": 8,
                                            "width": 7,
                                            "text": "result2",
                                            "value": "result2",
                                            "valueText": "result2",
                                            "hasTrailingTrivia": true,
                                            "trailingTrivia": [
                                                {
                                                    "kind": "WhitespaceTrivia",
                                                    "text": " "
                                                }
                                            ]
                                        },
                                        "equalsValueClause": {
                                            "kind": "EqualsValueClause",
                                            "fullStart": 1190,
                                            "fullEnd": 1209,
                                            "start": 1190,
                                            "end": 1209,
                                            "fullWidth": 19,
                                            "width": 19,
                                            "equalsToken": {
                                                "kind": "EqualsToken",
                                                "fullStart": 1190,
                                                "fullEnd": 1192,
                                                "start": 1190,
                                                "end": 1191,
                                                "fullWidth": 2,
                                                "width": 1,
                                                "text": "=",
                                                "value": "=",
                                                "valueText": "=",
                                                "hasTrailingTrivia": true,
                                                "trailingTrivia": [
                                                    {
                                                        "kind": "WhitespaceTrivia",
                                                        "text": " "
                                                    }
                                                ]
                                            },
                                            "value": {
                                                "kind": "EqualsExpression",
                                                "fullStart": 1192,
                                                "fullEnd": 1209,
                                                "start": 1192,
                                                "end": 1209,
                                                "fullWidth": 17,
                                                "width": 17,
                                                "left": {
                                                    "kind": "MemberAccessExpression",
                                                    "fullStart": 1192,
                                                    "fullEnd": 1201,
                                                    "start": 1192,
                                                    "end": 1200,
                                                    "fullWidth": 9,
                                                    "width": 8,
                                                    "expression": {
                                                        "kind": "IdentifierName",
                                                        "fullStart": 1192,
                                                        "fullEnd": 1195,
                                                        "start": 1192,
                                                        "end": 1195,
                                                        "fullWidth": 3,
                                                        "width": 3,
                                                        "text": "obj",
                                                        "value": "obj",
                                                        "valueText": "obj"
                                                    },
                                                    "dotToken": {
                                                        "kind": "DotToken",
                                                        "fullStart": 1195,
                                                        "fullEnd": 1196,
                                                        "start": 1195,
                                                        "end": 1196,
                                                        "fullWidth": 1,
                                                        "width": 1,
                                                        "text": ".",
                                                        "value": ".",
                                                        "valueText": "."
                                                    },
                                                    "name": {
                                                        "kind": "IdentifierName",
                                                        "fullStart": 1196,
                                                        "fullEnd": 1201,
                                                        "start": 1196,
                                                        "end": 1200,
                                                        "fullWidth": 5,
                                                        "width": 4,
                                                        "text": "prop",
                                                        "value": "prop",
                                                        "valueText": "prop",
                                                        "hasTrailingTrivia": true,
                                                        "trailingTrivia": [
                                                            {
                                                                "kind": "WhitespaceTrivia",
                                                                "text": " "
                                                            }
                                                        ]
                                                    }
                                                },
                                                "operatorToken": {
                                                    "kind": "EqualsEqualsEqualsToken",
                                                    "fullStart": 1201,
                                                    "fullEnd": 1205,
                                                    "start": 1201,
                                                    "end": 1204,
                                                    "fullWidth": 4,
                                                    "width": 3,
                                                    "text": "===",
                                                    "value": "===",
                                                    "valueText": "===",
                                                    "hasTrailingTrivia": true,
                                                    "trailingTrivia": [
                                                        {
                                                            "kind": "WhitespaceTrivia",
                                                            "text": " "
                                                        }
                                                    ]
                                                },
                                                "right": {
                                                    "kind": "NumericLiteral",
                                                    "fullStart": 1205,
                                                    "fullEnd": 1209,
                                                    "start": 1205,
                                                    "end": 1209,
                                                    "fullWidth": 4,
                                                    "width": 4,
                                                    "text": "1001",
                                                    "value": 1001,
                                                    "valueText": "1001"
                                                }
                                            }
                                        }
                                    }
                                ]
                            },
                            "semicolonToken": {
                                "kind": "SemicolonToken",
                                "fullStart": 1209,
                                "fullEnd": 1212,
                                "start": 1209,
                                "end": 1210,
                                "fullWidth": 3,
                                "width": 1,
                                "text": ";",
                                "value": ";",
                                "valueText": ";",
                                "hasTrailingTrivia": true,
                                "hasTrailingNewLine": true,
                                "trailingTrivia": [
                                    {
                                        "kind": "NewLineTrivia",
                                        "text": "\r\n"
                                    }
                                ]
                            }
                        },
                        {
                            "kind": "VariableStatement",
                            "fullStart": 1212,
                            "fullEnd": 1279,
                            "start": 1220,
                            "end": 1277,
                            "fullWidth": 67,
                            "width": 57,
                            "modifiers": [],
                            "variableDeclaration": {
                                "kind": "VariableDeclaration",
                                "fullStart": 1212,
                                "fullEnd": 1276,
                                "start": 1220,
                                "end": 1276,
                                "fullWidth": 64,
                                "width": 56,
                                "varKeyword": {
                                    "kind": "VarKeyword",
                                    "fullStart": 1212,
                                    "fullEnd": 1224,
                                    "start": 1220,
                                    "end": 1223,
                                    "fullWidth": 12,
                                    "width": 3,
                                    "text": "var",
                                    "value": "var",
                                    "valueText": "var",
                                    "hasLeadingTrivia": true,
                                    "hasTrailingTrivia": true,
                                    "leadingTrivia": [
                                        {
                                            "kind": "WhitespaceTrivia",
                                            "text": "        "
                                        }
                                    ],
                                    "trailingTrivia": [
                                        {
                                            "kind": "WhitespaceTrivia",
                                            "text": " "
                                        }
                                    ]
                                },
                                "variableDeclarators": [
                                    {
                                        "kind": "VariableDeclarator",
                                        "fullStart": 1224,
                                        "fullEnd": 1276,
                                        "start": 1224,
                                        "end": 1276,
                                        "fullWidth": 52,
<<<<<<< HEAD
                                        "width": 52,
                                        "identifier": {
=======
                                        "propertyName": {
>>>>>>> 85e84683
                                            "kind": "IdentifierName",
                                            "fullStart": 1224,
                                            "fullEnd": 1230,
                                            "start": 1224,
                                            "end": 1229,
                                            "fullWidth": 6,
                                            "width": 5,
                                            "text": "desc2",
                                            "value": "desc2",
                                            "valueText": "desc2",
                                            "hasTrailingTrivia": true,
                                            "trailingTrivia": [
                                                {
                                                    "kind": "WhitespaceTrivia",
                                                    "text": " "
                                                }
                                            ]
                                        },
                                        "equalsValueClause": {
                                            "kind": "EqualsValueClause",
                                            "fullStart": 1230,
                                            "fullEnd": 1276,
                                            "start": 1230,
                                            "end": 1276,
                                            "fullWidth": 46,
                                            "width": 46,
                                            "equalsToken": {
                                                "kind": "EqualsToken",
                                                "fullStart": 1230,
                                                "fullEnd": 1232,
                                                "start": 1230,
                                                "end": 1231,
                                                "fullWidth": 2,
                                                "width": 1,
                                                "text": "=",
                                                "value": "=",
                                                "valueText": "=",
                                                "hasTrailingTrivia": true,
                                                "trailingTrivia": [
                                                    {
                                                        "kind": "WhitespaceTrivia",
                                                        "text": " "
                                                    }
                                                ]
                                            },
                                            "value": {
                                                "kind": "InvocationExpression",
                                                "fullStart": 1232,
                                                "fullEnd": 1276,
                                                "start": 1232,
                                                "end": 1276,
                                                "fullWidth": 44,
                                                "width": 44,
                                                "expression": {
                                                    "kind": "MemberAccessExpression",
                                                    "fullStart": 1232,
                                                    "fullEnd": 1263,
                                                    "start": 1232,
                                                    "end": 1263,
                                                    "fullWidth": 31,
                                                    "width": 31,
                                                    "expression": {
                                                        "kind": "IdentifierName",
                                                        "fullStart": 1232,
                                                        "fullEnd": 1238,
                                                        "start": 1232,
                                                        "end": 1238,
                                                        "fullWidth": 6,
                                                        "width": 6,
                                                        "text": "Object",
                                                        "value": "Object",
                                                        "valueText": "Object"
                                                    },
                                                    "dotToken": {
                                                        "kind": "DotToken",
                                                        "fullStart": 1238,
                                                        "fullEnd": 1239,
                                                        "start": 1238,
                                                        "end": 1239,
                                                        "fullWidth": 1,
                                                        "width": 1,
                                                        "text": ".",
                                                        "value": ".",
                                                        "valueText": "."
                                                    },
                                                    "name": {
                                                        "kind": "IdentifierName",
                                                        "fullStart": 1239,
                                                        "fullEnd": 1263,
                                                        "start": 1239,
                                                        "end": 1263,
                                                        "fullWidth": 24,
                                                        "width": 24,
                                                        "text": "getOwnPropertyDescriptor",
                                                        "value": "getOwnPropertyDescriptor",
                                                        "valueText": "getOwnPropertyDescriptor"
                                                    }
                                                },
                                                "argumentList": {
                                                    "kind": "ArgumentList",
                                                    "fullStart": 1263,
                                                    "fullEnd": 1276,
                                                    "start": 1263,
                                                    "end": 1276,
                                                    "fullWidth": 13,
                                                    "width": 13,
                                                    "openParenToken": {
                                                        "kind": "OpenParenToken",
                                                        "fullStart": 1263,
                                                        "fullEnd": 1264,
                                                        "start": 1263,
                                                        "end": 1264,
                                                        "fullWidth": 1,
                                                        "width": 1,
                                                        "text": "(",
                                                        "value": "(",
                                                        "valueText": "("
                                                    },
                                                    "arguments": [
                                                        {
                                                            "kind": "IdentifierName",
                                                            "fullStart": 1264,
                                                            "fullEnd": 1267,
                                                            "start": 1264,
                                                            "end": 1267,
                                                            "fullWidth": 3,
                                                            "width": 3,
                                                            "text": "obj",
                                                            "value": "obj",
                                                            "valueText": "obj"
                                                        },
                                                        {
                                                            "kind": "CommaToken",
                                                            "fullStart": 1267,
                                                            "fullEnd": 1269,
                                                            "start": 1267,
                                                            "end": 1268,
                                                            "fullWidth": 2,
                                                            "width": 1,
                                                            "text": ",",
                                                            "value": ",",
                                                            "valueText": ",",
                                                            "hasTrailingTrivia": true,
                                                            "trailingTrivia": [
                                                                {
                                                                    "kind": "WhitespaceTrivia",
                                                                    "text": " "
                                                                }
                                                            ]
                                                        },
                                                        {
                                                            "kind": "StringLiteral",
                                                            "fullStart": 1269,
                                                            "fullEnd": 1275,
                                                            "start": 1269,
                                                            "end": 1275,
                                                            "fullWidth": 6,
                                                            "width": 6,
                                                            "text": "\"prop\"",
                                                            "value": "prop",
                                                            "valueText": "prop"
                                                        }
                                                    ],
                                                    "closeParenToken": {
                                                        "kind": "CloseParenToken",
                                                        "fullStart": 1275,
                                                        "fullEnd": 1276,
                                                        "start": 1275,
                                                        "end": 1276,
                                                        "fullWidth": 1,
                                                        "width": 1,
                                                        "text": ")",
                                                        "value": ")",
                                                        "valueText": ")"
                                                    }
                                                }
                                            }
                                        }
                                    }
                                ]
                            },
                            "semicolonToken": {
                                "kind": "SemicolonToken",
                                "fullStart": 1276,
                                "fullEnd": 1279,
                                "start": 1276,
                                "end": 1277,
                                "fullWidth": 3,
                                "width": 1,
                                "text": ";",
                                "value": ";",
                                "valueText": ";",
                                "hasTrailingTrivia": true,
                                "hasTrailingNewLine": true,
                                "trailingTrivia": [
                                    {
                                        "kind": "NewLineTrivia",
                                        "text": "\r\n"
                                    }
                                ]
                            }
                        },
                        {
                            "kind": "ReturnStatement",
                            "fullStart": 1279,
                            "fullEnd": 1378,
                            "start": 1289,
                            "end": 1376,
                            "fullWidth": 99,
                            "width": 87,
                            "isIncrementallyUnusable": true,
                            "returnKeyword": {
                                "kind": "ReturnKeyword",
                                "fullStart": 1279,
                                "fullEnd": 1296,
                                "start": 1289,
                                "end": 1295,
                                "fullWidth": 17,
                                "width": 6,
                                "text": "return",
                                "value": "return",
                                "valueText": "return",
                                "hasLeadingTrivia": true,
                                "hasLeadingNewLine": true,
                                "hasTrailingTrivia": true,
                                "leadingTrivia": [
                                    {
                                        "kind": "NewLineTrivia",
                                        "text": "\r\n"
                                    },
                                    {
                                        "kind": "WhitespaceTrivia",
                                        "text": "        "
                                    }
                                ],
                                "trailingTrivia": [
                                    {
                                        "kind": "WhitespaceTrivia",
                                        "text": " "
                                    }
                                ]
                            },
                            "expression": {
                                "kind": "LogicalAndExpression",
                                "fullStart": 1296,
                                "fullEnd": 1375,
                                "start": 1296,
                                "end": 1375,
                                "fullWidth": 79,
                                "width": 79,
                                "isIncrementallyUnusable": true,
                                "left": {
                                    "kind": "LogicalAndExpression",
                                    "fullStart": 1296,
                                    "fullEnd": 1351,
                                    "start": 1296,
                                    "end": 1350,
                                    "fullWidth": 55,
                                    "width": 54,
                                    "isIncrementallyUnusable": true,
                                    "left": {
                                        "kind": "LogicalAndExpression",
                                        "fullStart": 1296,
                                        "fullEnd": 1315,
                                        "start": 1296,
                                        "end": 1314,
                                        "fullWidth": 19,
                                        "width": 18,
                                        "left": {
                                            "kind": "IdentifierName",
                                            "fullStart": 1296,
                                            "fullEnd": 1304,
                                            "start": 1296,
                                            "end": 1303,
                                            "fullWidth": 8,
                                            "width": 7,
                                            "text": "result1",
                                            "value": "result1",
                                            "valueText": "result1",
                                            "hasTrailingTrivia": true,
                                            "trailingTrivia": [
                                                {
                                                    "kind": "WhitespaceTrivia",
                                                    "text": " "
                                                }
                                            ]
                                        },
                                        "operatorToken": {
                                            "kind": "AmpersandAmpersandToken",
                                            "fullStart": 1304,
                                            "fullEnd": 1307,
                                            "start": 1304,
                                            "end": 1306,
                                            "fullWidth": 3,
                                            "width": 2,
                                            "text": "&&",
                                            "value": "&&",
                                            "valueText": "&&",
                                            "hasTrailingTrivia": true,
                                            "trailingTrivia": [
                                                {
                                                    "kind": "WhitespaceTrivia",
                                                    "text": " "
                                                }
                                            ]
                                        },
                                        "right": {
                                            "kind": "IdentifierName",
                                            "fullStart": 1307,
                                            "fullEnd": 1315,
                                            "start": 1307,
                                            "end": 1314,
                                            "fullWidth": 8,
                                            "width": 7,
                                            "text": "result2",
                                            "value": "result2",
                                            "valueText": "result2",
                                            "hasTrailingTrivia": true,
                                            "trailingTrivia": [
                                                {
                                                    "kind": "WhitespaceTrivia",
                                                    "text": " "
                                                }
                                            ]
                                        }
                                    },
                                    "operatorToken": {
                                        "kind": "AmpersandAmpersandToken",
                                        "fullStart": 1315,
                                        "fullEnd": 1318,
                                        "start": 1315,
                                        "end": 1317,
                                        "fullWidth": 3,
                                        "width": 2,
                                        "text": "&&",
                                        "value": "&&",
                                        "valueText": "&&",
                                        "hasTrailingTrivia": true,
                                        "trailingTrivia": [
                                            {
                                                "kind": "WhitespaceTrivia",
                                                "text": " "
                                            }
                                        ]
                                    },
                                    "right": {
                                        "kind": "EqualsExpression",
                                        "fullStart": 1318,
                                        "fullEnd": 1351,
                                        "start": 1318,
                                        "end": 1350,
                                        "fullWidth": 33,
                                        "width": 32,
                                        "isIncrementallyUnusable": true,
                                        "left": {
                                            "kind": "TypeOfExpression",
                                            "fullStart": 1318,
                                            "fullEnd": 1335,
                                            "start": 1318,
                                            "end": 1334,
                                            "fullWidth": 17,
                                            "width": 16,
                                            "isIncrementallyUnusable": true,
                                            "typeOfKeyword": {
                                                "kind": "TypeOfKeyword",
                                                "fullStart": 1318,
                                                "fullEnd": 1325,
                                                "start": 1318,
                                                "end": 1324,
                                                "fullWidth": 7,
                                                "width": 6,
                                                "text": "typeof",
                                                "value": "typeof",
                                                "valueText": "typeof",
                                                "hasTrailingTrivia": true,
                                                "trailingTrivia": [
                                                    {
                                                        "kind": "WhitespaceTrivia",
                                                        "text": " "
                                                    }
                                                ]
                                            },
                                            "expression": {
                                                "kind": "MemberAccessExpression",
                                                "fullStart": 1325,
                                                "fullEnd": 1335,
                                                "start": 1325,
                                                "end": 1334,
                                                "fullWidth": 10,
                                                "width": 9,
                                                "isIncrementallyUnusable": true,
                                                "expression": {
                                                    "kind": "IdentifierName",
                                                    "fullStart": 1325,
                                                    "fullEnd": 1330,
                                                    "start": 1325,
                                                    "end": 1330,
                                                    "fullWidth": 5,
                                                    "width": 5,
                                                    "text": "desc1",
                                                    "value": "desc1",
                                                    "valueText": "desc1"
                                                },
                                                "dotToken": {
                                                    "kind": "DotToken",
                                                    "fullStart": 1330,
                                                    "fullEnd": 1331,
                                                    "start": 1330,
                                                    "end": 1331,
                                                    "fullWidth": 1,
                                                    "width": 1,
                                                    "text": ".",
                                                    "value": ".",
                                                    "valueText": "."
                                                },
                                                "name": {
                                                    "kind": "IdentifierName",
                                                    "fullStart": 1331,
                                                    "fullEnd": 1335,
                                                    "start": 1331,
                                                    "end": 1334,
                                                    "fullWidth": 4,
                                                    "width": 3,
                                                    "text": "get",
                                                    "value": "get",
                                                    "valueText": "get",
                                                    "hasTrailingTrivia": true,
                                                    "trailingTrivia": [
                                                        {
                                                            "kind": "WhitespaceTrivia",
                                                            "text": " "
                                                        }
                                                    ]
                                                }
                                            }
                                        },
                                        "operatorToken": {
                                            "kind": "EqualsEqualsEqualsToken",
                                            "fullStart": 1335,
                                            "fullEnd": 1339,
                                            "start": 1335,
                                            "end": 1338,
                                            "fullWidth": 4,
                                            "width": 3,
                                            "text": "===",
                                            "value": "===",
                                            "valueText": "===",
                                            "hasTrailingTrivia": true,
                                            "trailingTrivia": [
                                                {
                                                    "kind": "WhitespaceTrivia",
                                                    "text": " "
                                                }
                                            ]
                                        },
                                        "right": {
                                            "kind": "StringLiteral",
                                            "fullStart": 1339,
                                            "fullEnd": 1351,
                                            "start": 1339,
                                            "end": 1350,
                                            "fullWidth": 12,
                                            "width": 11,
                                            "text": "\"undefined\"",
                                            "value": "undefined",
                                            "valueText": "undefined",
                                            "hasTrailingTrivia": true,
                                            "trailingTrivia": [
                                                {
                                                    "kind": "WhitespaceTrivia",
                                                    "text": " "
                                                }
                                            ]
                                        }
                                    }
                                },
                                "operatorToken": {
                                    "kind": "AmpersandAmpersandToken",
                                    "fullStart": 1351,
                                    "fullEnd": 1354,
                                    "start": 1351,
                                    "end": 1353,
                                    "fullWidth": 3,
                                    "width": 2,
                                    "text": "&&",
                                    "value": "&&",
                                    "valueText": "&&",
                                    "hasTrailingTrivia": true,
                                    "trailingTrivia": [
                                        {
                                            "kind": "WhitespaceTrivia",
                                            "text": " "
                                        }
                                    ]
                                },
                                "right": {
                                    "kind": "EqualsExpression",
                                    "fullStart": 1354,
                                    "fullEnd": 1375,
                                    "start": 1354,
                                    "end": 1375,
                                    "fullWidth": 21,
                                    "width": 21,
                                    "isIncrementallyUnusable": true,
                                    "left": {
                                        "kind": "MemberAccessExpression",
                                        "fullStart": 1354,
                                        "fullEnd": 1364,
                                        "start": 1354,
                                        "end": 1363,
                                        "fullWidth": 10,
                                        "width": 9,
                                        "isIncrementallyUnusable": true,
                                        "expression": {
                                            "kind": "IdentifierName",
                                            "fullStart": 1354,
                                            "fullEnd": 1359,
                                            "start": 1354,
                                            "end": 1359,
                                            "fullWidth": 5,
                                            "width": 5,
                                            "text": "desc2",
                                            "value": "desc2",
                                            "valueText": "desc2"
                                        },
                                        "dotToken": {
                                            "kind": "DotToken",
                                            "fullStart": 1359,
                                            "fullEnd": 1360,
                                            "start": 1359,
                                            "end": 1360,
                                            "fullWidth": 1,
                                            "width": 1,
                                            "text": ".",
                                            "value": ".",
                                            "valueText": "."
                                        },
                                        "name": {
                                            "kind": "IdentifierName",
                                            "fullStart": 1360,
                                            "fullEnd": 1364,
                                            "start": 1360,
                                            "end": 1363,
                                            "fullWidth": 4,
                                            "width": 3,
                                            "text": "get",
                                            "value": "get",
                                            "valueText": "get",
                                            "hasTrailingTrivia": true,
                                            "trailingTrivia": [
                                                {
                                                    "kind": "WhitespaceTrivia",
                                                    "text": " "
                                                }
                                            ]
                                        }
                                    },
                                    "operatorToken": {
                                        "kind": "EqualsEqualsEqualsToken",
                                        "fullStart": 1364,
                                        "fullEnd": 1368,
                                        "start": 1364,
                                        "end": 1367,
                                        "fullWidth": 4,
                                        "width": 3,
                                        "text": "===",
                                        "value": "===",
                                        "valueText": "===",
                                        "hasTrailingTrivia": true,
                                        "trailingTrivia": [
                                            {
                                                "kind": "WhitespaceTrivia",
                                                "text": " "
                                            }
                                        ]
                                    },
                                    "right": {
                                        "kind": "IdentifierName",
                                        "fullStart": 1368,
                                        "fullEnd": 1375,
                                        "start": 1368,
                                        "end": 1375,
                                        "fullWidth": 7,
                                        "width": 7,
                                        "text": "getFunc",
                                        "value": "getFunc",
                                        "valueText": "getFunc"
                                    }
                                }
                            },
                            "semicolonToken": {
                                "kind": "SemicolonToken",
                                "fullStart": 1375,
                                "fullEnd": 1378,
                                "start": 1375,
                                "end": 1376,
                                "fullWidth": 3,
                                "width": 1,
                                "text": ";",
                                "value": ";",
                                "valueText": ";",
                                "hasTrailingTrivia": true,
                                "hasTrailingNewLine": true,
                                "trailingTrivia": [
                                    {
                                        "kind": "NewLineTrivia",
                                        "text": "\r\n"
                                    }
                                ]
                            }
                        }
                    ],
                    "closeBraceToken": {
                        "kind": "CloseBraceToken",
                        "fullStart": 1378,
                        "fullEnd": 1385,
                        "start": 1382,
                        "end": 1383,
                        "fullWidth": 7,
                        "width": 1,
                        "text": "}",
                        "value": "}",
                        "valueText": "}",
                        "hasLeadingTrivia": true,
                        "hasTrailingTrivia": true,
                        "hasTrailingNewLine": true,
                        "leadingTrivia": [
                            {
                                "kind": "WhitespaceTrivia",
                                "text": "    "
                            }
                        ],
                        "trailingTrivia": [
                            {
                                "kind": "NewLineTrivia",
                                "text": "\r\n"
                            }
                        ]
                    }
                }
            },
            {
                "kind": "ExpressionStatement",
                "fullStart": 1385,
                "fullEnd": 1409,
                "start": 1385,
                "end": 1407,
                "fullWidth": 24,
                "width": 22,
                "expression": {
                    "kind": "InvocationExpression",
                    "fullStart": 1385,
                    "fullEnd": 1406,
                    "start": 1385,
                    "end": 1406,
                    "fullWidth": 21,
                    "width": 21,
                    "expression": {
                        "kind": "IdentifierName",
                        "fullStart": 1385,
                        "fullEnd": 1396,
                        "start": 1385,
                        "end": 1396,
                        "fullWidth": 11,
                        "width": 11,
                        "text": "runTestCase",
                        "value": "runTestCase",
                        "valueText": "runTestCase"
                    },
                    "argumentList": {
                        "kind": "ArgumentList",
                        "fullStart": 1396,
                        "fullEnd": 1406,
                        "start": 1396,
                        "end": 1406,
                        "fullWidth": 10,
                        "width": 10,
                        "openParenToken": {
                            "kind": "OpenParenToken",
                            "fullStart": 1396,
                            "fullEnd": 1397,
                            "start": 1396,
                            "end": 1397,
                            "fullWidth": 1,
                            "width": 1,
                            "text": "(",
                            "value": "(",
                            "valueText": "("
                        },
                        "arguments": [
                            {
                                "kind": "IdentifierName",
                                "fullStart": 1397,
                                "fullEnd": 1405,
                                "start": 1397,
                                "end": 1405,
                                "fullWidth": 8,
                                "width": 8,
                                "text": "testcase",
                                "value": "testcase",
                                "valueText": "testcase"
                            }
                        ],
                        "closeParenToken": {
                            "kind": "CloseParenToken",
                            "fullStart": 1405,
                            "fullEnd": 1406,
                            "start": 1405,
                            "end": 1406,
                            "fullWidth": 1,
                            "width": 1,
                            "text": ")",
                            "value": ")",
                            "valueText": ")"
                        }
                    }
                },
                "semicolonToken": {
                    "kind": "SemicolonToken",
                    "fullStart": 1406,
                    "fullEnd": 1409,
                    "start": 1406,
                    "end": 1407,
                    "fullWidth": 3,
                    "width": 1,
                    "text": ";",
                    "value": ";",
                    "valueText": ";",
                    "hasTrailingTrivia": true,
                    "hasTrailingNewLine": true,
                    "trailingTrivia": [
                        {
                            "kind": "NewLineTrivia",
                            "text": "\r\n"
                        }
                    ]
                }
            }
        ],
        "endOfFileToken": {
            "kind": "EndOfFileToken",
            "fullStart": 1409,
            "fullEnd": 1409,
            "start": 1409,
            "end": 1409,
            "fullWidth": 0,
            "width": 0,
            "text": ""
        }
    },
    "lineMap": {
        "lineStarts": [
            0,
            67,
            152,
            232,
            308,
            380,
            385,
            439,
            644,
            649,
            651,
            653,
            676,
            699,
            736,
            762,
            774,
            776,
            822,
            851,
            880,
            911,
            943,
            956,
            958,
            1014,
            1081,
            1083,
            1129,
            1155,
            1168,
            1170,
            1212,
            1279,
            1281,
            1378,
            1385,
            1409
        ],
        "length": 1409
    }
}<|MERGE_RESOLUTION|>--- conflicted
+++ resolved
@@ -247,12 +247,8 @@
                                         "start": 688,
                                         "end": 696,
                                         "fullWidth": 8,
-<<<<<<< HEAD
                                         "width": 8,
-                                        "identifier": {
-=======
                                         "propertyName": {
->>>>>>> 85e84683
                                             "kind": "IdentifierName",
                                             "fullStart": 688,
                                             "fullEnd": 692,
@@ -408,12 +404,8 @@
                                         "start": 711,
                                         "end": 771,
                                         "fullWidth": 60,
-<<<<<<< HEAD
                                         "width": 60,
-                                        "identifier": {
-=======
                                         "propertyName": {
->>>>>>> 85e84683
                                             "kind": "IdentifierName",
                                             "fullStart": 711,
                                             "fullEnd": 719,
@@ -1287,12 +1279,8 @@
                                         "start": 970,
                                         "end": 1011,
                                         "fullWidth": 41,
-<<<<<<< HEAD
                                         "width": 41,
-                                        "identifier": {
-=======
                                         "propertyName": {
->>>>>>> 85e84683
                                             "kind": "IdentifierName",
                                             "fullStart": 970,
                                             "fullEnd": 978,
@@ -1534,12 +1522,8 @@
                                         "start": 1026,
                                         "end": 1078,
                                         "fullWidth": 52,
-<<<<<<< HEAD
                                         "width": 52,
-                                        "identifier": {
-=======
                                         "propertyName": {
->>>>>>> 85e84683
                                             "kind": "IdentifierName",
                                             "fullStart": 1026,
                                             "fullEnd": 1032,
@@ -2112,12 +2096,8 @@
                                         "start": 1182,
                                         "end": 1209,
                                         "fullWidth": 27,
-<<<<<<< HEAD
                                         "width": 27,
-                                        "identifier": {
-=======
                                         "propertyName": {
->>>>>>> 85e84683
                                             "kind": "IdentifierName",
                                             "fullStart": 1182,
                                             "fullEnd": 1190,
@@ -2331,12 +2311,8 @@
                                         "start": 1224,
                                         "end": 1276,
                                         "fullWidth": 52,
-<<<<<<< HEAD
                                         "width": 52,
-                                        "identifier": {
-=======
                                         "propertyName": {
->>>>>>> 85e84683
                                             "kind": "IdentifierName",
                                             "fullStart": 1224,
                                             "fullEnd": 1230,
