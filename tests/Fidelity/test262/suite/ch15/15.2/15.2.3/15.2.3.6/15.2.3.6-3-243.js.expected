{
    "isDeclaration": false,
    "languageVersion": "EcmaScript5",
    "parseOptions": {
        "allowAutomaticSemicolonInsertion": true
    },
    "sourceUnit": {
        "kind": "SourceUnit",
        "fullStart": 0,
        "fullEnd": 1408,
        "start": 605,
        "end": 1408,
        "fullWidth": 1408,
        "width": 803,
        "isIncrementallyUnusable": true,
        "moduleElements": [
            {
                "kind": "FunctionDeclaration",
                "fullStart": 0,
                "fullEnd": 1384,
                "start": 605,
                "end": 1382,
                "fullWidth": 1384,
                "width": 777,
                "isIncrementallyUnusable": true,
                "modifiers": [],
                "functionKeyword": {
                    "kind": "FunctionKeyword",
                    "fullStart": 0,
                    "fullEnd": 614,
                    "start": 605,
                    "end": 613,
                    "fullWidth": 614,
                    "width": 8,
                    "text": "function",
                    "value": "function",
                    "valueText": "function",
                    "hasLeadingTrivia": true,
                    "hasLeadingComment": true,
                    "hasLeadingNewLine": true,
                    "hasTrailingTrivia": true,
                    "leadingTrivia": [
                        {
                            "kind": "SingleLineCommentTrivia",
                            "text": "/// Copyright (c) 2012 Ecma International.  All rights reserved. "
                        },
                        {
                            "kind": "NewLineTrivia",
                            "text": "\r\n"
                        },
                        {
                            "kind": "SingleLineCommentTrivia",
                            "text": "/// Ecma International makes this code available under the terms and conditions set"
                        },
                        {
                            "kind": "NewLineTrivia",
                            "text": "\r\n"
                        },
                        {
                            "kind": "SingleLineCommentTrivia",
                            "text": "/// forth on http://hg.ecmascript.org/tests/test262/raw-file/tip/LICENSE (the "
                        },
                        {
                            "kind": "NewLineTrivia",
                            "text": "\r\n"
                        },
                        {
                            "kind": "SingleLineCommentTrivia",
                            "text": "/// \"Use Terms\").   Any redistribution of this code must retain the above "
                        },
                        {
                            "kind": "NewLineTrivia",
                            "text": "\r\n"
                        },
                        {
                            "kind": "SingleLineCommentTrivia",
                            "text": "/// copyright and this notice and otherwise comply with the Use Terms."
                        },
                        {
                            "kind": "NewLineTrivia",
                            "text": "\r\n"
                        },
                        {
                            "kind": "MultiLineCommentTrivia",
                            "text": "/**\r\n * @path ch15/15.2/15.2.3/15.2.3.6/15.2.3.6-3-243.js\r\n * @description Object.defineProperty - 'set' property in 'Attributes' is own accessor property that overrides an inherited data property (8.10.5 step 8.a)\r\n */"
                        },
                        {
                            "kind": "NewLineTrivia",
                            "text": "\r\n"
                        },
                        {
                            "kind": "NewLineTrivia",
                            "text": "\r\n"
                        },
                        {
                            "kind": "NewLineTrivia",
                            "text": "\r\n"
                        }
                    ],
                    "trailingTrivia": [
                        {
                            "kind": "WhitespaceTrivia",
                            "text": " "
                        }
                    ]
                },
                "identifier": {
                    "kind": "IdentifierName",
                    "fullStart": 614,
                    "fullEnd": 622,
                    "start": 614,
                    "end": 622,
                    "fullWidth": 8,
                    "width": 8,
                    "text": "testcase",
                    "value": "testcase",
                    "valueText": "testcase"
                },
                "callSignature": {
                    "kind": "CallSignature",
                    "fullStart": 622,
                    "fullEnd": 625,
                    "start": 622,
                    "end": 624,
                    "fullWidth": 3,
                    "width": 2,
                    "parameterList": {
                        "kind": "ParameterList",
                        "fullStart": 622,
                        "fullEnd": 625,
                        "start": 622,
                        "end": 624,
                        "fullWidth": 3,
                        "width": 2,
                        "openParenToken": {
                            "kind": "OpenParenToken",
                            "fullStart": 622,
                            "fullEnd": 623,
                            "start": 622,
                            "end": 623,
                            "fullWidth": 1,
                            "width": 1,
                            "text": "(",
                            "value": "(",
                            "valueText": "("
                        },
                        "parameters": [],
                        "closeParenToken": {
                            "kind": "CloseParenToken",
                            "fullStart": 623,
                            "fullEnd": 625,
                            "start": 623,
                            "end": 624,
                            "fullWidth": 2,
                            "width": 1,
                            "text": ")",
                            "value": ")",
                            "valueText": ")",
                            "hasTrailingTrivia": true,
                            "trailingTrivia": [
                                {
                                    "kind": "WhitespaceTrivia",
                                    "text": " "
                                }
                            ]
                        }
                    }
                },
                "block": {
                    "kind": "Block",
                    "fullStart": 625,
                    "fullEnd": 1384,
                    "start": 625,
                    "end": 1382,
                    "fullWidth": 759,
                    "width": 757,
                    "isIncrementallyUnusable": true,
                    "openBraceToken": {
                        "kind": "OpenBraceToken",
                        "fullStart": 625,
                        "fullEnd": 628,
                        "start": 625,
                        "end": 626,
                        "fullWidth": 3,
                        "width": 1,
                        "text": "{",
                        "value": "{",
                        "valueText": "{",
                        "hasTrailingTrivia": true,
                        "hasTrailingNewLine": true,
                        "trailingTrivia": [
                            {
                                "kind": "NewLineTrivia",
                                "text": "\r\n"
                            }
                        ]
                    },
                    "statements": [
                        {
                            "kind": "VariableStatement",
                            "fullStart": 628,
                            "fullEnd": 651,
                            "start": 636,
                            "end": 649,
                            "fullWidth": 23,
                            "width": 13,
                            "modifiers": [],
                            "variableDeclaration": {
                                "kind": "VariableDeclaration",
                                "fullStart": 628,
                                "fullEnd": 648,
                                "start": 636,
                                "end": 648,
                                "fullWidth": 20,
                                "width": 12,
                                "varKeyword": {
                                    "kind": "VarKeyword",
                                    "fullStart": 628,
                                    "fullEnd": 640,
                                    "start": 636,
                                    "end": 639,
                                    "fullWidth": 12,
                                    "width": 3,
                                    "text": "var",
                                    "value": "var",
                                    "valueText": "var",
                                    "hasLeadingTrivia": true,
                                    "hasTrailingTrivia": true,
                                    "leadingTrivia": [
                                        {
                                            "kind": "WhitespaceTrivia",
                                            "text": "        "
                                        }
                                    ],
                                    "trailingTrivia": [
                                        {
                                            "kind": "WhitespaceTrivia",
                                            "text": " "
                                        }
                                    ]
                                },
                                "variableDeclarators": [
                                    {
                                        "kind": "VariableDeclarator",
                                        "fullStart": 640,
                                        "fullEnd": 648,
                                        "start": 640,
                                        "end": 648,
                                        "fullWidth": 8,
                                        "width": 8,
                                        "identifier": {
                                            "kind": "IdentifierName",
                                            "fullStart": 640,
                                            "fullEnd": 644,
                                            "start": 640,
                                            "end": 643,
                                            "fullWidth": 4,
                                            "width": 3,
                                            "text": "obj",
                                            "value": "obj",
                                            "valueText": "obj",
                                            "hasTrailingTrivia": true,
                                            "trailingTrivia": [
                                                {
                                                    "kind": "WhitespaceTrivia",
                                                    "text": " "
                                                }
                                            ]
                                        },
                                        "equalsValueClause": {
                                            "kind": "EqualsValueClause",
                                            "fullStart": 644,
                                            "fullEnd": 648,
                                            "start": 644,
                                            "end": 648,
                                            "fullWidth": 4,
                                            "width": 4,
                                            "equalsToken": {
                                                "kind": "EqualsToken",
                                                "fullStart": 644,
                                                "fullEnd": 646,
                                                "start": 644,
                                                "end": 645,
                                                "fullWidth": 2,
                                                "width": 1,
                                                "text": "=",
                                                "value": "=",
                                                "valueText": "=",
                                                "hasTrailingTrivia": true,
                                                "trailingTrivia": [
                                                    {
                                                        "kind": "WhitespaceTrivia",
                                                        "text": " "
                                                    }
                                                ]
                                            },
                                            "value": {
                                                "kind": "ObjectLiteralExpression",
                                                "fullStart": 646,
                                                "fullEnd": 648,
                                                "start": 646,
                                                "end": 648,
                                                "fullWidth": 2,
                                                "width": 2,
                                                "openBraceToken": {
                                                    "kind": "OpenBraceToken",
                                                    "fullStart": 646,
                                                    "fullEnd": 647,
                                                    "start": 646,
                                                    "end": 647,
                                                    "fullWidth": 1,
                                                    "width": 1,
                                                    "text": "{",
                                                    "value": "{",
                                                    "valueText": "{"
                                                },
                                                "propertyAssignments": [],
                                                "closeBraceToken": {
                                                    "kind": "CloseBraceToken",
                                                    "fullStart": 647,
                                                    "fullEnd": 648,
                                                    "start": 647,
                                                    "end": 648,
                                                    "fullWidth": 1,
                                                    "width": 1,
                                                    "text": "}",
                                                    "value": "}",
                                                    "valueText": "}"
                                                }
                                            }
                                        }
                                    }
                                ]
                            },
                            "semicolonToken": {
                                "kind": "SemicolonToken",
                                "fullStart": 648,
                                "fullEnd": 651,
                                "start": 648,
                                "end": 649,
                                "fullWidth": 3,
                                "width": 1,
                                "text": ";",
                                "value": ";",
                                "valueText": ";",
                                "hasTrailingTrivia": true,
                                "hasTrailingNewLine": true,
                                "trailingTrivia": [
                                    {
                                        "kind": "NewLineTrivia",
                                        "text": "\r\n"
                                    }
                                ]
                            }
                        },
                        {
                            "kind": "VariableStatement",
                            "fullStart": 651,
                            "fullEnd": 680,
                            "start": 659,
                            "end": 678,
                            "fullWidth": 29,
                            "width": 19,
                            "modifiers": [],
                            "variableDeclaration": {
                                "kind": "VariableDeclaration",
                                "fullStart": 651,
                                "fullEnd": 677,
                                "start": 659,
                                "end": 677,
                                "fullWidth": 26,
                                "width": 18,
                                "varKeyword": {
                                    "kind": "VarKeyword",
                                    "fullStart": 651,
                                    "fullEnd": 663,
                                    "start": 659,
                                    "end": 662,
                                    "fullWidth": 12,
                                    "width": 3,
                                    "text": "var",
                                    "value": "var",
                                    "valueText": "var",
                                    "hasLeadingTrivia": true,
                                    "hasTrailingTrivia": true,
                                    "leadingTrivia": [
                                        {
                                            "kind": "WhitespaceTrivia",
                                            "text": "        "
                                        }
                                    ],
                                    "trailingTrivia": [
                                        {
                                            "kind": "WhitespaceTrivia",
                                            "text": " "
                                        }
                                    ]
                                },
                                "variableDeclarators": [
                                    {
                                        "kind": "VariableDeclarator",
                                        "fullStart": 663,
                                        "fullEnd": 677,
                                        "start": 663,
                                        "end": 677,
                                        "fullWidth": 14,
                                        "width": 14,
                                        "identifier": {
                                            "kind": "IdentifierName",
                                            "fullStart": 663,
                                            "fullEnd": 669,
                                            "start": 663,
                                            "end": 668,
                                            "fullWidth": 6,
                                            "width": 5,
                                            "text": "data1",
                                            "value": "data1",
                                            "valueText": "data1",
                                            "hasTrailingTrivia": true,
                                            "trailingTrivia": [
                                                {
                                                    "kind": "WhitespaceTrivia",
                                                    "text": " "
                                                }
                                            ]
                                        },
                                        "equalsValueClause": {
                                            "kind": "EqualsValueClause",
                                            "fullStart": 669,
                                            "fullEnd": 677,
                                            "start": 669,
                                            "end": 677,
                                            "fullWidth": 8,
                                            "width": 8,
                                            "equalsToken": {
                                                "kind": "EqualsToken",
                                                "fullStart": 669,
                                                "fullEnd": 671,
                                                "start": 669,
                                                "end": 670,
                                                "fullWidth": 2,
                                                "width": 1,
                                                "text": "=",
                                                "value": "=",
                                                "valueText": "=",
                                                "hasTrailingTrivia": true,
                                                "trailingTrivia": [
                                                    {
                                                        "kind": "WhitespaceTrivia",
                                                        "text": " "
                                                    }
                                                ]
                                            },
                                            "value": {
                                                "kind": "StringLiteral",
                                                "fullStart": 671,
                                                "fullEnd": 677,
                                                "start": 671,
                                                "end": 677,
                                                "fullWidth": 6,
                                                "width": 6,
                                                "text": "\"data\"",
                                                "value": "data",
                                                "valueText": "data"
                                            }
                                        }
                                    }
                                ]
                            },
                            "semicolonToken": {
                                "kind": "SemicolonToken",
                                "fullStart": 677,
                                "fullEnd": 680,
                                "start": 677,
                                "end": 678,
                                "fullWidth": 3,
                                "width": 1,
                                "text": ";",
                                "value": ";",
                                "valueText": ";",
                                "hasTrailingTrivia": true,
                                "hasTrailingNewLine": true,
                                "trailingTrivia": [
                                    {
                                        "kind": "NewLineTrivia",
                                        "text": "\r\n"
                                    }
                                ]
                            }
                        },
                        {
                            "kind": "VariableStatement",
                            "fullStart": 680,
                            "fullEnd": 709,
                            "start": 688,
                            "end": 707,
                            "fullWidth": 29,
                            "width": 19,
                            "modifiers": [],
                            "variableDeclaration": {
                                "kind": "VariableDeclaration",
                                "fullStart": 680,
                                "fullEnd": 706,
                                "start": 688,
                                "end": 706,
                                "fullWidth": 26,
                                "width": 18,
                                "varKeyword": {
                                    "kind": "VarKeyword",
                                    "fullStart": 680,
                                    "fullEnd": 692,
                                    "start": 688,
                                    "end": 691,
                                    "fullWidth": 12,
                                    "width": 3,
                                    "text": "var",
                                    "value": "var",
                                    "valueText": "var",
                                    "hasLeadingTrivia": true,
                                    "hasTrailingTrivia": true,
                                    "leadingTrivia": [
                                        {
                                            "kind": "WhitespaceTrivia",
                                            "text": "        "
                                        }
                                    ],
                                    "trailingTrivia": [
                                        {
                                            "kind": "WhitespaceTrivia",
                                            "text": " "
                                        }
                                    ]
                                },
                                "variableDeclarators": [
                                    {
                                        "kind": "VariableDeclarator",
                                        "fullStart": 692,
                                        "fullEnd": 706,
                                        "start": 692,
                                        "end": 706,
                                        "fullWidth": 14,
                                        "width": 14,
                                        "identifier": {
                                            "kind": "IdentifierName",
                                            "fullStart": 692,
                                            "fullEnd": 698,
                                            "start": 692,
                                            "end": 697,
                                            "fullWidth": 6,
                                            "width": 5,
                                            "text": "data2",
                                            "value": "data2",
                                            "valueText": "data2",
                                            "hasTrailingTrivia": true,
                                            "trailingTrivia": [
                                                {
                                                    "kind": "WhitespaceTrivia",
                                                    "text": " "
                                                }
                                            ]
                                        },
                                        "equalsValueClause": {
                                            "kind": "EqualsValueClause",
                                            "fullStart": 698,
                                            "fullEnd": 706,
                                            "start": 698,
                                            "end": 706,
                                            "fullWidth": 8,
                                            "width": 8,
                                            "equalsToken": {
                                                "kind": "EqualsToken",
                                                "fullStart": 698,
                                                "fullEnd": 700,
                                                "start": 698,
                                                "end": 699,
                                                "fullWidth": 2,
                                                "width": 1,
                                                "text": "=",
                                                "value": "=",
                                                "valueText": "=",
                                                "hasTrailingTrivia": true,
                                                "trailingTrivia": [
                                                    {
                                                        "kind": "WhitespaceTrivia",
                                                        "text": " "
                                                    }
                                                ]
                                            },
                                            "value": {
                                                "kind": "StringLiteral",
                                                "fullStart": 700,
                                                "fullEnd": 706,
                                                "start": 700,
                                                "end": 706,
                                                "fullWidth": 6,
                                                "width": 6,
                                                "text": "\"data\"",
                                                "value": "data",
                                                "valueText": "data"
                                            }
                                        }
                                    }
                                ]
                            },
                            "semicolonToken": {
                                "kind": "SemicolonToken",
                                "fullStart": 706,
                                "fullEnd": 709,
                                "start": 706,
                                "end": 707,
                                "fullWidth": 3,
                                "width": 1,
                                "text": ";",
                                "value": ";",
                                "valueText": ";",
                                "hasTrailingTrivia": true,
                                "hasTrailingNewLine": true,
                                "trailingTrivia": [
                                    {
                                        "kind": "NewLineTrivia",
                                        "text": "\r\n"
                                    }
                                ]
                            }
                        },
                        {
                            "kind": "VariableStatement",
                            "fullStart": 709,
                            "fullEnd": 830,
                            "start": 719,
                            "end": 828,
                            "fullWidth": 121,
                            "width": 109,
                            "isIncrementallyUnusable": true,
                            "modifiers": [],
                            "variableDeclaration": {
                                "kind": "VariableDeclaration",
                                "fullStart": 709,
                                "fullEnd": 827,
                                "start": 719,
                                "end": 827,
                                "fullWidth": 118,
                                "width": 108,
                                "isIncrementallyUnusable": true,
                                "varKeyword": {
                                    "kind": "VarKeyword",
                                    "fullStart": 709,
                                    "fullEnd": 723,
                                    "start": 719,
                                    "end": 722,
                                    "fullWidth": 14,
                                    "width": 3,
                                    "text": "var",
                                    "value": "var",
                                    "valueText": "var",
                                    "hasLeadingTrivia": true,
                                    "hasLeadingNewLine": true,
                                    "hasTrailingTrivia": true,
                                    "leadingTrivia": [
                                        {
                                            "kind": "NewLineTrivia",
                                            "text": "\r\n"
                                        },
                                        {
                                            "kind": "WhitespaceTrivia",
                                            "text": "        "
                                        }
                                    ],
                                    "trailingTrivia": [
                                        {
                                            "kind": "WhitespaceTrivia",
                                            "text": " "
                                        }
                                    ]
                                },
                                "variableDeclarators": [
                                    {
                                        "kind": "VariableDeclarator",
                                        "fullStart": 723,
                                        "fullEnd": 827,
                                        "start": 723,
                                        "end": 827,
                                        "fullWidth": 104,
                                        "width": 104,
                                        "isIncrementallyUnusable": true,
                                        "identifier": {
                                            "kind": "IdentifierName",
                                            "fullStart": 723,
                                            "fullEnd": 729,
                                            "start": 723,
                                            "end": 728,
                                            "fullWidth": 6,
                                            "width": 5,
                                            "text": "proto",
                                            "value": "proto",
                                            "valueText": "proto",
                                            "hasTrailingTrivia": true,
                                            "trailingTrivia": [
                                                {
                                                    "kind": "WhitespaceTrivia",
                                                    "text": " "
                                                }
                                            ]
                                        },
                                        "equalsValueClause": {
                                            "kind": "EqualsValueClause",
                                            "fullStart": 729,
                                            "fullEnd": 827,
                                            "start": 729,
                                            "end": 827,
                                            "fullWidth": 98,
                                            "width": 98,
                                            "isIncrementallyUnusable": true,
                                            "equalsToken": {
                                                "kind": "EqualsToken",
                                                "fullStart": 729,
                                                "fullEnd": 731,
                                                "start": 729,
                                                "end": 730,
                                                "fullWidth": 2,
                                                "width": 1,
                                                "text": "=",
                                                "value": "=",
                                                "valueText": "=",
                                                "hasTrailingTrivia": true,
                                                "trailingTrivia": [
                                                    {
                                                        "kind": "WhitespaceTrivia",
                                                        "text": " "
                                                    }
                                                ]
                                            },
                                            "value": {
                                                "kind": "ObjectLiteralExpression",
                                                "fullStart": 731,
                                                "fullEnd": 827,
                                                "start": 731,
                                                "end": 827,
                                                "fullWidth": 96,
                                                "width": 96,
                                                "isIncrementallyUnusable": true,
                                                "openBraceToken": {
                                                    "kind": "OpenBraceToken",
                                                    "fullStart": 731,
                                                    "fullEnd": 734,
                                                    "start": 731,
                                                    "end": 732,
                                                    "fullWidth": 3,
                                                    "width": 1,
                                                    "text": "{",
                                                    "value": "{",
                                                    "valueText": "{",
                                                    "hasTrailingTrivia": true,
                                                    "hasTrailingNewLine": true,
                                                    "trailingTrivia": [
                                                        {
                                                            "kind": "NewLineTrivia",
                                                            "text": "\r\n"
                                                        }
                                                    ]
                                                },
                                                "propertyAssignments": [
                                                    {
                                                        "kind": "SimplePropertyAssignment",
                                                        "fullStart": 734,
                                                        "fullEnd": 818,
                                                        "start": 746,
                                                        "end": 816,
                                                        "fullWidth": 84,
                                                        "width": 70,
                                                        "isIncrementallyUnusable": true,
                                                        "propertyName": {
                                                            "kind": "IdentifierName",
                                                            "fullStart": 734,
                                                            "fullEnd": 749,
                                                            "start": 746,
                                                            "end": 749,
                                                            "fullWidth": 15,
                                                            "width": 3,
                                                            "text": "set",
                                                            "value": "set",
                                                            "valueText": "set",
                                                            "hasLeadingTrivia": true,
                                                            "leadingTrivia": [
                                                                {
                                                                    "kind": "WhitespaceTrivia",
                                                                    "text": "            "
                                                                }
                                                            ]
                                                        },
                                                        "colonToken": {
                                                            "kind": "ColonToken",
                                                            "fullStart": 749,
                                                            "fullEnd": 751,
                                                            "start": 749,
                                                            "end": 750,
                                                            "fullWidth": 2,
                                                            "width": 1,
                                                            "text": ":",
                                                            "value": ":",
                                                            "valueText": ":",
                                                            "hasTrailingTrivia": true,
                                                            "trailingTrivia": [
                                                                {
                                                                    "kind": "WhitespaceTrivia",
                                                                    "text": " "
                                                                }
                                                            ]
                                                        },
                                                        "expression": {
                                                            "kind": "FunctionExpression",
                                                            "fullStart": 751,
                                                            "fullEnd": 818,
                                                            "start": 751,
                                                            "end": 816,
                                                            "fullWidth": 67,
                                                            "width": 65,
                                                            "functionKeyword": {
                                                                "kind": "FunctionKeyword",
                                                                "fullStart": 751,
                                                                "fullEnd": 760,
                                                                "start": 751,
                                                                "end": 759,
                                                                "fullWidth": 9,
                                                                "width": 8,
                                                                "text": "function",
                                                                "value": "function",
                                                                "valueText": "function",
                                                                "hasTrailingTrivia": true,
                                                                "trailingTrivia": [
                                                                    {
                                                                        "kind": "WhitespaceTrivia",
                                                                        "text": " "
                                                                    }
                                                                ]
                                                            },
                                                            "callSignature": {
                                                                "kind": "CallSignature",
                                                                "fullStart": 760,
                                                                "fullEnd": 768,
                                                                "start": 760,
                                                                "end": 767,
                                                                "fullWidth": 8,
                                                                "width": 7,
                                                                "parameterList": {
                                                                    "kind": "ParameterList",
                                                                    "fullStart": 760,
                                                                    "fullEnd": 768,
                                                                    "start": 760,
                                                                    "end": 767,
                                                                    "fullWidth": 8,
                                                                    "width": 7,
                                                                    "openParenToken": {
                                                                        "kind": "OpenParenToken",
                                                                        "fullStart": 760,
                                                                        "fullEnd": 761,
                                                                        "start": 760,
                                                                        "end": 761,
                                                                        "fullWidth": 1,
                                                                        "width": 1,
                                                                        "text": "(",
                                                                        "value": "(",
                                                                        "valueText": "("
                                                                    },
                                                                    "parameters": [
                                                                        {
                                                                            "kind": "Parameter",
                                                                            "fullStart": 761,
                                                                            "fullEnd": 766,
                                                                            "start": 761,
                                                                            "end": 766,
                                                                            "fullWidth": 5,
<<<<<<< HEAD
                                                                            "width": 5,
=======
                                                                            "modifiers": [],
>>>>>>> e3c38734
                                                                            "identifier": {
                                                                                "kind": "IdentifierName",
                                                                                "fullStart": 761,
                                                                                "fullEnd": 766,
                                                                                "start": 761,
                                                                                "end": 766,
                                                                                "fullWidth": 5,
                                                                                "width": 5,
                                                                                "text": "value",
                                                                                "value": "value",
                                                                                "valueText": "value"
                                                                            }
                                                                        }
                                                                    ],
                                                                    "closeParenToken": {
                                                                        "kind": "CloseParenToken",
                                                                        "fullStart": 766,
                                                                        "fullEnd": 768,
                                                                        "start": 766,
                                                                        "end": 767,
                                                                        "fullWidth": 2,
                                                                        "width": 1,
                                                                        "text": ")",
                                                                        "value": ")",
                                                                        "valueText": ")",
                                                                        "hasTrailingTrivia": true,
                                                                        "trailingTrivia": [
                                                                            {
                                                                                "kind": "WhitespaceTrivia",
                                                                                "text": " "
                                                                            }
                                                                        ]
                                                                    }
                                                                }
                                                            },
                                                            "block": {
                                                                "kind": "Block",
                                                                "fullStart": 768,
                                                                "fullEnd": 818,
                                                                "start": 768,
                                                                "end": 816,
                                                                "fullWidth": 50,
                                                                "width": 48,
                                                                "openBraceToken": {
                                                                    "kind": "OpenBraceToken",
                                                                    "fullStart": 768,
                                                                    "fullEnd": 771,
                                                                    "start": 768,
                                                                    "end": 769,
                                                                    "fullWidth": 3,
                                                                    "width": 1,
                                                                    "text": "{",
                                                                    "value": "{",
                                                                    "valueText": "{",
                                                                    "hasTrailingTrivia": true,
                                                                    "hasTrailingNewLine": true,
                                                                    "trailingTrivia": [
                                                                        {
                                                                            "kind": "NewLineTrivia",
                                                                            "text": "\r\n"
                                                                        }
                                                                    ]
                                                                },
                                                                "statements": [
                                                                    {
                                                                        "kind": "ExpressionStatement",
                                                                        "fullStart": 771,
                                                                        "fullEnd": 803,
                                                                        "start": 787,
                                                                        "end": 801,
                                                                        "fullWidth": 32,
                                                                        "width": 14,
                                                                        "expression": {
                                                                            "kind": "AssignmentExpression",
                                                                            "fullStart": 771,
                                                                            "fullEnd": 800,
                                                                            "start": 787,
                                                                            "end": 800,
                                                                            "fullWidth": 29,
                                                                            "width": 13,
                                                                            "left": {
                                                                                "kind": "IdentifierName",
                                                                                "fullStart": 771,
                                                                                "fullEnd": 793,
                                                                                "start": 787,
                                                                                "end": 792,
                                                                                "fullWidth": 22,
                                                                                "width": 5,
                                                                                "text": "data1",
                                                                                "value": "data1",
                                                                                "valueText": "data1",
                                                                                "hasLeadingTrivia": true,
                                                                                "hasTrailingTrivia": true,
                                                                                "leadingTrivia": [
                                                                                    {
                                                                                        "kind": "WhitespaceTrivia",
                                                                                        "text": "                "
                                                                                    }
                                                                                ],
                                                                                "trailingTrivia": [
                                                                                    {
                                                                                        "kind": "WhitespaceTrivia",
                                                                                        "text": " "
                                                                                    }
                                                                                ]
                                                                            },
                                                                            "operatorToken": {
                                                                                "kind": "EqualsToken",
                                                                                "fullStart": 793,
                                                                                "fullEnd": 795,
                                                                                "start": 793,
                                                                                "end": 794,
                                                                                "fullWidth": 2,
                                                                                "width": 1,
                                                                                "text": "=",
                                                                                "value": "=",
                                                                                "valueText": "=",
                                                                                "hasTrailingTrivia": true,
                                                                                "trailingTrivia": [
                                                                                    {
                                                                                        "kind": "WhitespaceTrivia",
                                                                                        "text": " "
                                                                                    }
                                                                                ]
                                                                            },
                                                                            "right": {
                                                                                "kind": "IdentifierName",
                                                                                "fullStart": 795,
                                                                                "fullEnd": 800,
                                                                                "start": 795,
                                                                                "end": 800,
                                                                                "fullWidth": 5,
                                                                                "width": 5,
                                                                                "text": "value",
                                                                                "value": "value",
                                                                                "valueText": "value"
                                                                            }
                                                                        },
                                                                        "semicolonToken": {
                                                                            "kind": "SemicolonToken",
                                                                            "fullStart": 800,
                                                                            "fullEnd": 803,
                                                                            "start": 800,
                                                                            "end": 801,
                                                                            "fullWidth": 3,
                                                                            "width": 1,
                                                                            "text": ";",
                                                                            "value": ";",
                                                                            "valueText": ";",
                                                                            "hasTrailingTrivia": true,
                                                                            "hasTrailingNewLine": true,
                                                                            "trailingTrivia": [
                                                                                {
                                                                                    "kind": "NewLineTrivia",
                                                                                    "text": "\r\n"
                                                                                }
                                                                            ]
                                                                        }
                                                                    }
                                                                ],
                                                                "closeBraceToken": {
                                                                    "kind": "CloseBraceToken",
                                                                    "fullStart": 803,
                                                                    "fullEnd": 818,
                                                                    "start": 815,
                                                                    "end": 816,
                                                                    "fullWidth": 15,
                                                                    "width": 1,
                                                                    "text": "}",
                                                                    "value": "}",
                                                                    "valueText": "}",
                                                                    "hasLeadingTrivia": true,
                                                                    "hasTrailingTrivia": true,
                                                                    "hasTrailingNewLine": true,
                                                                    "leadingTrivia": [
                                                                        {
                                                                            "kind": "WhitespaceTrivia",
                                                                            "text": "            "
                                                                        }
                                                                    ],
                                                                    "trailingTrivia": [
                                                                        {
                                                                            "kind": "NewLineTrivia",
                                                                            "text": "\r\n"
                                                                        }
                                                                    ]
                                                                }
                                                            }
                                                        }
                                                    }
                                                ],
                                                "closeBraceToken": {
                                                    "kind": "CloseBraceToken",
                                                    "fullStart": 818,
                                                    "fullEnd": 827,
                                                    "start": 826,
                                                    "end": 827,
                                                    "fullWidth": 9,
                                                    "width": 1,
                                                    "text": "}",
                                                    "value": "}",
                                                    "valueText": "}",
                                                    "hasLeadingTrivia": true,
                                                    "leadingTrivia": [
                                                        {
                                                            "kind": "WhitespaceTrivia",
                                                            "text": "        "
                                                        }
                                                    ]
                                                }
                                            }
                                        }
                                    }
                                ]
                            },
                            "semicolonToken": {
                                "kind": "SemicolonToken",
                                "fullStart": 827,
                                "fullEnd": 830,
                                "start": 827,
                                "end": 828,
                                "fullWidth": 3,
                                "width": 1,
                                "text": ";",
                                "value": ";",
                                "valueText": ";",
                                "hasTrailingTrivia": true,
                                "hasTrailingNewLine": true,
                                "trailingTrivia": [
                                    {
                                        "kind": "NewLineTrivia",
                                        "text": "\r\n"
                                    }
                                ]
                            }
                        },
                        {
                            "kind": "VariableStatement",
                            "fullStart": 830,
                            "fullEnd": 877,
                            "start": 840,
                            "end": 875,
                            "fullWidth": 47,
                            "width": 35,
                            "modifiers": [],
                            "variableDeclaration": {
                                "kind": "VariableDeclaration",
                                "fullStart": 830,
                                "fullEnd": 874,
                                "start": 840,
                                "end": 874,
                                "fullWidth": 44,
                                "width": 34,
                                "varKeyword": {
                                    "kind": "VarKeyword",
                                    "fullStart": 830,
                                    "fullEnd": 844,
                                    "start": 840,
                                    "end": 843,
                                    "fullWidth": 14,
                                    "width": 3,
                                    "text": "var",
                                    "value": "var",
                                    "valueText": "var",
                                    "hasLeadingTrivia": true,
                                    "hasLeadingNewLine": true,
                                    "hasTrailingTrivia": true,
                                    "leadingTrivia": [
                                        {
                                            "kind": "NewLineTrivia",
                                            "text": "\r\n"
                                        },
                                        {
                                            "kind": "WhitespaceTrivia",
                                            "text": "        "
                                        }
                                    ],
                                    "trailingTrivia": [
                                        {
                                            "kind": "WhitespaceTrivia",
                                            "text": " "
                                        }
                                    ]
                                },
                                "variableDeclarators": [
                                    {
                                        "kind": "VariableDeclarator",
                                        "fullStart": 844,
                                        "fullEnd": 874,
                                        "start": 844,
                                        "end": 874,
                                        "fullWidth": 30,
                                        "width": 30,
                                        "identifier": {
                                            "kind": "IdentifierName",
                                            "fullStart": 844,
                                            "fullEnd": 857,
                                            "start": 844,
                                            "end": 856,
                                            "fullWidth": 13,
                                            "width": 12,
                                            "text": "ConstructFun",
                                            "value": "ConstructFun",
                                            "valueText": "ConstructFun",
                                            "hasTrailingTrivia": true,
                                            "trailingTrivia": [
                                                {
                                                    "kind": "WhitespaceTrivia",
                                                    "text": " "
                                                }
                                            ]
                                        },
                                        "equalsValueClause": {
                                            "kind": "EqualsValueClause",
                                            "fullStart": 857,
                                            "fullEnd": 874,
                                            "start": 857,
                                            "end": 874,
                                            "fullWidth": 17,
                                            "width": 17,
                                            "equalsToken": {
                                                "kind": "EqualsToken",
                                                "fullStart": 857,
                                                "fullEnd": 859,
                                                "start": 857,
                                                "end": 858,
                                                "fullWidth": 2,
                                                "width": 1,
                                                "text": "=",
                                                "value": "=",
                                                "valueText": "=",
                                                "hasTrailingTrivia": true,
                                                "trailingTrivia": [
                                                    {
                                                        "kind": "WhitespaceTrivia",
                                                        "text": " "
                                                    }
                                                ]
                                            },
                                            "value": {
                                                "kind": "FunctionExpression",
                                                "fullStart": 859,
                                                "fullEnd": 874,
                                                "start": 859,
                                                "end": 874,
                                                "fullWidth": 15,
                                                "width": 15,
                                                "functionKeyword": {
                                                    "kind": "FunctionKeyword",
                                                    "fullStart": 859,
                                                    "fullEnd": 868,
                                                    "start": 859,
                                                    "end": 867,
                                                    "fullWidth": 9,
                                                    "width": 8,
                                                    "text": "function",
                                                    "value": "function",
                                                    "valueText": "function",
                                                    "hasTrailingTrivia": true,
                                                    "trailingTrivia": [
                                                        {
                                                            "kind": "WhitespaceTrivia",
                                                            "text": " "
                                                        }
                                                    ]
                                                },
                                                "callSignature": {
                                                    "kind": "CallSignature",
                                                    "fullStart": 868,
                                                    "fullEnd": 871,
                                                    "start": 868,
                                                    "end": 870,
                                                    "fullWidth": 3,
                                                    "width": 2,
                                                    "parameterList": {
                                                        "kind": "ParameterList",
                                                        "fullStart": 868,
                                                        "fullEnd": 871,
                                                        "start": 868,
                                                        "end": 870,
                                                        "fullWidth": 3,
                                                        "width": 2,
                                                        "openParenToken": {
                                                            "kind": "OpenParenToken",
                                                            "fullStart": 868,
                                                            "fullEnd": 869,
                                                            "start": 868,
                                                            "end": 869,
                                                            "fullWidth": 1,
                                                            "width": 1,
                                                            "text": "(",
                                                            "value": "(",
                                                            "valueText": "("
                                                        },
                                                        "parameters": [],
                                                        "closeParenToken": {
                                                            "kind": "CloseParenToken",
                                                            "fullStart": 869,
                                                            "fullEnd": 871,
                                                            "start": 869,
                                                            "end": 870,
                                                            "fullWidth": 2,
                                                            "width": 1,
                                                            "text": ")",
                                                            "value": ")",
                                                            "valueText": ")",
                                                            "hasTrailingTrivia": true,
                                                            "trailingTrivia": [
                                                                {
                                                                    "kind": "WhitespaceTrivia",
                                                                    "text": " "
                                                                }
                                                            ]
                                                        }
                                                    }
                                                },
                                                "block": {
                                                    "kind": "Block",
                                                    "fullStart": 871,
                                                    "fullEnd": 874,
                                                    "start": 871,
                                                    "end": 874,
                                                    "fullWidth": 3,
                                                    "width": 3,
                                                    "openBraceToken": {
                                                        "kind": "OpenBraceToken",
                                                        "fullStart": 871,
                                                        "fullEnd": 873,
                                                        "start": 871,
                                                        "end": 872,
                                                        "fullWidth": 2,
                                                        "width": 1,
                                                        "text": "{",
                                                        "value": "{",
                                                        "valueText": "{",
                                                        "hasTrailingTrivia": true,
                                                        "trailingTrivia": [
                                                            {
                                                                "kind": "WhitespaceTrivia",
                                                                "text": " "
                                                            }
                                                        ]
                                                    },
                                                    "statements": [],
                                                    "closeBraceToken": {
                                                        "kind": "CloseBraceToken",
                                                        "fullStart": 873,
                                                        "fullEnd": 874,
                                                        "start": 873,
                                                        "end": 874,
                                                        "fullWidth": 1,
                                                        "width": 1,
                                                        "text": "}",
                                                        "value": "}",
                                                        "valueText": "}"
                                                    }
                                                }
                                            }
                                        }
                                    }
                                ]
                            },
                            "semicolonToken": {
                                "kind": "SemicolonToken",
                                "fullStart": 874,
                                "fullEnd": 877,
                                "start": 874,
                                "end": 875,
                                "fullWidth": 3,
                                "width": 1,
                                "text": ";",
                                "value": ";",
                                "valueText": ";",
                                "hasTrailingTrivia": true,
                                "hasTrailingNewLine": true,
                                "trailingTrivia": [
                                    {
                                        "kind": "NewLineTrivia",
                                        "text": "\r\n"
                                    }
                                ]
                            }
                        },
                        {
                            "kind": "ExpressionStatement",
                            "fullStart": 877,
                            "fullEnd": 918,
                            "start": 885,
                            "end": 916,
                            "fullWidth": 41,
                            "width": 31,
                            "expression": {
                                "kind": "AssignmentExpression",
                                "fullStart": 877,
                                "fullEnd": 915,
                                "start": 885,
                                "end": 915,
                                "fullWidth": 38,
                                "width": 30,
                                "left": {
                                    "kind": "MemberAccessExpression",
                                    "fullStart": 877,
                                    "fullEnd": 908,
                                    "start": 885,
                                    "end": 907,
                                    "fullWidth": 31,
                                    "width": 22,
                                    "expression": {
                                        "kind": "IdentifierName",
                                        "fullStart": 877,
                                        "fullEnd": 897,
                                        "start": 885,
                                        "end": 897,
                                        "fullWidth": 20,
                                        "width": 12,
                                        "text": "ConstructFun",
                                        "value": "ConstructFun",
                                        "valueText": "ConstructFun",
                                        "hasLeadingTrivia": true,
                                        "leadingTrivia": [
                                            {
                                                "kind": "WhitespaceTrivia",
                                                "text": "        "
                                            }
                                        ]
                                    },
                                    "dotToken": {
                                        "kind": "DotToken",
                                        "fullStart": 897,
                                        "fullEnd": 898,
                                        "start": 897,
                                        "end": 898,
                                        "fullWidth": 1,
                                        "width": 1,
                                        "text": ".",
                                        "value": ".",
                                        "valueText": "."
                                    },
                                    "name": {
                                        "kind": "IdentifierName",
                                        "fullStart": 898,
                                        "fullEnd": 908,
                                        "start": 898,
                                        "end": 907,
                                        "fullWidth": 10,
                                        "width": 9,
                                        "text": "prototype",
                                        "value": "prototype",
                                        "valueText": "prototype",
                                        "hasTrailingTrivia": true,
                                        "trailingTrivia": [
                                            {
                                                "kind": "WhitespaceTrivia",
                                                "text": " "
                                            }
                                        ]
                                    }
                                },
                                "operatorToken": {
                                    "kind": "EqualsToken",
                                    "fullStart": 908,
                                    "fullEnd": 910,
                                    "start": 908,
                                    "end": 909,
                                    "fullWidth": 2,
                                    "width": 1,
                                    "text": "=",
                                    "value": "=",
                                    "valueText": "=",
                                    "hasTrailingTrivia": true,
                                    "trailingTrivia": [
                                        {
                                            "kind": "WhitespaceTrivia",
                                            "text": " "
                                        }
                                    ]
                                },
                                "right": {
                                    "kind": "IdentifierName",
                                    "fullStart": 910,
                                    "fullEnd": 915,
                                    "start": 910,
                                    "end": 915,
                                    "fullWidth": 5,
                                    "width": 5,
                                    "text": "proto",
                                    "value": "proto",
                                    "valueText": "proto"
                                }
                            },
                            "semicolonToken": {
                                "kind": "SemicolonToken",
                                "fullStart": 915,
                                "fullEnd": 918,
                                "start": 915,
                                "end": 916,
                                "fullWidth": 3,
                                "width": 1,
                                "text": ";",
                                "value": ";",
                                "valueText": ";",
                                "hasTrailingTrivia": true,
                                "hasTrailingNewLine": true,
                                "trailingTrivia": [
                                    {
                                        "kind": "NewLineTrivia",
                                        "text": "\r\n"
                                    }
                                ]
                            }
                        },
                        {
                            "kind": "VariableStatement",
                            "fullStart": 918,
                            "fullEnd": 961,
                            "start": 928,
                            "end": 959,
                            "fullWidth": 43,
                            "width": 31,
                            "modifiers": [],
                            "variableDeclaration": {
                                "kind": "VariableDeclaration",
                                "fullStart": 918,
                                "fullEnd": 958,
                                "start": 928,
                                "end": 958,
                                "fullWidth": 40,
                                "width": 30,
                                "varKeyword": {
                                    "kind": "VarKeyword",
                                    "fullStart": 918,
                                    "fullEnd": 932,
                                    "start": 928,
                                    "end": 931,
                                    "fullWidth": 14,
                                    "width": 3,
                                    "text": "var",
                                    "value": "var",
                                    "valueText": "var",
                                    "hasLeadingTrivia": true,
                                    "hasLeadingNewLine": true,
                                    "hasTrailingTrivia": true,
                                    "leadingTrivia": [
                                        {
                                            "kind": "NewLineTrivia",
                                            "text": "\r\n"
                                        },
                                        {
                                            "kind": "WhitespaceTrivia",
                                            "text": "        "
                                        }
                                    ],
                                    "trailingTrivia": [
                                        {
                                            "kind": "WhitespaceTrivia",
                                            "text": " "
                                        }
                                    ]
                                },
                                "variableDeclarators": [
                                    {
                                        "kind": "VariableDeclarator",
                                        "fullStart": 932,
                                        "fullEnd": 958,
                                        "start": 932,
                                        "end": 958,
                                        "fullWidth": 26,
                                        "width": 26,
                                        "identifier": {
                                            "kind": "IdentifierName",
                                            "fullStart": 932,
                                            "fullEnd": 938,
                                            "start": 932,
                                            "end": 937,
                                            "fullWidth": 6,
                                            "width": 5,
                                            "text": "child",
                                            "value": "child",
                                            "valueText": "child",
                                            "hasTrailingTrivia": true,
                                            "trailingTrivia": [
                                                {
                                                    "kind": "WhitespaceTrivia",
                                                    "text": " "
                                                }
                                            ]
                                        },
                                        "equalsValueClause": {
                                            "kind": "EqualsValueClause",
                                            "fullStart": 938,
                                            "fullEnd": 958,
                                            "start": 938,
                                            "end": 958,
                                            "fullWidth": 20,
                                            "width": 20,
                                            "equalsToken": {
                                                "kind": "EqualsToken",
                                                "fullStart": 938,
                                                "fullEnd": 940,
                                                "start": 938,
                                                "end": 939,
                                                "fullWidth": 2,
                                                "width": 1,
                                                "text": "=",
                                                "value": "=",
                                                "valueText": "=",
                                                "hasTrailingTrivia": true,
                                                "trailingTrivia": [
                                                    {
                                                        "kind": "WhitespaceTrivia",
                                                        "text": " "
                                                    }
                                                ]
                                            },
                                            "value": {
                                                "kind": "ObjectCreationExpression",
                                                "fullStart": 940,
                                                "fullEnd": 958,
                                                "start": 940,
                                                "end": 958,
                                                "fullWidth": 18,
                                                "width": 18,
                                                "newKeyword": {
                                                    "kind": "NewKeyword",
                                                    "fullStart": 940,
                                                    "fullEnd": 944,
                                                    "start": 940,
                                                    "end": 943,
                                                    "fullWidth": 4,
                                                    "width": 3,
                                                    "text": "new",
                                                    "value": "new",
                                                    "valueText": "new",
                                                    "hasTrailingTrivia": true,
                                                    "trailingTrivia": [
                                                        {
                                                            "kind": "WhitespaceTrivia",
                                                            "text": " "
                                                        }
                                                    ]
                                                },
                                                "expression": {
                                                    "kind": "IdentifierName",
                                                    "fullStart": 944,
                                                    "fullEnd": 956,
                                                    "start": 944,
                                                    "end": 956,
                                                    "fullWidth": 12,
                                                    "width": 12,
                                                    "text": "ConstructFun",
                                                    "value": "ConstructFun",
                                                    "valueText": "ConstructFun"
                                                },
                                                "argumentList": {
                                                    "kind": "ArgumentList",
                                                    "fullStart": 956,
                                                    "fullEnd": 958,
                                                    "start": 956,
                                                    "end": 958,
                                                    "fullWidth": 2,
                                                    "width": 2,
                                                    "openParenToken": {
                                                        "kind": "OpenParenToken",
                                                        "fullStart": 956,
                                                        "fullEnd": 957,
                                                        "start": 956,
                                                        "end": 957,
                                                        "fullWidth": 1,
                                                        "width": 1,
                                                        "text": "(",
                                                        "value": "(",
                                                        "valueText": "("
                                                    },
                                                    "arguments": [],
                                                    "closeParenToken": {
                                                        "kind": "CloseParenToken",
                                                        "fullStart": 957,
                                                        "fullEnd": 958,
                                                        "start": 957,
                                                        "end": 958,
                                                        "fullWidth": 1,
                                                        "width": 1,
                                                        "text": ")",
                                                        "value": ")",
                                                        "valueText": ")"
                                                    }
                                                }
                                            }
                                        }
                                    }
                                ]
                            },
                            "semicolonToken": {
                                "kind": "SemicolonToken",
                                "fullStart": 958,
                                "fullEnd": 961,
                                "start": 958,
                                "end": 959,
                                "fullWidth": 3,
                                "width": 1,
                                "text": ";",
                                "value": ";",
                                "valueText": ";",
                                "hasTrailingTrivia": true,
                                "hasTrailingNewLine": true,
                                "trailingTrivia": [
                                    {
                                        "kind": "NewLineTrivia",
                                        "text": "\r\n"
                                    }
                                ]
                            }
                        },
                        {
                            "kind": "ExpressionStatement",
                            "fullStart": 961,
                            "fullEnd": 1167,
                            "start": 969,
                            "end": 1165,
                            "fullWidth": 206,
                            "width": 196,
                            "isIncrementallyUnusable": true,
                            "expression": {
                                "kind": "InvocationExpression",
                                "fullStart": 961,
                                "fullEnd": 1164,
                                "start": 969,
                                "end": 1164,
                                "fullWidth": 203,
                                "width": 195,
                                "isIncrementallyUnusable": true,
                                "expression": {
                                    "kind": "MemberAccessExpression",
                                    "fullStart": 961,
                                    "fullEnd": 990,
                                    "start": 969,
                                    "end": 990,
                                    "fullWidth": 29,
                                    "width": 21,
                                    "expression": {
                                        "kind": "IdentifierName",
                                        "fullStart": 961,
                                        "fullEnd": 975,
                                        "start": 969,
                                        "end": 975,
                                        "fullWidth": 14,
                                        "width": 6,
                                        "text": "Object",
                                        "value": "Object",
                                        "valueText": "Object",
                                        "hasLeadingTrivia": true,
                                        "leadingTrivia": [
                                            {
                                                "kind": "WhitespaceTrivia",
                                                "text": "        "
                                            }
                                        ]
                                    },
                                    "dotToken": {
                                        "kind": "DotToken",
                                        "fullStart": 975,
                                        "fullEnd": 976,
                                        "start": 975,
                                        "end": 976,
                                        "fullWidth": 1,
                                        "width": 1,
                                        "text": ".",
                                        "value": ".",
                                        "valueText": "."
                                    },
                                    "name": {
                                        "kind": "IdentifierName",
                                        "fullStart": 976,
                                        "fullEnd": 990,
                                        "start": 976,
                                        "end": 990,
                                        "fullWidth": 14,
                                        "width": 14,
                                        "text": "defineProperty",
                                        "value": "defineProperty",
                                        "valueText": "defineProperty"
                                    }
                                },
                                "argumentList": {
                                    "kind": "ArgumentList",
                                    "fullStart": 990,
                                    "fullEnd": 1164,
                                    "start": 990,
                                    "end": 1164,
                                    "fullWidth": 174,
                                    "width": 174,
                                    "isIncrementallyUnusable": true,
                                    "openParenToken": {
                                        "kind": "OpenParenToken",
                                        "fullStart": 990,
                                        "fullEnd": 991,
                                        "start": 990,
                                        "end": 991,
                                        "fullWidth": 1,
                                        "width": 1,
                                        "text": "(",
                                        "value": "(",
                                        "valueText": "("
                                    },
                                    "arguments": [
                                        {
                                            "kind": "IdentifierName",
                                            "fullStart": 991,
                                            "fullEnd": 996,
                                            "start": 991,
                                            "end": 996,
                                            "fullWidth": 5,
                                            "width": 5,
                                            "text": "child",
                                            "value": "child",
                                            "valueText": "child"
                                        },
                                        {
                                            "kind": "CommaToken",
                                            "fullStart": 996,
                                            "fullEnd": 998,
                                            "start": 996,
                                            "end": 997,
                                            "fullWidth": 2,
                                            "width": 1,
                                            "text": ",",
                                            "value": ",",
                                            "valueText": ",",
                                            "hasTrailingTrivia": true,
                                            "trailingTrivia": [
                                                {
                                                    "kind": "WhitespaceTrivia",
                                                    "text": " "
                                                }
                                            ]
                                        },
                                        {
                                            "kind": "StringLiteral",
                                            "fullStart": 998,
                                            "fullEnd": 1003,
                                            "start": 998,
                                            "end": 1003,
                                            "fullWidth": 5,
                                            "width": 5,
                                            "text": "\"set\"",
                                            "value": "set",
                                            "valueText": "set"
                                        },
                                        {
                                            "kind": "CommaToken",
                                            "fullStart": 1003,
                                            "fullEnd": 1005,
                                            "start": 1003,
                                            "end": 1004,
                                            "fullWidth": 2,
                                            "width": 1,
                                            "text": ",",
                                            "value": ",",
                                            "valueText": ",",
                                            "hasTrailingTrivia": true,
                                            "trailingTrivia": [
                                                {
                                                    "kind": "WhitespaceTrivia",
                                                    "text": " "
                                                }
                                            ]
                                        },
                                        {
                                            "kind": "ObjectLiteralExpression",
                                            "fullStart": 1005,
                                            "fullEnd": 1163,
                                            "start": 1005,
                                            "end": 1163,
                                            "fullWidth": 158,
                                            "width": 158,
                                            "isIncrementallyUnusable": true,
                                            "openBraceToken": {
                                                "kind": "OpenBraceToken",
                                                "fullStart": 1005,
                                                "fullEnd": 1008,
                                                "start": 1005,
                                                "end": 1006,
                                                "fullWidth": 3,
                                                "width": 1,
                                                "text": "{",
                                                "value": "{",
                                                "valueText": "{",
                                                "hasTrailingTrivia": true,
                                                "hasTrailingNewLine": true,
                                                "trailingTrivia": [
                                                    {
                                                        "kind": "NewLineTrivia",
                                                        "text": "\r\n"
                                                    }
                                                ]
                                            },
                                            "propertyAssignments": [
                                                {
                                                    "kind": "SimplePropertyAssignment",
                                                    "fullStart": 1008,
                                                    "fullEnd": 1154,
                                                    "start": 1020,
                                                    "end": 1152,
                                                    "fullWidth": 146,
                                                    "width": 132,
                                                    "isIncrementallyUnusable": true,
                                                    "propertyName": {
                                                        "kind": "IdentifierName",
                                                        "fullStart": 1008,
                                                        "fullEnd": 1023,
                                                        "start": 1020,
                                                        "end": 1023,
                                                        "fullWidth": 15,
                                                        "width": 3,
                                                        "text": "get",
                                                        "value": "get",
                                                        "valueText": "get",
                                                        "hasLeadingTrivia": true,
                                                        "leadingTrivia": [
                                                            {
                                                                "kind": "WhitespaceTrivia",
                                                                "text": "            "
                                                            }
                                                        ]
                                                    },
                                                    "colonToken": {
                                                        "kind": "ColonToken",
                                                        "fullStart": 1023,
                                                        "fullEnd": 1025,
                                                        "start": 1023,
                                                        "end": 1024,
                                                        "fullWidth": 2,
                                                        "width": 1,
                                                        "text": ":",
                                                        "value": ":",
                                                        "valueText": ":",
                                                        "hasTrailingTrivia": true,
                                                        "trailingTrivia": [
                                                            {
                                                                "kind": "WhitespaceTrivia",
                                                                "text": " "
                                                            }
                                                        ]
                                                    },
                                                    "expression": {
                                                        "kind": "FunctionExpression",
                                                        "fullStart": 1025,
                                                        "fullEnd": 1154,
                                                        "start": 1025,
                                                        "end": 1152,
                                                        "fullWidth": 129,
                                                        "width": 127,
                                                        "functionKeyword": {
                                                            "kind": "FunctionKeyword",
                                                            "fullStart": 1025,
                                                            "fullEnd": 1034,
                                                            "start": 1025,
                                                            "end": 1033,
                                                            "fullWidth": 9,
                                                            "width": 8,
                                                            "text": "function",
                                                            "value": "function",
                                                            "valueText": "function",
                                                            "hasTrailingTrivia": true,
                                                            "trailingTrivia": [
                                                                {
                                                                    "kind": "WhitespaceTrivia",
                                                                    "text": " "
                                                                }
                                                            ]
                                                        },
                                                        "callSignature": {
                                                            "kind": "CallSignature",
                                                            "fullStart": 1034,
                                                            "fullEnd": 1037,
                                                            "start": 1034,
                                                            "end": 1036,
                                                            "fullWidth": 3,
                                                            "width": 2,
                                                            "parameterList": {
                                                                "kind": "ParameterList",
                                                                "fullStart": 1034,
                                                                "fullEnd": 1037,
                                                                "start": 1034,
                                                                "end": 1036,
                                                                "fullWidth": 3,
                                                                "width": 2,
                                                                "openParenToken": {
                                                                    "kind": "OpenParenToken",
                                                                    "fullStart": 1034,
                                                                    "fullEnd": 1035,
                                                                    "start": 1034,
                                                                    "end": 1035,
                                                                    "fullWidth": 1,
                                                                    "width": 1,
                                                                    "text": "(",
                                                                    "value": "(",
                                                                    "valueText": "("
                                                                },
                                                                "parameters": [],
                                                                "closeParenToken": {
                                                                    "kind": "CloseParenToken",
                                                                    "fullStart": 1035,
                                                                    "fullEnd": 1037,
                                                                    "start": 1035,
                                                                    "end": 1036,
                                                                    "fullWidth": 2,
                                                                    "width": 1,
                                                                    "text": ")",
                                                                    "value": ")",
                                                                    "valueText": ")",
                                                                    "hasTrailingTrivia": true,
                                                                    "trailingTrivia": [
                                                                        {
                                                                            "kind": "WhitespaceTrivia",
                                                                            "text": " "
                                                                        }
                                                                    ]
                                                                }
                                                            }
                                                        },
                                                        "block": {
                                                            "kind": "Block",
                                                            "fullStart": 1037,
                                                            "fullEnd": 1154,
                                                            "start": 1037,
                                                            "end": 1152,
                                                            "fullWidth": 117,
                                                            "width": 115,
                                                            "openBraceToken": {
                                                                "kind": "OpenBraceToken",
                                                                "fullStart": 1037,
                                                                "fullEnd": 1040,
                                                                "start": 1037,
                                                                "end": 1038,
                                                                "fullWidth": 3,
                                                                "width": 1,
                                                                "text": "{",
                                                                "value": "{",
                                                                "valueText": "{",
                                                                "hasTrailingTrivia": true,
                                                                "hasTrailingNewLine": true,
                                                                "trailingTrivia": [
                                                                    {
                                                                        "kind": "NewLineTrivia",
                                                                        "text": "\r\n"
                                                                    }
                                                                ]
                                                            },
                                                            "statements": [
                                                                {
                                                                    "kind": "ReturnStatement",
                                                                    "fullStart": 1040,
                                                                    "fullEnd": 1139,
                                                                    "start": 1056,
                                                                    "end": 1137,
                                                                    "fullWidth": 99,
                                                                    "width": 81,
                                                                    "returnKeyword": {
                                                                        "kind": "ReturnKeyword",
                                                                        "fullStart": 1040,
                                                                        "fullEnd": 1063,
                                                                        "start": 1056,
                                                                        "end": 1062,
                                                                        "fullWidth": 23,
                                                                        "width": 6,
                                                                        "text": "return",
                                                                        "value": "return",
                                                                        "valueText": "return",
                                                                        "hasLeadingTrivia": true,
                                                                        "hasTrailingTrivia": true,
                                                                        "leadingTrivia": [
                                                                            {
                                                                                "kind": "WhitespaceTrivia",
                                                                                "text": "                "
                                                                            }
                                                                        ],
                                                                        "trailingTrivia": [
                                                                            {
                                                                                "kind": "WhitespaceTrivia",
                                                                                "text": " "
                                                                            }
                                                                        ]
                                                                    },
                                                                    "expression": {
                                                                        "kind": "FunctionExpression",
                                                                        "fullStart": 1063,
                                                                        "fullEnd": 1136,
                                                                        "start": 1063,
                                                                        "end": 1136,
                                                                        "fullWidth": 73,
                                                                        "width": 73,
                                                                        "functionKeyword": {
                                                                            "kind": "FunctionKeyword",
                                                                            "fullStart": 1063,
                                                                            "fullEnd": 1072,
                                                                            "start": 1063,
                                                                            "end": 1071,
                                                                            "fullWidth": 9,
                                                                            "width": 8,
                                                                            "text": "function",
                                                                            "value": "function",
                                                                            "valueText": "function",
                                                                            "hasTrailingTrivia": true,
                                                                            "trailingTrivia": [
                                                                                {
                                                                                    "kind": "WhitespaceTrivia",
                                                                                    "text": " "
                                                                                }
                                                                            ]
                                                                        },
                                                                        "callSignature": {
                                                                            "kind": "CallSignature",
                                                                            "fullStart": 1072,
                                                                            "fullEnd": 1080,
                                                                            "start": 1072,
                                                                            "end": 1079,
                                                                            "fullWidth": 8,
                                                                            "width": 7,
                                                                            "parameterList": {
                                                                                "kind": "ParameterList",
                                                                                "fullStart": 1072,
                                                                                "fullEnd": 1080,
                                                                                "start": 1072,
                                                                                "end": 1079,
                                                                                "fullWidth": 8,
                                                                                "width": 7,
                                                                                "openParenToken": {
                                                                                    "kind": "OpenParenToken",
                                                                                    "fullStart": 1072,
                                                                                    "fullEnd": 1073,
                                                                                    "start": 1072,
                                                                                    "end": 1073,
                                                                                    "fullWidth": 1,
                                                                                    "width": 1,
                                                                                    "text": "(",
                                                                                    "value": "(",
                                                                                    "valueText": "("
                                                                                },
                                                                                "parameters": [
                                                                                    {
                                                                                        "kind": "Parameter",
                                                                                        "fullStart": 1073,
                                                                                        "fullEnd": 1078,
                                                                                        "start": 1073,
                                                                                        "end": 1078,
                                                                                        "fullWidth": 5,
<<<<<<< HEAD
                                                                                        "width": 5,
=======
                                                                                        "modifiers": [],
>>>>>>> e3c38734
                                                                                        "identifier": {
                                                                                            "kind": "IdentifierName",
                                                                                            "fullStart": 1073,
                                                                                            "fullEnd": 1078,
                                                                                            "start": 1073,
                                                                                            "end": 1078,
                                                                                            "fullWidth": 5,
                                                                                            "width": 5,
                                                                                            "text": "value",
                                                                                            "value": "value",
                                                                                            "valueText": "value"
                                                                                        }
                                                                                    }
                                                                                ],
                                                                                "closeParenToken": {
                                                                                    "kind": "CloseParenToken",
                                                                                    "fullStart": 1078,
                                                                                    "fullEnd": 1080,
                                                                                    "start": 1078,
                                                                                    "end": 1079,
                                                                                    "fullWidth": 2,
                                                                                    "width": 1,
                                                                                    "text": ")",
                                                                                    "value": ")",
                                                                                    "valueText": ")",
                                                                                    "hasTrailingTrivia": true,
                                                                                    "trailingTrivia": [
                                                                                        {
                                                                                            "kind": "WhitespaceTrivia",
                                                                                            "text": " "
                                                                                        }
                                                                                    ]
                                                                                }
                                                                            }
                                                                        },
                                                                        "block": {
                                                                            "kind": "Block",
                                                                            "fullStart": 1080,
                                                                            "fullEnd": 1136,
                                                                            "start": 1080,
                                                                            "end": 1136,
                                                                            "fullWidth": 56,
                                                                            "width": 56,
                                                                            "openBraceToken": {
                                                                                "kind": "OpenBraceToken",
                                                                                "fullStart": 1080,
                                                                                "fullEnd": 1083,
                                                                                "start": 1080,
                                                                                "end": 1081,
                                                                                "fullWidth": 3,
                                                                                "width": 1,
                                                                                "text": "{",
                                                                                "value": "{",
                                                                                "valueText": "{",
                                                                                "hasTrailingTrivia": true,
                                                                                "hasTrailingNewLine": true,
                                                                                "trailingTrivia": [
                                                                                    {
                                                                                        "kind": "NewLineTrivia",
                                                                                        "text": "\r\n"
                                                                                    }
                                                                                ]
                                                                            },
                                                                            "statements": [
                                                                                {
                                                                                    "kind": "ExpressionStatement",
                                                                                    "fullStart": 1083,
                                                                                    "fullEnd": 1119,
                                                                                    "start": 1103,
                                                                                    "end": 1117,
                                                                                    "fullWidth": 36,
                                                                                    "width": 14,
                                                                                    "expression": {
                                                                                        "kind": "AssignmentExpression",
                                                                                        "fullStart": 1083,
                                                                                        "fullEnd": 1116,
                                                                                        "start": 1103,
                                                                                        "end": 1116,
                                                                                        "fullWidth": 33,
                                                                                        "width": 13,
                                                                                        "left": {
                                                                                            "kind": "IdentifierName",
                                                                                            "fullStart": 1083,
                                                                                            "fullEnd": 1109,
                                                                                            "start": 1103,
                                                                                            "end": 1108,
                                                                                            "fullWidth": 26,
                                                                                            "width": 5,
                                                                                            "text": "data2",
                                                                                            "value": "data2",
                                                                                            "valueText": "data2",
                                                                                            "hasLeadingTrivia": true,
                                                                                            "hasTrailingTrivia": true,
                                                                                            "leadingTrivia": [
                                                                                                {
                                                                                                    "kind": "WhitespaceTrivia",
                                                                                                    "text": "                    "
                                                                                                }
                                                                                            ],
                                                                                            "trailingTrivia": [
                                                                                                {
                                                                                                    "kind": "WhitespaceTrivia",
                                                                                                    "text": " "
                                                                                                }
                                                                                            ]
                                                                                        },
                                                                                        "operatorToken": {
                                                                                            "kind": "EqualsToken",
                                                                                            "fullStart": 1109,
                                                                                            "fullEnd": 1111,
                                                                                            "start": 1109,
                                                                                            "end": 1110,
                                                                                            "fullWidth": 2,
                                                                                            "width": 1,
                                                                                            "text": "=",
                                                                                            "value": "=",
                                                                                            "valueText": "=",
                                                                                            "hasTrailingTrivia": true,
                                                                                            "trailingTrivia": [
                                                                                                {
                                                                                                    "kind": "WhitespaceTrivia",
                                                                                                    "text": " "
                                                                                                }
                                                                                            ]
                                                                                        },
                                                                                        "right": {
                                                                                            "kind": "IdentifierName",
                                                                                            "fullStart": 1111,
                                                                                            "fullEnd": 1116,
                                                                                            "start": 1111,
                                                                                            "end": 1116,
                                                                                            "fullWidth": 5,
                                                                                            "width": 5,
                                                                                            "text": "value",
                                                                                            "value": "value",
                                                                                            "valueText": "value"
                                                                                        }
                                                                                    },
                                                                                    "semicolonToken": {
                                                                                        "kind": "SemicolonToken",
                                                                                        "fullStart": 1116,
                                                                                        "fullEnd": 1119,
                                                                                        "start": 1116,
                                                                                        "end": 1117,
                                                                                        "fullWidth": 3,
                                                                                        "width": 1,
                                                                                        "text": ";",
                                                                                        "value": ";",
                                                                                        "valueText": ";",
                                                                                        "hasTrailingTrivia": true,
                                                                                        "hasTrailingNewLine": true,
                                                                                        "trailingTrivia": [
                                                                                            {
                                                                                                "kind": "NewLineTrivia",
                                                                                                "text": "\r\n"
                                                                                            }
                                                                                        ]
                                                                                    }
                                                                                }
                                                                            ],
                                                                            "closeBraceToken": {
                                                                                "kind": "CloseBraceToken",
                                                                                "fullStart": 1119,
                                                                                "fullEnd": 1136,
                                                                                "start": 1135,
                                                                                "end": 1136,
                                                                                "fullWidth": 17,
                                                                                "width": 1,
                                                                                "text": "}",
                                                                                "value": "}",
                                                                                "valueText": "}",
                                                                                "hasLeadingTrivia": true,
                                                                                "leadingTrivia": [
                                                                                    {
                                                                                        "kind": "WhitespaceTrivia",
                                                                                        "text": "                "
                                                                                    }
                                                                                ]
                                                                            }
                                                                        }
                                                                    },
                                                                    "semicolonToken": {
                                                                        "kind": "SemicolonToken",
                                                                        "fullStart": 1136,
                                                                        "fullEnd": 1139,
                                                                        "start": 1136,
                                                                        "end": 1137,
                                                                        "fullWidth": 3,
                                                                        "width": 1,
                                                                        "text": ";",
                                                                        "value": ";",
                                                                        "valueText": ";",
                                                                        "hasTrailingTrivia": true,
                                                                        "hasTrailingNewLine": true,
                                                                        "trailingTrivia": [
                                                                            {
                                                                                "kind": "NewLineTrivia",
                                                                                "text": "\r\n"
                                                                            }
                                                                        ]
                                                                    }
                                                                }
                                                            ],
                                                            "closeBraceToken": {
                                                                "kind": "CloseBraceToken",
                                                                "fullStart": 1139,
                                                                "fullEnd": 1154,
                                                                "start": 1151,
                                                                "end": 1152,
                                                                "fullWidth": 15,
                                                                "width": 1,
                                                                "text": "}",
                                                                "value": "}",
                                                                "valueText": "}",
                                                                "hasLeadingTrivia": true,
                                                                "hasTrailingTrivia": true,
                                                                "hasTrailingNewLine": true,
                                                                "leadingTrivia": [
                                                                    {
                                                                        "kind": "WhitespaceTrivia",
                                                                        "text": "            "
                                                                    }
                                                                ],
                                                                "trailingTrivia": [
                                                                    {
                                                                        "kind": "NewLineTrivia",
                                                                        "text": "\r\n"
                                                                    }
                                                                ]
                                                            }
                                                        }
                                                    }
                                                }
                                            ],
                                            "closeBraceToken": {
                                                "kind": "CloseBraceToken",
                                                "fullStart": 1154,
                                                "fullEnd": 1163,
                                                "start": 1162,
                                                "end": 1163,
                                                "fullWidth": 9,
                                                "width": 1,
                                                "text": "}",
                                                "value": "}",
                                                "valueText": "}",
                                                "hasLeadingTrivia": true,
                                                "leadingTrivia": [
                                                    {
                                                        "kind": "WhitespaceTrivia",
                                                        "text": "        "
                                                    }
                                                ]
                                            }
                                        }
                                    ],
                                    "closeParenToken": {
                                        "kind": "CloseParenToken",
                                        "fullStart": 1163,
                                        "fullEnd": 1164,
                                        "start": 1163,
                                        "end": 1164,
                                        "fullWidth": 1,
                                        "width": 1,
                                        "text": ")",
                                        "value": ")",
                                        "valueText": ")"
                                    }
                                }
                            },
                            "semicolonToken": {
                                "kind": "SemicolonToken",
                                "fullStart": 1164,
                                "fullEnd": 1167,
                                "start": 1164,
                                "end": 1165,
                                "fullWidth": 3,
                                "width": 1,
                                "text": ";",
                                "value": ";",
                                "valueText": ";",
                                "hasTrailingTrivia": true,
                                "hasTrailingNewLine": true,
                                "trailingTrivia": [
                                    {
                                        "kind": "NewLineTrivia",
                                        "text": "\r\n"
                                    }
                                ]
                            }
                        },
                        {
                            "kind": "ExpressionStatement",
                            "fullStart": 1167,
                            "fullEnd": 1225,
                            "start": 1177,
                            "end": 1223,
                            "fullWidth": 58,
                            "width": 46,
                            "expression": {
                                "kind": "InvocationExpression",
                                "fullStart": 1167,
                                "fullEnd": 1222,
                                "start": 1177,
                                "end": 1222,
                                "fullWidth": 55,
                                "width": 45,
                                "expression": {
                                    "kind": "MemberAccessExpression",
                                    "fullStart": 1167,
                                    "fullEnd": 1198,
                                    "start": 1177,
                                    "end": 1198,
                                    "fullWidth": 31,
                                    "width": 21,
                                    "expression": {
                                        "kind": "IdentifierName",
                                        "fullStart": 1167,
                                        "fullEnd": 1183,
                                        "start": 1177,
                                        "end": 1183,
                                        "fullWidth": 16,
                                        "width": 6,
                                        "text": "Object",
                                        "value": "Object",
                                        "valueText": "Object",
                                        "hasLeadingTrivia": true,
                                        "hasLeadingNewLine": true,
                                        "leadingTrivia": [
                                            {
                                                "kind": "NewLineTrivia",
                                                "text": "\r\n"
                                            },
                                            {
                                                "kind": "WhitespaceTrivia",
                                                "text": "        "
                                            }
                                        ]
                                    },
                                    "dotToken": {
                                        "kind": "DotToken",
                                        "fullStart": 1183,
                                        "fullEnd": 1184,
                                        "start": 1183,
                                        "end": 1184,
                                        "fullWidth": 1,
                                        "width": 1,
                                        "text": ".",
                                        "value": ".",
                                        "valueText": "."
                                    },
                                    "name": {
                                        "kind": "IdentifierName",
                                        "fullStart": 1184,
                                        "fullEnd": 1198,
                                        "start": 1184,
                                        "end": 1198,
                                        "fullWidth": 14,
                                        "width": 14,
                                        "text": "defineProperty",
                                        "value": "defineProperty",
                                        "valueText": "defineProperty"
                                    }
                                },
                                "argumentList": {
                                    "kind": "ArgumentList",
                                    "fullStart": 1198,
                                    "fullEnd": 1222,
                                    "start": 1198,
                                    "end": 1222,
                                    "fullWidth": 24,
                                    "width": 24,
                                    "openParenToken": {
                                        "kind": "OpenParenToken",
                                        "fullStart": 1198,
                                        "fullEnd": 1199,
                                        "start": 1198,
                                        "end": 1199,
                                        "fullWidth": 1,
                                        "width": 1,
                                        "text": "(",
                                        "value": "(",
                                        "valueText": "("
                                    },
                                    "arguments": [
                                        {
                                            "kind": "IdentifierName",
                                            "fullStart": 1199,
                                            "fullEnd": 1202,
                                            "start": 1199,
                                            "end": 1202,
                                            "fullWidth": 3,
                                            "width": 3,
                                            "text": "obj",
                                            "value": "obj",
                                            "valueText": "obj"
                                        },
                                        {
                                            "kind": "CommaToken",
                                            "fullStart": 1202,
                                            "fullEnd": 1204,
                                            "start": 1202,
                                            "end": 1203,
                                            "fullWidth": 2,
                                            "width": 1,
                                            "text": ",",
                                            "value": ",",
                                            "valueText": ",",
                                            "hasTrailingTrivia": true,
                                            "trailingTrivia": [
                                                {
                                                    "kind": "WhitespaceTrivia",
                                                    "text": " "
                                                }
                                            ]
                                        },
                                        {
                                            "kind": "StringLiteral",
                                            "fullStart": 1204,
                                            "fullEnd": 1214,
                                            "start": 1204,
                                            "end": 1214,
                                            "fullWidth": 10,
                                            "width": 10,
                                            "text": "\"property\"",
                                            "value": "property",
                                            "valueText": "property"
                                        },
                                        {
                                            "kind": "CommaToken",
                                            "fullStart": 1214,
                                            "fullEnd": 1216,
                                            "start": 1214,
                                            "end": 1215,
                                            "fullWidth": 2,
                                            "width": 1,
                                            "text": ",",
                                            "value": ",",
                                            "valueText": ",",
                                            "hasTrailingTrivia": true,
                                            "trailingTrivia": [
                                                {
                                                    "kind": "WhitespaceTrivia",
                                                    "text": " "
                                                }
                                            ]
                                        },
                                        {
                                            "kind": "IdentifierName",
                                            "fullStart": 1216,
                                            "fullEnd": 1221,
                                            "start": 1216,
                                            "end": 1221,
                                            "fullWidth": 5,
                                            "width": 5,
                                            "text": "child",
                                            "value": "child",
                                            "valueText": "child"
                                        }
                                    ],
                                    "closeParenToken": {
                                        "kind": "CloseParenToken",
                                        "fullStart": 1221,
                                        "fullEnd": 1222,
                                        "start": 1221,
                                        "end": 1222,
                                        "fullWidth": 1,
                                        "width": 1,
                                        "text": ")",
                                        "value": ")",
                                        "valueText": ")"
                                    }
                                }
                            },
                            "semicolonToken": {
                                "kind": "SemicolonToken",
                                "fullStart": 1222,
                                "fullEnd": 1225,
                                "start": 1222,
                                "end": 1223,
                                "fullWidth": 3,
                                "width": 1,
                                "text": ";",
                                "value": ";",
                                "valueText": ";",
                                "hasTrailingTrivia": true,
                                "hasTrailingNewLine": true,
                                "trailingTrivia": [
                                    {
                                        "kind": "NewLineTrivia",
                                        "text": "\r\n"
                                    }
                                ]
                            }
                        },
                        {
                            "kind": "ExpressionStatement",
                            "fullStart": 1225,
                            "fullEnd": 1272,
                            "start": 1233,
                            "end": 1270,
                            "fullWidth": 47,
                            "width": 37,
                            "expression": {
                                "kind": "AssignmentExpression",
                                "fullStart": 1225,
                                "fullEnd": 1269,
                                "start": 1233,
                                "end": 1269,
                                "fullWidth": 44,
                                "width": 36,
                                "left": {
                                    "kind": "MemberAccessExpression",
                                    "fullStart": 1225,
                                    "fullEnd": 1246,
                                    "start": 1233,
                                    "end": 1245,
                                    "fullWidth": 21,
                                    "width": 12,
                                    "expression": {
                                        "kind": "IdentifierName",
                                        "fullStart": 1225,
                                        "fullEnd": 1236,
                                        "start": 1233,
                                        "end": 1236,
                                        "fullWidth": 11,
                                        "width": 3,
                                        "text": "obj",
                                        "value": "obj",
                                        "valueText": "obj",
                                        "hasLeadingTrivia": true,
                                        "leadingTrivia": [
                                            {
                                                "kind": "WhitespaceTrivia",
                                                "text": "        "
                                            }
                                        ]
                                    },
                                    "dotToken": {
                                        "kind": "DotToken",
                                        "fullStart": 1236,
                                        "fullEnd": 1237,
                                        "start": 1236,
                                        "end": 1237,
                                        "fullWidth": 1,
                                        "width": 1,
                                        "text": ".",
                                        "value": ".",
                                        "valueText": "."
                                    },
                                    "name": {
                                        "kind": "IdentifierName",
                                        "fullStart": 1237,
                                        "fullEnd": 1246,
                                        "start": 1237,
                                        "end": 1245,
                                        "fullWidth": 9,
                                        "width": 8,
                                        "text": "property",
                                        "value": "property",
                                        "valueText": "property",
                                        "hasTrailingTrivia": true,
                                        "trailingTrivia": [
                                            {
                                                "kind": "WhitespaceTrivia",
                                                "text": " "
                                            }
                                        ]
                                    }
                                },
                                "operatorToken": {
                                    "kind": "EqualsToken",
                                    "fullStart": 1246,
                                    "fullEnd": 1248,
                                    "start": 1246,
                                    "end": 1247,
                                    "fullWidth": 2,
                                    "width": 1,
                                    "text": "=",
                                    "value": "=",
                                    "valueText": "=",
                                    "hasTrailingTrivia": true,
                                    "trailingTrivia": [
                                        {
                                            "kind": "WhitespaceTrivia",
                                            "text": " "
                                        }
                                    ]
                                },
                                "right": {
                                    "kind": "StringLiteral",
                                    "fullStart": 1248,
                                    "fullEnd": 1269,
                                    "start": 1248,
                                    "end": 1269,
                                    "fullWidth": 21,
                                    "width": 21,
                                    "text": "\"ownAccessorProperty\"",
                                    "value": "ownAccessorProperty",
                                    "valueText": "ownAccessorProperty"
                                }
                            },
                            "semicolonToken": {
                                "kind": "SemicolonToken",
                                "fullStart": 1269,
                                "fullEnd": 1272,
                                "start": 1269,
                                "end": 1270,
                                "fullWidth": 3,
                                "width": 1,
                                "text": ";",
                                "value": ";",
                                "valueText": ";",
                                "hasTrailingTrivia": true,
                                "hasTrailingNewLine": true,
                                "trailingTrivia": [
                                    {
                                        "kind": "NewLineTrivia",
                                        "text": "\r\n"
                                    }
                                ]
                            }
                        },
                        {
                            "kind": "ReturnStatement",
                            "fullStart": 1272,
                            "fullEnd": 1377,
                            "start": 1282,
                            "end": 1375,
                            "fullWidth": 105,
                            "width": 93,
                            "returnKeyword": {
                                "kind": "ReturnKeyword",
                                "fullStart": 1272,
                                "fullEnd": 1289,
                                "start": 1282,
                                "end": 1288,
                                "fullWidth": 17,
                                "width": 6,
                                "text": "return",
                                "value": "return",
                                "valueText": "return",
                                "hasLeadingTrivia": true,
                                "hasLeadingNewLine": true,
                                "hasTrailingTrivia": true,
                                "leadingTrivia": [
                                    {
                                        "kind": "NewLineTrivia",
                                        "text": "\r\n"
                                    },
                                    {
                                        "kind": "WhitespaceTrivia",
                                        "text": "        "
                                    }
                                ],
                                "trailingTrivia": [
                                    {
                                        "kind": "WhitespaceTrivia",
                                        "text": " "
                                    }
                                ]
                            },
                            "expression": {
                                "kind": "LogicalAndExpression",
                                "fullStart": 1289,
                                "fullEnd": 1374,
                                "start": 1289,
                                "end": 1374,
                                "fullWidth": 85,
                                "width": 85,
                                "left": {
                                    "kind": "LogicalAndExpression",
                                    "fullStart": 1289,
                                    "fullEnd": 1340,
                                    "start": 1289,
                                    "end": 1339,
                                    "fullWidth": 51,
                                    "width": 50,
                                    "left": {
                                        "kind": "InvocationExpression",
                                        "fullStart": 1289,
                                        "fullEnd": 1320,
                                        "start": 1289,
                                        "end": 1319,
                                        "fullWidth": 31,
                                        "width": 30,
                                        "expression": {
                                            "kind": "MemberAccessExpression",
                                            "fullStart": 1289,
                                            "fullEnd": 1307,
                                            "start": 1289,
                                            "end": 1307,
                                            "fullWidth": 18,
                                            "width": 18,
                                            "expression": {
                                                "kind": "IdentifierName",
                                                "fullStart": 1289,
                                                "fullEnd": 1292,
                                                "start": 1289,
                                                "end": 1292,
                                                "fullWidth": 3,
                                                "width": 3,
                                                "text": "obj",
                                                "value": "obj",
                                                "valueText": "obj"
                                            },
                                            "dotToken": {
                                                "kind": "DotToken",
                                                "fullStart": 1292,
                                                "fullEnd": 1293,
                                                "start": 1292,
                                                "end": 1293,
                                                "fullWidth": 1,
                                                "width": 1,
                                                "text": ".",
                                                "value": ".",
                                                "valueText": "."
                                            },
                                            "name": {
                                                "kind": "IdentifierName",
                                                "fullStart": 1293,
                                                "fullEnd": 1307,
                                                "start": 1293,
                                                "end": 1307,
                                                "fullWidth": 14,
                                                "width": 14,
                                                "text": "hasOwnProperty",
                                                "value": "hasOwnProperty",
                                                "valueText": "hasOwnProperty"
                                            }
                                        },
                                        "argumentList": {
                                            "kind": "ArgumentList",
                                            "fullStart": 1307,
                                            "fullEnd": 1320,
                                            "start": 1307,
                                            "end": 1319,
                                            "fullWidth": 13,
                                            "width": 12,
                                            "openParenToken": {
                                                "kind": "OpenParenToken",
                                                "fullStart": 1307,
                                                "fullEnd": 1308,
                                                "start": 1307,
                                                "end": 1308,
                                                "fullWidth": 1,
                                                "width": 1,
                                                "text": "(",
                                                "value": "(",
                                                "valueText": "("
                                            },
                                            "arguments": [
                                                {
                                                    "kind": "StringLiteral",
                                                    "fullStart": 1308,
                                                    "fullEnd": 1318,
                                                    "start": 1308,
                                                    "end": 1318,
                                                    "fullWidth": 10,
                                                    "width": 10,
                                                    "text": "\"property\"",
                                                    "value": "property",
                                                    "valueText": "property"
                                                }
                                            ],
                                            "closeParenToken": {
                                                "kind": "CloseParenToken",
                                                "fullStart": 1318,
                                                "fullEnd": 1320,
                                                "start": 1318,
                                                "end": 1319,
                                                "fullWidth": 2,
                                                "width": 1,
                                                "text": ")",
                                                "value": ")",
                                                "valueText": ")",
                                                "hasTrailingTrivia": true,
                                                "trailingTrivia": [
                                                    {
                                                        "kind": "WhitespaceTrivia",
                                                        "text": " "
                                                    }
                                                ]
                                            }
                                        }
                                    },
                                    "operatorToken": {
                                        "kind": "AmpersandAmpersandToken",
                                        "fullStart": 1320,
                                        "fullEnd": 1323,
                                        "start": 1320,
                                        "end": 1322,
                                        "fullWidth": 3,
                                        "width": 2,
                                        "text": "&&",
                                        "value": "&&",
                                        "valueText": "&&",
                                        "hasTrailingTrivia": true,
                                        "trailingTrivia": [
                                            {
                                                "kind": "WhitespaceTrivia",
                                                "text": " "
                                            }
                                        ]
                                    },
                                    "right": {
                                        "kind": "EqualsExpression",
                                        "fullStart": 1323,
                                        "fullEnd": 1340,
                                        "start": 1323,
                                        "end": 1339,
                                        "fullWidth": 17,
                                        "width": 16,
                                        "left": {
                                            "kind": "IdentifierName",
                                            "fullStart": 1323,
                                            "fullEnd": 1329,
                                            "start": 1323,
                                            "end": 1328,
                                            "fullWidth": 6,
                                            "width": 5,
                                            "text": "data1",
                                            "value": "data1",
                                            "valueText": "data1",
                                            "hasTrailingTrivia": true,
                                            "trailingTrivia": [
                                                {
                                                    "kind": "WhitespaceTrivia",
                                                    "text": " "
                                                }
                                            ]
                                        },
                                        "operatorToken": {
                                            "kind": "EqualsEqualsEqualsToken",
                                            "fullStart": 1329,
                                            "fullEnd": 1333,
                                            "start": 1329,
                                            "end": 1332,
                                            "fullWidth": 4,
                                            "width": 3,
                                            "text": "===",
                                            "value": "===",
                                            "valueText": "===",
                                            "hasTrailingTrivia": true,
                                            "trailingTrivia": [
                                                {
                                                    "kind": "WhitespaceTrivia",
                                                    "text": " "
                                                }
                                            ]
                                        },
                                        "right": {
                                            "kind": "StringLiteral",
                                            "fullStart": 1333,
                                            "fullEnd": 1340,
                                            "start": 1333,
                                            "end": 1339,
                                            "fullWidth": 7,
                                            "width": 6,
                                            "text": "\"data\"",
                                            "value": "data",
                                            "valueText": "data",
                                            "hasTrailingTrivia": true,
                                            "trailingTrivia": [
                                                {
                                                    "kind": "WhitespaceTrivia",
                                                    "text": " "
                                                }
                                            ]
                                        }
                                    }
                                },
                                "operatorToken": {
                                    "kind": "AmpersandAmpersandToken",
                                    "fullStart": 1340,
                                    "fullEnd": 1343,
                                    "start": 1340,
                                    "end": 1342,
                                    "fullWidth": 3,
                                    "width": 2,
                                    "text": "&&",
                                    "value": "&&",
                                    "valueText": "&&",
                                    "hasTrailingTrivia": true,
                                    "trailingTrivia": [
                                        {
                                            "kind": "WhitespaceTrivia",
                                            "text": " "
                                        }
                                    ]
                                },
                                "right": {
                                    "kind": "EqualsExpression",
                                    "fullStart": 1343,
                                    "fullEnd": 1374,
                                    "start": 1343,
                                    "end": 1374,
                                    "fullWidth": 31,
                                    "width": 31,
                                    "left": {
                                        "kind": "IdentifierName",
                                        "fullStart": 1343,
                                        "fullEnd": 1349,
                                        "start": 1343,
                                        "end": 1348,
                                        "fullWidth": 6,
                                        "width": 5,
                                        "text": "data2",
                                        "value": "data2",
                                        "valueText": "data2",
                                        "hasTrailingTrivia": true,
                                        "trailingTrivia": [
                                            {
                                                "kind": "WhitespaceTrivia",
                                                "text": " "
                                            }
                                        ]
                                    },
                                    "operatorToken": {
                                        "kind": "EqualsEqualsEqualsToken",
                                        "fullStart": 1349,
                                        "fullEnd": 1353,
                                        "start": 1349,
                                        "end": 1352,
                                        "fullWidth": 4,
                                        "width": 3,
                                        "text": "===",
                                        "value": "===",
                                        "valueText": "===",
                                        "hasTrailingTrivia": true,
                                        "trailingTrivia": [
                                            {
                                                "kind": "WhitespaceTrivia",
                                                "text": " "
                                            }
                                        ]
                                    },
                                    "right": {
                                        "kind": "StringLiteral",
                                        "fullStart": 1353,
                                        "fullEnd": 1374,
                                        "start": 1353,
                                        "end": 1374,
                                        "fullWidth": 21,
                                        "width": 21,
                                        "text": "\"ownAccessorProperty\"",
                                        "value": "ownAccessorProperty",
                                        "valueText": "ownAccessorProperty"
                                    }
                                }
                            },
                            "semicolonToken": {
                                "kind": "SemicolonToken",
                                "fullStart": 1374,
                                "fullEnd": 1377,
                                "start": 1374,
                                "end": 1375,
                                "fullWidth": 3,
                                "width": 1,
                                "text": ";",
                                "value": ";",
                                "valueText": ";",
                                "hasTrailingTrivia": true,
                                "hasTrailingNewLine": true,
                                "trailingTrivia": [
                                    {
                                        "kind": "NewLineTrivia",
                                        "text": "\r\n"
                                    }
                                ]
                            }
                        }
                    ],
                    "closeBraceToken": {
                        "kind": "CloseBraceToken",
                        "fullStart": 1377,
                        "fullEnd": 1384,
                        "start": 1381,
                        "end": 1382,
                        "fullWidth": 7,
                        "width": 1,
                        "text": "}",
                        "value": "}",
                        "valueText": "}",
                        "hasLeadingTrivia": true,
                        "hasTrailingTrivia": true,
                        "hasTrailingNewLine": true,
                        "leadingTrivia": [
                            {
                                "kind": "WhitespaceTrivia",
                                "text": "    "
                            }
                        ],
                        "trailingTrivia": [
                            {
                                "kind": "NewLineTrivia",
                                "text": "\r\n"
                            }
                        ]
                    }
                }
            },
            {
                "kind": "ExpressionStatement",
                "fullStart": 1384,
                "fullEnd": 1408,
                "start": 1384,
                "end": 1406,
                "fullWidth": 24,
                "width": 22,
                "expression": {
                    "kind": "InvocationExpression",
                    "fullStart": 1384,
                    "fullEnd": 1405,
                    "start": 1384,
                    "end": 1405,
                    "fullWidth": 21,
                    "width": 21,
                    "expression": {
                        "kind": "IdentifierName",
                        "fullStart": 1384,
                        "fullEnd": 1395,
                        "start": 1384,
                        "end": 1395,
                        "fullWidth": 11,
                        "width": 11,
                        "text": "runTestCase",
                        "value": "runTestCase",
                        "valueText": "runTestCase"
                    },
                    "argumentList": {
                        "kind": "ArgumentList",
                        "fullStart": 1395,
                        "fullEnd": 1405,
                        "start": 1395,
                        "end": 1405,
                        "fullWidth": 10,
                        "width": 10,
                        "openParenToken": {
                            "kind": "OpenParenToken",
                            "fullStart": 1395,
                            "fullEnd": 1396,
                            "start": 1395,
                            "end": 1396,
                            "fullWidth": 1,
                            "width": 1,
                            "text": "(",
                            "value": "(",
                            "valueText": "("
                        },
                        "arguments": [
                            {
                                "kind": "IdentifierName",
                                "fullStart": 1396,
                                "fullEnd": 1404,
                                "start": 1396,
                                "end": 1404,
                                "fullWidth": 8,
                                "width": 8,
                                "text": "testcase",
                                "value": "testcase",
                                "valueText": "testcase"
                            }
                        ],
                        "closeParenToken": {
                            "kind": "CloseParenToken",
                            "fullStart": 1404,
                            "fullEnd": 1405,
                            "start": 1404,
                            "end": 1405,
                            "fullWidth": 1,
                            "width": 1,
                            "text": ")",
                            "value": ")",
                            "valueText": ")"
                        }
                    }
                },
                "semicolonToken": {
                    "kind": "SemicolonToken",
                    "fullStart": 1405,
                    "fullEnd": 1408,
                    "start": 1405,
                    "end": 1406,
                    "fullWidth": 3,
                    "width": 1,
                    "text": ";",
                    "value": ";",
                    "valueText": ";",
                    "hasTrailingTrivia": true,
                    "hasTrailingNewLine": true,
                    "trailingTrivia": [
                        {
                            "kind": "NewLineTrivia",
                            "text": "\r\n"
                        }
                    ]
                }
            }
        ],
        "endOfFileToken": {
            "kind": "EndOfFileToken",
            "fullStart": 1408,
            "fullEnd": 1408,
            "start": 1408,
            "end": 1408,
            "fullWidth": 0,
            "width": 0,
            "text": ""
        }
    },
    "lineMap": {
        "lineStarts": [
            0,
            67,
            152,
            232,
            308,
            380,
            385,
            439,
            596,
            601,
            603,
            605,
            628,
            651,
            680,
            709,
            711,
            734,
            771,
            803,
            818,
            830,
            832,
            877,
            918,
            920,
            961,
            1008,
            1040,
            1083,
            1119,
            1139,
            1154,
            1167,
            1169,
            1225,
            1272,
            1274,
            1377,
            1384,
            1408
        ],
        "length": 1408
    }
}<|MERGE_RESOLUTION|>--- conflicted
+++ resolved
@@ -870,11 +870,8 @@
                                                                             "start": 761,
                                                                             "end": 766,
                                                                             "fullWidth": 5,
-<<<<<<< HEAD
                                                                             "width": 5,
-=======
                                                                             "modifiers": [],
->>>>>>> e3c38734
                                                                             "identifier": {
                                                                                 "kind": "IdentifierName",
                                                                                 "fullStart": 761,
@@ -2122,11 +2119,8 @@
                                                                                         "start": 1073,
                                                                                         "end": 1078,
                                                                                         "fullWidth": 5,
-<<<<<<< HEAD
                                                                                         "width": 5,
-=======
                                                                                         "modifiers": [],
->>>>>>> e3c38734
                                                                                         "identifier": {
                                                                                             "kind": "IdentifierName",
                                                                                             "fullStart": 1073,
