--- conflicted
+++ resolved
@@ -247,12 +247,8 @@
                                         "start": 715,
                                         "end": 780,
                                         "fullWidth": 65,
-<<<<<<< HEAD
                                         "width": 65,
-                                        "identifier": {
-=======
                                         "propertyName": {
->>>>>>> 85e84683
                                             "kind": "IdentifierName",
                                             "fullStart": 715,
                                             "fullEnd": 719,
@@ -1191,12 +1187,8 @@
                                         "start": 972,
                                         "end": 1021,
                                         "fullWidth": 49,
-<<<<<<< HEAD
                                         "width": 49,
-                                        "identifier": {
-=======
                                         "propertyName": {
->>>>>>> 85e84683
                                             "kind": "IdentifierName",
                                             "fullStart": 972,
                                             "fullEnd": 978,
@@ -1987,12 +1979,8 @@
                                         "start": 1185,
                                         "end": 1234,
                                         "fullWidth": 49,
-<<<<<<< HEAD
                                         "width": 49,
-                                        "identifier": {
-=======
                                         "propertyName": {
->>>>>>> 85e84683
                                             "kind": "IdentifierName",
                                             "fullStart": 1185,
                                             "fullEnd": 1191,
