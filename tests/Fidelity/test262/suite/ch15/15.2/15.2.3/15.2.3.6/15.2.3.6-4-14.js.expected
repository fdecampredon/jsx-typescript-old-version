--- conflicted
+++ resolved
@@ -247,12 +247,8 @@
                                         "start": 816,
                                         "end": 822,
                                         "fullWidth": 6,
-<<<<<<< HEAD
                                         "width": 6,
-                                        "identifier": {
-=======
                                         "propertyName": {
->>>>>>> 85e84683
                                             "kind": "IdentifierName",
                                             "fullStart": 816,
                                             "fullEnd": 818,
@@ -649,12 +645,8 @@
                                         "start": 1233,
                                         "end": 1267,
                                         "fullWidth": 36,
-<<<<<<< HEAD
                                         "width": 34,
-                                        "identifier": {
-=======
                                         "propertyName": {
->>>>>>> 85e84683
                                             "kind": "IdentifierName",
                                             "fullStart": 1233,
                                             "fullEnd": 1240,
@@ -1387,12 +1379,8 @@
                                         "start": 1346,
                                         "end": 1392,
                                         "fullWidth": 46,
-<<<<<<< HEAD
                                         "width": 46,
-                                        "identifier": {
-=======
                                         "propertyName": {
->>>>>>> 85e84683
                                             "kind": "IdentifierName",
                                             "fullStart": 1346,
                                             "fullEnd": 1349,
