--- conflicted
+++ resolved
@@ -247,12 +247,8 @@
                                         "start": 699,
                                         "end": 707,
                                         "fullWidth": 8,
-<<<<<<< HEAD
                                         "width": 8,
-                                        "identifier": {
-=======
                                         "propertyName": {
->>>>>>> 85e84683
                                             "kind": "IdentifierName",
                                             "fullStart": 699,
                                             "fullEnd": 703,
@@ -413,12 +409,8 @@
                                         "start": 724,
                                         "end": 784,
                                         "fullWidth": 60,
-<<<<<<< HEAD
                                         "width": 60,
-                                        "identifier": {
-=======
                                         "propertyName": {
->>>>>>> 85e84683
                                             "kind": "IdentifierName",
                                             "fullStart": 724,
                                             "fullEnd": 732,
@@ -740,12 +732,8 @@
                                         "start": 801,
                                         "end": 823,
                                         "fullWidth": 22,
-<<<<<<< HEAD
                                         "width": 22,
-                                        "identifier": {
-=======
                                         "propertyName": {
->>>>>>> 85e84683
                                             "kind": "IdentifierName",
                                             "fullStart": 801,
                                             "fullEnd": 815,
@@ -879,12 +867,8 @@
                                         "start": 838,
                                         "end": 913,
                                         "fullWidth": 75,
-<<<<<<< HEAD
                                         "width": 75,
-                                        "identifier": {
-=======
                                         "propertyName": {
->>>>>>> 85e84683
                                             "kind": "IdentifierName",
                                             "fullStart": 838,
                                             "fullEnd": 846,
@@ -1804,12 +1788,8 @@
                                         "start": 1106,
                                         "end": 1158,
                                         "fullWidth": 52,
-<<<<<<< HEAD
                                         "width": 52,
-                                        "identifier": {
-=======
                                         "propertyName": {
->>>>>>> 85e84683
                                             "kind": "IdentifierName",
                                             "fullStart": 1106,
                                             "fullEnd": 1112,
@@ -2372,12 +2352,8 @@
                                         "start": 1267,
                                         "end": 1319,
                                         "fullWidth": 52,
-<<<<<<< HEAD
                                         "width": 52,
-                                        "identifier": {
-=======
                                         "propertyName": {
->>>>>>> 85e84683
                                             "kind": "IdentifierName",
                                             "fullStart": 1267,
                                             "fullEnd": 1273,
