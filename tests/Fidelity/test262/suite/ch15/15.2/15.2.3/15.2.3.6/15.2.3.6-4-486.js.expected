{
    "isDeclaration": false,
    "languageVersion": "EcmaScript5",
    "parseOptions": {
        "allowAutomaticSemicolonInsertion": true
    },
    "sourceUnit": {
        "kind": "SourceUnit",
        "fullStart": 0,
        "fullEnd": 1302,
        "start": 644,
        "end": 1302,
        "fullWidth": 1302,
        "width": 658,
        "isIncrementallyUnusable": true,
        "moduleElements": [
            {
                "kind": "FunctionDeclaration",
                "fullStart": 0,
                "fullEnd": 1278,
                "start": 644,
                "end": 1276,
                "fullWidth": 1278,
                "width": 632,
                "isIncrementallyUnusable": true,
                "modifiers": [],
                "functionKeyword": {
                    "kind": "FunctionKeyword",
                    "fullStart": 0,
                    "fullEnd": 653,
                    "start": 644,
                    "end": 652,
                    "fullWidth": 653,
                    "width": 8,
                    "text": "function",
                    "value": "function",
                    "valueText": "function",
                    "hasLeadingTrivia": true,
                    "hasLeadingComment": true,
                    "hasLeadingNewLine": true,
                    "hasTrailingTrivia": true,
                    "leadingTrivia": [
                        {
                            "kind": "SingleLineCommentTrivia",
                            "text": "/// Copyright (c) 2012 Ecma International.  All rights reserved. "
                        },
                        {
                            "kind": "NewLineTrivia",
                            "text": "\r\n"
                        },
                        {
                            "kind": "SingleLineCommentTrivia",
                            "text": "/// Ecma International makes this code available under the terms and conditions set"
                        },
                        {
                            "kind": "NewLineTrivia",
                            "text": "\r\n"
                        },
                        {
                            "kind": "SingleLineCommentTrivia",
                            "text": "/// forth on http://hg.ecmascript.org/tests/test262/raw-file/tip/LICENSE (the "
                        },
                        {
                            "kind": "NewLineTrivia",
                            "text": "\r\n"
                        },
                        {
                            "kind": "SingleLineCommentTrivia",
                            "text": "/// \"Use Terms\").   Any redistribution of this code must retain the above "
                        },
                        {
                            "kind": "NewLineTrivia",
                            "text": "\r\n"
                        },
                        {
                            "kind": "SingleLineCommentTrivia",
                            "text": "/// copyright and this notice and otherwise comply with the Use Terms."
                        },
                        {
                            "kind": "NewLineTrivia",
                            "text": "\r\n"
                        },
                        {
                            "kind": "MultiLineCommentTrivia",
                            "text": "/**\r\n * @path ch15/15.2/15.2.3/15.2.3.6/15.2.3.6-4-486.js\r\n * @description ES5 Attributes - [[Set]] attribute of accessor property ([[Get]] is undefined, [[Set]] is a Function, [[Enumerable]] is false, [[Configurable]] is false) is the expected function\r\n */"
                        },
                        {
                            "kind": "NewLineTrivia",
                            "text": "\r\n"
                        },
                        {
                            "kind": "NewLineTrivia",
                            "text": "\r\n"
                        },
                        {
                            "kind": "NewLineTrivia",
                            "text": "\r\n"
                        }
                    ],
                    "trailingTrivia": [
                        {
                            "kind": "WhitespaceTrivia",
                            "text": " "
                        }
                    ]
                },
                "identifier": {
                    "kind": "IdentifierName",
                    "fullStart": 653,
                    "fullEnd": 661,
                    "start": 653,
                    "end": 661,
                    "fullWidth": 8,
                    "width": 8,
                    "text": "testcase",
                    "value": "testcase",
                    "valueText": "testcase"
                },
                "callSignature": {
                    "kind": "CallSignature",
                    "fullStart": 661,
                    "fullEnd": 664,
                    "start": 661,
                    "end": 663,
                    "fullWidth": 3,
                    "width": 2,
                    "parameterList": {
                        "kind": "ParameterList",
                        "fullStart": 661,
                        "fullEnd": 664,
                        "start": 661,
                        "end": 663,
                        "fullWidth": 3,
                        "width": 2,
                        "openParenToken": {
                            "kind": "OpenParenToken",
                            "fullStart": 661,
                            "fullEnd": 662,
                            "start": 661,
                            "end": 662,
                            "fullWidth": 1,
                            "width": 1,
                            "text": "(",
                            "value": "(",
                            "valueText": "("
                        },
                        "parameters": [],
                        "closeParenToken": {
                            "kind": "CloseParenToken",
                            "fullStart": 662,
                            "fullEnd": 664,
                            "start": 662,
                            "end": 663,
                            "fullWidth": 2,
                            "width": 1,
                            "text": ")",
                            "value": ")",
                            "valueText": ")",
                            "hasTrailingTrivia": true,
                            "trailingTrivia": [
                                {
                                    "kind": "WhitespaceTrivia",
                                    "text": " "
                                }
                            ]
                        }
                    }
                },
                "block": {
                    "kind": "Block",
                    "fullStart": 664,
                    "fullEnd": 1278,
                    "start": 664,
                    "end": 1276,
                    "fullWidth": 614,
                    "width": 612,
                    "isIncrementallyUnusable": true,
                    "openBraceToken": {
                        "kind": "OpenBraceToken",
                        "fullStart": 664,
                        "fullEnd": 667,
                        "start": 664,
                        "end": 665,
                        "fullWidth": 3,
                        "width": 1,
                        "text": "{",
                        "value": "{",
                        "valueText": "{",
                        "hasTrailingTrivia": true,
                        "hasTrailingNewLine": true,
                        "trailingTrivia": [
                            {
                                "kind": "NewLineTrivia",
                                "text": "\r\n"
                            }
                        ]
                    },
                    "statements": [
                        {
                            "kind": "VariableStatement",
                            "fullStart": 667,
                            "fullEnd": 690,
                            "start": 675,
                            "end": 688,
                            "fullWidth": 23,
                            "width": 13,
                            "modifiers": [],
                            "variableDeclaration": {
                                "kind": "VariableDeclaration",
                                "fullStart": 667,
                                "fullEnd": 687,
                                "start": 675,
                                "end": 687,
                                "fullWidth": 20,
                                "width": 12,
                                "varKeyword": {
                                    "kind": "VarKeyword",
                                    "fullStart": 667,
                                    "fullEnd": 679,
                                    "start": 675,
                                    "end": 678,
                                    "fullWidth": 12,
                                    "width": 3,
                                    "text": "var",
                                    "value": "var",
                                    "valueText": "var",
                                    "hasLeadingTrivia": true,
                                    "hasTrailingTrivia": true,
                                    "leadingTrivia": [
                                        {
                                            "kind": "WhitespaceTrivia",
                                            "text": "        "
                                        }
                                    ],
                                    "trailingTrivia": [
                                        {
                                            "kind": "WhitespaceTrivia",
                                            "text": " "
                                        }
                                    ]
                                },
                                "variableDeclarators": [
                                    {
                                        "kind": "VariableDeclarator",
                                        "fullStart": 679,
                                        "fullEnd": 687,
                                        "start": 679,
                                        "end": 687,
                                        "fullWidth": 8,
<<<<<<< HEAD
                                        "width": 8,
                                        "identifier": {
=======
                                        "propertyName": {
>>>>>>> 85e84683
                                            "kind": "IdentifierName",
                                            "fullStart": 679,
                                            "fullEnd": 683,
                                            "start": 679,
                                            "end": 682,
                                            "fullWidth": 4,
                                            "width": 3,
                                            "text": "obj",
                                            "value": "obj",
                                            "valueText": "obj",
                                            "hasTrailingTrivia": true,
                                            "trailingTrivia": [
                                                {
                                                    "kind": "WhitespaceTrivia",
                                                    "text": " "
                                                }
                                            ]
                                        },
                                        "equalsValueClause": {
                                            "kind": "EqualsValueClause",
                                            "fullStart": 683,
                                            "fullEnd": 687,
                                            "start": 683,
                                            "end": 687,
                                            "fullWidth": 4,
                                            "width": 4,
                                            "equalsToken": {
                                                "kind": "EqualsToken",
                                                "fullStart": 683,
                                                "fullEnd": 685,
                                                "start": 683,
                                                "end": 684,
                                                "fullWidth": 2,
                                                "width": 1,
                                                "text": "=",
                                                "value": "=",
                                                "valueText": "=",
                                                "hasTrailingTrivia": true,
                                                "trailingTrivia": [
                                                    {
                                                        "kind": "WhitespaceTrivia",
                                                        "text": " "
                                                    }
                                                ]
                                            },
                                            "value": {
                                                "kind": "ObjectLiteralExpression",
                                                "fullStart": 685,
                                                "fullEnd": 687,
                                                "start": 685,
                                                "end": 687,
                                                "fullWidth": 2,
                                                "width": 2,
                                                "openBraceToken": {
                                                    "kind": "OpenBraceToken",
                                                    "fullStart": 685,
                                                    "fullEnd": 686,
                                                    "start": 685,
                                                    "end": 686,
                                                    "fullWidth": 1,
                                                    "width": 1,
                                                    "text": "{",
                                                    "value": "{",
                                                    "valueText": "{"
                                                },
                                                "propertyAssignments": [],
                                                "closeBraceToken": {
                                                    "kind": "CloseBraceToken",
                                                    "fullStart": 686,
                                                    "fullEnd": 687,
                                                    "start": 686,
                                                    "end": 687,
                                                    "fullWidth": 1,
                                                    "width": 1,
                                                    "text": "}",
                                                    "value": "}",
                                                    "valueText": "}"
                                                }
                                            }
                                        }
                                    }
                                ]
                            },
                            "semicolonToken": {
                                "kind": "SemicolonToken",
                                "fullStart": 687,
                                "fullEnd": 690,
                                "start": 687,
                                "end": 688,
                                "fullWidth": 3,
                                "width": 1,
                                "text": ";",
                                "value": ";",
                                "valueText": ";",
                                "hasTrailingTrivia": true,
                                "hasTrailingNewLine": true,
                                "trailingTrivia": [
                                    {
                                        "kind": "NewLineTrivia",
                                        "text": "\r\n"
                                    }
                                ]
                            }
                        },
                        {
                            "kind": "VariableStatement",
                            "fullStart": 690,
                            "fullEnd": 729,
                            "start": 700,
                            "end": 727,
                            "fullWidth": 39,
                            "width": 27,
                            "modifiers": [],
                            "variableDeclaration": {
                                "kind": "VariableDeclaration",
                                "fullStart": 690,
                                "fullEnd": 726,
                                "start": 700,
                                "end": 726,
                                "fullWidth": 36,
                                "width": 26,
                                "varKeyword": {
                                    "kind": "VarKeyword",
                                    "fullStart": 690,
                                    "fullEnd": 704,
                                    "start": 700,
                                    "end": 703,
                                    "fullWidth": 14,
                                    "width": 3,
                                    "text": "var",
                                    "value": "var",
                                    "valueText": "var",
                                    "hasLeadingTrivia": true,
                                    "hasLeadingNewLine": true,
                                    "hasTrailingTrivia": true,
                                    "leadingTrivia": [
                                        {
                                            "kind": "NewLineTrivia",
                                            "text": "\r\n"
                                        },
                                        {
                                            "kind": "WhitespaceTrivia",
                                            "text": "        "
                                        }
                                    ],
                                    "trailingTrivia": [
                                        {
                                            "kind": "WhitespaceTrivia",
                                            "text": " "
                                        }
                                    ]
                                },
                                "variableDeclarators": [
                                    {
                                        "kind": "VariableDeclarator",
                                        "fullStart": 704,
                                        "fullEnd": 726,
                                        "start": 704,
                                        "end": 726,
                                        "fullWidth": 22,
<<<<<<< HEAD
                                        "width": 22,
                                        "identifier": {
=======
                                        "propertyName": {
>>>>>>> 85e84683
                                            "kind": "IdentifierName",
                                            "fullStart": 704,
                                            "fullEnd": 718,
                                            "start": 704,
                                            "end": 717,
                                            "fullWidth": 14,
                                            "width": 13,
                                            "text": "verifySetFunc",
                                            "value": "verifySetFunc",
                                            "valueText": "verifySetFunc",
                                            "hasTrailingTrivia": true,
                                            "trailingTrivia": [
                                                {
                                                    "kind": "WhitespaceTrivia",
                                                    "text": " "
                                                }
                                            ]
                                        },
                                        "equalsValueClause": {
                                            "kind": "EqualsValueClause",
                                            "fullStart": 718,
                                            "fullEnd": 726,
                                            "start": 718,
                                            "end": 726,
                                            "fullWidth": 8,
                                            "width": 8,
                                            "equalsToken": {
                                                "kind": "EqualsToken",
                                                "fullStart": 718,
                                                "fullEnd": 720,
                                                "start": 718,
                                                "end": 719,
                                                "fullWidth": 2,
                                                "width": 1,
                                                "text": "=",
                                                "value": "=",
                                                "valueText": "=",
                                                "hasTrailingTrivia": true,
                                                "trailingTrivia": [
                                                    {
                                                        "kind": "WhitespaceTrivia",
                                                        "text": " "
                                                    }
                                                ]
                                            },
                                            "value": {
                                                "kind": "StringLiteral",
                                                "fullStart": 720,
                                                "fullEnd": 726,
                                                "start": 720,
                                                "end": 726,
                                                "fullWidth": 6,
                                                "width": 6,
                                                "text": "\"data\"",
                                                "value": "data",
                                                "valueText": "data"
                                            }
                                        }
                                    }
                                ]
                            },
                            "semicolonToken": {
                                "kind": "SemicolonToken",
                                "fullStart": 726,
                                "fullEnd": 729,
                                "start": 726,
                                "end": 727,
                                "fullWidth": 3,
                                "width": 1,
                                "text": ";",
                                "value": ";",
                                "valueText": ";",
                                "hasTrailingTrivia": true,
                                "hasTrailingNewLine": true,
                                "trailingTrivia": [
                                    {
                                        "kind": "NewLineTrivia",
                                        "text": "\r\n"
                                    }
                                ]
                            }
                        },
                        {
                            "kind": "VariableStatement",
                            "fullStart": 729,
                            "fullEnd": 819,
                            "start": 737,
                            "end": 817,
                            "fullWidth": 90,
                            "width": 80,
                            "modifiers": [],
                            "variableDeclaration": {
                                "kind": "VariableDeclaration",
                                "fullStart": 729,
                                "fullEnd": 816,
                                "start": 737,
                                "end": 816,
                                "fullWidth": 87,
                                "width": 79,
                                "varKeyword": {
                                    "kind": "VarKeyword",
                                    "fullStart": 729,
                                    "fullEnd": 741,
                                    "start": 737,
                                    "end": 740,
                                    "fullWidth": 12,
                                    "width": 3,
                                    "text": "var",
                                    "value": "var",
                                    "valueText": "var",
                                    "hasLeadingTrivia": true,
                                    "hasTrailingTrivia": true,
                                    "leadingTrivia": [
                                        {
                                            "kind": "WhitespaceTrivia",
                                            "text": "        "
                                        }
                                    ],
                                    "trailingTrivia": [
                                        {
                                            "kind": "WhitespaceTrivia",
                                            "text": " "
                                        }
                                    ]
                                },
                                "variableDeclarators": [
                                    {
                                        "kind": "VariableDeclarator",
                                        "fullStart": 741,
                                        "fullEnd": 816,
                                        "start": 741,
                                        "end": 816,
                                        "fullWidth": 75,
<<<<<<< HEAD
                                        "width": 75,
                                        "identifier": {
=======
                                        "propertyName": {
>>>>>>> 85e84683
                                            "kind": "IdentifierName",
                                            "fullStart": 741,
                                            "fullEnd": 749,
                                            "start": 741,
                                            "end": 748,
                                            "fullWidth": 8,
                                            "width": 7,
                                            "text": "setFunc",
                                            "value": "setFunc",
                                            "valueText": "setFunc",
                                            "hasTrailingTrivia": true,
                                            "trailingTrivia": [
                                                {
                                                    "kind": "WhitespaceTrivia",
                                                    "text": " "
                                                }
                                            ]
                                        },
                                        "equalsValueClause": {
                                            "kind": "EqualsValueClause",
                                            "fullStart": 749,
                                            "fullEnd": 816,
                                            "start": 749,
                                            "end": 816,
                                            "fullWidth": 67,
                                            "width": 67,
                                            "equalsToken": {
                                                "kind": "EqualsToken",
                                                "fullStart": 749,
                                                "fullEnd": 751,
                                                "start": 749,
                                                "end": 750,
                                                "fullWidth": 2,
                                                "width": 1,
                                                "text": "=",
                                                "value": "=",
                                                "valueText": "=",
                                                "hasTrailingTrivia": true,
                                                "trailingTrivia": [
                                                    {
                                                        "kind": "WhitespaceTrivia",
                                                        "text": " "
                                                    }
                                                ]
                                            },
                                            "value": {
                                                "kind": "FunctionExpression",
                                                "fullStart": 751,
                                                "fullEnd": 816,
                                                "start": 751,
                                                "end": 816,
                                                "fullWidth": 65,
                                                "width": 65,
                                                "functionKeyword": {
                                                    "kind": "FunctionKeyword",
                                                    "fullStart": 751,
                                                    "fullEnd": 760,
                                                    "start": 751,
                                                    "end": 759,
                                                    "fullWidth": 9,
                                                    "width": 8,
                                                    "text": "function",
                                                    "value": "function",
                                                    "valueText": "function",
                                                    "hasTrailingTrivia": true,
                                                    "trailingTrivia": [
                                                        {
                                                            "kind": "WhitespaceTrivia",
                                                            "text": " "
                                                        }
                                                    ]
                                                },
                                                "callSignature": {
                                                    "kind": "CallSignature",
                                                    "fullStart": 760,
                                                    "fullEnd": 768,
                                                    "start": 760,
                                                    "end": 767,
                                                    "fullWidth": 8,
                                                    "width": 7,
                                                    "parameterList": {
                                                        "kind": "ParameterList",
                                                        "fullStart": 760,
                                                        "fullEnd": 768,
                                                        "start": 760,
                                                        "end": 767,
                                                        "fullWidth": 8,
                                                        "width": 7,
                                                        "openParenToken": {
                                                            "kind": "OpenParenToken",
                                                            "fullStart": 760,
                                                            "fullEnd": 761,
                                                            "start": 760,
                                                            "end": 761,
                                                            "fullWidth": 1,
                                                            "width": 1,
                                                            "text": "(",
                                                            "value": "(",
                                                            "valueText": "("
                                                        },
                                                        "parameters": [
                                                            {
                                                                "kind": "Parameter",
                                                                "fullStart": 761,
                                                                "fullEnd": 766,
                                                                "start": 761,
                                                                "end": 766,
                                                                "fullWidth": 5,
                                                                "width": 5,
                                                                "modifiers": [],
                                                                "identifier": {
                                                                    "kind": "IdentifierName",
                                                                    "fullStart": 761,
                                                                    "fullEnd": 766,
                                                                    "start": 761,
                                                                    "end": 766,
                                                                    "fullWidth": 5,
                                                                    "width": 5,
                                                                    "text": "value",
                                                                    "value": "value",
                                                                    "valueText": "value"
                                                                }
                                                            }
                                                        ],
                                                        "closeParenToken": {
                                                            "kind": "CloseParenToken",
                                                            "fullStart": 766,
                                                            "fullEnd": 768,
                                                            "start": 766,
                                                            "end": 767,
                                                            "fullWidth": 2,
                                                            "width": 1,
                                                            "text": ")",
                                                            "value": ")",
                                                            "valueText": ")",
                                                            "hasTrailingTrivia": true,
                                                            "trailingTrivia": [
                                                                {
                                                                    "kind": "WhitespaceTrivia",
                                                                    "text": " "
                                                                }
                                                            ]
                                                        }
                                                    }
                                                },
                                                "block": {
                                                    "kind": "Block",
                                                    "fullStart": 768,
                                                    "fullEnd": 816,
                                                    "start": 768,
                                                    "end": 816,
                                                    "fullWidth": 48,
                                                    "width": 48,
                                                    "openBraceToken": {
                                                        "kind": "OpenBraceToken",
                                                        "fullStart": 768,
                                                        "fullEnd": 771,
                                                        "start": 768,
                                                        "end": 769,
                                                        "fullWidth": 3,
                                                        "width": 1,
                                                        "text": "{",
                                                        "value": "{",
                                                        "valueText": "{",
                                                        "hasTrailingTrivia": true,
                                                        "hasTrailingNewLine": true,
                                                        "trailingTrivia": [
                                                            {
                                                                "kind": "NewLineTrivia",
                                                                "text": "\r\n"
                                                            }
                                                        ]
                                                    },
                                                    "statements": [
                                                        {
                                                            "kind": "ExpressionStatement",
                                                            "fullStart": 771,
                                                            "fullEnd": 807,
                                                            "start": 783,
                                                            "end": 805,
                                                            "fullWidth": 36,
                                                            "width": 22,
                                                            "expression": {
                                                                "kind": "AssignmentExpression",
                                                                "fullStart": 771,
                                                                "fullEnd": 804,
                                                                "start": 783,
                                                                "end": 804,
                                                                "fullWidth": 33,
                                                                "width": 21,
                                                                "left": {
                                                                    "kind": "IdentifierName",
                                                                    "fullStart": 771,
                                                                    "fullEnd": 797,
                                                                    "start": 783,
                                                                    "end": 796,
                                                                    "fullWidth": 26,
                                                                    "width": 13,
                                                                    "text": "verifySetFunc",
                                                                    "value": "verifySetFunc",
                                                                    "valueText": "verifySetFunc",
                                                                    "hasLeadingTrivia": true,
                                                                    "hasTrailingTrivia": true,
                                                                    "leadingTrivia": [
                                                                        {
                                                                            "kind": "WhitespaceTrivia",
                                                                            "text": "            "
                                                                        }
                                                                    ],
                                                                    "trailingTrivia": [
                                                                        {
                                                                            "kind": "WhitespaceTrivia",
                                                                            "text": " "
                                                                        }
                                                                    ]
                                                                },
                                                                "operatorToken": {
                                                                    "kind": "EqualsToken",
                                                                    "fullStart": 797,
                                                                    "fullEnd": 799,
                                                                    "start": 797,
                                                                    "end": 798,
                                                                    "fullWidth": 2,
                                                                    "width": 1,
                                                                    "text": "=",
                                                                    "value": "=",
                                                                    "valueText": "=",
                                                                    "hasTrailingTrivia": true,
                                                                    "trailingTrivia": [
                                                                        {
                                                                            "kind": "WhitespaceTrivia",
                                                                            "text": " "
                                                                        }
                                                                    ]
                                                                },
                                                                "right": {
                                                                    "kind": "IdentifierName",
                                                                    "fullStart": 799,
                                                                    "fullEnd": 804,
                                                                    "start": 799,
                                                                    "end": 804,
                                                                    "fullWidth": 5,
                                                                    "width": 5,
                                                                    "text": "value",
                                                                    "value": "value",
                                                                    "valueText": "value"
                                                                }
                                                            },
                                                            "semicolonToken": {
                                                                "kind": "SemicolonToken",
                                                                "fullStart": 804,
                                                                "fullEnd": 807,
                                                                "start": 804,
                                                                "end": 805,
                                                                "fullWidth": 3,
                                                                "width": 1,
                                                                "text": ";",
                                                                "value": ";",
                                                                "valueText": ";",
                                                                "hasTrailingTrivia": true,
                                                                "hasTrailingNewLine": true,
                                                                "trailingTrivia": [
                                                                    {
                                                                        "kind": "NewLineTrivia",
                                                                        "text": "\r\n"
                                                                    }
                                                                ]
                                                            }
                                                        }
                                                    ],
                                                    "closeBraceToken": {
                                                        "kind": "CloseBraceToken",
                                                        "fullStart": 807,
                                                        "fullEnd": 816,
                                                        "start": 815,
                                                        "end": 816,
                                                        "fullWidth": 9,
                                                        "width": 1,
                                                        "text": "}",
                                                        "value": "}",
                                                        "valueText": "}",
                                                        "hasLeadingTrivia": true,
                                                        "leadingTrivia": [
                                                            {
                                                                "kind": "WhitespaceTrivia",
                                                                "text": "        "
                                                            }
                                                        ]
                                                    }
                                                }
                                            }
                                        }
                                    }
                                ]
                            },
                            "semicolonToken": {
                                "kind": "SemicolonToken",
                                "fullStart": 816,
                                "fullEnd": 819,
                                "start": 816,
                                "end": 817,
                                "fullWidth": 3,
                                "width": 1,
                                "text": ";",
                                "value": ";",
                                "valueText": ";",
                                "hasTrailingTrivia": true,
                                "hasTrailingNewLine": true,
                                "trailingTrivia": [
                                    {
                                        "kind": "NewLineTrivia",
                                        "text": "\r\n"
                                    }
                                ]
                            }
                        },
                        {
                            "kind": "ExpressionStatement",
                            "fullStart": 819,
                            "fullEnd": 1001,
                            "start": 829,
                            "end": 999,
                            "fullWidth": 182,
                            "width": 170,
                            "isIncrementallyUnusable": true,
                            "expression": {
                                "kind": "InvocationExpression",
                                "fullStart": 819,
                                "fullEnd": 998,
                                "start": 829,
                                "end": 998,
                                "fullWidth": 179,
                                "width": 169,
                                "isIncrementallyUnusable": true,
                                "expression": {
                                    "kind": "MemberAccessExpression",
                                    "fullStart": 819,
                                    "fullEnd": 850,
                                    "start": 829,
                                    "end": 850,
                                    "fullWidth": 31,
                                    "width": 21,
                                    "expression": {
                                        "kind": "IdentifierName",
                                        "fullStart": 819,
                                        "fullEnd": 835,
                                        "start": 829,
                                        "end": 835,
                                        "fullWidth": 16,
                                        "width": 6,
                                        "text": "Object",
                                        "value": "Object",
                                        "valueText": "Object",
                                        "hasLeadingTrivia": true,
                                        "hasLeadingNewLine": true,
                                        "leadingTrivia": [
                                            {
                                                "kind": "NewLineTrivia",
                                                "text": "\r\n"
                                            },
                                            {
                                                "kind": "WhitespaceTrivia",
                                                "text": "        "
                                            }
                                        ]
                                    },
                                    "dotToken": {
                                        "kind": "DotToken",
                                        "fullStart": 835,
                                        "fullEnd": 836,
                                        "start": 835,
                                        "end": 836,
                                        "fullWidth": 1,
                                        "width": 1,
                                        "text": ".",
                                        "value": ".",
                                        "valueText": "."
                                    },
                                    "name": {
                                        "kind": "IdentifierName",
                                        "fullStart": 836,
                                        "fullEnd": 850,
                                        "start": 836,
                                        "end": 850,
                                        "fullWidth": 14,
                                        "width": 14,
                                        "text": "defineProperty",
                                        "value": "defineProperty",
                                        "valueText": "defineProperty"
                                    }
                                },
                                "argumentList": {
                                    "kind": "ArgumentList",
                                    "fullStart": 850,
                                    "fullEnd": 998,
                                    "start": 850,
                                    "end": 998,
                                    "fullWidth": 148,
                                    "width": 148,
                                    "isIncrementallyUnusable": true,
                                    "openParenToken": {
                                        "kind": "OpenParenToken",
                                        "fullStart": 850,
                                        "fullEnd": 851,
                                        "start": 850,
                                        "end": 851,
                                        "fullWidth": 1,
                                        "width": 1,
                                        "text": "(",
                                        "value": "(",
                                        "valueText": "("
                                    },
                                    "arguments": [
                                        {
                                            "kind": "IdentifierName",
                                            "fullStart": 851,
                                            "fullEnd": 854,
                                            "start": 851,
                                            "end": 854,
                                            "fullWidth": 3,
                                            "width": 3,
                                            "text": "obj",
                                            "value": "obj",
                                            "valueText": "obj"
                                        },
                                        {
                                            "kind": "CommaToken",
                                            "fullStart": 854,
                                            "fullEnd": 856,
                                            "start": 854,
                                            "end": 855,
                                            "fullWidth": 2,
                                            "width": 1,
                                            "text": ",",
                                            "value": ",",
                                            "valueText": ",",
                                            "hasTrailingTrivia": true,
                                            "trailingTrivia": [
                                                {
                                                    "kind": "WhitespaceTrivia",
                                                    "text": " "
                                                }
                                            ]
                                        },
                                        {
                                            "kind": "StringLiteral",
                                            "fullStart": 856,
                                            "fullEnd": 862,
                                            "start": 856,
                                            "end": 862,
                                            "fullWidth": 6,
                                            "width": 6,
                                            "text": "\"prop\"",
                                            "value": "prop",
                                            "valueText": "prop"
                                        },
                                        {
                                            "kind": "CommaToken",
                                            "fullStart": 862,
                                            "fullEnd": 864,
                                            "start": 862,
                                            "end": 863,
                                            "fullWidth": 2,
                                            "width": 1,
                                            "text": ",",
                                            "value": ",",
                                            "valueText": ",",
                                            "hasTrailingTrivia": true,
                                            "trailingTrivia": [
                                                {
                                                    "kind": "WhitespaceTrivia",
                                                    "text": " "
                                                }
                                            ]
                                        },
                                        {
                                            "kind": "ObjectLiteralExpression",
                                            "fullStart": 864,
                                            "fullEnd": 997,
                                            "start": 864,
                                            "end": 997,
                                            "fullWidth": 133,
                                            "width": 133,
                                            "isIncrementallyUnusable": true,
                                            "openBraceToken": {
                                                "kind": "OpenBraceToken",
                                                "fullStart": 864,
                                                "fullEnd": 867,
                                                "start": 864,
                                                "end": 865,
                                                "fullWidth": 3,
                                                "width": 1,
                                                "text": "{",
                                                "value": "{",
                                                "valueText": "{",
                                                "hasTrailingTrivia": true,
                                                "hasTrailingNewLine": true,
                                                "trailingTrivia": [
                                                    {
                                                        "kind": "NewLineTrivia",
                                                        "text": "\r\n"
                                                    }
                                                ]
                                            },
                                            "propertyAssignments": [
                                                {
                                                    "kind": "SimplePropertyAssignment",
                                                    "fullStart": 867,
                                                    "fullEnd": 893,
                                                    "start": 879,
                                                    "end": 893,
                                                    "fullWidth": 26,
                                                    "width": 14,
                                                    "isIncrementallyUnusable": true,
                                                    "propertyName": {
                                                        "kind": "IdentifierName",
                                                        "fullStart": 867,
                                                        "fullEnd": 882,
                                                        "start": 879,
                                                        "end": 882,
                                                        "fullWidth": 15,
                                                        "width": 3,
                                                        "text": "get",
                                                        "value": "get",
                                                        "valueText": "get",
                                                        "hasLeadingTrivia": true,
                                                        "leadingTrivia": [
                                                            {
                                                                "kind": "WhitespaceTrivia",
                                                                "text": "            "
                                                            }
                                                        ]
                                                    },
                                                    "colonToken": {
                                                        "kind": "ColonToken",
                                                        "fullStart": 882,
                                                        "fullEnd": 884,
                                                        "start": 882,
                                                        "end": 883,
                                                        "fullWidth": 2,
                                                        "width": 1,
                                                        "text": ":",
                                                        "value": ":",
                                                        "valueText": ":",
                                                        "hasTrailingTrivia": true,
                                                        "trailingTrivia": [
                                                            {
                                                                "kind": "WhitespaceTrivia",
                                                                "text": " "
                                                            }
                                                        ]
                                                    },
                                                    "expression": {
                                                        "kind": "IdentifierName",
                                                        "fullStart": 884,
                                                        "fullEnd": 893,
                                                        "start": 884,
                                                        "end": 893,
                                                        "fullWidth": 9,
                                                        "width": 9,
                                                        "text": "undefined",
                                                        "value": "undefined",
                                                        "valueText": "undefined"
                                                    }
                                                },
                                                {
                                                    "kind": "CommaToken",
                                                    "fullStart": 893,
                                                    "fullEnd": 896,
                                                    "start": 893,
                                                    "end": 894,
                                                    "fullWidth": 3,
                                                    "width": 1,
                                                    "text": ",",
                                                    "value": ",",
                                                    "valueText": ",",
                                                    "hasTrailingTrivia": true,
                                                    "hasTrailingNewLine": true,
                                                    "trailingTrivia": [
                                                        {
                                                            "kind": "NewLineTrivia",
                                                            "text": "\r\n"
                                                        }
                                                    ]
                                                },
                                                {
                                                    "kind": "SimplePropertyAssignment",
                                                    "fullStart": 896,
                                                    "fullEnd": 920,
                                                    "start": 908,
                                                    "end": 920,
                                                    "fullWidth": 24,
                                                    "width": 12,
                                                    "isIncrementallyUnusable": true,
                                                    "propertyName": {
                                                        "kind": "IdentifierName",
                                                        "fullStart": 896,
                                                        "fullEnd": 911,
                                                        "start": 908,
                                                        "end": 911,
                                                        "fullWidth": 15,
                                                        "width": 3,
                                                        "text": "set",
                                                        "value": "set",
                                                        "valueText": "set",
                                                        "hasLeadingTrivia": true,
                                                        "leadingTrivia": [
                                                            {
                                                                "kind": "WhitespaceTrivia",
                                                                "text": "            "
                                                            }
                                                        ]
                                                    },
                                                    "colonToken": {
                                                        "kind": "ColonToken",
                                                        "fullStart": 911,
                                                        "fullEnd": 913,
                                                        "start": 911,
                                                        "end": 912,
                                                        "fullWidth": 2,
                                                        "width": 1,
                                                        "text": ":",
                                                        "value": ":",
                                                        "valueText": ":",
                                                        "hasTrailingTrivia": true,
                                                        "trailingTrivia": [
                                                            {
                                                                "kind": "WhitespaceTrivia",
                                                                "text": " "
                                                            }
                                                        ]
                                                    },
                                                    "expression": {
                                                        "kind": "IdentifierName",
                                                        "fullStart": 913,
                                                        "fullEnd": 920,
                                                        "start": 913,
                                                        "end": 920,
                                                        "fullWidth": 7,
                                                        "width": 7,
                                                        "text": "setFunc",
                                                        "value": "setFunc",
                                                        "valueText": "setFunc"
                                                    }
                                                },
                                                {
                                                    "kind": "CommaToken",
                                                    "fullStart": 920,
                                                    "fullEnd": 923,
                                                    "start": 920,
                                                    "end": 921,
                                                    "fullWidth": 3,
                                                    "width": 1,
                                                    "text": ",",
                                                    "value": ",",
                                                    "valueText": ",",
                                                    "hasTrailingTrivia": true,
                                                    "hasTrailingNewLine": true,
                                                    "trailingTrivia": [
                                                        {
                                                            "kind": "NewLineTrivia",
                                                            "text": "\r\n"
                                                        }
                                                    ]
                                                },
                                                {
                                                    "kind": "SimplePropertyAssignment",
                                                    "fullStart": 923,
                                                    "fullEnd": 952,
                                                    "start": 935,
                                                    "end": 952,
                                                    "fullWidth": 29,
                                                    "width": 17,
                                                    "propertyName": {
                                                        "kind": "IdentifierName",
                                                        "fullStart": 923,
                                                        "fullEnd": 945,
                                                        "start": 935,
                                                        "end": 945,
                                                        "fullWidth": 22,
                                                        "width": 10,
                                                        "text": "enumerable",
                                                        "value": "enumerable",
                                                        "valueText": "enumerable",
                                                        "hasLeadingTrivia": true,
                                                        "leadingTrivia": [
                                                            {
                                                                "kind": "WhitespaceTrivia",
                                                                "text": "            "
                                                            }
                                                        ]
                                                    },
                                                    "colonToken": {
                                                        "kind": "ColonToken",
                                                        "fullStart": 945,
                                                        "fullEnd": 947,
                                                        "start": 945,
                                                        "end": 946,
                                                        "fullWidth": 2,
                                                        "width": 1,
                                                        "text": ":",
                                                        "value": ":",
                                                        "valueText": ":",
                                                        "hasTrailingTrivia": true,
                                                        "trailingTrivia": [
                                                            {
                                                                "kind": "WhitespaceTrivia",
                                                                "text": " "
                                                            }
                                                        ]
                                                    },
                                                    "expression": {
                                                        "kind": "FalseKeyword",
                                                        "fullStart": 947,
                                                        "fullEnd": 952,
                                                        "start": 947,
                                                        "end": 952,
                                                        "fullWidth": 5,
                                                        "width": 5,
                                                        "text": "false",
                                                        "value": false,
                                                        "valueText": "false"
                                                    }
                                                },
                                                {
                                                    "kind": "CommaToken",
                                                    "fullStart": 952,
                                                    "fullEnd": 955,
                                                    "start": 952,
                                                    "end": 953,
                                                    "fullWidth": 3,
                                                    "width": 1,
                                                    "text": ",",
                                                    "value": ",",
                                                    "valueText": ",",
                                                    "hasTrailingTrivia": true,
                                                    "hasTrailingNewLine": true,
                                                    "trailingTrivia": [
                                                        {
                                                            "kind": "NewLineTrivia",
                                                            "text": "\r\n"
                                                        }
                                                    ]
                                                },
                                                {
                                                    "kind": "SimplePropertyAssignment",
                                                    "fullStart": 955,
                                                    "fullEnd": 988,
                                                    "start": 967,
                                                    "end": 986,
                                                    "fullWidth": 33,
                                                    "width": 19,
                                                    "propertyName": {
                                                        "kind": "IdentifierName",
                                                        "fullStart": 955,
                                                        "fullEnd": 979,
                                                        "start": 967,
                                                        "end": 979,
                                                        "fullWidth": 24,
                                                        "width": 12,
                                                        "text": "configurable",
                                                        "value": "configurable",
                                                        "valueText": "configurable",
                                                        "hasLeadingTrivia": true,
                                                        "leadingTrivia": [
                                                            {
                                                                "kind": "WhitespaceTrivia",
                                                                "text": "            "
                                                            }
                                                        ]
                                                    },
                                                    "colonToken": {
                                                        "kind": "ColonToken",
                                                        "fullStart": 979,
                                                        "fullEnd": 981,
                                                        "start": 979,
                                                        "end": 980,
                                                        "fullWidth": 2,
                                                        "width": 1,
                                                        "text": ":",
                                                        "value": ":",
                                                        "valueText": ":",
                                                        "hasTrailingTrivia": true,
                                                        "trailingTrivia": [
                                                            {
                                                                "kind": "WhitespaceTrivia",
                                                                "text": " "
                                                            }
                                                        ]
                                                    },
                                                    "expression": {
                                                        "kind": "FalseKeyword",
                                                        "fullStart": 981,
                                                        "fullEnd": 988,
                                                        "start": 981,
                                                        "end": 986,
                                                        "fullWidth": 7,
                                                        "width": 5,
                                                        "text": "false",
                                                        "value": false,
                                                        "valueText": "false",
                                                        "hasTrailingTrivia": true,
                                                        "hasTrailingNewLine": true,
                                                        "trailingTrivia": [
                                                            {
                                                                "kind": "NewLineTrivia",
                                                                "text": "\r\n"
                                                            }
                                                        ]
                                                    }
                                                }
                                            ],
                                            "closeBraceToken": {
                                                "kind": "CloseBraceToken",
                                                "fullStart": 988,
                                                "fullEnd": 997,
                                                "start": 996,
                                                "end": 997,
                                                "fullWidth": 9,
                                                "width": 1,
                                                "text": "}",
                                                "value": "}",
                                                "valueText": "}",
                                                "hasLeadingTrivia": true,
                                                "leadingTrivia": [
                                                    {
                                                        "kind": "WhitespaceTrivia",
                                                        "text": "        "
                                                    }
                                                ]
                                            }
                                        }
                                    ],
                                    "closeParenToken": {
                                        "kind": "CloseParenToken",
                                        "fullStart": 997,
                                        "fullEnd": 998,
                                        "start": 997,
                                        "end": 998,
                                        "fullWidth": 1,
                                        "width": 1,
                                        "text": ")",
                                        "value": ")",
                                        "valueText": ")"
                                    }
                                }
                            },
                            "semicolonToken": {
                                "kind": "SemicolonToken",
                                "fullStart": 998,
                                "fullEnd": 1001,
                                "start": 998,
                                "end": 999,
                                "fullWidth": 3,
                                "width": 1,
                                "text": ";",
                                "value": ";",
                                "valueText": ";",
                                "hasTrailingTrivia": true,
                                "hasTrailingNewLine": true,
                                "trailingTrivia": [
                                    {
                                        "kind": "NewLineTrivia",
                                        "text": "\r\n"
                                    }
                                ]
                            }
                        },
                        {
                            "kind": "ExpressionStatement",
                            "fullStart": 1001,
                            "fullEnd": 1039,
                            "start": 1011,
                            "end": 1037,
                            "fullWidth": 38,
                            "width": 26,
                            "expression": {
                                "kind": "AssignmentExpression",
                                "fullStart": 1001,
                                "fullEnd": 1036,
                                "start": 1011,
                                "end": 1036,
                                "fullWidth": 35,
                                "width": 25,
                                "left": {
                                    "kind": "MemberAccessExpression",
                                    "fullStart": 1001,
                                    "fullEnd": 1020,
                                    "start": 1011,
                                    "end": 1019,
                                    "fullWidth": 19,
                                    "width": 8,
                                    "expression": {
                                        "kind": "IdentifierName",
                                        "fullStart": 1001,
                                        "fullEnd": 1014,
                                        "start": 1011,
                                        "end": 1014,
                                        "fullWidth": 13,
                                        "width": 3,
                                        "text": "obj",
                                        "value": "obj",
                                        "valueText": "obj",
                                        "hasLeadingTrivia": true,
                                        "hasLeadingNewLine": true,
                                        "leadingTrivia": [
                                            {
                                                "kind": "NewLineTrivia",
                                                "text": "\r\n"
                                            },
                                            {
                                                "kind": "WhitespaceTrivia",
                                                "text": "        "
                                            }
                                        ]
                                    },
                                    "dotToken": {
                                        "kind": "DotToken",
                                        "fullStart": 1014,
                                        "fullEnd": 1015,
                                        "start": 1014,
                                        "end": 1015,
                                        "fullWidth": 1,
                                        "width": 1,
                                        "text": ".",
                                        "value": ".",
                                        "valueText": "."
                                    },
                                    "name": {
                                        "kind": "IdentifierName",
                                        "fullStart": 1015,
                                        "fullEnd": 1020,
                                        "start": 1015,
                                        "end": 1019,
                                        "fullWidth": 5,
                                        "width": 4,
                                        "text": "prop",
                                        "value": "prop",
                                        "valueText": "prop",
                                        "hasTrailingTrivia": true,
                                        "trailingTrivia": [
                                            {
                                                "kind": "WhitespaceTrivia",
                                                "text": " "
                                            }
                                        ]
                                    }
                                },
                                "operatorToken": {
                                    "kind": "EqualsToken",
                                    "fullStart": 1020,
                                    "fullEnd": 1022,
                                    "start": 1020,
                                    "end": 1021,
                                    "fullWidth": 2,
                                    "width": 1,
                                    "text": "=",
                                    "value": "=",
                                    "valueText": "=",
                                    "hasTrailingTrivia": true,
                                    "trailingTrivia": [
                                        {
                                            "kind": "WhitespaceTrivia",
                                            "text": " "
                                        }
                                    ]
                                },
                                "right": {
                                    "kind": "StringLiteral",
                                    "fullStart": 1022,
                                    "fullEnd": 1036,
                                    "start": 1022,
                                    "end": 1036,
                                    "fullWidth": 14,
                                    "width": 14,
                                    "text": "\"overrideData\"",
                                    "value": "overrideData",
                                    "valueText": "overrideData"
                                }
                            },
                            "semicolonToken": {
                                "kind": "SemicolonToken",
                                "fullStart": 1036,
                                "fullEnd": 1039,
                                "start": 1036,
                                "end": 1037,
                                "fullWidth": 3,
                                "width": 1,
                                "text": ";",
                                "value": ";",
                                "valueText": ";",
                                "hasTrailingTrivia": true,
                                "hasTrailingNewLine": true,
                                "trailingTrivia": [
                                    {
                                        "kind": "NewLineTrivia",
                                        "text": "\r\n"
                                    }
                                ]
                            }
                        },
                        {
                            "kind": "VariableStatement",
                            "fullStart": 1039,
                            "fullEnd": 1104,
                            "start": 1047,
                            "end": 1102,
                            "fullWidth": 65,
                            "width": 55,
                            "modifiers": [],
                            "variableDeclaration": {
                                "kind": "VariableDeclaration",
                                "fullStart": 1039,
                                "fullEnd": 1101,
                                "start": 1047,
                                "end": 1101,
                                "fullWidth": 62,
                                "width": 54,
                                "varKeyword": {
                                    "kind": "VarKeyword",
                                    "fullStart": 1039,
                                    "fullEnd": 1051,
                                    "start": 1047,
                                    "end": 1050,
                                    "fullWidth": 12,
                                    "width": 3,
                                    "text": "var",
                                    "value": "var",
                                    "valueText": "var",
                                    "hasLeadingTrivia": true,
                                    "hasTrailingTrivia": true,
                                    "leadingTrivia": [
                                        {
                                            "kind": "WhitespaceTrivia",
                                            "text": "        "
                                        }
                                    ],
                                    "trailingTrivia": [
                                        {
                                            "kind": "WhitespaceTrivia",
                                            "text": " "
                                        }
                                    ]
                                },
                                "variableDeclarators": [
                                    {
                                        "kind": "VariableDeclarator",
                                        "fullStart": 1051,
                                        "fullEnd": 1101,
                                        "start": 1051,
                                        "end": 1101,
                                        "fullWidth": 50,
<<<<<<< HEAD
                                        "width": 50,
                                        "identifier": {
=======
                                        "propertyName": {
>>>>>>> 85e84683
                                            "kind": "IdentifierName",
                                            "fullStart": 1051,
                                            "fullEnd": 1073,
                                            "start": 1051,
                                            "end": 1072,
                                            "fullWidth": 22,
                                            "width": 21,
                                            "text": "propertyDefineCorrect",
                                            "value": "propertyDefineCorrect",
                                            "valueText": "propertyDefineCorrect",
                                            "hasTrailingTrivia": true,
                                            "trailingTrivia": [
                                                {
                                                    "kind": "WhitespaceTrivia",
                                                    "text": " "
                                                }
                                            ]
                                        },
                                        "equalsValueClause": {
                                            "kind": "EqualsValueClause",
                                            "fullStart": 1073,
                                            "fullEnd": 1101,
                                            "start": 1073,
                                            "end": 1101,
                                            "fullWidth": 28,
                                            "width": 28,
                                            "equalsToken": {
                                                "kind": "EqualsToken",
                                                "fullStart": 1073,
                                                "fullEnd": 1075,
                                                "start": 1073,
                                                "end": 1074,
                                                "fullWidth": 2,
                                                "width": 1,
                                                "text": "=",
                                                "value": "=",
                                                "valueText": "=",
                                                "hasTrailingTrivia": true,
                                                "trailingTrivia": [
                                                    {
                                                        "kind": "WhitespaceTrivia",
                                                        "text": " "
                                                    }
                                                ]
                                            },
                                            "value": {
                                                "kind": "InvocationExpression",
                                                "fullStart": 1075,
                                                "fullEnd": 1101,
                                                "start": 1075,
                                                "end": 1101,
                                                "fullWidth": 26,
                                                "width": 26,
                                                "expression": {
                                                    "kind": "MemberAccessExpression",
                                                    "fullStart": 1075,
                                                    "fullEnd": 1093,
                                                    "start": 1075,
                                                    "end": 1093,
                                                    "fullWidth": 18,
                                                    "width": 18,
                                                    "expression": {
                                                        "kind": "IdentifierName",
                                                        "fullStart": 1075,
                                                        "fullEnd": 1078,
                                                        "start": 1075,
                                                        "end": 1078,
                                                        "fullWidth": 3,
                                                        "width": 3,
                                                        "text": "obj",
                                                        "value": "obj",
                                                        "valueText": "obj"
                                                    },
                                                    "dotToken": {
                                                        "kind": "DotToken",
                                                        "fullStart": 1078,
                                                        "fullEnd": 1079,
                                                        "start": 1078,
                                                        "end": 1079,
                                                        "fullWidth": 1,
                                                        "width": 1,
                                                        "text": ".",
                                                        "value": ".",
                                                        "valueText": "."
                                                    },
                                                    "name": {
                                                        "kind": "IdentifierName",
                                                        "fullStart": 1079,
                                                        "fullEnd": 1093,
                                                        "start": 1079,
                                                        "end": 1093,
                                                        "fullWidth": 14,
                                                        "width": 14,
                                                        "text": "hasOwnProperty",
                                                        "value": "hasOwnProperty",
                                                        "valueText": "hasOwnProperty"
                                                    }
                                                },
                                                "argumentList": {
                                                    "kind": "ArgumentList",
                                                    "fullStart": 1093,
                                                    "fullEnd": 1101,
                                                    "start": 1093,
                                                    "end": 1101,
                                                    "fullWidth": 8,
                                                    "width": 8,
                                                    "openParenToken": {
                                                        "kind": "OpenParenToken",
                                                        "fullStart": 1093,
                                                        "fullEnd": 1094,
                                                        "start": 1093,
                                                        "end": 1094,
                                                        "fullWidth": 1,
                                                        "width": 1,
                                                        "text": "(",
                                                        "value": "(",
                                                        "valueText": "("
                                                    },
                                                    "arguments": [
                                                        {
                                                            "kind": "StringLiteral",
                                                            "fullStart": 1094,
                                                            "fullEnd": 1100,
                                                            "start": 1094,
                                                            "end": 1100,
                                                            "fullWidth": 6,
                                                            "width": 6,
                                                            "text": "\"prop\"",
                                                            "value": "prop",
                                                            "valueText": "prop"
                                                        }
                                                    ],
                                                    "closeParenToken": {
                                                        "kind": "CloseParenToken",
                                                        "fullStart": 1100,
                                                        "fullEnd": 1101,
                                                        "start": 1100,
                                                        "end": 1101,
                                                        "fullWidth": 1,
                                                        "width": 1,
                                                        "text": ")",
                                                        "value": ")",
                                                        "valueText": ")"
                                                    }
                                                }
                                            }
                                        }
                                    }
                                ]
                            },
                            "semicolonToken": {
                                "kind": "SemicolonToken",
                                "fullStart": 1101,
                                "fullEnd": 1104,
                                "start": 1101,
                                "end": 1102,
                                "fullWidth": 3,
                                "width": 1,
                                "text": ";",
                                "value": ";",
                                "valueText": ";",
                                "hasTrailingTrivia": true,
                                "hasTrailingNewLine": true,
                                "trailingTrivia": [
                                    {
                                        "kind": "NewLineTrivia",
                                        "text": "\r\n"
                                    }
                                ]
                            }
                        },
                        {
                            "kind": "VariableStatement",
                            "fullStart": 1104,
                            "fullEnd": 1170,
                            "start": 1112,
                            "end": 1168,
                            "fullWidth": 66,
                            "width": 56,
                            "modifiers": [],
                            "variableDeclaration": {
                                "kind": "VariableDeclaration",
                                "fullStart": 1104,
                                "fullEnd": 1167,
                                "start": 1112,
                                "end": 1167,
                                "fullWidth": 63,
                                "width": 55,
                                "varKeyword": {
                                    "kind": "VarKeyword",
                                    "fullStart": 1104,
                                    "fullEnd": 1116,
                                    "start": 1112,
                                    "end": 1115,
                                    "fullWidth": 12,
                                    "width": 3,
                                    "text": "var",
                                    "value": "var",
                                    "valueText": "var",
                                    "hasLeadingTrivia": true,
                                    "hasTrailingTrivia": true,
                                    "leadingTrivia": [
                                        {
                                            "kind": "WhitespaceTrivia",
                                            "text": "        "
                                        }
                                    ],
                                    "trailingTrivia": [
                                        {
                                            "kind": "WhitespaceTrivia",
                                            "text": " "
                                        }
                                    ]
                                },
                                "variableDeclarators": [
                                    {
                                        "kind": "VariableDeclarator",
                                        "fullStart": 1116,
                                        "fullEnd": 1167,
                                        "start": 1116,
                                        "end": 1167,
                                        "fullWidth": 51,
<<<<<<< HEAD
                                        "width": 51,
                                        "identifier": {
=======
                                        "propertyName": {
>>>>>>> 85e84683
                                            "kind": "IdentifierName",
                                            "fullStart": 1116,
                                            "fullEnd": 1121,
                                            "start": 1116,
                                            "end": 1120,
                                            "fullWidth": 5,
                                            "width": 4,
                                            "text": "desc",
                                            "value": "desc",
                                            "valueText": "desc",
                                            "hasTrailingTrivia": true,
                                            "trailingTrivia": [
                                                {
                                                    "kind": "WhitespaceTrivia",
                                                    "text": " "
                                                }
                                            ]
                                        },
                                        "equalsValueClause": {
                                            "kind": "EqualsValueClause",
                                            "fullStart": 1121,
                                            "fullEnd": 1167,
                                            "start": 1121,
                                            "end": 1167,
                                            "fullWidth": 46,
                                            "width": 46,
                                            "equalsToken": {
                                                "kind": "EqualsToken",
                                                "fullStart": 1121,
                                                "fullEnd": 1123,
                                                "start": 1121,
                                                "end": 1122,
                                                "fullWidth": 2,
                                                "width": 1,
                                                "text": "=",
                                                "value": "=",
                                                "valueText": "=",
                                                "hasTrailingTrivia": true,
                                                "trailingTrivia": [
                                                    {
                                                        "kind": "WhitespaceTrivia",
                                                        "text": " "
                                                    }
                                                ]
                                            },
                                            "value": {
                                                "kind": "InvocationExpression",
                                                "fullStart": 1123,
                                                "fullEnd": 1167,
                                                "start": 1123,
                                                "end": 1167,
                                                "fullWidth": 44,
                                                "width": 44,
                                                "expression": {
                                                    "kind": "MemberAccessExpression",
                                                    "fullStart": 1123,
                                                    "fullEnd": 1154,
                                                    "start": 1123,
                                                    "end": 1154,
                                                    "fullWidth": 31,
                                                    "width": 31,
                                                    "expression": {
                                                        "kind": "IdentifierName",
                                                        "fullStart": 1123,
                                                        "fullEnd": 1129,
                                                        "start": 1123,
                                                        "end": 1129,
                                                        "fullWidth": 6,
                                                        "width": 6,
                                                        "text": "Object",
                                                        "value": "Object",
                                                        "valueText": "Object"
                                                    },
                                                    "dotToken": {
                                                        "kind": "DotToken",
                                                        "fullStart": 1129,
                                                        "fullEnd": 1130,
                                                        "start": 1129,
                                                        "end": 1130,
                                                        "fullWidth": 1,
                                                        "width": 1,
                                                        "text": ".",
                                                        "value": ".",
                                                        "valueText": "."
                                                    },
                                                    "name": {
                                                        "kind": "IdentifierName",
                                                        "fullStart": 1130,
                                                        "fullEnd": 1154,
                                                        "start": 1130,
                                                        "end": 1154,
                                                        "fullWidth": 24,
                                                        "width": 24,
                                                        "text": "getOwnPropertyDescriptor",
                                                        "value": "getOwnPropertyDescriptor",
                                                        "valueText": "getOwnPropertyDescriptor"
                                                    }
                                                },
                                                "argumentList": {
                                                    "kind": "ArgumentList",
                                                    "fullStart": 1154,
                                                    "fullEnd": 1167,
                                                    "start": 1154,
                                                    "end": 1167,
                                                    "fullWidth": 13,
                                                    "width": 13,
                                                    "openParenToken": {
                                                        "kind": "OpenParenToken",
                                                        "fullStart": 1154,
                                                        "fullEnd": 1155,
                                                        "start": 1154,
                                                        "end": 1155,
                                                        "fullWidth": 1,
                                                        "width": 1,
                                                        "text": "(",
                                                        "value": "(",
                                                        "valueText": "("
                                                    },
                                                    "arguments": [
                                                        {
                                                            "kind": "IdentifierName",
                                                            "fullStart": 1155,
                                                            "fullEnd": 1158,
                                                            "start": 1155,
                                                            "end": 1158,
                                                            "fullWidth": 3,
                                                            "width": 3,
                                                            "text": "obj",
                                                            "value": "obj",
                                                            "valueText": "obj"
                                                        },
                                                        {
                                                            "kind": "CommaToken",
                                                            "fullStart": 1158,
                                                            "fullEnd": 1160,
                                                            "start": 1158,
                                                            "end": 1159,
                                                            "fullWidth": 2,
                                                            "width": 1,
                                                            "text": ",",
                                                            "value": ",",
                                                            "valueText": ",",
                                                            "hasTrailingTrivia": true,
                                                            "trailingTrivia": [
                                                                {
                                                                    "kind": "WhitespaceTrivia",
                                                                    "text": " "
                                                                }
                                                            ]
                                                        },
                                                        {
                                                            "kind": "StringLiteral",
                                                            "fullStart": 1160,
                                                            "fullEnd": 1166,
                                                            "start": 1160,
                                                            "end": 1166,
                                                            "fullWidth": 6,
                                                            "width": 6,
                                                            "text": "\"prop\"",
                                                            "value": "prop",
                                                            "valueText": "prop"
                                                        }
                                                    ],
                                                    "closeParenToken": {
                                                        "kind": "CloseParenToken",
                                                        "fullStart": 1166,
                                                        "fullEnd": 1167,
                                                        "start": 1166,
                                                        "end": 1167,
                                                        "fullWidth": 1,
                                                        "width": 1,
                                                        "text": ")",
                                                        "value": ")",
                                                        "valueText": ")"
                                                    }
                                                }
                                            }
                                        }
                                    }
                                ]
                            },
                            "semicolonToken": {
                                "kind": "SemicolonToken",
                                "fullStart": 1167,
                                "fullEnd": 1170,
                                "start": 1167,
                                "end": 1168,
                                "fullWidth": 3,
                                "width": 1,
                                "text": ";",
                                "value": ";",
                                "valueText": ";",
                                "hasTrailingTrivia": true,
                                "hasTrailingNewLine": true,
                                "trailingTrivia": [
                                    {
                                        "kind": "NewLineTrivia",
                                        "text": "\r\n"
                                    }
                                ]
                            }
                        },
                        {
                            "kind": "ReturnStatement",
                            "fullStart": 1170,
                            "fullEnd": 1271,
                            "start": 1180,
                            "end": 1269,
                            "fullWidth": 101,
                            "width": 89,
                            "isIncrementallyUnusable": true,
                            "returnKeyword": {
                                "kind": "ReturnKeyword",
                                "fullStart": 1170,
                                "fullEnd": 1187,
                                "start": 1180,
                                "end": 1186,
                                "fullWidth": 17,
                                "width": 6,
                                "text": "return",
                                "value": "return",
                                "valueText": "return",
                                "hasLeadingTrivia": true,
                                "hasLeadingNewLine": true,
                                "hasTrailingTrivia": true,
                                "leadingTrivia": [
                                    {
                                        "kind": "NewLineTrivia",
                                        "text": "\r\n"
                                    },
                                    {
                                        "kind": "WhitespaceTrivia",
                                        "text": "        "
                                    }
                                ],
                                "trailingTrivia": [
                                    {
                                        "kind": "WhitespaceTrivia",
                                        "text": " "
                                    }
                                ]
                            },
                            "expression": {
                                "kind": "LogicalAndExpression",
                                "fullStart": 1187,
                                "fullEnd": 1268,
                                "start": 1187,
                                "end": 1268,
                                "fullWidth": 81,
                                "width": 81,
                                "isIncrementallyUnusable": true,
                                "left": {
                                    "kind": "LogicalAndExpression",
                                    "fullStart": 1187,
                                    "fullEnd": 1233,
                                    "start": 1187,
                                    "end": 1232,
                                    "fullWidth": 46,
                                    "width": 45,
                                    "isIncrementallyUnusable": true,
                                    "left": {
                                        "kind": "IdentifierName",
                                        "fullStart": 1187,
                                        "fullEnd": 1209,
                                        "start": 1187,
                                        "end": 1208,
                                        "fullWidth": 22,
                                        "width": 21,
                                        "text": "propertyDefineCorrect",
                                        "value": "propertyDefineCorrect",
                                        "valueText": "propertyDefineCorrect",
                                        "hasTrailingTrivia": true,
                                        "trailingTrivia": [
                                            {
                                                "kind": "WhitespaceTrivia",
                                                "text": " "
                                            }
                                        ]
                                    },
                                    "operatorToken": {
                                        "kind": "AmpersandAmpersandToken",
                                        "fullStart": 1209,
                                        "fullEnd": 1212,
                                        "start": 1209,
                                        "end": 1211,
                                        "fullWidth": 3,
                                        "width": 2,
                                        "text": "&&",
                                        "value": "&&",
                                        "valueText": "&&",
                                        "hasTrailingTrivia": true,
                                        "trailingTrivia": [
                                            {
                                                "kind": "WhitespaceTrivia",
                                                "text": " "
                                            }
                                        ]
                                    },
                                    "right": {
                                        "kind": "EqualsExpression",
                                        "fullStart": 1212,
                                        "fullEnd": 1233,
                                        "start": 1212,
                                        "end": 1232,
                                        "fullWidth": 21,
                                        "width": 20,
                                        "isIncrementallyUnusable": true,
                                        "left": {
                                            "kind": "MemberAccessExpression",
                                            "fullStart": 1212,
                                            "fullEnd": 1221,
                                            "start": 1212,
                                            "end": 1220,
                                            "fullWidth": 9,
                                            "width": 8,
                                            "isIncrementallyUnusable": true,
                                            "expression": {
                                                "kind": "IdentifierName",
                                                "fullStart": 1212,
                                                "fullEnd": 1216,
                                                "start": 1212,
                                                "end": 1216,
                                                "fullWidth": 4,
                                                "width": 4,
                                                "text": "desc",
                                                "value": "desc",
                                                "valueText": "desc"
                                            },
                                            "dotToken": {
                                                "kind": "DotToken",
                                                "fullStart": 1216,
                                                "fullEnd": 1217,
                                                "start": 1216,
                                                "end": 1217,
                                                "fullWidth": 1,
                                                "width": 1,
                                                "text": ".",
                                                "value": ".",
                                                "valueText": "."
                                            },
                                            "name": {
                                                "kind": "IdentifierName",
                                                "fullStart": 1217,
                                                "fullEnd": 1221,
                                                "start": 1217,
                                                "end": 1220,
                                                "fullWidth": 4,
                                                "width": 3,
                                                "text": "set",
                                                "value": "set",
                                                "valueText": "set",
                                                "hasTrailingTrivia": true,
                                                "trailingTrivia": [
                                                    {
                                                        "kind": "WhitespaceTrivia",
                                                        "text": " "
                                                    }
                                                ]
                                            }
                                        },
                                        "operatorToken": {
                                            "kind": "EqualsEqualsEqualsToken",
                                            "fullStart": 1221,
                                            "fullEnd": 1225,
                                            "start": 1221,
                                            "end": 1224,
                                            "fullWidth": 4,
                                            "width": 3,
                                            "text": "===",
                                            "value": "===",
                                            "valueText": "===",
                                            "hasTrailingTrivia": true,
                                            "trailingTrivia": [
                                                {
                                                    "kind": "WhitespaceTrivia",
                                                    "text": " "
                                                }
                                            ]
                                        },
                                        "right": {
                                            "kind": "IdentifierName",
                                            "fullStart": 1225,
                                            "fullEnd": 1233,
                                            "start": 1225,
                                            "end": 1232,
                                            "fullWidth": 8,
                                            "width": 7,
                                            "text": "setFunc",
                                            "value": "setFunc",
                                            "valueText": "setFunc",
                                            "hasTrailingTrivia": true,
                                            "trailingTrivia": [
                                                {
                                                    "kind": "WhitespaceTrivia",
                                                    "text": " "
                                                }
                                            ]
                                        }
                                    }
                                },
                                "operatorToken": {
                                    "kind": "AmpersandAmpersandToken",
                                    "fullStart": 1233,
                                    "fullEnd": 1236,
                                    "start": 1233,
                                    "end": 1235,
                                    "fullWidth": 3,
                                    "width": 2,
                                    "text": "&&",
                                    "value": "&&",
                                    "valueText": "&&",
                                    "hasTrailingTrivia": true,
                                    "trailingTrivia": [
                                        {
                                            "kind": "WhitespaceTrivia",
                                            "text": " "
                                        }
                                    ]
                                },
                                "right": {
                                    "kind": "EqualsExpression",
                                    "fullStart": 1236,
                                    "fullEnd": 1268,
                                    "start": 1236,
                                    "end": 1268,
                                    "fullWidth": 32,
                                    "width": 32,
                                    "left": {
                                        "kind": "IdentifierName",
                                        "fullStart": 1236,
                                        "fullEnd": 1250,
                                        "start": 1236,
                                        "end": 1249,
                                        "fullWidth": 14,
                                        "width": 13,
                                        "text": "verifySetFunc",
                                        "value": "verifySetFunc",
                                        "valueText": "verifySetFunc",
                                        "hasTrailingTrivia": true,
                                        "trailingTrivia": [
                                            {
                                                "kind": "WhitespaceTrivia",
                                                "text": " "
                                            }
                                        ]
                                    },
                                    "operatorToken": {
                                        "kind": "EqualsEqualsEqualsToken",
                                        "fullStart": 1250,
                                        "fullEnd": 1254,
                                        "start": 1250,
                                        "end": 1253,
                                        "fullWidth": 4,
                                        "width": 3,
                                        "text": "===",
                                        "value": "===",
                                        "valueText": "===",
                                        "hasTrailingTrivia": true,
                                        "trailingTrivia": [
                                            {
                                                "kind": "WhitespaceTrivia",
                                                "text": " "
                                            }
                                        ]
                                    },
                                    "right": {
                                        "kind": "StringLiteral",
                                        "fullStart": 1254,
                                        "fullEnd": 1268,
                                        "start": 1254,
                                        "end": 1268,
                                        "fullWidth": 14,
                                        "width": 14,
                                        "text": "\"overrideData\"",
                                        "value": "overrideData",
                                        "valueText": "overrideData"
                                    }
                                }
                            },
                            "semicolonToken": {
                                "kind": "SemicolonToken",
                                "fullStart": 1268,
                                "fullEnd": 1271,
                                "start": 1268,
                                "end": 1269,
                                "fullWidth": 3,
                                "width": 1,
                                "text": ";",
                                "value": ";",
                                "valueText": ";",
                                "hasTrailingTrivia": true,
                                "hasTrailingNewLine": true,
                                "trailingTrivia": [
                                    {
                                        "kind": "NewLineTrivia",
                                        "text": "\r\n"
                                    }
                                ]
                            }
                        }
                    ],
                    "closeBraceToken": {
                        "kind": "CloseBraceToken",
                        "fullStart": 1271,
                        "fullEnd": 1278,
                        "start": 1275,
                        "end": 1276,
                        "fullWidth": 7,
                        "width": 1,
                        "text": "}",
                        "value": "}",
                        "valueText": "}",
                        "hasLeadingTrivia": true,
                        "hasTrailingTrivia": true,
                        "hasTrailingNewLine": true,
                        "leadingTrivia": [
                            {
                                "kind": "WhitespaceTrivia",
                                "text": "    "
                            }
                        ],
                        "trailingTrivia": [
                            {
                                "kind": "NewLineTrivia",
                                "text": "\r\n"
                            }
                        ]
                    }
                }
            },
            {
                "kind": "ExpressionStatement",
                "fullStart": 1278,
                "fullEnd": 1302,
                "start": 1278,
                "end": 1300,
                "fullWidth": 24,
                "width": 22,
                "expression": {
                    "kind": "InvocationExpression",
                    "fullStart": 1278,
                    "fullEnd": 1299,
                    "start": 1278,
                    "end": 1299,
                    "fullWidth": 21,
                    "width": 21,
                    "expression": {
                        "kind": "IdentifierName",
                        "fullStart": 1278,
                        "fullEnd": 1289,
                        "start": 1278,
                        "end": 1289,
                        "fullWidth": 11,
                        "width": 11,
                        "text": "runTestCase",
                        "value": "runTestCase",
                        "valueText": "runTestCase"
                    },
                    "argumentList": {
                        "kind": "ArgumentList",
                        "fullStart": 1289,
                        "fullEnd": 1299,
                        "start": 1289,
                        "end": 1299,
                        "fullWidth": 10,
                        "width": 10,
                        "openParenToken": {
                            "kind": "OpenParenToken",
                            "fullStart": 1289,
                            "fullEnd": 1290,
                            "start": 1289,
                            "end": 1290,
                            "fullWidth": 1,
                            "width": 1,
                            "text": "(",
                            "value": "(",
                            "valueText": "("
                        },
                        "arguments": [
                            {
                                "kind": "IdentifierName",
                                "fullStart": 1290,
                                "fullEnd": 1298,
                                "start": 1290,
                                "end": 1298,
                                "fullWidth": 8,
                                "width": 8,
                                "text": "testcase",
                                "value": "testcase",
                                "valueText": "testcase"
                            }
                        ],
                        "closeParenToken": {
                            "kind": "CloseParenToken",
                            "fullStart": 1298,
                            "fullEnd": 1299,
                            "start": 1298,
                            "end": 1299,
                            "fullWidth": 1,
                            "width": 1,
                            "text": ")",
                            "value": ")",
                            "valueText": ")"
                        }
                    }
                },
                "semicolonToken": {
                    "kind": "SemicolonToken",
                    "fullStart": 1299,
                    "fullEnd": 1302,
                    "start": 1299,
                    "end": 1300,
                    "fullWidth": 3,
                    "width": 1,
                    "text": ";",
                    "value": ";",
                    "valueText": ";",
                    "hasTrailingTrivia": true,
                    "hasTrailingNewLine": true,
                    "trailingTrivia": [
                        {
                            "kind": "NewLineTrivia",
                            "text": "\r\n"
                        }
                    ]
                }
            }
        ],
        "endOfFileToken": {
            "kind": "EndOfFileToken",
            "fullStart": 1302,
            "fullEnd": 1302,
            "start": 1302,
            "end": 1302,
            "fullWidth": 0,
            "width": 0,
            "text": ""
        }
    },
    "lineMap": {
        "lineStarts": [
            0,
            67,
            152,
            232,
            308,
            380,
            385,
            439,
            635,
            640,
            642,
            644,
            667,
            690,
            692,
            729,
            771,
            807,
            819,
            821,
            867,
            896,
            923,
            955,
            988,
            1001,
            1003,
            1039,
            1104,
            1170,
            1172,
            1271,
            1278,
            1302
        ],
        "length": 1302
    }
}<|MERGE_RESOLUTION|>--- conflicted
+++ resolved
@@ -247,12 +247,8 @@
                                         "start": 679,
                                         "end": 687,
                                         "fullWidth": 8,
-<<<<<<< HEAD
                                         "width": 8,
-                                        "identifier": {
-=======
                                         "propertyName": {
->>>>>>> 85e84683
                                             "kind": "IdentifierName",
                                             "fullStart": 679,
                                             "fullEnd": 683,
@@ -413,12 +409,8 @@
                                         "start": 704,
                                         "end": 726,
                                         "fullWidth": 22,
-<<<<<<< HEAD
                                         "width": 22,
-                                        "identifier": {
-=======
                                         "propertyName": {
->>>>>>> 85e84683
                                             "kind": "IdentifierName",
                                             "fullStart": 704,
                                             "fullEnd": 718,
@@ -552,12 +544,8 @@
                                         "start": 741,
                                         "end": 816,
                                         "fullWidth": 75,
-<<<<<<< HEAD
                                         "width": 75,
-                                        "identifier": {
-=======
                                         "propertyName": {
->>>>>>> 85e84683
                                             "kind": "IdentifierName",
                                             "fullStart": 741,
                                             "fullEnd": 749,
@@ -1610,12 +1598,8 @@
                                         "start": 1051,
                                         "end": 1101,
                                         "fullWidth": 50,
-<<<<<<< HEAD
                                         "width": 50,
-                                        "identifier": {
-=======
                                         "propertyName": {
->>>>>>> 85e84683
                                             "kind": "IdentifierName",
                                             "fullStart": 1051,
                                             "fullEnd": 1073,
@@ -1838,12 +1822,8 @@
                                         "start": 1116,
                                         "end": 1167,
                                         "fullWidth": 51,
-<<<<<<< HEAD
                                         "width": 51,
-                                        "identifier": {
-=======
                                         "propertyName": {
->>>>>>> 85e84683
                                             "kind": "IdentifierName",
                                             "fullStart": 1116,
                                             "fullEnd": 1121,
