{
    "isDeclaration": false,
    "languageVersion": "EcmaScript5",
    "parseOptions": {
        "allowAutomaticSemicolonInsertion": true
    },
    "sourceUnit": {
        "kind": "SourceUnit",
        "fullStart": 0,
        "fullEnd": 1691,
        "start": 653,
        "end": 1691,
        "fullWidth": 1691,
        "width": 1038,
        "isIncrementallyUnusable": true,
        "moduleElements": [
            {
                "kind": "FunctionDeclaration",
                "fullStart": 0,
                "fullEnd": 1667,
                "start": 653,
                "end": 1665,
                "fullWidth": 1667,
                "width": 1012,
                "isIncrementallyUnusable": true,
                "modifiers": [],
                "functionKeyword": {
                    "kind": "FunctionKeyword",
                    "fullStart": 0,
                    "fullEnd": 662,
                    "start": 653,
                    "end": 661,
                    "fullWidth": 662,
                    "width": 8,
                    "text": "function",
                    "value": "function",
                    "valueText": "function",
                    "hasLeadingTrivia": true,
                    "hasLeadingComment": true,
                    "hasLeadingNewLine": true,
                    "hasTrailingTrivia": true,
                    "leadingTrivia": [
                        {
                            "kind": "SingleLineCommentTrivia",
                            "text": "/// Copyright (c) 2012 Ecma International.  All rights reserved. "
                        },
                        {
                            "kind": "NewLineTrivia",
                            "text": "\r\n"
                        },
                        {
                            "kind": "SingleLineCommentTrivia",
                            "text": "/// Ecma International makes this code available under the terms and conditions set"
                        },
                        {
                            "kind": "NewLineTrivia",
                            "text": "\r\n"
                        },
                        {
                            "kind": "SingleLineCommentTrivia",
                            "text": "/// forth on http://hg.ecmascript.org/tests/test262/raw-file/tip/LICENSE (the "
                        },
                        {
                            "kind": "NewLineTrivia",
                            "text": "\r\n"
                        },
                        {
                            "kind": "SingleLineCommentTrivia",
                            "text": "/// \"Use Terms\").   Any redistribution of this code must retain the above "
                        },
                        {
                            "kind": "NewLineTrivia",
                            "text": "\r\n"
                        },
                        {
                            "kind": "SingleLineCommentTrivia",
                            "text": "/// copyright and this notice and otherwise comply with the Use Terms."
                        },
                        {
                            "kind": "NewLineTrivia",
                            "text": "\r\n"
                        },
                        {
                            "kind": "MultiLineCommentTrivia",
                            "text": "/**\r\n * @path ch15/15.2/15.2.3/15.2.3.6/15.2.3.6-4-489.js\r\n * @description ES5 Attributes - fail to update [[Get]] attribute of accessor property ([[Get]] is undefined, [[Set]] is a Function, [[Enumerable]] is false, [[Configurable]] is false) to different value\r\n */"
                        },
                        {
                            "kind": "NewLineTrivia",
                            "text": "\r\n"
                        },
                        {
                            "kind": "NewLineTrivia",
                            "text": "\r\n"
                        },
                        {
                            "kind": "NewLineTrivia",
                            "text": "\r\n"
                        }
                    ],
                    "trailingTrivia": [
                        {
                            "kind": "WhitespaceTrivia",
                            "text": " "
                        }
                    ]
                },
                "identifier": {
                    "kind": "IdentifierName",
                    "fullStart": 662,
                    "fullEnd": 670,
                    "start": 662,
                    "end": 670,
                    "fullWidth": 8,
                    "width": 8,
                    "text": "testcase",
                    "value": "testcase",
                    "valueText": "testcase"
                },
                "callSignature": {
                    "kind": "CallSignature",
                    "fullStart": 670,
                    "fullEnd": 673,
                    "start": 670,
                    "end": 672,
                    "fullWidth": 3,
                    "width": 2,
                    "parameterList": {
                        "kind": "ParameterList",
                        "fullStart": 670,
                        "fullEnd": 673,
                        "start": 670,
                        "end": 672,
                        "fullWidth": 3,
                        "width": 2,
                        "openParenToken": {
                            "kind": "OpenParenToken",
                            "fullStart": 670,
                            "fullEnd": 671,
                            "start": 670,
                            "end": 671,
                            "fullWidth": 1,
                            "width": 1,
                            "text": "(",
                            "value": "(",
                            "valueText": "("
                        },
                        "parameters": [],
                        "closeParenToken": {
                            "kind": "CloseParenToken",
                            "fullStart": 671,
                            "fullEnd": 673,
                            "start": 671,
                            "end": 672,
                            "fullWidth": 2,
                            "width": 1,
                            "text": ")",
                            "value": ")",
                            "valueText": ")",
                            "hasTrailingTrivia": true,
                            "trailingTrivia": [
                                {
                                    "kind": "WhitespaceTrivia",
                                    "text": " "
                                }
                            ]
                        }
                    }
                },
                "block": {
                    "kind": "Block",
                    "fullStart": 673,
                    "fullEnd": 1667,
                    "start": 673,
                    "end": 1665,
                    "fullWidth": 994,
                    "width": 992,
                    "isIncrementallyUnusable": true,
                    "openBraceToken": {
                        "kind": "OpenBraceToken",
                        "fullStart": 673,
                        "fullEnd": 676,
                        "start": 673,
                        "end": 674,
                        "fullWidth": 3,
                        "width": 1,
                        "text": "{",
                        "value": "{",
                        "valueText": "{",
                        "hasTrailingTrivia": true,
                        "hasTrailingNewLine": true,
                        "trailingTrivia": [
                            {
                                "kind": "NewLineTrivia",
                                "text": "\r\n"
                            }
                        ]
                    },
                    "statements": [
                        {
                            "kind": "VariableStatement",
                            "fullStart": 676,
                            "fullEnd": 699,
                            "start": 684,
                            "end": 697,
                            "fullWidth": 23,
                            "width": 13,
                            "modifiers": [],
                            "variableDeclaration": {
                                "kind": "VariableDeclaration",
                                "fullStart": 676,
                                "fullEnd": 696,
                                "start": 684,
                                "end": 696,
                                "fullWidth": 20,
                                "width": 12,
                                "varKeyword": {
                                    "kind": "VarKeyword",
                                    "fullStart": 676,
                                    "fullEnd": 688,
                                    "start": 684,
                                    "end": 687,
                                    "fullWidth": 12,
                                    "width": 3,
                                    "text": "var",
                                    "value": "var",
                                    "valueText": "var",
                                    "hasLeadingTrivia": true,
                                    "hasTrailingTrivia": true,
                                    "leadingTrivia": [
                                        {
                                            "kind": "WhitespaceTrivia",
                                            "text": "        "
                                        }
                                    ],
                                    "trailingTrivia": [
                                        {
                                            "kind": "WhitespaceTrivia",
                                            "text": " "
                                        }
                                    ]
                                },
                                "variableDeclarators": [
                                    {
                                        "kind": "VariableDeclarator",
                                        "fullStart": 688,
                                        "fullEnd": 696,
                                        "start": 688,
                                        "end": 696,
                                        "fullWidth": 8,
                                        "width": 8,
                                        "identifier": {
                                            "kind": "IdentifierName",
                                            "fullStart": 688,
                                            "fullEnd": 692,
                                            "start": 688,
                                            "end": 691,
                                            "fullWidth": 4,
                                            "width": 3,
                                            "text": "obj",
                                            "value": "obj",
                                            "valueText": "obj",
                                            "hasTrailingTrivia": true,
                                            "trailingTrivia": [
                                                {
                                                    "kind": "WhitespaceTrivia",
                                                    "text": " "
                                                }
                                            ]
                                        },
                                        "equalsValueClause": {
                                            "kind": "EqualsValueClause",
                                            "fullStart": 692,
                                            "fullEnd": 696,
                                            "start": 692,
                                            "end": 696,
                                            "fullWidth": 4,
                                            "width": 4,
                                            "equalsToken": {
                                                "kind": "EqualsToken",
                                                "fullStart": 692,
                                                "fullEnd": 694,
                                                "start": 692,
                                                "end": 693,
                                                "fullWidth": 2,
                                                "width": 1,
                                                "text": "=",
                                                "value": "=",
                                                "valueText": "=",
                                                "hasTrailingTrivia": true,
                                                "trailingTrivia": [
                                                    {
                                                        "kind": "WhitespaceTrivia",
                                                        "text": " "
                                                    }
                                                ]
                                            },
                                            "value": {
                                                "kind": "ObjectLiteralExpression",
                                                "fullStart": 694,
                                                "fullEnd": 696,
                                                "start": 694,
                                                "end": 696,
                                                "fullWidth": 2,
                                                "width": 2,
                                                "openBraceToken": {
                                                    "kind": "OpenBraceToken",
                                                    "fullStart": 694,
                                                    "fullEnd": 695,
                                                    "start": 694,
                                                    "end": 695,
                                                    "fullWidth": 1,
                                                    "width": 1,
                                                    "text": "{",
                                                    "value": "{",
                                                    "valueText": "{"
                                                },
                                                "propertyAssignments": [],
                                                "closeBraceToken": {
                                                    "kind": "CloseBraceToken",
                                                    "fullStart": 695,
                                                    "fullEnd": 696,
                                                    "start": 695,
                                                    "end": 696,
                                                    "fullWidth": 1,
                                                    "width": 1,
                                                    "text": "}",
                                                    "value": "}",
                                                    "valueText": "}"
                                                }
                                            }
                                        }
                                    }
                                ]
                            },
                            "semicolonToken": {
                                "kind": "SemicolonToken",
                                "fullStart": 696,
                                "fullEnd": 699,
                                "start": 696,
                                "end": 697,
                                "fullWidth": 3,
                                "width": 1,
                                "text": ";",
                                "value": ";",
                                "valueText": ";",
                                "hasTrailingTrivia": true,
                                "hasTrailingNewLine": true,
                                "trailingTrivia": [
                                    {
                                        "kind": "NewLineTrivia",
                                        "text": "\r\n"
                                    }
                                ]
                            }
                        },
                        {
                            "kind": "VariableStatement",
                            "fullStart": 699,
                            "fullEnd": 776,
                            "start": 709,
                            "end": 774,
                            "fullWidth": 77,
                            "width": 65,
                            "modifiers": [],
                            "variableDeclaration": {
                                "kind": "VariableDeclaration",
                                "fullStart": 699,
                                "fullEnd": 773,
                                "start": 709,
                                "end": 773,
                                "fullWidth": 74,
                                "width": 64,
                                "varKeyword": {
                                    "kind": "VarKeyword",
                                    "fullStart": 699,
                                    "fullEnd": 713,
                                    "start": 709,
                                    "end": 712,
                                    "fullWidth": 14,
                                    "width": 3,
                                    "text": "var",
                                    "value": "var",
                                    "valueText": "var",
                                    "hasLeadingTrivia": true,
                                    "hasLeadingNewLine": true,
                                    "hasTrailingTrivia": true,
                                    "leadingTrivia": [
                                        {
                                            "kind": "NewLineTrivia",
                                            "text": "\r\n"
                                        },
                                        {
                                            "kind": "WhitespaceTrivia",
                                            "text": "        "
                                        }
                                    ],
                                    "trailingTrivia": [
                                        {
                                            "kind": "WhitespaceTrivia",
                                            "text": " "
                                        }
                                    ]
                                },
                                "variableDeclarators": [
                                    {
                                        "kind": "VariableDeclarator",
                                        "fullStart": 713,
                                        "fullEnd": 773,
                                        "start": 713,
                                        "end": 773,
                                        "fullWidth": 60,
                                        "width": 60,
                                        "identifier": {
                                            "kind": "IdentifierName",
                                            "fullStart": 713,
                                            "fullEnd": 721,
                                            "start": 713,
                                            "end": 720,
                                            "fullWidth": 8,
                                            "width": 7,
                                            "text": "getFunc",
                                            "value": "getFunc",
                                            "valueText": "getFunc",
                                            "hasTrailingTrivia": true,
                                            "trailingTrivia": [
                                                {
                                                    "kind": "WhitespaceTrivia",
                                                    "text": " "
                                                }
                                            ]
                                        },
                                        "equalsValueClause": {
                                            "kind": "EqualsValueClause",
                                            "fullStart": 721,
                                            "fullEnd": 773,
                                            "start": 721,
                                            "end": 773,
                                            "fullWidth": 52,
                                            "width": 52,
                                            "equalsToken": {
                                                "kind": "EqualsToken",
                                                "fullStart": 721,
                                                "fullEnd": 723,
                                                "start": 721,
                                                "end": 722,
                                                "fullWidth": 2,
                                                "width": 1,
                                                "text": "=",
                                                "value": "=",
                                                "valueText": "=",
                                                "hasTrailingTrivia": true,
                                                "trailingTrivia": [
                                                    {
                                                        "kind": "WhitespaceTrivia",
                                                        "text": " "
                                                    }
                                                ]
                                            },
                                            "value": {
                                                "kind": "FunctionExpression",
                                                "fullStart": 723,
                                                "fullEnd": 773,
                                                "start": 723,
                                                "end": 773,
                                                "fullWidth": 50,
                                                "width": 50,
                                                "functionKeyword": {
                                                    "kind": "FunctionKeyword",
                                                    "fullStart": 723,
                                                    "fullEnd": 732,
                                                    "start": 723,
                                                    "end": 731,
                                                    "fullWidth": 9,
                                                    "width": 8,
                                                    "text": "function",
                                                    "value": "function",
                                                    "valueText": "function",
                                                    "hasTrailingTrivia": true,
                                                    "trailingTrivia": [
                                                        {
                                                            "kind": "WhitespaceTrivia",
                                                            "text": " "
                                                        }
                                                    ]
                                                },
                                                "callSignature": {
                                                    "kind": "CallSignature",
                                                    "fullStart": 732,
                                                    "fullEnd": 735,
                                                    "start": 732,
                                                    "end": 734,
                                                    "fullWidth": 3,
                                                    "width": 2,
                                                    "parameterList": {
                                                        "kind": "ParameterList",
                                                        "fullStart": 732,
                                                        "fullEnd": 735,
                                                        "start": 732,
                                                        "end": 734,
                                                        "fullWidth": 3,
                                                        "width": 2,
                                                        "openParenToken": {
                                                            "kind": "OpenParenToken",
                                                            "fullStart": 732,
                                                            "fullEnd": 733,
                                                            "start": 732,
                                                            "end": 733,
                                                            "fullWidth": 1,
                                                            "width": 1,
                                                            "text": "(",
                                                            "value": "(",
                                                            "valueText": "("
                                                        },
                                                        "parameters": [],
                                                        "closeParenToken": {
                                                            "kind": "CloseParenToken",
                                                            "fullStart": 733,
                                                            "fullEnd": 735,
                                                            "start": 733,
                                                            "end": 734,
                                                            "fullWidth": 2,
                                                            "width": 1,
                                                            "text": ")",
                                                            "value": ")",
                                                            "valueText": ")",
                                                            "hasTrailingTrivia": true,
                                                            "trailingTrivia": [
                                                                {
                                                                    "kind": "WhitespaceTrivia",
                                                                    "text": " "
                                                                }
                                                            ]
                                                        }
                                                    }
                                                },
                                                "block": {
                                                    "kind": "Block",
                                                    "fullStart": 735,
                                                    "fullEnd": 773,
                                                    "start": 735,
                                                    "end": 773,
                                                    "fullWidth": 38,
                                                    "width": 38,
                                                    "openBraceToken": {
                                                        "kind": "OpenBraceToken",
                                                        "fullStart": 735,
                                                        "fullEnd": 738,
                                                        "start": 735,
                                                        "end": 736,
                                                        "fullWidth": 3,
                                                        "width": 1,
                                                        "text": "{",
                                                        "value": "{",
                                                        "valueText": "{",
                                                        "hasTrailingTrivia": true,
                                                        "hasTrailingNewLine": true,
                                                        "trailingTrivia": [
                                                            {
                                                                "kind": "NewLineTrivia",
                                                                "text": "\r\n"
                                                            }
                                                        ]
                                                    },
                                                    "statements": [
                                                        {
                                                            "kind": "ReturnStatement",
                                                            "fullStart": 738,
                                                            "fullEnd": 764,
                                                            "start": 750,
                                                            "end": 762,
                                                            "fullWidth": 26,
                                                            "width": 12,
                                                            "returnKeyword": {
                                                                "kind": "ReturnKeyword",
                                                                "fullStart": 738,
                                                                "fullEnd": 757,
                                                                "start": 750,
                                                                "end": 756,
                                                                "fullWidth": 19,
                                                                "width": 6,
                                                                "text": "return",
                                                                "value": "return",
                                                                "valueText": "return",
                                                                "hasLeadingTrivia": true,
                                                                "hasTrailingTrivia": true,
                                                                "leadingTrivia": [
                                                                    {
                                                                        "kind": "WhitespaceTrivia",
                                                                        "text": "            "
                                                                    }
                                                                ],
                                                                "trailingTrivia": [
                                                                    {
                                                                        "kind": "WhitespaceTrivia",
                                                                        "text": " "
                                                                    }
                                                                ]
                                                            },
                                                            "expression": {
                                                                "kind": "NumericLiteral",
                                                                "fullStart": 757,
                                                                "fullEnd": 761,
                                                                "start": 757,
                                                                "end": 761,
                                                                "fullWidth": 4,
                                                                "width": 4,
                                                                "text": "1001",
                                                                "value": 1001,
                                                                "valueText": "1001"
                                                            },
                                                            "semicolonToken": {
                                                                "kind": "SemicolonToken",
                                                                "fullStart": 761,
                                                                "fullEnd": 764,
                                                                "start": 761,
                                                                "end": 762,
                                                                "fullWidth": 3,
                                                                "width": 1,
                                                                "text": ";",
                                                                "value": ";",
                                                                "valueText": ";",
                                                                "hasTrailingTrivia": true,
                                                                "hasTrailingNewLine": true,
                                                                "trailingTrivia": [
                                                                    {
                                                                        "kind": "NewLineTrivia",
                                                                        "text": "\r\n"
                                                                    }
                                                                ]
                                                            }
                                                        }
                                                    ],
                                                    "closeBraceToken": {
                                                        "kind": "CloseBraceToken",
                                                        "fullStart": 764,
                                                        "fullEnd": 773,
                                                        "start": 772,
                                                        "end": 773,
                                                        "fullWidth": 9,
                                                        "width": 1,
                                                        "text": "}",
                                                        "value": "}",
                                                        "valueText": "}",
                                                        "hasLeadingTrivia": true,
                                                        "leadingTrivia": [
                                                            {
                                                                "kind": "WhitespaceTrivia",
                                                                "text": "        "
                                                            }
                                                        ]
                                                    }
                                                }
                                            }
                                        }
                                    }
                                ]
                            },
                            "semicolonToken": {
                                "kind": "SemicolonToken",
                                "fullStart": 773,
                                "fullEnd": 776,
                                "start": 773,
                                "end": 774,
                                "fullWidth": 3,
                                "width": 1,
                                "text": ";",
                                "value": ";",
                                "valueText": ";",
                                "hasTrailingTrivia": true,
                                "hasTrailingNewLine": true,
                                "trailingTrivia": [
                                    {
                                        "kind": "NewLineTrivia",
                                        "text": "\r\n"
                                    }
                                ]
                            }
                        },
                        {
                            "kind": "VariableStatement",
                            "fullStart": 776,
                            "fullEnd": 815,
                            "start": 786,
                            "end": 813,
                            "fullWidth": 39,
                            "width": 27,
                            "modifiers": [],
                            "variableDeclaration": {
                                "kind": "VariableDeclaration",
                                "fullStart": 776,
                                "fullEnd": 812,
                                "start": 786,
                                "end": 812,
                                "fullWidth": 36,
                                "width": 26,
                                "varKeyword": {
                                    "kind": "VarKeyword",
                                    "fullStart": 776,
                                    "fullEnd": 790,
                                    "start": 786,
                                    "end": 789,
                                    "fullWidth": 14,
                                    "width": 3,
                                    "text": "var",
                                    "value": "var",
                                    "valueText": "var",
                                    "hasLeadingTrivia": true,
                                    "hasLeadingNewLine": true,
                                    "hasTrailingTrivia": true,
                                    "leadingTrivia": [
                                        {
                                            "kind": "NewLineTrivia",
                                            "text": "\r\n"
                                        },
                                        {
                                            "kind": "WhitespaceTrivia",
                                            "text": "        "
                                        }
                                    ],
                                    "trailingTrivia": [
                                        {
                                            "kind": "WhitespaceTrivia",
                                            "text": " "
                                        }
                                    ]
                                },
                                "variableDeclarators": [
                                    {
                                        "kind": "VariableDeclarator",
                                        "fullStart": 790,
                                        "fullEnd": 812,
                                        "start": 790,
                                        "end": 812,
                                        "fullWidth": 22,
                                        "width": 22,
                                        "identifier": {
                                            "kind": "IdentifierName",
                                            "fullStart": 790,
                                            "fullEnd": 804,
                                            "start": 790,
                                            "end": 803,
                                            "fullWidth": 14,
                                            "width": 13,
                                            "text": "verifySetFunc",
                                            "value": "verifySetFunc",
                                            "valueText": "verifySetFunc",
                                            "hasTrailingTrivia": true,
                                            "trailingTrivia": [
                                                {
                                                    "kind": "WhitespaceTrivia",
                                                    "text": " "
                                                }
                                            ]
                                        },
                                        "equalsValueClause": {
                                            "kind": "EqualsValueClause",
                                            "fullStart": 804,
                                            "fullEnd": 812,
                                            "start": 804,
                                            "end": 812,
                                            "fullWidth": 8,
                                            "width": 8,
                                            "equalsToken": {
                                                "kind": "EqualsToken",
                                                "fullStart": 804,
                                                "fullEnd": 806,
                                                "start": 804,
                                                "end": 805,
                                                "fullWidth": 2,
                                                "width": 1,
                                                "text": "=",
                                                "value": "=",
                                                "valueText": "=",
                                                "hasTrailingTrivia": true,
                                                "trailingTrivia": [
                                                    {
                                                        "kind": "WhitespaceTrivia",
                                                        "text": " "
                                                    }
                                                ]
                                            },
                                            "value": {
                                                "kind": "StringLiteral",
                                                "fullStart": 806,
                                                "fullEnd": 812,
                                                "start": 806,
                                                "end": 812,
                                                "fullWidth": 6,
                                                "width": 6,
                                                "text": "\"data\"",
                                                "value": "data",
                                                "valueText": "data"
                                            }
                                        }
                                    }
                                ]
                            },
                            "semicolonToken": {
                                "kind": "SemicolonToken",
                                "fullStart": 812,
                                "fullEnd": 815,
                                "start": 812,
                                "end": 813,
                                "fullWidth": 3,
                                "width": 1,
                                "text": ";",
                                "value": ";",
                                "valueText": ";",
                                "hasTrailingTrivia": true,
                                "hasTrailingNewLine": true,
                                "trailingTrivia": [
                                    {
                                        "kind": "NewLineTrivia",
                                        "text": "\r\n"
                                    }
                                ]
                            }
                        },
                        {
                            "kind": "VariableStatement",
                            "fullStart": 815,
                            "fullEnd": 905,
                            "start": 823,
                            "end": 903,
                            "fullWidth": 90,
                            "width": 80,
                            "modifiers": [],
                            "variableDeclaration": {
                                "kind": "VariableDeclaration",
                                "fullStart": 815,
                                "fullEnd": 902,
                                "start": 823,
                                "end": 902,
                                "fullWidth": 87,
                                "width": 79,
                                "varKeyword": {
                                    "kind": "VarKeyword",
                                    "fullStart": 815,
                                    "fullEnd": 827,
                                    "start": 823,
                                    "end": 826,
                                    "fullWidth": 12,
                                    "width": 3,
                                    "text": "var",
                                    "value": "var",
                                    "valueText": "var",
                                    "hasLeadingTrivia": true,
                                    "hasTrailingTrivia": true,
                                    "leadingTrivia": [
                                        {
                                            "kind": "WhitespaceTrivia",
                                            "text": "        "
                                        }
                                    ],
                                    "trailingTrivia": [
                                        {
                                            "kind": "WhitespaceTrivia",
                                            "text": " "
                                        }
                                    ]
                                },
                                "variableDeclarators": [
                                    {
                                        "kind": "VariableDeclarator",
                                        "fullStart": 827,
                                        "fullEnd": 902,
                                        "start": 827,
                                        "end": 902,
                                        "fullWidth": 75,
                                        "width": 75,
                                        "identifier": {
                                            "kind": "IdentifierName",
                                            "fullStart": 827,
                                            "fullEnd": 835,
                                            "start": 827,
                                            "end": 834,
                                            "fullWidth": 8,
                                            "width": 7,
                                            "text": "setFunc",
                                            "value": "setFunc",
                                            "valueText": "setFunc",
                                            "hasTrailingTrivia": true,
                                            "trailingTrivia": [
                                                {
                                                    "kind": "WhitespaceTrivia",
                                                    "text": " "
                                                }
                                            ]
                                        },
                                        "equalsValueClause": {
                                            "kind": "EqualsValueClause",
                                            "fullStart": 835,
                                            "fullEnd": 902,
                                            "start": 835,
                                            "end": 902,
                                            "fullWidth": 67,
                                            "width": 67,
                                            "equalsToken": {
                                                "kind": "EqualsToken",
                                                "fullStart": 835,
                                                "fullEnd": 837,
                                                "start": 835,
                                                "end": 836,
                                                "fullWidth": 2,
                                                "width": 1,
                                                "text": "=",
                                                "value": "=",
                                                "valueText": "=",
                                                "hasTrailingTrivia": true,
                                                "trailingTrivia": [
                                                    {
                                                        "kind": "WhitespaceTrivia",
                                                        "text": " "
                                                    }
                                                ]
                                            },
                                            "value": {
                                                "kind": "FunctionExpression",
                                                "fullStart": 837,
                                                "fullEnd": 902,
                                                "start": 837,
                                                "end": 902,
                                                "fullWidth": 65,
                                                "width": 65,
                                                "functionKeyword": {
                                                    "kind": "FunctionKeyword",
                                                    "fullStart": 837,
                                                    "fullEnd": 846,
                                                    "start": 837,
                                                    "end": 845,
                                                    "fullWidth": 9,
                                                    "width": 8,
                                                    "text": "function",
                                                    "value": "function",
                                                    "valueText": "function",
                                                    "hasTrailingTrivia": true,
                                                    "trailingTrivia": [
                                                        {
                                                            "kind": "WhitespaceTrivia",
                                                            "text": " "
                                                        }
                                                    ]
                                                },
                                                "callSignature": {
                                                    "kind": "CallSignature",
                                                    "fullStart": 846,
                                                    "fullEnd": 854,
                                                    "start": 846,
                                                    "end": 853,
                                                    "fullWidth": 8,
                                                    "width": 7,
                                                    "parameterList": {
                                                        "kind": "ParameterList",
                                                        "fullStart": 846,
                                                        "fullEnd": 854,
                                                        "start": 846,
                                                        "end": 853,
                                                        "fullWidth": 8,
                                                        "width": 7,
                                                        "openParenToken": {
                                                            "kind": "OpenParenToken",
                                                            "fullStart": 846,
                                                            "fullEnd": 847,
                                                            "start": 846,
                                                            "end": 847,
                                                            "fullWidth": 1,
                                                            "width": 1,
                                                            "text": "(",
                                                            "value": "(",
                                                            "valueText": "("
                                                        },
                                                        "parameters": [
                                                            {
                                                                "kind": "Parameter",
                                                                "fullStart": 847,
                                                                "fullEnd": 852,
                                                                "start": 847,
                                                                "end": 852,
                                                                "fullWidth": 5,
<<<<<<< HEAD
                                                                "width": 5,
=======
                                                                "modifiers": [],
>>>>>>> e3c38734
                                                                "identifier": {
                                                                    "kind": "IdentifierName",
                                                                    "fullStart": 847,
                                                                    "fullEnd": 852,
                                                                    "start": 847,
                                                                    "end": 852,
                                                                    "fullWidth": 5,
                                                                    "width": 5,
                                                                    "text": "value",
                                                                    "value": "value",
                                                                    "valueText": "value"
                                                                }
                                                            }
                                                        ],
                                                        "closeParenToken": {
                                                            "kind": "CloseParenToken",
                                                            "fullStart": 852,
                                                            "fullEnd": 854,
                                                            "start": 852,
                                                            "end": 853,
                                                            "fullWidth": 2,
                                                            "width": 1,
                                                            "text": ")",
                                                            "value": ")",
                                                            "valueText": ")",
                                                            "hasTrailingTrivia": true,
                                                            "trailingTrivia": [
                                                                {
                                                                    "kind": "WhitespaceTrivia",
                                                                    "text": " "
                                                                }
                                                            ]
                                                        }
                                                    }
                                                },
                                                "block": {
                                                    "kind": "Block",
                                                    "fullStart": 854,
                                                    "fullEnd": 902,
                                                    "start": 854,
                                                    "end": 902,
                                                    "fullWidth": 48,
                                                    "width": 48,
                                                    "openBraceToken": {
                                                        "kind": "OpenBraceToken",
                                                        "fullStart": 854,
                                                        "fullEnd": 857,
                                                        "start": 854,
                                                        "end": 855,
                                                        "fullWidth": 3,
                                                        "width": 1,
                                                        "text": "{",
                                                        "value": "{",
                                                        "valueText": "{",
                                                        "hasTrailingTrivia": true,
                                                        "hasTrailingNewLine": true,
                                                        "trailingTrivia": [
                                                            {
                                                                "kind": "NewLineTrivia",
                                                                "text": "\r\n"
                                                            }
                                                        ]
                                                    },
                                                    "statements": [
                                                        {
                                                            "kind": "ExpressionStatement",
                                                            "fullStart": 857,
                                                            "fullEnd": 893,
                                                            "start": 869,
                                                            "end": 891,
                                                            "fullWidth": 36,
                                                            "width": 22,
                                                            "expression": {
                                                                "kind": "AssignmentExpression",
                                                                "fullStart": 857,
                                                                "fullEnd": 890,
                                                                "start": 869,
                                                                "end": 890,
                                                                "fullWidth": 33,
                                                                "width": 21,
                                                                "left": {
                                                                    "kind": "IdentifierName",
                                                                    "fullStart": 857,
                                                                    "fullEnd": 883,
                                                                    "start": 869,
                                                                    "end": 882,
                                                                    "fullWidth": 26,
                                                                    "width": 13,
                                                                    "text": "verifySetFunc",
                                                                    "value": "verifySetFunc",
                                                                    "valueText": "verifySetFunc",
                                                                    "hasLeadingTrivia": true,
                                                                    "hasTrailingTrivia": true,
                                                                    "leadingTrivia": [
                                                                        {
                                                                            "kind": "WhitespaceTrivia",
                                                                            "text": "            "
                                                                        }
                                                                    ],
                                                                    "trailingTrivia": [
                                                                        {
                                                                            "kind": "WhitespaceTrivia",
                                                                            "text": " "
                                                                        }
                                                                    ]
                                                                },
                                                                "operatorToken": {
                                                                    "kind": "EqualsToken",
                                                                    "fullStart": 883,
                                                                    "fullEnd": 885,
                                                                    "start": 883,
                                                                    "end": 884,
                                                                    "fullWidth": 2,
                                                                    "width": 1,
                                                                    "text": "=",
                                                                    "value": "=",
                                                                    "valueText": "=",
                                                                    "hasTrailingTrivia": true,
                                                                    "trailingTrivia": [
                                                                        {
                                                                            "kind": "WhitespaceTrivia",
                                                                            "text": " "
                                                                        }
                                                                    ]
                                                                },
                                                                "right": {
                                                                    "kind": "IdentifierName",
                                                                    "fullStart": 885,
                                                                    "fullEnd": 890,
                                                                    "start": 885,
                                                                    "end": 890,
                                                                    "fullWidth": 5,
                                                                    "width": 5,
                                                                    "text": "value",
                                                                    "value": "value",
                                                                    "valueText": "value"
                                                                }
                                                            },
                                                            "semicolonToken": {
                                                                "kind": "SemicolonToken",
                                                                "fullStart": 890,
                                                                "fullEnd": 893,
                                                                "start": 890,
                                                                "end": 891,
                                                                "fullWidth": 3,
                                                                "width": 1,
                                                                "text": ";",
                                                                "value": ";",
                                                                "valueText": ";",
                                                                "hasTrailingTrivia": true,
                                                                "hasTrailingNewLine": true,
                                                                "trailingTrivia": [
                                                                    {
                                                                        "kind": "NewLineTrivia",
                                                                        "text": "\r\n"
                                                                    }
                                                                ]
                                                            }
                                                        }
                                                    ],
                                                    "closeBraceToken": {
                                                        "kind": "CloseBraceToken",
                                                        "fullStart": 893,
                                                        "fullEnd": 902,
                                                        "start": 901,
                                                        "end": 902,
                                                        "fullWidth": 9,
                                                        "width": 1,
                                                        "text": "}",
                                                        "value": "}",
                                                        "valueText": "}",
                                                        "hasLeadingTrivia": true,
                                                        "leadingTrivia": [
                                                            {
                                                                "kind": "WhitespaceTrivia",
                                                                "text": "        "
                                                            }
                                                        ]
                                                    }
                                                }
                                            }
                                        }
                                    }
                                ]
                            },
                            "semicolonToken": {
                                "kind": "SemicolonToken",
                                "fullStart": 902,
                                "fullEnd": 905,
                                "start": 902,
                                "end": 903,
                                "fullWidth": 3,
                                "width": 1,
                                "text": ";",
                                "value": ";",
                                "valueText": ";",
                                "hasTrailingTrivia": true,
                                "hasTrailingNewLine": true,
                                "trailingTrivia": [
                                    {
                                        "kind": "NewLineTrivia",
                                        "text": "\r\n"
                                    }
                                ]
                            }
                        },
                        {
                            "kind": "ExpressionStatement",
                            "fullStart": 905,
                            "fullEnd": 1087,
                            "start": 915,
                            "end": 1085,
                            "fullWidth": 182,
                            "width": 170,
                            "isIncrementallyUnusable": true,
                            "expression": {
                                "kind": "InvocationExpression",
                                "fullStart": 905,
                                "fullEnd": 1084,
                                "start": 915,
                                "end": 1084,
                                "fullWidth": 179,
                                "width": 169,
                                "isIncrementallyUnusable": true,
                                "expression": {
                                    "kind": "MemberAccessExpression",
                                    "fullStart": 905,
                                    "fullEnd": 936,
                                    "start": 915,
                                    "end": 936,
                                    "fullWidth": 31,
                                    "width": 21,
                                    "expression": {
                                        "kind": "IdentifierName",
                                        "fullStart": 905,
                                        "fullEnd": 921,
                                        "start": 915,
                                        "end": 921,
                                        "fullWidth": 16,
                                        "width": 6,
                                        "text": "Object",
                                        "value": "Object",
                                        "valueText": "Object",
                                        "hasLeadingTrivia": true,
                                        "hasLeadingNewLine": true,
                                        "leadingTrivia": [
                                            {
                                                "kind": "NewLineTrivia",
                                                "text": "\r\n"
                                            },
                                            {
                                                "kind": "WhitespaceTrivia",
                                                "text": "        "
                                            }
                                        ]
                                    },
                                    "dotToken": {
                                        "kind": "DotToken",
                                        "fullStart": 921,
                                        "fullEnd": 922,
                                        "start": 921,
                                        "end": 922,
                                        "fullWidth": 1,
                                        "width": 1,
                                        "text": ".",
                                        "value": ".",
                                        "valueText": "."
                                    },
                                    "name": {
                                        "kind": "IdentifierName",
                                        "fullStart": 922,
                                        "fullEnd": 936,
                                        "start": 922,
                                        "end": 936,
                                        "fullWidth": 14,
                                        "width": 14,
                                        "text": "defineProperty",
                                        "value": "defineProperty",
                                        "valueText": "defineProperty"
                                    }
                                },
                                "argumentList": {
                                    "kind": "ArgumentList",
                                    "fullStart": 936,
                                    "fullEnd": 1084,
                                    "start": 936,
                                    "end": 1084,
                                    "fullWidth": 148,
                                    "width": 148,
                                    "isIncrementallyUnusable": true,
                                    "openParenToken": {
                                        "kind": "OpenParenToken",
                                        "fullStart": 936,
                                        "fullEnd": 937,
                                        "start": 936,
                                        "end": 937,
                                        "fullWidth": 1,
                                        "width": 1,
                                        "text": "(",
                                        "value": "(",
                                        "valueText": "("
                                    },
                                    "arguments": [
                                        {
                                            "kind": "IdentifierName",
                                            "fullStart": 937,
                                            "fullEnd": 940,
                                            "start": 937,
                                            "end": 940,
                                            "fullWidth": 3,
                                            "width": 3,
                                            "text": "obj",
                                            "value": "obj",
                                            "valueText": "obj"
                                        },
                                        {
                                            "kind": "CommaToken",
                                            "fullStart": 940,
                                            "fullEnd": 942,
                                            "start": 940,
                                            "end": 941,
                                            "fullWidth": 2,
                                            "width": 1,
                                            "text": ",",
                                            "value": ",",
                                            "valueText": ",",
                                            "hasTrailingTrivia": true,
                                            "trailingTrivia": [
                                                {
                                                    "kind": "WhitespaceTrivia",
                                                    "text": " "
                                                }
                                            ]
                                        },
                                        {
                                            "kind": "StringLiteral",
                                            "fullStart": 942,
                                            "fullEnd": 948,
                                            "start": 942,
                                            "end": 948,
                                            "fullWidth": 6,
                                            "width": 6,
                                            "text": "\"prop\"",
                                            "value": "prop",
                                            "valueText": "prop"
                                        },
                                        {
                                            "kind": "CommaToken",
                                            "fullStart": 948,
                                            "fullEnd": 950,
                                            "start": 948,
                                            "end": 949,
                                            "fullWidth": 2,
                                            "width": 1,
                                            "text": ",",
                                            "value": ",",
                                            "valueText": ",",
                                            "hasTrailingTrivia": true,
                                            "trailingTrivia": [
                                                {
                                                    "kind": "WhitespaceTrivia",
                                                    "text": " "
                                                }
                                            ]
                                        },
                                        {
                                            "kind": "ObjectLiteralExpression",
                                            "fullStart": 950,
                                            "fullEnd": 1083,
                                            "start": 950,
                                            "end": 1083,
                                            "fullWidth": 133,
                                            "width": 133,
                                            "isIncrementallyUnusable": true,
                                            "openBraceToken": {
                                                "kind": "OpenBraceToken",
                                                "fullStart": 950,
                                                "fullEnd": 953,
                                                "start": 950,
                                                "end": 951,
                                                "fullWidth": 3,
                                                "width": 1,
                                                "text": "{",
                                                "value": "{",
                                                "valueText": "{",
                                                "hasTrailingTrivia": true,
                                                "hasTrailingNewLine": true,
                                                "trailingTrivia": [
                                                    {
                                                        "kind": "NewLineTrivia",
                                                        "text": "\r\n"
                                                    }
                                                ]
                                            },
                                            "propertyAssignments": [
                                                {
                                                    "kind": "SimplePropertyAssignment",
                                                    "fullStart": 953,
                                                    "fullEnd": 979,
                                                    "start": 965,
                                                    "end": 979,
                                                    "fullWidth": 26,
                                                    "width": 14,
                                                    "isIncrementallyUnusable": true,
                                                    "propertyName": {
                                                        "kind": "IdentifierName",
                                                        "fullStart": 953,
                                                        "fullEnd": 968,
                                                        "start": 965,
                                                        "end": 968,
                                                        "fullWidth": 15,
                                                        "width": 3,
                                                        "text": "get",
                                                        "value": "get",
                                                        "valueText": "get",
                                                        "hasLeadingTrivia": true,
                                                        "leadingTrivia": [
                                                            {
                                                                "kind": "WhitespaceTrivia",
                                                                "text": "            "
                                                            }
                                                        ]
                                                    },
                                                    "colonToken": {
                                                        "kind": "ColonToken",
                                                        "fullStart": 968,
                                                        "fullEnd": 970,
                                                        "start": 968,
                                                        "end": 969,
                                                        "fullWidth": 2,
                                                        "width": 1,
                                                        "text": ":",
                                                        "value": ":",
                                                        "valueText": ":",
                                                        "hasTrailingTrivia": true,
                                                        "trailingTrivia": [
                                                            {
                                                                "kind": "WhitespaceTrivia",
                                                                "text": " "
                                                            }
                                                        ]
                                                    },
                                                    "expression": {
                                                        "kind": "IdentifierName",
                                                        "fullStart": 970,
                                                        "fullEnd": 979,
                                                        "start": 970,
                                                        "end": 979,
                                                        "fullWidth": 9,
                                                        "width": 9,
                                                        "text": "undefined",
                                                        "value": "undefined",
                                                        "valueText": "undefined"
                                                    }
                                                },
                                                {
                                                    "kind": "CommaToken",
                                                    "fullStart": 979,
                                                    "fullEnd": 982,
                                                    "start": 979,
                                                    "end": 980,
                                                    "fullWidth": 3,
                                                    "width": 1,
                                                    "text": ",",
                                                    "value": ",",
                                                    "valueText": ",",
                                                    "hasTrailingTrivia": true,
                                                    "hasTrailingNewLine": true,
                                                    "trailingTrivia": [
                                                        {
                                                            "kind": "NewLineTrivia",
                                                            "text": "\r\n"
                                                        }
                                                    ]
                                                },
                                                {
                                                    "kind": "SimplePropertyAssignment",
                                                    "fullStart": 982,
                                                    "fullEnd": 1006,
                                                    "start": 994,
                                                    "end": 1006,
                                                    "fullWidth": 24,
                                                    "width": 12,
                                                    "isIncrementallyUnusable": true,
                                                    "propertyName": {
                                                        "kind": "IdentifierName",
                                                        "fullStart": 982,
                                                        "fullEnd": 997,
                                                        "start": 994,
                                                        "end": 997,
                                                        "fullWidth": 15,
                                                        "width": 3,
                                                        "text": "set",
                                                        "value": "set",
                                                        "valueText": "set",
                                                        "hasLeadingTrivia": true,
                                                        "leadingTrivia": [
                                                            {
                                                                "kind": "WhitespaceTrivia",
                                                                "text": "            "
                                                            }
                                                        ]
                                                    },
                                                    "colonToken": {
                                                        "kind": "ColonToken",
                                                        "fullStart": 997,
                                                        "fullEnd": 999,
                                                        "start": 997,
                                                        "end": 998,
                                                        "fullWidth": 2,
                                                        "width": 1,
                                                        "text": ":",
                                                        "value": ":",
                                                        "valueText": ":",
                                                        "hasTrailingTrivia": true,
                                                        "trailingTrivia": [
                                                            {
                                                                "kind": "WhitespaceTrivia",
                                                                "text": " "
                                                            }
                                                        ]
                                                    },
                                                    "expression": {
                                                        "kind": "IdentifierName",
                                                        "fullStart": 999,
                                                        "fullEnd": 1006,
                                                        "start": 999,
                                                        "end": 1006,
                                                        "fullWidth": 7,
                                                        "width": 7,
                                                        "text": "setFunc",
                                                        "value": "setFunc",
                                                        "valueText": "setFunc"
                                                    }
                                                },
                                                {
                                                    "kind": "CommaToken",
                                                    "fullStart": 1006,
                                                    "fullEnd": 1009,
                                                    "start": 1006,
                                                    "end": 1007,
                                                    "fullWidth": 3,
                                                    "width": 1,
                                                    "text": ",",
                                                    "value": ",",
                                                    "valueText": ",",
                                                    "hasTrailingTrivia": true,
                                                    "hasTrailingNewLine": true,
                                                    "trailingTrivia": [
                                                        {
                                                            "kind": "NewLineTrivia",
                                                            "text": "\r\n"
                                                        }
                                                    ]
                                                },
                                                {
                                                    "kind": "SimplePropertyAssignment",
                                                    "fullStart": 1009,
                                                    "fullEnd": 1038,
                                                    "start": 1021,
                                                    "end": 1038,
                                                    "fullWidth": 29,
                                                    "width": 17,
                                                    "propertyName": {
                                                        "kind": "IdentifierName",
                                                        "fullStart": 1009,
                                                        "fullEnd": 1031,
                                                        "start": 1021,
                                                        "end": 1031,
                                                        "fullWidth": 22,
                                                        "width": 10,
                                                        "text": "enumerable",
                                                        "value": "enumerable",
                                                        "valueText": "enumerable",
                                                        "hasLeadingTrivia": true,
                                                        "leadingTrivia": [
                                                            {
                                                                "kind": "WhitespaceTrivia",
                                                                "text": "            "
                                                            }
                                                        ]
                                                    },
                                                    "colonToken": {
                                                        "kind": "ColonToken",
                                                        "fullStart": 1031,
                                                        "fullEnd": 1033,
                                                        "start": 1031,
                                                        "end": 1032,
                                                        "fullWidth": 2,
                                                        "width": 1,
                                                        "text": ":",
                                                        "value": ":",
                                                        "valueText": ":",
                                                        "hasTrailingTrivia": true,
                                                        "trailingTrivia": [
                                                            {
                                                                "kind": "WhitespaceTrivia",
                                                                "text": " "
                                                            }
                                                        ]
                                                    },
                                                    "expression": {
                                                        "kind": "FalseKeyword",
                                                        "fullStart": 1033,
                                                        "fullEnd": 1038,
                                                        "start": 1033,
                                                        "end": 1038,
                                                        "fullWidth": 5,
                                                        "width": 5,
                                                        "text": "false",
                                                        "value": false,
                                                        "valueText": "false"
                                                    }
                                                },
                                                {
                                                    "kind": "CommaToken",
                                                    "fullStart": 1038,
                                                    "fullEnd": 1041,
                                                    "start": 1038,
                                                    "end": 1039,
                                                    "fullWidth": 3,
                                                    "width": 1,
                                                    "text": ",",
                                                    "value": ",",
                                                    "valueText": ",",
                                                    "hasTrailingTrivia": true,
                                                    "hasTrailingNewLine": true,
                                                    "trailingTrivia": [
                                                        {
                                                            "kind": "NewLineTrivia",
                                                            "text": "\r\n"
                                                        }
                                                    ]
                                                },
                                                {
                                                    "kind": "SimplePropertyAssignment",
                                                    "fullStart": 1041,
                                                    "fullEnd": 1074,
                                                    "start": 1053,
                                                    "end": 1072,
                                                    "fullWidth": 33,
                                                    "width": 19,
                                                    "propertyName": {
                                                        "kind": "IdentifierName",
                                                        "fullStart": 1041,
                                                        "fullEnd": 1065,
                                                        "start": 1053,
                                                        "end": 1065,
                                                        "fullWidth": 24,
                                                        "width": 12,
                                                        "text": "configurable",
                                                        "value": "configurable",
                                                        "valueText": "configurable",
                                                        "hasLeadingTrivia": true,
                                                        "leadingTrivia": [
                                                            {
                                                                "kind": "WhitespaceTrivia",
                                                                "text": "            "
                                                            }
                                                        ]
                                                    },
                                                    "colonToken": {
                                                        "kind": "ColonToken",
                                                        "fullStart": 1065,
                                                        "fullEnd": 1067,
                                                        "start": 1065,
                                                        "end": 1066,
                                                        "fullWidth": 2,
                                                        "width": 1,
                                                        "text": ":",
                                                        "value": ":",
                                                        "valueText": ":",
                                                        "hasTrailingTrivia": true,
                                                        "trailingTrivia": [
                                                            {
                                                                "kind": "WhitespaceTrivia",
                                                                "text": " "
                                                            }
                                                        ]
                                                    },
                                                    "expression": {
                                                        "kind": "FalseKeyword",
                                                        "fullStart": 1067,
                                                        "fullEnd": 1074,
                                                        "start": 1067,
                                                        "end": 1072,
                                                        "fullWidth": 7,
                                                        "width": 5,
                                                        "text": "false",
                                                        "value": false,
                                                        "valueText": "false",
                                                        "hasTrailingTrivia": true,
                                                        "hasTrailingNewLine": true,
                                                        "trailingTrivia": [
                                                            {
                                                                "kind": "NewLineTrivia",
                                                                "text": "\r\n"
                                                            }
                                                        ]
                                                    }
                                                }
                                            ],
                                            "closeBraceToken": {
                                                "kind": "CloseBraceToken",
                                                "fullStart": 1074,
                                                "fullEnd": 1083,
                                                "start": 1082,
                                                "end": 1083,
                                                "fullWidth": 9,
                                                "width": 1,
                                                "text": "}",
                                                "value": "}",
                                                "valueText": "}",
                                                "hasLeadingTrivia": true,
                                                "leadingTrivia": [
                                                    {
                                                        "kind": "WhitespaceTrivia",
                                                        "text": "        "
                                                    }
                                                ]
                                            }
                                        }
                                    ],
                                    "closeParenToken": {
                                        "kind": "CloseParenToken",
                                        "fullStart": 1083,
                                        "fullEnd": 1084,
                                        "start": 1083,
                                        "end": 1084,
                                        "fullWidth": 1,
                                        "width": 1,
                                        "text": ")",
                                        "value": ")",
                                        "valueText": ")"
                                    }
                                }
                            },
                            "semicolonToken": {
                                "kind": "SemicolonToken",
                                "fullStart": 1084,
                                "fullEnd": 1087,
                                "start": 1084,
                                "end": 1085,
                                "fullWidth": 3,
                                "width": 1,
                                "text": ";",
                                "value": ";",
                                "valueText": ";",
                                "hasTrailingTrivia": true,
                                "hasTrailingNewLine": true,
                                "trailingTrivia": [
                                    {
                                        "kind": "NewLineTrivia",
                                        "text": "\r\n"
                                    }
                                ]
                            }
                        },
                        {
                            "kind": "VariableStatement",
                            "fullStart": 1087,
                            "fullEnd": 1145,
                            "start": 1097,
                            "end": 1143,
                            "fullWidth": 58,
                            "width": 46,
                            "modifiers": [],
                            "variableDeclaration": {
                                "kind": "VariableDeclaration",
                                "fullStart": 1087,
                                "fullEnd": 1142,
                                "start": 1097,
                                "end": 1142,
                                "fullWidth": 55,
                                "width": 45,
                                "varKeyword": {
                                    "kind": "VarKeyword",
                                    "fullStart": 1087,
                                    "fullEnd": 1101,
                                    "start": 1097,
                                    "end": 1100,
                                    "fullWidth": 14,
                                    "width": 3,
                                    "text": "var",
                                    "value": "var",
                                    "valueText": "var",
                                    "hasLeadingTrivia": true,
                                    "hasLeadingNewLine": true,
                                    "hasTrailingTrivia": true,
                                    "leadingTrivia": [
                                        {
                                            "kind": "NewLineTrivia",
                                            "text": "\r\n"
                                        },
                                        {
                                            "kind": "WhitespaceTrivia",
                                            "text": "        "
                                        }
                                    ],
                                    "trailingTrivia": [
                                        {
                                            "kind": "WhitespaceTrivia",
                                            "text": " "
                                        }
                                    ]
                                },
                                "variableDeclarators": [
                                    {
                                        "kind": "VariableDeclarator",
                                        "fullStart": 1101,
                                        "fullEnd": 1142,
                                        "start": 1101,
                                        "end": 1142,
                                        "fullWidth": 41,
                                        "width": 41,
                                        "identifier": {
                                            "kind": "IdentifierName",
                                            "fullStart": 1101,
                                            "fullEnd": 1109,
                                            "start": 1101,
                                            "end": 1108,
                                            "fullWidth": 8,
                                            "width": 7,
                                            "text": "result1",
                                            "value": "result1",
                                            "valueText": "result1",
                                            "hasTrailingTrivia": true,
                                            "trailingTrivia": [
                                                {
                                                    "kind": "WhitespaceTrivia",
                                                    "text": " "
                                                }
                                            ]
                                        },
                                        "equalsValueClause": {
                                            "kind": "EqualsValueClause",
                                            "fullStart": 1109,
                                            "fullEnd": 1142,
                                            "start": 1109,
                                            "end": 1142,
                                            "fullWidth": 33,
                                            "width": 33,
                                            "equalsToken": {
                                                "kind": "EqualsToken",
                                                "fullStart": 1109,
                                                "fullEnd": 1111,
                                                "start": 1109,
                                                "end": 1110,
                                                "fullWidth": 2,
                                                "width": 1,
                                                "text": "=",
                                                "value": "=",
                                                "valueText": "=",
                                                "hasTrailingTrivia": true,
                                                "trailingTrivia": [
                                                    {
                                                        "kind": "WhitespaceTrivia",
                                                        "text": " "
                                                    }
                                                ]
                                            },
                                            "value": {
                                                "kind": "EqualsExpression",
                                                "fullStart": 1111,
                                                "fullEnd": 1142,
                                                "start": 1111,
                                                "end": 1142,
                                                "fullWidth": 31,
                                                "width": 31,
                                                "left": {
                                                    "kind": "TypeOfExpression",
                                                    "fullStart": 1111,
                                                    "fullEnd": 1127,
                                                    "start": 1111,
                                                    "end": 1126,
                                                    "fullWidth": 16,
                                                    "width": 15,
                                                    "typeOfKeyword": {
                                                        "kind": "TypeOfKeyword",
                                                        "fullStart": 1111,
                                                        "fullEnd": 1118,
                                                        "start": 1111,
                                                        "end": 1117,
                                                        "fullWidth": 7,
                                                        "width": 6,
                                                        "text": "typeof",
                                                        "value": "typeof",
                                                        "valueText": "typeof",
                                                        "hasTrailingTrivia": true,
                                                        "trailingTrivia": [
                                                            {
                                                                "kind": "WhitespaceTrivia",
                                                                "text": " "
                                                            }
                                                        ]
                                                    },
                                                    "expression": {
                                                        "kind": "MemberAccessExpression",
                                                        "fullStart": 1118,
                                                        "fullEnd": 1127,
                                                        "start": 1118,
                                                        "end": 1126,
                                                        "fullWidth": 9,
                                                        "width": 8,
                                                        "expression": {
                                                            "kind": "IdentifierName",
                                                            "fullStart": 1118,
                                                            "fullEnd": 1121,
                                                            "start": 1118,
                                                            "end": 1121,
                                                            "fullWidth": 3,
                                                            "width": 3,
                                                            "text": "obj",
                                                            "value": "obj",
                                                            "valueText": "obj"
                                                        },
                                                        "dotToken": {
                                                            "kind": "DotToken",
                                                            "fullStart": 1121,
                                                            "fullEnd": 1122,
                                                            "start": 1121,
                                                            "end": 1122,
                                                            "fullWidth": 1,
                                                            "width": 1,
                                                            "text": ".",
                                                            "value": ".",
                                                            "valueText": "."
                                                        },
                                                        "name": {
                                                            "kind": "IdentifierName",
                                                            "fullStart": 1122,
                                                            "fullEnd": 1127,
                                                            "start": 1122,
                                                            "end": 1126,
                                                            "fullWidth": 5,
                                                            "width": 4,
                                                            "text": "prop",
                                                            "value": "prop",
                                                            "valueText": "prop",
                                                            "hasTrailingTrivia": true,
                                                            "trailingTrivia": [
                                                                {
                                                                    "kind": "WhitespaceTrivia",
                                                                    "text": " "
                                                                }
                                                            ]
                                                        }
                                                    }
                                                },
                                                "operatorToken": {
                                                    "kind": "EqualsEqualsEqualsToken",
                                                    "fullStart": 1127,
                                                    "fullEnd": 1131,
                                                    "start": 1127,
                                                    "end": 1130,
                                                    "fullWidth": 4,
                                                    "width": 3,
                                                    "text": "===",
                                                    "value": "===",
                                                    "valueText": "===",
                                                    "hasTrailingTrivia": true,
                                                    "trailingTrivia": [
                                                        {
                                                            "kind": "WhitespaceTrivia",
                                                            "text": " "
                                                        }
                                                    ]
                                                },
                                                "right": {
                                                    "kind": "StringLiteral",
                                                    "fullStart": 1131,
                                                    "fullEnd": 1142,
                                                    "start": 1131,
                                                    "end": 1142,
                                                    "fullWidth": 11,
                                                    "width": 11,
                                                    "text": "\"undefined\"",
                                                    "value": "undefined",
                                                    "valueText": "undefined"
                                                }
                                            }
                                        }
                                    }
                                ]
                            },
                            "semicolonToken": {
                                "kind": "SemicolonToken",
                                "fullStart": 1142,
                                "fullEnd": 1145,
                                "start": 1142,
                                "end": 1143,
                                "fullWidth": 3,
                                "width": 1,
                                "text": ";",
                                "value": ";",
                                "valueText": ";",
                                "hasTrailingTrivia": true,
                                "hasTrailingNewLine": true,
                                "trailingTrivia": [
                                    {
                                        "kind": "NewLineTrivia",
                                        "text": "\r\n"
                                    }
                                ]
                            }
                        },
                        {
                            "kind": "VariableStatement",
                            "fullStart": 1145,
                            "fullEnd": 1212,
                            "start": 1153,
                            "end": 1210,
                            "fullWidth": 67,
                            "width": 57,
                            "modifiers": [],
                            "variableDeclaration": {
                                "kind": "VariableDeclaration",
                                "fullStart": 1145,
                                "fullEnd": 1209,
                                "start": 1153,
                                "end": 1209,
                                "fullWidth": 64,
                                "width": 56,
                                "varKeyword": {
                                    "kind": "VarKeyword",
                                    "fullStart": 1145,
                                    "fullEnd": 1157,
                                    "start": 1153,
                                    "end": 1156,
                                    "fullWidth": 12,
                                    "width": 3,
                                    "text": "var",
                                    "value": "var",
                                    "valueText": "var",
                                    "hasLeadingTrivia": true,
                                    "hasTrailingTrivia": true,
                                    "leadingTrivia": [
                                        {
                                            "kind": "WhitespaceTrivia",
                                            "text": "        "
                                        }
                                    ],
                                    "trailingTrivia": [
                                        {
                                            "kind": "WhitespaceTrivia",
                                            "text": " "
                                        }
                                    ]
                                },
                                "variableDeclarators": [
                                    {
                                        "kind": "VariableDeclarator",
                                        "fullStart": 1157,
                                        "fullEnd": 1209,
                                        "start": 1157,
                                        "end": 1209,
                                        "fullWidth": 52,
                                        "width": 52,
                                        "identifier": {
                                            "kind": "IdentifierName",
                                            "fullStart": 1157,
                                            "fullEnd": 1163,
                                            "start": 1157,
                                            "end": 1162,
                                            "fullWidth": 6,
                                            "width": 5,
                                            "text": "desc1",
                                            "value": "desc1",
                                            "valueText": "desc1",
                                            "hasTrailingTrivia": true,
                                            "trailingTrivia": [
                                                {
                                                    "kind": "WhitespaceTrivia",
                                                    "text": " "
                                                }
                                            ]
                                        },
                                        "equalsValueClause": {
                                            "kind": "EqualsValueClause",
                                            "fullStart": 1163,
                                            "fullEnd": 1209,
                                            "start": 1163,
                                            "end": 1209,
                                            "fullWidth": 46,
                                            "width": 46,
                                            "equalsToken": {
                                                "kind": "EqualsToken",
                                                "fullStart": 1163,
                                                "fullEnd": 1165,
                                                "start": 1163,
                                                "end": 1164,
                                                "fullWidth": 2,
                                                "width": 1,
                                                "text": "=",
                                                "value": "=",
                                                "valueText": "=",
                                                "hasTrailingTrivia": true,
                                                "trailingTrivia": [
                                                    {
                                                        "kind": "WhitespaceTrivia",
                                                        "text": " "
                                                    }
                                                ]
                                            },
                                            "value": {
                                                "kind": "InvocationExpression",
                                                "fullStart": 1165,
                                                "fullEnd": 1209,
                                                "start": 1165,
                                                "end": 1209,
                                                "fullWidth": 44,
                                                "width": 44,
                                                "expression": {
                                                    "kind": "MemberAccessExpression",
                                                    "fullStart": 1165,
                                                    "fullEnd": 1196,
                                                    "start": 1165,
                                                    "end": 1196,
                                                    "fullWidth": 31,
                                                    "width": 31,
                                                    "expression": {
                                                        "kind": "IdentifierName",
                                                        "fullStart": 1165,
                                                        "fullEnd": 1171,
                                                        "start": 1165,
                                                        "end": 1171,
                                                        "fullWidth": 6,
                                                        "width": 6,
                                                        "text": "Object",
                                                        "value": "Object",
                                                        "valueText": "Object"
                                                    },
                                                    "dotToken": {
                                                        "kind": "DotToken",
                                                        "fullStart": 1171,
                                                        "fullEnd": 1172,
                                                        "start": 1171,
                                                        "end": 1172,
                                                        "fullWidth": 1,
                                                        "width": 1,
                                                        "text": ".",
                                                        "value": ".",
                                                        "valueText": "."
                                                    },
                                                    "name": {
                                                        "kind": "IdentifierName",
                                                        "fullStart": 1172,
                                                        "fullEnd": 1196,
                                                        "start": 1172,
                                                        "end": 1196,
                                                        "fullWidth": 24,
                                                        "width": 24,
                                                        "text": "getOwnPropertyDescriptor",
                                                        "value": "getOwnPropertyDescriptor",
                                                        "valueText": "getOwnPropertyDescriptor"
                                                    }
                                                },
                                                "argumentList": {
                                                    "kind": "ArgumentList",
                                                    "fullStart": 1196,
                                                    "fullEnd": 1209,
                                                    "start": 1196,
                                                    "end": 1209,
                                                    "fullWidth": 13,
                                                    "width": 13,
                                                    "openParenToken": {
                                                        "kind": "OpenParenToken",
                                                        "fullStart": 1196,
                                                        "fullEnd": 1197,
                                                        "start": 1196,
                                                        "end": 1197,
                                                        "fullWidth": 1,
                                                        "width": 1,
                                                        "text": "(",
                                                        "value": "(",
                                                        "valueText": "("
                                                    },
                                                    "arguments": [
                                                        {
                                                            "kind": "IdentifierName",
                                                            "fullStart": 1197,
                                                            "fullEnd": 1200,
                                                            "start": 1197,
                                                            "end": 1200,
                                                            "fullWidth": 3,
                                                            "width": 3,
                                                            "text": "obj",
                                                            "value": "obj",
                                                            "valueText": "obj"
                                                        },
                                                        {
                                                            "kind": "CommaToken",
                                                            "fullStart": 1200,
                                                            "fullEnd": 1202,
                                                            "start": 1200,
                                                            "end": 1201,
                                                            "fullWidth": 2,
                                                            "width": 1,
                                                            "text": ",",
                                                            "value": ",",
                                                            "valueText": ",",
                                                            "hasTrailingTrivia": true,
                                                            "trailingTrivia": [
                                                                {
                                                                    "kind": "WhitespaceTrivia",
                                                                    "text": " "
                                                                }
                                                            ]
                                                        },
                                                        {
                                                            "kind": "StringLiteral",
                                                            "fullStart": 1202,
                                                            "fullEnd": 1208,
                                                            "start": 1202,
                                                            "end": 1208,
                                                            "fullWidth": 6,
                                                            "width": 6,
                                                            "text": "\"prop\"",
                                                            "value": "prop",
                                                            "valueText": "prop"
                                                        }
                                                    ],
                                                    "closeParenToken": {
                                                        "kind": "CloseParenToken",
                                                        "fullStart": 1208,
                                                        "fullEnd": 1209,
                                                        "start": 1208,
                                                        "end": 1209,
                                                        "fullWidth": 1,
                                                        "width": 1,
                                                        "text": ")",
                                                        "value": ")",
                                                        "valueText": ")"
                                                    }
                                                }
                                            }
                                        }
                                    }
                                ]
                            },
                            "semicolonToken": {
                                "kind": "SemicolonToken",
                                "fullStart": 1209,
                                "fullEnd": 1212,
                                "start": 1209,
                                "end": 1210,
                                "fullWidth": 3,
                                "width": 1,
                                "text": ";",
                                "value": ";",
                                "valueText": ";",
                                "hasTrailingTrivia": true,
                                "hasTrailingNewLine": true,
                                "trailingTrivia": [
                                    {
                                        "kind": "NewLineTrivia",
                                        "text": "\r\n"
                                    }
                                ]
                            }
                        },
                        {
                            "kind": "TryStatement",
                            "fullStart": 1212,
                            "fullEnd": 1660,
                            "start": 1222,
                            "end": 1658,
                            "fullWidth": 448,
                            "width": 436,
                            "isIncrementallyUnusable": true,
                            "tryKeyword": {
                                "kind": "TryKeyword",
                                "fullStart": 1212,
                                "fullEnd": 1226,
                                "start": 1222,
                                "end": 1225,
                                "fullWidth": 14,
                                "width": 3,
                                "text": "try",
                                "value": "try",
                                "valueText": "try",
                                "hasLeadingTrivia": true,
                                "hasLeadingNewLine": true,
                                "hasTrailingTrivia": true,
                                "leadingTrivia": [
                                    {
                                        "kind": "NewLineTrivia",
                                        "text": "\r\n"
                                    },
                                    {
                                        "kind": "WhitespaceTrivia",
                                        "text": "        "
                                    }
                                ],
                                "trailingTrivia": [
                                    {
                                        "kind": "WhitespaceTrivia",
                                        "text": " "
                                    }
                                ]
                            },
                            "block": {
                                "kind": "Block",
                                "fullStart": 1226,
                                "fullEnd": 1365,
                                "start": 1226,
                                "end": 1364,
                                "fullWidth": 139,
                                "width": 138,
                                "isIncrementallyUnusable": true,
                                "openBraceToken": {
                                    "kind": "OpenBraceToken",
                                    "fullStart": 1226,
                                    "fullEnd": 1229,
                                    "start": 1226,
                                    "end": 1227,
                                    "fullWidth": 3,
                                    "width": 1,
                                    "text": "{",
                                    "value": "{",
                                    "valueText": "{",
                                    "hasTrailingTrivia": true,
                                    "hasTrailingNewLine": true,
                                    "trailingTrivia": [
                                        {
                                            "kind": "NewLineTrivia",
                                            "text": "\r\n"
                                        }
                                    ]
                                },
                                "statements": [
                                    {
                                        "kind": "ExpressionStatement",
                                        "fullStart": 1229,
                                        "fullEnd": 1326,
                                        "start": 1241,
                                        "end": 1324,
                                        "fullWidth": 97,
                                        "width": 83,
                                        "isIncrementallyUnusable": true,
                                        "expression": {
                                            "kind": "InvocationExpression",
                                            "fullStart": 1229,
                                            "fullEnd": 1323,
                                            "start": 1241,
                                            "end": 1323,
                                            "fullWidth": 94,
                                            "width": 82,
                                            "isIncrementallyUnusable": true,
                                            "expression": {
                                                "kind": "MemberAccessExpression",
                                                "fullStart": 1229,
                                                "fullEnd": 1262,
                                                "start": 1241,
                                                "end": 1262,
                                                "fullWidth": 33,
                                                "width": 21,
                                                "expression": {
                                                    "kind": "IdentifierName",
                                                    "fullStart": 1229,
                                                    "fullEnd": 1247,
                                                    "start": 1241,
                                                    "end": 1247,
                                                    "fullWidth": 18,
                                                    "width": 6,
                                                    "text": "Object",
                                                    "value": "Object",
                                                    "valueText": "Object",
                                                    "hasLeadingTrivia": true,
                                                    "leadingTrivia": [
                                                        {
                                                            "kind": "WhitespaceTrivia",
                                                            "text": "            "
                                                        }
                                                    ]
                                                },
                                                "dotToken": {
                                                    "kind": "DotToken",
                                                    "fullStart": 1247,
                                                    "fullEnd": 1248,
                                                    "start": 1247,
                                                    "end": 1248,
                                                    "fullWidth": 1,
                                                    "width": 1,
                                                    "text": ".",
                                                    "value": ".",
                                                    "valueText": "."
                                                },
                                                "name": {
                                                    "kind": "IdentifierName",
                                                    "fullStart": 1248,
                                                    "fullEnd": 1262,
                                                    "start": 1248,
                                                    "end": 1262,
                                                    "fullWidth": 14,
                                                    "width": 14,
                                                    "text": "defineProperty",
                                                    "value": "defineProperty",
                                                    "valueText": "defineProperty"
                                                }
                                            },
                                            "argumentList": {
                                                "kind": "ArgumentList",
                                                "fullStart": 1262,
                                                "fullEnd": 1323,
                                                "start": 1262,
                                                "end": 1323,
                                                "fullWidth": 61,
                                                "width": 61,
                                                "isIncrementallyUnusable": true,
                                                "openParenToken": {
                                                    "kind": "OpenParenToken",
                                                    "fullStart": 1262,
                                                    "fullEnd": 1263,
                                                    "start": 1262,
                                                    "end": 1263,
                                                    "fullWidth": 1,
                                                    "width": 1,
                                                    "text": "(",
                                                    "value": "(",
                                                    "valueText": "("
                                                },
                                                "arguments": [
                                                    {
                                                        "kind": "IdentifierName",
                                                        "fullStart": 1263,
                                                        "fullEnd": 1266,
                                                        "start": 1263,
                                                        "end": 1266,
                                                        "fullWidth": 3,
                                                        "width": 3,
                                                        "text": "obj",
                                                        "value": "obj",
                                                        "valueText": "obj"
                                                    },
                                                    {
                                                        "kind": "CommaToken",
                                                        "fullStart": 1266,
                                                        "fullEnd": 1268,
                                                        "start": 1266,
                                                        "end": 1267,
                                                        "fullWidth": 2,
                                                        "width": 1,
                                                        "text": ",",
                                                        "value": ",",
                                                        "valueText": ",",
                                                        "hasTrailingTrivia": true,
                                                        "trailingTrivia": [
                                                            {
                                                                "kind": "WhitespaceTrivia",
                                                                "text": " "
                                                            }
                                                        ]
                                                    },
                                                    {
                                                        "kind": "StringLiteral",
                                                        "fullStart": 1268,
                                                        "fullEnd": 1274,
                                                        "start": 1268,
                                                        "end": 1274,
                                                        "fullWidth": 6,
                                                        "width": 6,
                                                        "text": "\"prop\"",
                                                        "value": "prop",
                                                        "valueText": "prop"
                                                    },
                                                    {
                                                        "kind": "CommaToken",
                                                        "fullStart": 1274,
                                                        "fullEnd": 1276,
                                                        "start": 1274,
                                                        "end": 1275,
                                                        "fullWidth": 2,
                                                        "width": 1,
                                                        "text": ",",
                                                        "value": ",",
                                                        "valueText": ",",
                                                        "hasTrailingTrivia": true,
                                                        "trailingTrivia": [
                                                            {
                                                                "kind": "WhitespaceTrivia",
                                                                "text": " "
                                                            }
                                                        ]
                                                    },
                                                    {
                                                        "kind": "ObjectLiteralExpression",
                                                        "fullStart": 1276,
                                                        "fullEnd": 1322,
                                                        "start": 1276,
                                                        "end": 1322,
                                                        "fullWidth": 46,
                                                        "width": 46,
                                                        "isIncrementallyUnusable": true,
                                                        "openBraceToken": {
                                                            "kind": "OpenBraceToken",
                                                            "fullStart": 1276,
                                                            "fullEnd": 1279,
                                                            "start": 1276,
                                                            "end": 1277,
                                                            "fullWidth": 3,
                                                            "width": 1,
                                                            "text": "{",
                                                            "value": "{",
                                                            "valueText": "{",
                                                            "hasTrailingTrivia": true,
                                                            "hasTrailingNewLine": true,
                                                            "trailingTrivia": [
                                                                {
                                                                    "kind": "NewLineTrivia",
                                                                    "text": "\r\n"
                                                                }
                                                            ]
                                                        },
                                                        "propertyAssignments": [
                                                            {
                                                                "kind": "SimplePropertyAssignment",
                                                                "fullStart": 1279,
                                                                "fullEnd": 1309,
                                                                "start": 1295,
                                                                "end": 1307,
                                                                "fullWidth": 30,
                                                                "width": 12,
                                                                "isIncrementallyUnusable": true,
                                                                "propertyName": {
                                                                    "kind": "IdentifierName",
                                                                    "fullStart": 1279,
                                                                    "fullEnd": 1298,
                                                                    "start": 1295,
                                                                    "end": 1298,
                                                                    "fullWidth": 19,
                                                                    "width": 3,
                                                                    "text": "get",
                                                                    "value": "get",
                                                                    "valueText": "get",
                                                                    "hasLeadingTrivia": true,
                                                                    "leadingTrivia": [
                                                                        {
                                                                            "kind": "WhitespaceTrivia",
                                                                            "text": "                "
                                                                        }
                                                                    ]
                                                                },
                                                                "colonToken": {
                                                                    "kind": "ColonToken",
                                                                    "fullStart": 1298,
                                                                    "fullEnd": 1300,
                                                                    "start": 1298,
                                                                    "end": 1299,
                                                                    "fullWidth": 2,
                                                                    "width": 1,
                                                                    "text": ":",
                                                                    "value": ":",
                                                                    "valueText": ":",
                                                                    "hasTrailingTrivia": true,
                                                                    "trailingTrivia": [
                                                                        {
                                                                            "kind": "WhitespaceTrivia",
                                                                            "text": " "
                                                                        }
                                                                    ]
                                                                },
                                                                "expression": {
                                                                    "kind": "IdentifierName",
                                                                    "fullStart": 1300,
                                                                    "fullEnd": 1309,
                                                                    "start": 1300,
                                                                    "end": 1307,
                                                                    "fullWidth": 9,
                                                                    "width": 7,
                                                                    "text": "getFunc",
                                                                    "value": "getFunc",
                                                                    "valueText": "getFunc",
                                                                    "hasTrailingTrivia": true,
                                                                    "hasTrailingNewLine": true,
                                                                    "trailingTrivia": [
                                                                        {
                                                                            "kind": "NewLineTrivia",
                                                                            "text": "\r\n"
                                                                        }
                                                                    ]
                                                                }
                                                            }
                                                        ],
                                                        "closeBraceToken": {
                                                            "kind": "CloseBraceToken",
                                                            "fullStart": 1309,
                                                            "fullEnd": 1322,
                                                            "start": 1321,
                                                            "end": 1322,
                                                            "fullWidth": 13,
                                                            "width": 1,
                                                            "text": "}",
                                                            "value": "}",
                                                            "valueText": "}",
                                                            "hasLeadingTrivia": true,
                                                            "leadingTrivia": [
                                                                {
                                                                    "kind": "WhitespaceTrivia",
                                                                    "text": "            "
                                                                }
                                                            ]
                                                        }
                                                    }
                                                ],
                                                "closeParenToken": {
                                                    "kind": "CloseParenToken",
                                                    "fullStart": 1322,
                                                    "fullEnd": 1323,
                                                    "start": 1322,
                                                    "end": 1323,
                                                    "fullWidth": 1,
                                                    "width": 1,
                                                    "text": ")",
                                                    "value": ")",
                                                    "valueText": ")"
                                                }
                                            }
                                        },
                                        "semicolonToken": {
                                            "kind": "SemicolonToken",
                                            "fullStart": 1323,
                                            "fullEnd": 1326,
                                            "start": 1323,
                                            "end": 1324,
                                            "fullWidth": 3,
                                            "width": 1,
                                            "text": ";",
                                            "value": ";",
                                            "valueText": ";",
                                            "hasTrailingTrivia": true,
                                            "hasTrailingNewLine": true,
                                            "trailingTrivia": [
                                                {
                                                    "kind": "NewLineTrivia",
                                                    "text": "\r\n"
                                                }
                                            ]
                                        }
                                    },
                                    {
                                        "kind": "ReturnStatement",
                                        "fullStart": 1326,
                                        "fullEnd": 1355,
                                        "start": 1340,
                                        "end": 1353,
                                        "fullWidth": 29,
                                        "width": 13,
                                        "returnKeyword": {
                                            "kind": "ReturnKeyword",
                                            "fullStart": 1326,
                                            "fullEnd": 1347,
                                            "start": 1340,
                                            "end": 1346,
                                            "fullWidth": 21,
                                            "width": 6,
                                            "text": "return",
                                            "value": "return",
                                            "valueText": "return",
                                            "hasLeadingTrivia": true,
                                            "hasLeadingNewLine": true,
                                            "hasTrailingTrivia": true,
                                            "leadingTrivia": [
                                                {
                                                    "kind": "NewLineTrivia",
                                                    "text": "\r\n"
                                                },
                                                {
                                                    "kind": "WhitespaceTrivia",
                                                    "text": "            "
                                                }
                                            ],
                                            "trailingTrivia": [
                                                {
                                                    "kind": "WhitespaceTrivia",
                                                    "text": " "
                                                }
                                            ]
                                        },
                                        "expression": {
                                            "kind": "FalseKeyword",
                                            "fullStart": 1347,
                                            "fullEnd": 1352,
                                            "start": 1347,
                                            "end": 1352,
                                            "fullWidth": 5,
                                            "width": 5,
                                            "text": "false",
                                            "value": false,
                                            "valueText": "false"
                                        },
                                        "semicolonToken": {
                                            "kind": "SemicolonToken",
                                            "fullStart": 1352,
                                            "fullEnd": 1355,
                                            "start": 1352,
                                            "end": 1353,
                                            "fullWidth": 3,
                                            "width": 1,
                                            "text": ";",
                                            "value": ";",
                                            "valueText": ";",
                                            "hasTrailingTrivia": true,
                                            "hasTrailingNewLine": true,
                                            "trailingTrivia": [
                                                {
                                                    "kind": "NewLineTrivia",
                                                    "text": "\r\n"
                                                }
                                            ]
                                        }
                                    }
                                ],
                                "closeBraceToken": {
                                    "kind": "CloseBraceToken",
                                    "fullStart": 1355,
                                    "fullEnd": 1365,
                                    "start": 1363,
                                    "end": 1364,
                                    "fullWidth": 10,
                                    "width": 1,
                                    "text": "}",
                                    "value": "}",
                                    "valueText": "}",
                                    "hasLeadingTrivia": true,
                                    "hasTrailingTrivia": true,
                                    "leadingTrivia": [
                                        {
                                            "kind": "WhitespaceTrivia",
                                            "text": "        "
                                        }
                                    ],
                                    "trailingTrivia": [
                                        {
                                            "kind": "WhitespaceTrivia",
                                            "text": " "
                                        }
                                    ]
                                }
                            },
                            "catchClause": {
                                "kind": "CatchClause",
                                "fullStart": 1365,
                                "fullEnd": 1660,
                                "start": 1365,
                                "end": 1658,
                                "fullWidth": 295,
                                "width": 293,
                                "isIncrementallyUnusable": true,
                                "catchKeyword": {
                                    "kind": "CatchKeyword",
                                    "fullStart": 1365,
                                    "fullEnd": 1371,
                                    "start": 1365,
                                    "end": 1370,
                                    "fullWidth": 6,
                                    "width": 5,
                                    "text": "catch",
                                    "value": "catch",
                                    "valueText": "catch",
                                    "hasTrailingTrivia": true,
                                    "trailingTrivia": [
                                        {
                                            "kind": "WhitespaceTrivia",
                                            "text": " "
                                        }
                                    ]
                                },
                                "openParenToken": {
                                    "kind": "OpenParenToken",
                                    "fullStart": 1371,
                                    "fullEnd": 1372,
                                    "start": 1371,
                                    "end": 1372,
                                    "fullWidth": 1,
                                    "width": 1,
                                    "text": "(",
                                    "value": "(",
                                    "valueText": "("
                                },
                                "identifier": {
                                    "kind": "IdentifierName",
                                    "fullStart": 1372,
                                    "fullEnd": 1373,
                                    "start": 1372,
                                    "end": 1373,
                                    "fullWidth": 1,
                                    "width": 1,
                                    "text": "e",
                                    "value": "e",
                                    "valueText": "e"
                                },
                                "closeParenToken": {
                                    "kind": "CloseParenToken",
                                    "fullStart": 1373,
                                    "fullEnd": 1375,
                                    "start": 1373,
                                    "end": 1374,
                                    "fullWidth": 2,
                                    "width": 1,
                                    "text": ")",
                                    "value": ")",
                                    "valueText": ")",
                                    "hasTrailingTrivia": true,
                                    "trailingTrivia": [
                                        {
                                            "kind": "WhitespaceTrivia",
                                            "text": " "
                                        }
                                    ]
                                },
                                "block": {
                                    "kind": "Block",
                                    "fullStart": 1375,
                                    "fullEnd": 1660,
                                    "start": 1375,
                                    "end": 1658,
                                    "fullWidth": 285,
                                    "width": 283,
                                    "isIncrementallyUnusable": true,
                                    "openBraceToken": {
                                        "kind": "OpenBraceToken",
                                        "fullStart": 1375,
                                        "fullEnd": 1378,
                                        "start": 1375,
                                        "end": 1376,
                                        "fullWidth": 3,
                                        "width": 1,
                                        "text": "{",
                                        "value": "{",
                                        "valueText": "{",
                                        "hasTrailingTrivia": true,
                                        "hasTrailingNewLine": true,
                                        "trailingTrivia": [
                                            {
                                                "kind": "NewLineTrivia",
                                                "text": "\r\n"
                                            }
                                        ]
                                    },
                                    "statements": [
                                        {
                                            "kind": "VariableStatement",
                                            "fullStart": 1378,
                                            "fullEnd": 1438,
                                            "start": 1390,
                                            "end": 1436,
                                            "fullWidth": 60,
                                            "width": 46,
                                            "modifiers": [],
                                            "variableDeclaration": {
                                                "kind": "VariableDeclaration",
                                                "fullStart": 1378,
                                                "fullEnd": 1435,
                                                "start": 1390,
                                                "end": 1435,
                                                "fullWidth": 57,
                                                "width": 45,
                                                "varKeyword": {
                                                    "kind": "VarKeyword",
                                                    "fullStart": 1378,
                                                    "fullEnd": 1394,
                                                    "start": 1390,
                                                    "end": 1393,
                                                    "fullWidth": 16,
                                                    "width": 3,
                                                    "text": "var",
                                                    "value": "var",
                                                    "valueText": "var",
                                                    "hasLeadingTrivia": true,
                                                    "hasTrailingTrivia": true,
                                                    "leadingTrivia": [
                                                        {
                                                            "kind": "WhitespaceTrivia",
                                                            "text": "            "
                                                        }
                                                    ],
                                                    "trailingTrivia": [
                                                        {
                                                            "kind": "WhitespaceTrivia",
                                                            "text": " "
                                                        }
                                                    ]
                                                },
                                                "variableDeclarators": [
                                                    {
                                                        "kind": "VariableDeclarator",
                                                        "fullStart": 1394,
                                                        "fullEnd": 1435,
                                                        "start": 1394,
                                                        "end": 1435,
                                                        "fullWidth": 41,
                                                        "width": 41,
                                                        "identifier": {
                                                            "kind": "IdentifierName",
                                                            "fullStart": 1394,
                                                            "fullEnd": 1402,
                                                            "start": 1394,
                                                            "end": 1401,
                                                            "fullWidth": 8,
                                                            "width": 7,
                                                            "text": "result2",
                                                            "value": "result2",
                                                            "valueText": "result2",
                                                            "hasTrailingTrivia": true,
                                                            "trailingTrivia": [
                                                                {
                                                                    "kind": "WhitespaceTrivia",
                                                                    "text": " "
                                                                }
                                                            ]
                                                        },
                                                        "equalsValueClause": {
                                                            "kind": "EqualsValueClause",
                                                            "fullStart": 1402,
                                                            "fullEnd": 1435,
                                                            "start": 1402,
                                                            "end": 1435,
                                                            "fullWidth": 33,
                                                            "width": 33,
                                                            "equalsToken": {
                                                                "kind": "EqualsToken",
                                                                "fullStart": 1402,
                                                                "fullEnd": 1404,
                                                                "start": 1402,
                                                                "end": 1403,
                                                                "fullWidth": 2,
                                                                "width": 1,
                                                                "text": "=",
                                                                "value": "=",
                                                                "valueText": "=",
                                                                "hasTrailingTrivia": true,
                                                                "trailingTrivia": [
                                                                    {
                                                                        "kind": "WhitespaceTrivia",
                                                                        "text": " "
                                                                    }
                                                                ]
                                                            },
                                                            "value": {
                                                                "kind": "EqualsExpression",
                                                                "fullStart": 1404,
                                                                "fullEnd": 1435,
                                                                "start": 1404,
                                                                "end": 1435,
                                                                "fullWidth": 31,
                                                                "width": 31,
                                                                "left": {
                                                                    "kind": "TypeOfExpression",
                                                                    "fullStart": 1404,
                                                                    "fullEnd": 1420,
                                                                    "start": 1404,
                                                                    "end": 1419,
                                                                    "fullWidth": 16,
                                                                    "width": 15,
                                                                    "typeOfKeyword": {
                                                                        "kind": "TypeOfKeyword",
                                                                        "fullStart": 1404,
                                                                        "fullEnd": 1411,
                                                                        "start": 1404,
                                                                        "end": 1410,
                                                                        "fullWidth": 7,
                                                                        "width": 6,
                                                                        "text": "typeof",
                                                                        "value": "typeof",
                                                                        "valueText": "typeof",
                                                                        "hasTrailingTrivia": true,
                                                                        "trailingTrivia": [
                                                                            {
                                                                                "kind": "WhitespaceTrivia",
                                                                                "text": " "
                                                                            }
                                                                        ]
                                                                    },
                                                                    "expression": {
                                                                        "kind": "MemberAccessExpression",
                                                                        "fullStart": 1411,
                                                                        "fullEnd": 1420,
                                                                        "start": 1411,
                                                                        "end": 1419,
                                                                        "fullWidth": 9,
                                                                        "width": 8,
                                                                        "expression": {
                                                                            "kind": "IdentifierName",
                                                                            "fullStart": 1411,
                                                                            "fullEnd": 1414,
                                                                            "start": 1411,
                                                                            "end": 1414,
                                                                            "fullWidth": 3,
                                                                            "width": 3,
                                                                            "text": "obj",
                                                                            "value": "obj",
                                                                            "valueText": "obj"
                                                                        },
                                                                        "dotToken": {
                                                                            "kind": "DotToken",
                                                                            "fullStart": 1414,
                                                                            "fullEnd": 1415,
                                                                            "start": 1414,
                                                                            "end": 1415,
                                                                            "fullWidth": 1,
                                                                            "width": 1,
                                                                            "text": ".",
                                                                            "value": ".",
                                                                            "valueText": "."
                                                                        },
                                                                        "name": {
                                                                            "kind": "IdentifierName",
                                                                            "fullStart": 1415,
                                                                            "fullEnd": 1420,
                                                                            "start": 1415,
                                                                            "end": 1419,
                                                                            "fullWidth": 5,
                                                                            "width": 4,
                                                                            "text": "prop",
                                                                            "value": "prop",
                                                                            "valueText": "prop",
                                                                            "hasTrailingTrivia": true,
                                                                            "trailingTrivia": [
                                                                                {
                                                                                    "kind": "WhitespaceTrivia",
                                                                                    "text": " "
                                                                                }
                                                                            ]
                                                                        }
                                                                    }
                                                                },
                                                                "operatorToken": {
                                                                    "kind": "EqualsEqualsEqualsToken",
                                                                    "fullStart": 1420,
                                                                    "fullEnd": 1424,
                                                                    "start": 1420,
                                                                    "end": 1423,
                                                                    "fullWidth": 4,
                                                                    "width": 3,
                                                                    "text": "===",
                                                                    "value": "===",
                                                                    "valueText": "===",
                                                                    "hasTrailingTrivia": true,
                                                                    "trailingTrivia": [
                                                                        {
                                                                            "kind": "WhitespaceTrivia",
                                                                            "text": " "
                                                                        }
                                                                    ]
                                                                },
                                                                "right": {
                                                                    "kind": "StringLiteral",
                                                                    "fullStart": 1424,
                                                                    "fullEnd": 1435,
                                                                    "start": 1424,
                                                                    "end": 1435,
                                                                    "fullWidth": 11,
                                                                    "width": 11,
                                                                    "text": "\"undefined\"",
                                                                    "value": "undefined",
                                                                    "valueText": "undefined"
                                                                }
                                                            }
                                                        }
                                                    }
                                                ]
                                            },
                                            "semicolonToken": {
                                                "kind": "SemicolonToken",
                                                "fullStart": 1435,
                                                "fullEnd": 1438,
                                                "start": 1435,
                                                "end": 1436,
                                                "fullWidth": 3,
                                                "width": 1,
                                                "text": ";",
                                                "value": ";",
                                                "valueText": ";",
                                                "hasTrailingTrivia": true,
                                                "hasTrailingNewLine": true,
                                                "trailingTrivia": [
                                                    {
                                                        "kind": "NewLineTrivia",
                                                        "text": "\r\n"
                                                    }
                                                ]
                                            }
                                        },
                                        {
                                            "kind": "VariableStatement",
                                            "fullStart": 1438,
                                            "fullEnd": 1509,
                                            "start": 1450,
                                            "end": 1507,
                                            "fullWidth": 71,
                                            "width": 57,
                                            "modifiers": [],
                                            "variableDeclaration": {
                                                "kind": "VariableDeclaration",
                                                "fullStart": 1438,
                                                "fullEnd": 1506,
                                                "start": 1450,
                                                "end": 1506,
                                                "fullWidth": 68,
                                                "width": 56,
                                                "varKeyword": {
                                                    "kind": "VarKeyword",
                                                    "fullStart": 1438,
                                                    "fullEnd": 1454,
                                                    "start": 1450,
                                                    "end": 1453,
                                                    "fullWidth": 16,
                                                    "width": 3,
                                                    "text": "var",
                                                    "value": "var",
                                                    "valueText": "var",
                                                    "hasLeadingTrivia": true,
                                                    "hasTrailingTrivia": true,
                                                    "leadingTrivia": [
                                                        {
                                                            "kind": "WhitespaceTrivia",
                                                            "text": "            "
                                                        }
                                                    ],
                                                    "trailingTrivia": [
                                                        {
                                                            "kind": "WhitespaceTrivia",
                                                            "text": " "
                                                        }
                                                    ]
                                                },
                                                "variableDeclarators": [
                                                    {
                                                        "kind": "VariableDeclarator",
                                                        "fullStart": 1454,
                                                        "fullEnd": 1506,
                                                        "start": 1454,
                                                        "end": 1506,
                                                        "fullWidth": 52,
                                                        "width": 52,
                                                        "identifier": {
                                                            "kind": "IdentifierName",
                                                            "fullStart": 1454,
                                                            "fullEnd": 1460,
                                                            "start": 1454,
                                                            "end": 1459,
                                                            "fullWidth": 6,
                                                            "width": 5,
                                                            "text": "desc2",
                                                            "value": "desc2",
                                                            "valueText": "desc2",
                                                            "hasTrailingTrivia": true,
                                                            "trailingTrivia": [
                                                                {
                                                                    "kind": "WhitespaceTrivia",
                                                                    "text": " "
                                                                }
                                                            ]
                                                        },
                                                        "equalsValueClause": {
                                                            "kind": "EqualsValueClause",
                                                            "fullStart": 1460,
                                                            "fullEnd": 1506,
                                                            "start": 1460,
                                                            "end": 1506,
                                                            "fullWidth": 46,
                                                            "width": 46,
                                                            "equalsToken": {
                                                                "kind": "EqualsToken",
                                                                "fullStart": 1460,
                                                                "fullEnd": 1462,
                                                                "start": 1460,
                                                                "end": 1461,
                                                                "fullWidth": 2,
                                                                "width": 1,
                                                                "text": "=",
                                                                "value": "=",
                                                                "valueText": "=",
                                                                "hasTrailingTrivia": true,
                                                                "trailingTrivia": [
                                                                    {
                                                                        "kind": "WhitespaceTrivia",
                                                                        "text": " "
                                                                    }
                                                                ]
                                                            },
                                                            "value": {
                                                                "kind": "InvocationExpression",
                                                                "fullStart": 1462,
                                                                "fullEnd": 1506,
                                                                "start": 1462,
                                                                "end": 1506,
                                                                "fullWidth": 44,
                                                                "width": 44,
                                                                "expression": {
                                                                    "kind": "MemberAccessExpression",
                                                                    "fullStart": 1462,
                                                                    "fullEnd": 1493,
                                                                    "start": 1462,
                                                                    "end": 1493,
                                                                    "fullWidth": 31,
                                                                    "width": 31,
                                                                    "expression": {
                                                                        "kind": "IdentifierName",
                                                                        "fullStart": 1462,
                                                                        "fullEnd": 1468,
                                                                        "start": 1462,
                                                                        "end": 1468,
                                                                        "fullWidth": 6,
                                                                        "width": 6,
                                                                        "text": "Object",
                                                                        "value": "Object",
                                                                        "valueText": "Object"
                                                                    },
                                                                    "dotToken": {
                                                                        "kind": "DotToken",
                                                                        "fullStart": 1468,
                                                                        "fullEnd": 1469,
                                                                        "start": 1468,
                                                                        "end": 1469,
                                                                        "fullWidth": 1,
                                                                        "width": 1,
                                                                        "text": ".",
                                                                        "value": ".",
                                                                        "valueText": "."
                                                                    },
                                                                    "name": {
                                                                        "kind": "IdentifierName",
                                                                        "fullStart": 1469,
                                                                        "fullEnd": 1493,
                                                                        "start": 1469,
                                                                        "end": 1493,
                                                                        "fullWidth": 24,
                                                                        "width": 24,
                                                                        "text": "getOwnPropertyDescriptor",
                                                                        "value": "getOwnPropertyDescriptor",
                                                                        "valueText": "getOwnPropertyDescriptor"
                                                                    }
                                                                },
                                                                "argumentList": {
                                                                    "kind": "ArgumentList",
                                                                    "fullStart": 1493,
                                                                    "fullEnd": 1506,
                                                                    "start": 1493,
                                                                    "end": 1506,
                                                                    "fullWidth": 13,
                                                                    "width": 13,
                                                                    "openParenToken": {
                                                                        "kind": "OpenParenToken",
                                                                        "fullStart": 1493,
                                                                        "fullEnd": 1494,
                                                                        "start": 1493,
                                                                        "end": 1494,
                                                                        "fullWidth": 1,
                                                                        "width": 1,
                                                                        "text": "(",
                                                                        "value": "(",
                                                                        "valueText": "("
                                                                    },
                                                                    "arguments": [
                                                                        {
                                                                            "kind": "IdentifierName",
                                                                            "fullStart": 1494,
                                                                            "fullEnd": 1497,
                                                                            "start": 1494,
                                                                            "end": 1497,
                                                                            "fullWidth": 3,
                                                                            "width": 3,
                                                                            "text": "obj",
                                                                            "value": "obj",
                                                                            "valueText": "obj"
                                                                        },
                                                                        {
                                                                            "kind": "CommaToken",
                                                                            "fullStart": 1497,
                                                                            "fullEnd": 1499,
                                                                            "start": 1497,
                                                                            "end": 1498,
                                                                            "fullWidth": 2,
                                                                            "width": 1,
                                                                            "text": ",",
                                                                            "value": ",",
                                                                            "valueText": ",",
                                                                            "hasTrailingTrivia": true,
                                                                            "trailingTrivia": [
                                                                                {
                                                                                    "kind": "WhitespaceTrivia",
                                                                                    "text": " "
                                                                                }
                                                                            ]
                                                                        },
                                                                        {
                                                                            "kind": "StringLiteral",
                                                                            "fullStart": 1499,
                                                                            "fullEnd": 1505,
                                                                            "start": 1499,
                                                                            "end": 1505,
                                                                            "fullWidth": 6,
                                                                            "width": 6,
                                                                            "text": "\"prop\"",
                                                                            "value": "prop",
                                                                            "valueText": "prop"
                                                                        }
                                                                    ],
                                                                    "closeParenToken": {
                                                                        "kind": "CloseParenToken",
                                                                        "fullStart": 1505,
                                                                        "fullEnd": 1506,
                                                                        "start": 1505,
                                                                        "end": 1506,
                                                                        "fullWidth": 1,
                                                                        "width": 1,
                                                                        "text": ")",
                                                                        "value": ")",
                                                                        "valueText": ")"
                                                                    }
                                                                }
                                                            }
                                                        }
                                                    }
                                                ]
                                            },
                                            "semicolonToken": {
                                                "kind": "SemicolonToken",
                                                "fullStart": 1506,
                                                "fullEnd": 1509,
                                                "start": 1506,
                                                "end": 1507,
                                                "fullWidth": 3,
                                                "width": 1,
                                                "text": ";",
                                                "value": ";",
                                                "valueText": ";",
                                                "hasTrailingTrivia": true,
                                                "hasTrailingNewLine": true,
                                                "trailingTrivia": [
                                                    {
                                                        "kind": "NewLineTrivia",
                                                        "text": "\r\n"
                                                    }
                                                ]
                                            }
                                        },
                                        {
                                            "kind": "ReturnStatement",
                                            "fullStart": 1509,
                                            "fullEnd": 1649,
                                            "start": 1523,
                                            "end": 1647,
                                            "fullWidth": 140,
                                            "width": 124,
                                            "isIncrementallyUnusable": true,
                                            "returnKeyword": {
                                                "kind": "ReturnKeyword",
                                                "fullStart": 1509,
                                                "fullEnd": 1530,
                                                "start": 1523,
                                                "end": 1529,
                                                "fullWidth": 21,
                                                "width": 6,
                                                "text": "return",
                                                "value": "return",
                                                "valueText": "return",
                                                "hasLeadingTrivia": true,
                                                "hasLeadingNewLine": true,
                                                "hasTrailingTrivia": true,
                                                "leadingTrivia": [
                                                    {
                                                        "kind": "NewLineTrivia",
                                                        "text": "\r\n"
                                                    },
                                                    {
                                                        "kind": "WhitespaceTrivia",
                                                        "text": "            "
                                                    }
                                                ],
                                                "trailingTrivia": [
                                                    {
                                                        "kind": "WhitespaceTrivia",
                                                        "text": " "
                                                    }
                                                ]
                                            },
                                            "expression": {
                                                "kind": "LogicalAndExpression",
                                                "fullStart": 1530,
                                                "fullEnd": 1646,
                                                "start": 1530,
                                                "end": 1646,
                                                "fullWidth": 116,
                                                "width": 116,
                                                "isIncrementallyUnusable": true,
                                                "left": {
                                                    "kind": "LogicalAndExpression",
                                                    "fullStart": 1530,
                                                    "fullEnd": 1621,
                                                    "start": 1530,
                                                    "end": 1620,
                                                    "fullWidth": 91,
                                                    "width": 90,
                                                    "isIncrementallyUnusable": true,
                                                    "left": {
                                                        "kind": "LogicalAndExpression",
                                                        "fullStart": 1530,
                                                        "fullEnd": 1585,
                                                        "start": 1530,
                                                        "end": 1584,
                                                        "fullWidth": 55,
                                                        "width": 54,
                                                        "isIncrementallyUnusable": true,
                                                        "left": {
                                                            "kind": "LogicalAndExpression",
                                                            "fullStart": 1530,
                                                            "fullEnd": 1549,
                                                            "start": 1530,
                                                            "end": 1548,
                                                            "fullWidth": 19,
                                                            "width": 18,
                                                            "left": {
                                                                "kind": "IdentifierName",
                                                                "fullStart": 1530,
                                                                "fullEnd": 1538,
                                                                "start": 1530,
                                                                "end": 1537,
                                                                "fullWidth": 8,
                                                                "width": 7,
                                                                "text": "result1",
                                                                "value": "result1",
                                                                "valueText": "result1",
                                                                "hasTrailingTrivia": true,
                                                                "trailingTrivia": [
                                                                    {
                                                                        "kind": "WhitespaceTrivia",
                                                                        "text": " "
                                                                    }
                                                                ]
                                                            },
                                                            "operatorToken": {
                                                                "kind": "AmpersandAmpersandToken",
                                                                "fullStart": 1538,
                                                                "fullEnd": 1541,
                                                                "start": 1538,
                                                                "end": 1540,
                                                                "fullWidth": 3,
                                                                "width": 2,
                                                                "text": "&&",
                                                                "value": "&&",
                                                                "valueText": "&&",
                                                                "hasTrailingTrivia": true,
                                                                "trailingTrivia": [
                                                                    {
                                                                        "kind": "WhitespaceTrivia",
                                                                        "text": " "
                                                                    }
                                                                ]
                                                            },
                                                            "right": {
                                                                "kind": "IdentifierName",
                                                                "fullStart": 1541,
                                                                "fullEnd": 1549,
                                                                "start": 1541,
                                                                "end": 1548,
                                                                "fullWidth": 8,
                                                                "width": 7,
                                                                "text": "result2",
                                                                "value": "result2",
                                                                "valueText": "result2",
                                                                "hasTrailingTrivia": true,
                                                                "trailingTrivia": [
                                                                    {
                                                                        "kind": "WhitespaceTrivia",
                                                                        "text": " "
                                                                    }
                                                                ]
                                                            }
                                                        },
                                                        "operatorToken": {
                                                            "kind": "AmpersandAmpersandToken",
                                                            "fullStart": 1549,
                                                            "fullEnd": 1552,
                                                            "start": 1549,
                                                            "end": 1551,
                                                            "fullWidth": 3,
                                                            "width": 2,
                                                            "text": "&&",
                                                            "value": "&&",
                                                            "valueText": "&&",
                                                            "hasTrailingTrivia": true,
                                                            "trailingTrivia": [
                                                                {
                                                                    "kind": "WhitespaceTrivia",
                                                                    "text": " "
                                                                }
                                                            ]
                                                        },
                                                        "right": {
                                                            "kind": "EqualsExpression",
                                                            "fullStart": 1552,
                                                            "fullEnd": 1585,
                                                            "start": 1552,
                                                            "end": 1584,
                                                            "fullWidth": 33,
                                                            "width": 32,
                                                            "isIncrementallyUnusable": true,
                                                            "left": {
                                                                "kind": "TypeOfExpression",
                                                                "fullStart": 1552,
                                                                "fullEnd": 1569,
                                                                "start": 1552,
                                                                "end": 1568,
                                                                "fullWidth": 17,
                                                                "width": 16,
                                                                "isIncrementallyUnusable": true,
                                                                "typeOfKeyword": {
                                                                    "kind": "TypeOfKeyword",
                                                                    "fullStart": 1552,
                                                                    "fullEnd": 1559,
                                                                    "start": 1552,
                                                                    "end": 1558,
                                                                    "fullWidth": 7,
                                                                    "width": 6,
                                                                    "text": "typeof",
                                                                    "value": "typeof",
                                                                    "valueText": "typeof",
                                                                    "hasTrailingTrivia": true,
                                                                    "trailingTrivia": [
                                                                        {
                                                                            "kind": "WhitespaceTrivia",
                                                                            "text": " "
                                                                        }
                                                                    ]
                                                                },
                                                                "expression": {
                                                                    "kind": "MemberAccessExpression",
                                                                    "fullStart": 1559,
                                                                    "fullEnd": 1569,
                                                                    "start": 1559,
                                                                    "end": 1568,
                                                                    "fullWidth": 10,
                                                                    "width": 9,
                                                                    "isIncrementallyUnusable": true,
                                                                    "expression": {
                                                                        "kind": "IdentifierName",
                                                                        "fullStart": 1559,
                                                                        "fullEnd": 1564,
                                                                        "start": 1559,
                                                                        "end": 1564,
                                                                        "fullWidth": 5,
                                                                        "width": 5,
                                                                        "text": "desc1",
                                                                        "value": "desc1",
                                                                        "valueText": "desc1"
                                                                    },
                                                                    "dotToken": {
                                                                        "kind": "DotToken",
                                                                        "fullStart": 1564,
                                                                        "fullEnd": 1565,
                                                                        "start": 1564,
                                                                        "end": 1565,
                                                                        "fullWidth": 1,
                                                                        "width": 1,
                                                                        "text": ".",
                                                                        "value": ".",
                                                                        "valueText": "."
                                                                    },
                                                                    "name": {
                                                                        "kind": "IdentifierName",
                                                                        "fullStart": 1565,
                                                                        "fullEnd": 1569,
                                                                        "start": 1565,
                                                                        "end": 1568,
                                                                        "fullWidth": 4,
                                                                        "width": 3,
                                                                        "text": "get",
                                                                        "value": "get",
                                                                        "valueText": "get",
                                                                        "hasTrailingTrivia": true,
                                                                        "trailingTrivia": [
                                                                            {
                                                                                "kind": "WhitespaceTrivia",
                                                                                "text": " "
                                                                            }
                                                                        ]
                                                                    }
                                                                }
                                                            },
                                                            "operatorToken": {
                                                                "kind": "EqualsEqualsEqualsToken",
                                                                "fullStart": 1569,
                                                                "fullEnd": 1573,
                                                                "start": 1569,
                                                                "end": 1572,
                                                                "fullWidth": 4,
                                                                "width": 3,
                                                                "text": "===",
                                                                "value": "===",
                                                                "valueText": "===",
                                                                "hasTrailingTrivia": true,
                                                                "trailingTrivia": [
                                                                    {
                                                                        "kind": "WhitespaceTrivia",
                                                                        "text": " "
                                                                    }
                                                                ]
                                                            },
                                                            "right": {
                                                                "kind": "StringLiteral",
                                                                "fullStart": 1573,
                                                                "fullEnd": 1585,
                                                                "start": 1573,
                                                                "end": 1584,
                                                                "fullWidth": 12,
                                                                "width": 11,
                                                                "text": "\"undefined\"",
                                                                "value": "undefined",
                                                                "valueText": "undefined",
                                                                "hasTrailingTrivia": true,
                                                                "trailingTrivia": [
                                                                    {
                                                                        "kind": "WhitespaceTrivia",
                                                                        "text": " "
                                                                    }
                                                                ]
                                                            }
                                                        }
                                                    },
                                                    "operatorToken": {
                                                        "kind": "AmpersandAmpersandToken",
                                                        "fullStart": 1585,
                                                        "fullEnd": 1588,
                                                        "start": 1585,
                                                        "end": 1587,
                                                        "fullWidth": 3,
                                                        "width": 2,
                                                        "text": "&&",
                                                        "value": "&&",
                                                        "valueText": "&&",
                                                        "hasTrailingTrivia": true,
                                                        "trailingTrivia": [
                                                            {
                                                                "kind": "WhitespaceTrivia",
                                                                "text": " "
                                                            }
                                                        ]
                                                    },
                                                    "right": {
                                                        "kind": "EqualsExpression",
                                                        "fullStart": 1588,
                                                        "fullEnd": 1621,
                                                        "start": 1588,
                                                        "end": 1620,
                                                        "fullWidth": 33,
                                                        "width": 32,
                                                        "isIncrementallyUnusable": true,
                                                        "left": {
                                                            "kind": "TypeOfExpression",
                                                            "fullStart": 1588,
                                                            "fullEnd": 1605,
                                                            "start": 1588,
                                                            "end": 1604,
                                                            "fullWidth": 17,
                                                            "width": 16,
                                                            "isIncrementallyUnusable": true,
                                                            "typeOfKeyword": {
                                                                "kind": "TypeOfKeyword",
                                                                "fullStart": 1588,
                                                                "fullEnd": 1595,
                                                                "start": 1588,
                                                                "end": 1594,
                                                                "fullWidth": 7,
                                                                "width": 6,
                                                                "text": "typeof",
                                                                "value": "typeof",
                                                                "valueText": "typeof",
                                                                "hasTrailingTrivia": true,
                                                                "trailingTrivia": [
                                                                    {
                                                                        "kind": "WhitespaceTrivia",
                                                                        "text": " "
                                                                    }
                                                                ]
                                                            },
                                                            "expression": {
                                                                "kind": "MemberAccessExpression",
                                                                "fullStart": 1595,
                                                                "fullEnd": 1605,
                                                                "start": 1595,
                                                                "end": 1604,
                                                                "fullWidth": 10,
                                                                "width": 9,
                                                                "isIncrementallyUnusable": true,
                                                                "expression": {
                                                                    "kind": "IdentifierName",
                                                                    "fullStart": 1595,
                                                                    "fullEnd": 1600,
                                                                    "start": 1595,
                                                                    "end": 1600,
                                                                    "fullWidth": 5,
                                                                    "width": 5,
                                                                    "text": "desc2",
                                                                    "value": "desc2",
                                                                    "valueText": "desc2"
                                                                },
                                                                "dotToken": {
                                                                    "kind": "DotToken",
                                                                    "fullStart": 1600,
                                                                    "fullEnd": 1601,
                                                                    "start": 1600,
                                                                    "end": 1601,
                                                                    "fullWidth": 1,
                                                                    "width": 1,
                                                                    "text": ".",
                                                                    "value": ".",
                                                                    "valueText": "."
                                                                },
                                                                "name": {
                                                                    "kind": "IdentifierName",
                                                                    "fullStart": 1601,
                                                                    "fullEnd": 1605,
                                                                    "start": 1601,
                                                                    "end": 1604,
                                                                    "fullWidth": 4,
                                                                    "width": 3,
                                                                    "text": "get",
                                                                    "value": "get",
                                                                    "valueText": "get",
                                                                    "hasTrailingTrivia": true,
                                                                    "trailingTrivia": [
                                                                        {
                                                                            "kind": "WhitespaceTrivia",
                                                                            "text": " "
                                                                        }
                                                                    ]
                                                                }
                                                            }
                                                        },
                                                        "operatorToken": {
                                                            "kind": "EqualsEqualsEqualsToken",
                                                            "fullStart": 1605,
                                                            "fullEnd": 1609,
                                                            "start": 1605,
                                                            "end": 1608,
                                                            "fullWidth": 4,
                                                            "width": 3,
                                                            "text": "===",
                                                            "value": "===",
                                                            "valueText": "===",
                                                            "hasTrailingTrivia": true,
                                                            "trailingTrivia": [
                                                                {
                                                                    "kind": "WhitespaceTrivia",
                                                                    "text": " "
                                                                }
                                                            ]
                                                        },
                                                        "right": {
                                                            "kind": "StringLiteral",
                                                            "fullStart": 1609,
                                                            "fullEnd": 1621,
                                                            "start": 1609,
                                                            "end": 1620,
                                                            "fullWidth": 12,
                                                            "width": 11,
                                                            "text": "\"undefined\"",
                                                            "value": "undefined",
                                                            "valueText": "undefined",
                                                            "hasTrailingTrivia": true,
                                                            "trailingTrivia": [
                                                                {
                                                                    "kind": "WhitespaceTrivia",
                                                                    "text": " "
                                                                }
                                                            ]
                                                        }
                                                    }
                                                },
                                                "operatorToken": {
                                                    "kind": "AmpersandAmpersandToken",
                                                    "fullStart": 1621,
                                                    "fullEnd": 1624,
                                                    "start": 1621,
                                                    "end": 1623,
                                                    "fullWidth": 3,
                                                    "width": 2,
                                                    "text": "&&",
                                                    "value": "&&",
                                                    "valueText": "&&",
                                                    "hasTrailingTrivia": true,
                                                    "trailingTrivia": [
                                                        {
                                                            "kind": "WhitespaceTrivia",
                                                            "text": " "
                                                        }
                                                    ]
                                                },
                                                "right": {
                                                    "kind": "InstanceOfExpression",
                                                    "fullStart": 1624,
                                                    "fullEnd": 1646,
                                                    "start": 1624,
                                                    "end": 1646,
                                                    "fullWidth": 22,
                                                    "width": 22,
                                                    "left": {
                                                        "kind": "IdentifierName",
                                                        "fullStart": 1624,
                                                        "fullEnd": 1626,
                                                        "start": 1624,
                                                        "end": 1625,
                                                        "fullWidth": 2,
                                                        "width": 1,
                                                        "text": "e",
                                                        "value": "e",
                                                        "valueText": "e",
                                                        "hasTrailingTrivia": true,
                                                        "trailingTrivia": [
                                                            {
                                                                "kind": "WhitespaceTrivia",
                                                                "text": " "
                                                            }
                                                        ]
                                                    },
                                                    "operatorToken": {
                                                        "kind": "InstanceOfKeyword",
                                                        "fullStart": 1626,
                                                        "fullEnd": 1637,
                                                        "start": 1626,
                                                        "end": 1636,
                                                        "fullWidth": 11,
                                                        "width": 10,
                                                        "text": "instanceof",
                                                        "value": "instanceof",
                                                        "valueText": "instanceof",
                                                        "hasTrailingTrivia": true,
                                                        "trailingTrivia": [
                                                            {
                                                                "kind": "WhitespaceTrivia",
                                                                "text": " "
                                                            }
                                                        ]
                                                    },
                                                    "right": {
                                                        "kind": "IdentifierName",
                                                        "fullStart": 1637,
                                                        "fullEnd": 1646,
                                                        "start": 1637,
                                                        "end": 1646,
                                                        "fullWidth": 9,
                                                        "width": 9,
                                                        "text": "TypeError",
                                                        "value": "TypeError",
                                                        "valueText": "TypeError"
                                                    }
                                                }
                                            },
                                            "semicolonToken": {
                                                "kind": "SemicolonToken",
                                                "fullStart": 1646,
                                                "fullEnd": 1649,
                                                "start": 1646,
                                                "end": 1647,
                                                "fullWidth": 3,
                                                "width": 1,
                                                "text": ";",
                                                "value": ";",
                                                "valueText": ";",
                                                "hasTrailingTrivia": true,
                                                "hasTrailingNewLine": true,
                                                "trailingTrivia": [
                                                    {
                                                        "kind": "NewLineTrivia",
                                                        "text": "\r\n"
                                                    }
                                                ]
                                            }
                                        }
                                    ],
                                    "closeBraceToken": {
                                        "kind": "CloseBraceToken",
                                        "fullStart": 1649,
                                        "fullEnd": 1660,
                                        "start": 1657,
                                        "end": 1658,
                                        "fullWidth": 11,
                                        "width": 1,
                                        "text": "}",
                                        "value": "}",
                                        "valueText": "}",
                                        "hasLeadingTrivia": true,
                                        "hasTrailingTrivia": true,
                                        "hasTrailingNewLine": true,
                                        "leadingTrivia": [
                                            {
                                                "kind": "WhitespaceTrivia",
                                                "text": "        "
                                            }
                                        ],
                                        "trailingTrivia": [
                                            {
                                                "kind": "NewLineTrivia",
                                                "text": "\r\n"
                                            }
                                        ]
                                    }
                                }
                            }
                        }
                    ],
                    "closeBraceToken": {
                        "kind": "CloseBraceToken",
                        "fullStart": 1660,
                        "fullEnd": 1667,
                        "start": 1664,
                        "end": 1665,
                        "fullWidth": 7,
                        "width": 1,
                        "text": "}",
                        "value": "}",
                        "valueText": "}",
                        "hasLeadingTrivia": true,
                        "hasTrailingTrivia": true,
                        "hasTrailingNewLine": true,
                        "leadingTrivia": [
                            {
                                "kind": "WhitespaceTrivia",
                                "text": "    "
                            }
                        ],
                        "trailingTrivia": [
                            {
                                "kind": "NewLineTrivia",
                                "text": "\r\n"
                            }
                        ]
                    }
                }
            },
            {
                "kind": "ExpressionStatement",
                "fullStart": 1667,
                "fullEnd": 1691,
                "start": 1667,
                "end": 1689,
                "fullWidth": 24,
                "width": 22,
                "expression": {
                    "kind": "InvocationExpression",
                    "fullStart": 1667,
                    "fullEnd": 1688,
                    "start": 1667,
                    "end": 1688,
                    "fullWidth": 21,
                    "width": 21,
                    "expression": {
                        "kind": "IdentifierName",
                        "fullStart": 1667,
                        "fullEnd": 1678,
                        "start": 1667,
                        "end": 1678,
                        "fullWidth": 11,
                        "width": 11,
                        "text": "runTestCase",
                        "value": "runTestCase",
                        "valueText": "runTestCase"
                    },
                    "argumentList": {
                        "kind": "ArgumentList",
                        "fullStart": 1678,
                        "fullEnd": 1688,
                        "start": 1678,
                        "end": 1688,
                        "fullWidth": 10,
                        "width": 10,
                        "openParenToken": {
                            "kind": "OpenParenToken",
                            "fullStart": 1678,
                            "fullEnd": 1679,
                            "start": 1678,
                            "end": 1679,
                            "fullWidth": 1,
                            "width": 1,
                            "text": "(",
                            "value": "(",
                            "valueText": "("
                        },
                        "arguments": [
                            {
                                "kind": "IdentifierName",
                                "fullStart": 1679,
                                "fullEnd": 1687,
                                "start": 1679,
                                "end": 1687,
                                "fullWidth": 8,
                                "width": 8,
                                "text": "testcase",
                                "value": "testcase",
                                "valueText": "testcase"
                            }
                        ],
                        "closeParenToken": {
                            "kind": "CloseParenToken",
                            "fullStart": 1687,
                            "fullEnd": 1688,
                            "start": 1687,
                            "end": 1688,
                            "fullWidth": 1,
                            "width": 1,
                            "text": ")",
                            "value": ")",
                            "valueText": ")"
                        }
                    }
                },
                "semicolonToken": {
                    "kind": "SemicolonToken",
                    "fullStart": 1688,
                    "fullEnd": 1691,
                    "start": 1688,
                    "end": 1689,
                    "fullWidth": 3,
                    "width": 1,
                    "text": ";",
                    "value": ";",
                    "valueText": ";",
                    "hasTrailingTrivia": true,
                    "hasTrailingNewLine": true,
                    "trailingTrivia": [
                        {
                            "kind": "NewLineTrivia",
                            "text": "\r\n"
                        }
                    ]
                }
            }
        ],
        "endOfFileToken": {
            "kind": "EndOfFileToken",
            "fullStart": 1691,
            "fullEnd": 1691,
            "start": 1691,
            "end": 1691,
            "fullWidth": 0,
            "width": 0,
            "text": ""
        }
    },
    "lineMap": {
        "lineStarts": [
            0,
            67,
            152,
            232,
            308,
            380,
            385,
            439,
            644,
            649,
            651,
            653,
            676,
            699,
            701,
            738,
            764,
            776,
            778,
            815,
            857,
            893,
            905,
            907,
            953,
            982,
            1009,
            1041,
            1074,
            1087,
            1089,
            1145,
            1212,
            1214,
            1229,
            1279,
            1309,
            1326,
            1328,
            1355,
            1378,
            1438,
            1509,
            1511,
            1649,
            1660,
            1667,
            1691
        ],
        "length": 1691
    }
}<|MERGE_RESOLUTION|>--- conflicted
+++ resolved
@@ -977,11 +977,8 @@
                                                                 "start": 847,
                                                                 "end": 852,
                                                                 "fullWidth": 5,
-<<<<<<< HEAD
                                                                 "width": 5,
-=======
                                                                 "modifiers": [],
->>>>>>> e3c38734
                                                                 "identifier": {
                                                                     "kind": "IdentifierName",
                                                                     "fullStart": 847,
