--- conflicted
+++ resolved
@@ -245,12 +245,8 @@
                                         "start": 596,
                                         "end": 604,
                                         "fullWidth": 8,
-<<<<<<< HEAD
                                         "width": 8,
-                                        "identifier": {
-=======
                                         "propertyName": {
->>>>>>> 85e84683
                                             "kind": "IdentifierName",
                                             "fullStart": 596,
                                             "fullEnd": 600,
@@ -406,12 +402,8 @@
                                         "start": 619,
                                         "end": 635,
                                         "fullWidth": 16,
-<<<<<<< HEAD
                                         "width": 16,
-                                        "identifier": {
-=======
                                         "propertyName": {
->>>>>>> 85e84683
                                             "kind": "IdentifierName",
                                             "fullStart": 619,
                                             "fullEnd": 628,
@@ -873,12 +865,8 @@
                                         "start": 730,
                                         "end": 734,
                                         "fullWidth": 5,
-<<<<<<< HEAD
                                         "width": 4,
-                                        "identifier": {
-=======
                                         "propertyName": {
->>>>>>> 85e84683
                                             "kind": "IdentifierName",
                                             "fullStart": 730,
                                             "fullEnd": 735,
