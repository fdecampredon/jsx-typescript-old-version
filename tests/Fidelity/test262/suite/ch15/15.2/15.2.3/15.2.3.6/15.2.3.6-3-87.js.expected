--- conflicted
+++ resolved
@@ -245,12 +245,8 @@
                                         "start": 645,
                                         "end": 654,
                                         "fullWidth": 9,
-<<<<<<< HEAD
                                         "width": 9,
-                                        "identifier": {
-=======
                                         "propertyName": {
->>>>>>> 85e84683
                                             "kind": "IdentifierName",
                                             "fullStart": 645,
                                             "fullEnd": 649,
@@ -418,12 +414,8 @@
                                         "start": 671,
                                         "end": 689,
                                         "fullWidth": 18,
-<<<<<<< HEAD
                                         "width": 18,
-                                        "identifier": {
-=======
                                         "propertyName": {
->>>>>>> 85e84683
                                             "kind": "IdentifierName",
                                             "fullStart": 671,
                                             "fullEnd": 678,
@@ -996,12 +988,8 @@
                                         "start": 804,
                                         "end": 850,
                                         "fullWidth": 46,
-<<<<<<< HEAD
                                         "width": 46,
-                                        "identifier": {
-=======
                                         "propertyName": {
->>>>>>> 85e84683
                                             "kind": "IdentifierName",
                                             "fullStart": 804,
                                             "fullEnd": 818,
@@ -1343,12 +1331,8 @@
                                         "start": 899,
                                         "end": 944,
                                         "fullWidth": 45,
-<<<<<<< HEAD
                                         "width": 45,
-                                        "identifier": {
-=======
                                         "propertyName": {
->>>>>>> 85e84683
                                             "kind": "IdentifierName",
                                             "fullStart": 899,
                                             "fullEnd": 912,
