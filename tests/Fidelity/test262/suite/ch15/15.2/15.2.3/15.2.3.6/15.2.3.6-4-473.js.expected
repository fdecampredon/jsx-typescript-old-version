--- conflicted
+++ resolved
@@ -247,12 +247,8 @@
                                         "start": 694,
                                         "end": 702,
                                         "fullWidth": 8,
-<<<<<<< HEAD
                                         "width": 8,
-                                        "identifier": {
-=======
                                         "propertyName": {
->>>>>>> 85e84683
                                             "kind": "IdentifierName",
                                             "fullStart": 694,
                                             "fullEnd": 698,
@@ -413,12 +409,8 @@
                                         "start": 719,
                                         "end": 741,
                                         "fullWidth": 22,
-<<<<<<< HEAD
                                         "width": 22,
-                                        "identifier": {
-=======
                                         "propertyName": {
->>>>>>> 85e84683
                                             "kind": "IdentifierName",
                                             "fullStart": 719,
                                             "fullEnd": 733,
@@ -552,12 +544,8 @@
                                         "start": 756,
                                         "end": 831,
                                         "fullWidth": 75,
-<<<<<<< HEAD
                                         "width": 75,
-                                        "identifier": {
-=======
                                         "propertyName": {
->>>>>>> 85e84683
                                             "kind": "IdentifierName",
                                             "fullStart": 756,
                                             "fullEnd": 764,
@@ -1482,12 +1470,8 @@
                                         "start": 1029,
                                         "end": 1044,
                                         "fullWidth": 15,
-<<<<<<< HEAD
                                         "width": 15,
-                                        "identifier": {
-=======
                                         "propertyName": {
->>>>>>> 85e84683
                                             "kind": "IdentifierName",
                                             "fullStart": 1029,
                                             "fullEnd": 1037,
@@ -1621,12 +1605,8 @@
                                         "start": 1059,
                                         "end": 1111,
                                         "fullWidth": 52,
-<<<<<<< HEAD
                                         "width": 52,
-                                        "identifier": {
-=======
                                         "propertyName": {
->>>>>>> 85e84683
                                             "kind": "IdentifierName",
                                             "fullStart": 1059,
                                             "fullEnd": 1065,
@@ -1910,12 +1890,8 @@
                                         "start": 1131,
                                         "end": 1133,
                                         "fullWidth": 3,
-<<<<<<< HEAD
                                         "width": 2,
-                                        "identifier": {
-=======
                                         "propertyName": {
->>>>>>> 85e84683
                                             "kind": "IdentifierName",
                                             "fullStart": 1131,
                                             "fullEnd": 1134,
@@ -2946,12 +2922,8 @@
                                                         "start": 1425,
                                                         "end": 1440,
                                                         "fullWidth": 15,
-<<<<<<< HEAD
                                                         "width": 15,
-                                                        "identifier": {
-=======
                                                         "propertyName": {
->>>>>>> 85e84683
                                                             "kind": "IdentifierName",
                                                             "fullStart": 1425,
                                                             "fullEnd": 1433,
@@ -3085,12 +3057,8 @@
                                                         "start": 1459,
                                                         "end": 1511,
                                                         "fullWidth": 52,
-<<<<<<< HEAD
                                                         "width": 52,
-                                                        "identifier": {
-=======
                                                         "propertyName": {
->>>>>>> 85e84683
                                                             "kind": "IdentifierName",
                                                             "fullStart": 1459,
                                                             "fullEnd": 1465,
@@ -3374,12 +3342,8 @@
                                                         "start": 1535,
                                                         "end": 1537,
                                                         "fullWidth": 3,
-<<<<<<< HEAD
                                                         "width": 2,
-                                                        "identifier": {
-=======
                                                         "propertyName": {
->>>>>>> 85e84683
                                                             "kind": "IdentifierName",
                                                             "fullStart": 1535,
                                                             "fullEnd": 1538,
