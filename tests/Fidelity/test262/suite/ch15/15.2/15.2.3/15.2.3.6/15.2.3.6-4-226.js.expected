--- conflicted
+++ resolved
@@ -245,12 +245,8 @@
                                         "start": 717,
                                         "end": 728,
                                         "fullWidth": 11,
-<<<<<<< HEAD
                                         "width": 11,
-                                        "identifier": {
-=======
                                         "propertyName": {
->>>>>>> 85e84683
                                             "kind": "IdentifierName",
                                             "fullStart": 717,
                                             "fullEnd": 724,
@@ -411,12 +407,8 @@
                                         "start": 745,
                                         "end": 766,
                                         "fullWidth": 21,
-<<<<<<< HEAD
                                         "width": 21,
-                                        "identifier": {
-=======
                                         "propertyName": {
->>>>>>> 85e84683
                                             "kind": "IdentifierName",
                                             "fullStart": 745,
                                             "fullEnd": 750,
