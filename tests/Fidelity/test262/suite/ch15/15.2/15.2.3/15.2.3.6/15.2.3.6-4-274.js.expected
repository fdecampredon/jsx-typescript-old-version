{
    "isDeclaration": false,
    "languageVersion": "EcmaScript5",
    "parseOptions": {
        "allowAutomaticSemicolonInsertion": true
    },
    "sourceUnit": {
        "kind": "SourceUnit",
        "fullStart": 0,
        "fullEnd": 1019,
        "start": 683,
        "end": 1019,
        "fullWidth": 1019,
        "width": 336,
        "isIncrementallyUnusable": true,
        "moduleElements": [
            {
                "kind": "FunctionDeclaration",
                "fullStart": 0,
                "fullEnd": 995,
                "start": 683,
                "end": 993,
                "fullWidth": 995,
                "width": 310,
                "modifiers": [],
                "functionKeyword": {
                    "kind": "FunctionKeyword",
                    "fullStart": 0,
                    "fullEnd": 692,
                    "start": 683,
                    "end": 691,
                    "fullWidth": 692,
                    "width": 8,
                    "text": "function",
                    "value": "function",
                    "valueText": "function",
                    "hasLeadingTrivia": true,
                    "hasLeadingComment": true,
                    "hasLeadingNewLine": true,
                    "hasTrailingTrivia": true,
                    "leadingTrivia": [
                        {
                            "kind": "SingleLineCommentTrivia",
                            "text": "/// Copyright (c) 2012 Ecma International.  All rights reserved. "
                        },
                        {
                            "kind": "NewLineTrivia",
                            "text": "\r\n"
                        },
                        {
                            "kind": "SingleLineCommentTrivia",
                            "text": "/// Ecma International makes this code available under the terms and conditions set"
                        },
                        {
                            "kind": "NewLineTrivia",
                            "text": "\r\n"
                        },
                        {
                            "kind": "SingleLineCommentTrivia",
                            "text": "/// forth on http://hg.ecmascript.org/tests/test262/raw-file/tip/LICENSE (the "
                        },
                        {
                            "kind": "NewLineTrivia",
                            "text": "\r\n"
                        },
                        {
                            "kind": "SingleLineCommentTrivia",
                            "text": "/// \"Use Terms\").   Any redistribution of this code must retain the above "
                        },
                        {
                            "kind": "NewLineTrivia",
                            "text": "\r\n"
                        },
                        {
                            "kind": "SingleLineCommentTrivia",
                            "text": "/// copyright and this notice and otherwise comply with the Use Terms."
                        },
                        {
                            "kind": "NewLineTrivia",
                            "text": "\r\n"
                        },
                        {
                            "kind": "MultiLineCommentTrivia",
                            "text": "/**\r\n * @path ch15/15.2/15.2.3/15.2.3.6/15.2.3.6-4-274.js\r\n * @description Object.defineProperty - 'O' is an Array, 'name' is an array index named property, test the length property of 'O' is not changed if ToUint32('name') is less than value of the length property in 'O' (15.4.5.1 step 4.e)\r\n */"
                        },
                        {
                            "kind": "NewLineTrivia",
                            "text": "\r\n"
                        },
                        {
                            "kind": "NewLineTrivia",
                            "text": "\r\n"
                        },
                        {
                            "kind": "NewLineTrivia",
                            "text": "\r\n"
                        }
                    ],
                    "trailingTrivia": [
                        {
                            "kind": "WhitespaceTrivia",
                            "text": " "
                        }
                    ]
                },
                "identifier": {
                    "kind": "IdentifierName",
                    "fullStart": 692,
                    "fullEnd": 700,
                    "start": 692,
                    "end": 700,
                    "fullWidth": 8,
                    "width": 8,
                    "text": "testcase",
                    "value": "testcase",
                    "valueText": "testcase"
                },
                "callSignature": {
                    "kind": "CallSignature",
                    "fullStart": 700,
                    "fullEnd": 703,
                    "start": 700,
                    "end": 702,
                    "fullWidth": 3,
                    "width": 2,
                    "parameterList": {
                        "kind": "ParameterList",
                        "fullStart": 700,
                        "fullEnd": 703,
                        "start": 700,
                        "end": 702,
                        "fullWidth": 3,
                        "width": 2,
                        "openParenToken": {
                            "kind": "OpenParenToken",
                            "fullStart": 700,
                            "fullEnd": 701,
                            "start": 700,
                            "end": 701,
                            "fullWidth": 1,
                            "width": 1,
                            "text": "(",
                            "value": "(",
                            "valueText": "("
                        },
                        "parameters": [],
                        "closeParenToken": {
                            "kind": "CloseParenToken",
                            "fullStart": 701,
                            "fullEnd": 703,
                            "start": 701,
                            "end": 702,
                            "fullWidth": 2,
                            "width": 1,
                            "text": ")",
                            "value": ")",
                            "valueText": ")",
                            "hasTrailingTrivia": true,
                            "trailingTrivia": [
                                {
                                    "kind": "WhitespaceTrivia",
                                    "text": " "
                                }
                            ]
                        }
                    }
                },
                "block": {
                    "kind": "Block",
                    "fullStart": 703,
                    "fullEnd": 995,
                    "start": 703,
                    "end": 993,
                    "fullWidth": 292,
                    "width": 290,
                    "openBraceToken": {
                        "kind": "OpenBraceToken",
                        "fullStart": 703,
                        "fullEnd": 706,
                        "start": 703,
                        "end": 704,
                        "fullWidth": 3,
                        "width": 1,
                        "text": "{",
                        "value": "{",
                        "valueText": "{",
                        "hasTrailingTrivia": true,
                        "hasTrailingNewLine": true,
                        "trailingTrivia": [
                            {
                                "kind": "NewLineTrivia",
                                "text": "\r\n"
                            }
                        ]
                    },
                    "statements": [
                        {
                            "kind": "VariableStatement",
                            "fullStart": 706,
                            "fullEnd": 734,
                            "start": 716,
                            "end": 732,
                            "fullWidth": 28,
                            "width": 16,
                            "modifiers": [],
                            "variableDeclaration": {
                                "kind": "VariableDeclaration",
                                "fullStart": 706,
                                "fullEnd": 731,
                                "start": 716,
                                "end": 731,
                                "fullWidth": 25,
                                "width": 15,
                                "varKeyword": {
                                    "kind": "VarKeyword",
                                    "fullStart": 706,
                                    "fullEnd": 720,
                                    "start": 716,
                                    "end": 719,
                                    "fullWidth": 14,
                                    "width": 3,
                                    "text": "var",
                                    "value": "var",
                                    "valueText": "var",
                                    "hasLeadingTrivia": true,
                                    "hasLeadingNewLine": true,
                                    "hasTrailingTrivia": true,
                                    "leadingTrivia": [
                                        {
                                            "kind": "NewLineTrivia",
                                            "text": "\r\n"
                                        },
                                        {
                                            "kind": "WhitespaceTrivia",
                                            "text": "        "
                                        }
                                    ],
                                    "trailingTrivia": [
                                        {
                                            "kind": "WhitespaceTrivia",
                                            "text": " "
                                        }
                                    ]
                                },
                                "variableDeclarators": [
                                    {
                                        "kind": "VariableDeclarator",
                                        "fullStart": 720,
                                        "fullEnd": 731,
                                        "start": 720,
                                        "end": 731,
                                        "fullWidth": 11,
<<<<<<< HEAD
                                        "width": 11,
                                        "identifier": {
=======
                                        "propertyName": {
>>>>>>> 85e84683
                                            "kind": "IdentifierName",
                                            "fullStart": 720,
                                            "fullEnd": 727,
                                            "start": 720,
                                            "end": 726,
                                            "fullWidth": 7,
                                            "width": 6,
                                            "text": "arrObj",
                                            "value": "arrObj",
                                            "valueText": "arrObj",
                                            "hasTrailingTrivia": true,
                                            "trailingTrivia": [
                                                {
                                                    "kind": "WhitespaceTrivia",
                                                    "text": " "
                                                }
                                            ]
                                        },
                                        "equalsValueClause": {
                                            "kind": "EqualsValueClause",
                                            "fullStart": 727,
                                            "fullEnd": 731,
                                            "start": 727,
                                            "end": 731,
                                            "fullWidth": 4,
                                            "width": 4,
                                            "equalsToken": {
                                                "kind": "EqualsToken",
                                                "fullStart": 727,
                                                "fullEnd": 729,
                                                "start": 727,
                                                "end": 728,
                                                "fullWidth": 2,
                                                "width": 1,
                                                "text": "=",
                                                "value": "=",
                                                "valueText": "=",
                                                "hasTrailingTrivia": true,
                                                "trailingTrivia": [
                                                    {
                                                        "kind": "WhitespaceTrivia",
                                                        "text": " "
                                                    }
                                                ]
                                            },
                                            "value": {
                                                "kind": "ArrayLiteralExpression",
                                                "fullStart": 729,
                                                "fullEnd": 731,
                                                "start": 729,
                                                "end": 731,
                                                "fullWidth": 2,
                                                "width": 2,
                                                "openBracketToken": {
                                                    "kind": "OpenBracketToken",
                                                    "fullStart": 729,
                                                    "fullEnd": 730,
                                                    "start": 729,
                                                    "end": 730,
                                                    "fullWidth": 1,
                                                    "width": 1,
                                                    "text": "[",
                                                    "value": "[",
                                                    "valueText": "["
                                                },
                                                "expressions": [],
                                                "closeBracketToken": {
                                                    "kind": "CloseBracketToken",
                                                    "fullStart": 730,
                                                    "fullEnd": 731,
                                                    "start": 730,
                                                    "end": 731,
                                                    "fullWidth": 1,
                                                    "width": 1,
                                                    "text": "]",
                                                    "value": "]",
                                                    "valueText": "]"
                                                }
                                            }
                                        }
                                    }
                                ]
                            },
                            "semicolonToken": {
                                "kind": "SemicolonToken",
                                "fullStart": 731,
                                "fullEnd": 734,
                                "start": 731,
                                "end": 732,
                                "fullWidth": 3,
                                "width": 1,
                                "text": ";",
                                "value": ";",
                                "valueText": ";",
                                "hasTrailingTrivia": true,
                                "hasTrailingNewLine": true,
                                "trailingTrivia": [
                                    {
                                        "kind": "NewLineTrivia",
                                        "text": "\r\n"
                                    }
                                ]
                            }
                        },
                        {
                            "kind": "ExpressionStatement",
                            "fullStart": 734,
                            "fullEnd": 845,
                            "start": 742,
                            "end": 760,
                            "fullWidth": 111,
                            "width": 18,
                            "expression": {
                                "kind": "AssignmentExpression",
                                "fullStart": 734,
                                "fullEnd": 759,
                                "start": 742,
                                "end": 759,
                                "fullWidth": 25,
                                "width": 17,
                                "left": {
                                    "kind": "MemberAccessExpression",
                                    "fullStart": 734,
                                    "fullEnd": 756,
                                    "start": 742,
                                    "end": 755,
                                    "fullWidth": 22,
                                    "width": 13,
                                    "expression": {
                                        "kind": "IdentifierName",
                                        "fullStart": 734,
                                        "fullEnd": 748,
                                        "start": 742,
                                        "end": 748,
                                        "fullWidth": 14,
                                        "width": 6,
                                        "text": "arrObj",
                                        "value": "arrObj",
                                        "valueText": "arrObj",
                                        "hasLeadingTrivia": true,
                                        "leadingTrivia": [
                                            {
                                                "kind": "WhitespaceTrivia",
                                                "text": "        "
                                            }
                                        ]
                                    },
                                    "dotToken": {
                                        "kind": "DotToken",
                                        "fullStart": 748,
                                        "fullEnd": 749,
                                        "start": 748,
                                        "end": 749,
                                        "fullWidth": 1,
                                        "width": 1,
                                        "text": ".",
                                        "value": ".",
                                        "valueText": "."
                                    },
                                    "name": {
                                        "kind": "IdentifierName",
                                        "fullStart": 749,
                                        "fullEnd": 756,
                                        "start": 749,
                                        "end": 755,
                                        "fullWidth": 7,
                                        "width": 6,
                                        "text": "length",
                                        "value": "length",
                                        "valueText": "length",
                                        "hasTrailingTrivia": true,
                                        "trailingTrivia": [
                                            {
                                                "kind": "WhitespaceTrivia",
                                                "text": " "
                                            }
                                        ]
                                    }
                                },
                                "operatorToken": {
                                    "kind": "EqualsToken",
                                    "fullStart": 756,
                                    "fullEnd": 758,
                                    "start": 756,
                                    "end": 757,
                                    "fullWidth": 2,
                                    "width": 1,
                                    "text": "=",
                                    "value": "=",
                                    "valueText": "=",
                                    "hasTrailingTrivia": true,
                                    "trailingTrivia": [
                                        {
                                            "kind": "WhitespaceTrivia",
                                            "text": " "
                                        }
                                    ]
                                },
                                "right": {
                                    "kind": "NumericLiteral",
                                    "fullStart": 758,
                                    "fullEnd": 759,
                                    "start": 758,
                                    "end": 759,
                                    "fullWidth": 1,
                                    "width": 1,
                                    "text": "3",
                                    "value": 3,
                                    "valueText": "3"
                                }
                            },
                            "semicolonToken": {
                                "kind": "SemicolonToken",
                                "fullStart": 759,
                                "fullEnd": 845,
                                "start": 759,
                                "end": 760,
                                "fullWidth": 86,
                                "width": 1,
                                "text": ";",
                                "value": ";",
                                "valueText": ";",
                                "hasTrailingTrivia": true,
                                "hasTrailingComment": true,
                                "hasTrailingNewLine": true,
                                "trailingTrivia": [
                                    {
                                        "kind": "WhitespaceTrivia",
                                        "text": " "
                                    },
                                    {
                                        "kind": "SingleLineCommentTrivia",
                                        "text": "// default value of length: writable: true, configurable: false, enumerable: false"
                                    },
                                    {
                                        "kind": "NewLineTrivia",
                                        "text": "\r\n"
                                    }
                                ]
                            }
                        },
                        {
                            "kind": "ExpressionStatement",
                            "fullStart": 845,
                            "fullEnd": 929,
                            "start": 855,
                            "end": 927,
                            "fullWidth": 84,
                            "width": 72,
                            "expression": {
                                "kind": "InvocationExpression",
                                "fullStart": 845,
                                "fullEnd": 926,
                                "start": 855,
                                "end": 926,
                                "fullWidth": 81,
                                "width": 71,
                                "expression": {
                                    "kind": "MemberAccessExpression",
                                    "fullStart": 845,
                                    "fullEnd": 876,
                                    "start": 855,
                                    "end": 876,
                                    "fullWidth": 31,
                                    "width": 21,
                                    "expression": {
                                        "kind": "IdentifierName",
                                        "fullStart": 845,
                                        "fullEnd": 861,
                                        "start": 855,
                                        "end": 861,
                                        "fullWidth": 16,
                                        "width": 6,
                                        "text": "Object",
                                        "value": "Object",
                                        "valueText": "Object",
                                        "hasLeadingTrivia": true,
                                        "hasLeadingNewLine": true,
                                        "leadingTrivia": [
                                            {
                                                "kind": "NewLineTrivia",
                                                "text": "\r\n"
                                            },
                                            {
                                                "kind": "WhitespaceTrivia",
                                                "text": "        "
                                            }
                                        ]
                                    },
                                    "dotToken": {
                                        "kind": "DotToken",
                                        "fullStart": 861,
                                        "fullEnd": 862,
                                        "start": 861,
                                        "end": 862,
                                        "fullWidth": 1,
                                        "width": 1,
                                        "text": ".",
                                        "value": ".",
                                        "valueText": "."
                                    },
                                    "name": {
                                        "kind": "IdentifierName",
                                        "fullStart": 862,
                                        "fullEnd": 876,
                                        "start": 862,
                                        "end": 876,
                                        "fullWidth": 14,
                                        "width": 14,
                                        "text": "defineProperty",
                                        "value": "defineProperty",
                                        "valueText": "defineProperty"
                                    }
                                },
                                "argumentList": {
                                    "kind": "ArgumentList",
                                    "fullStart": 876,
                                    "fullEnd": 926,
                                    "start": 876,
                                    "end": 926,
                                    "fullWidth": 50,
                                    "width": 50,
                                    "openParenToken": {
                                        "kind": "OpenParenToken",
                                        "fullStart": 876,
                                        "fullEnd": 877,
                                        "start": 876,
                                        "end": 877,
                                        "fullWidth": 1,
                                        "width": 1,
                                        "text": "(",
                                        "value": "(",
                                        "valueText": "("
                                    },
                                    "arguments": [
                                        {
                                            "kind": "IdentifierName",
                                            "fullStart": 877,
                                            "fullEnd": 883,
                                            "start": 877,
                                            "end": 883,
                                            "fullWidth": 6,
                                            "width": 6,
                                            "text": "arrObj",
                                            "value": "arrObj",
                                            "valueText": "arrObj"
                                        },
                                        {
                                            "kind": "CommaToken",
                                            "fullStart": 883,
                                            "fullEnd": 885,
                                            "start": 883,
                                            "end": 884,
                                            "fullWidth": 2,
                                            "width": 1,
                                            "text": ",",
                                            "value": ",",
                                            "valueText": ",",
                                            "hasTrailingTrivia": true,
                                            "trailingTrivia": [
                                                {
                                                    "kind": "WhitespaceTrivia",
                                                    "text": " "
                                                }
                                            ]
                                        },
                                        {
                                            "kind": "StringLiteral",
                                            "fullStart": 885,
                                            "fullEnd": 888,
                                            "start": 885,
                                            "end": 888,
                                            "fullWidth": 3,
                                            "width": 3,
                                            "text": "\"1\"",
                                            "value": "1",
                                            "valueText": "1"
                                        },
                                        {
                                            "kind": "CommaToken",
                                            "fullStart": 888,
                                            "fullEnd": 890,
                                            "start": 888,
                                            "end": 889,
                                            "fullWidth": 2,
                                            "width": 1,
                                            "text": ",",
                                            "value": ",",
                                            "valueText": ",",
                                            "hasTrailingTrivia": true,
                                            "trailingTrivia": [
                                                {
                                                    "kind": "WhitespaceTrivia",
                                                    "text": " "
                                                }
                                            ]
                                        },
                                        {
                                            "kind": "ObjectLiteralExpression",
                                            "fullStart": 890,
                                            "fullEnd": 925,
                                            "start": 890,
                                            "end": 925,
                                            "fullWidth": 35,
                                            "width": 35,
                                            "openBraceToken": {
                                                "kind": "OpenBraceToken",
                                                "fullStart": 890,
                                                "fullEnd": 893,
                                                "start": 890,
                                                "end": 891,
                                                "fullWidth": 3,
                                                "width": 1,
                                                "text": "{",
                                                "value": "{",
                                                "valueText": "{",
                                                "hasTrailingTrivia": true,
                                                "hasTrailingNewLine": true,
                                                "trailingTrivia": [
                                                    {
                                                        "kind": "NewLineTrivia",
                                                        "text": "\r\n"
                                                    }
                                                ]
                                            },
                                            "propertyAssignments": [
                                                {
                                                    "kind": "SimplePropertyAssignment",
                                                    "fullStart": 893,
                                                    "fullEnd": 916,
                                                    "start": 905,
                                                    "end": 914,
                                                    "fullWidth": 23,
                                                    "width": 9,
                                                    "propertyName": {
                                                        "kind": "IdentifierName",
                                                        "fullStart": 893,
                                                        "fullEnd": 910,
                                                        "start": 905,
                                                        "end": 910,
                                                        "fullWidth": 17,
                                                        "width": 5,
                                                        "text": "value",
                                                        "value": "value",
                                                        "valueText": "value",
                                                        "hasLeadingTrivia": true,
                                                        "leadingTrivia": [
                                                            {
                                                                "kind": "WhitespaceTrivia",
                                                                "text": "            "
                                                            }
                                                        ]
                                                    },
                                                    "colonToken": {
                                                        "kind": "ColonToken",
                                                        "fullStart": 910,
                                                        "fullEnd": 912,
                                                        "start": 910,
                                                        "end": 911,
                                                        "fullWidth": 2,
                                                        "width": 1,
                                                        "text": ":",
                                                        "value": ":",
                                                        "valueText": ":",
                                                        "hasTrailingTrivia": true,
                                                        "trailingTrivia": [
                                                            {
                                                                "kind": "WhitespaceTrivia",
                                                                "text": " "
                                                            }
                                                        ]
                                                    },
                                                    "expression": {
                                                        "kind": "NumericLiteral",
                                                        "fullStart": 912,
                                                        "fullEnd": 916,
                                                        "start": 912,
                                                        "end": 914,
                                                        "fullWidth": 4,
                                                        "width": 2,
                                                        "text": "14",
                                                        "value": 14,
                                                        "valueText": "14",
                                                        "hasTrailingTrivia": true,
                                                        "hasTrailingNewLine": true,
                                                        "trailingTrivia": [
                                                            {
                                                                "kind": "NewLineTrivia",
                                                                "text": "\r\n"
                                                            }
                                                        ]
                                                    }
                                                }
                                            ],
                                            "closeBraceToken": {
                                                "kind": "CloseBraceToken",
                                                "fullStart": 916,
                                                "fullEnd": 925,
                                                "start": 924,
                                                "end": 925,
                                                "fullWidth": 9,
                                                "width": 1,
                                                "text": "}",
                                                "value": "}",
                                                "valueText": "}",
                                                "hasLeadingTrivia": true,
                                                "leadingTrivia": [
                                                    {
                                                        "kind": "WhitespaceTrivia",
                                                        "text": "        "
                                                    }
                                                ]
                                            }
                                        }
                                    ],
                                    "closeParenToken": {
                                        "kind": "CloseParenToken",
                                        "fullStart": 925,
                                        "fullEnd": 926,
                                        "start": 925,
                                        "end": 926,
                                        "fullWidth": 1,
                                        "width": 1,
                                        "text": ")",
                                        "value": ")",
                                        "valueText": ")"
                                    }
                                }
                            },
                            "semicolonToken": {
                                "kind": "SemicolonToken",
                                "fullStart": 926,
                                "fullEnd": 929,
                                "start": 926,
                                "end": 927,
                                "fullWidth": 3,
                                "width": 1,
                                "text": ";",
                                "value": ";",
                                "valueText": ";",
                                "hasTrailingTrivia": true,
                                "hasTrailingNewLine": true,
                                "trailingTrivia": [
                                    {
                                        "kind": "NewLineTrivia",
                                        "text": "\r\n"
                                    }
                                ]
                            }
                        },
                        {
                            "kind": "ReturnStatement",
                            "fullStart": 929,
                            "fullEnd": 988,
                            "start": 939,
                            "end": 986,
                            "fullWidth": 59,
                            "width": 47,
                            "returnKeyword": {
                                "kind": "ReturnKeyword",
                                "fullStart": 929,
                                "fullEnd": 946,
                                "start": 939,
                                "end": 945,
                                "fullWidth": 17,
                                "width": 6,
                                "text": "return",
                                "value": "return",
                                "valueText": "return",
                                "hasLeadingTrivia": true,
                                "hasLeadingNewLine": true,
                                "hasTrailingTrivia": true,
                                "leadingTrivia": [
                                    {
                                        "kind": "NewLineTrivia",
                                        "text": "\r\n"
                                    },
                                    {
                                        "kind": "WhitespaceTrivia",
                                        "text": "        "
                                    }
                                ],
                                "trailingTrivia": [
                                    {
                                        "kind": "WhitespaceTrivia",
                                        "text": " "
                                    }
                                ]
                            },
                            "expression": {
                                "kind": "LogicalAndExpression",
                                "fullStart": 946,
                                "fullEnd": 985,
                                "start": 946,
                                "end": 985,
                                "fullWidth": 39,
                                "width": 39,
                                "left": {
                                    "kind": "EqualsExpression",
                                    "fullStart": 946,
                                    "fullEnd": 966,
                                    "start": 946,
                                    "end": 965,
                                    "fullWidth": 20,
                                    "width": 19,
                                    "left": {
                                        "kind": "MemberAccessExpression",
                                        "fullStart": 946,
                                        "fullEnd": 960,
                                        "start": 946,
                                        "end": 959,
                                        "fullWidth": 14,
                                        "width": 13,
                                        "expression": {
                                            "kind": "IdentifierName",
                                            "fullStart": 946,
                                            "fullEnd": 952,
                                            "start": 946,
                                            "end": 952,
                                            "fullWidth": 6,
                                            "width": 6,
                                            "text": "arrObj",
                                            "value": "arrObj",
                                            "valueText": "arrObj"
                                        },
                                        "dotToken": {
                                            "kind": "DotToken",
                                            "fullStart": 952,
                                            "fullEnd": 953,
                                            "start": 952,
                                            "end": 953,
                                            "fullWidth": 1,
                                            "width": 1,
                                            "text": ".",
                                            "value": ".",
                                            "valueText": "."
                                        },
                                        "name": {
                                            "kind": "IdentifierName",
                                            "fullStart": 953,
                                            "fullEnd": 960,
                                            "start": 953,
                                            "end": 959,
                                            "fullWidth": 7,
                                            "width": 6,
                                            "text": "length",
                                            "value": "length",
                                            "valueText": "length",
                                            "hasTrailingTrivia": true,
                                            "trailingTrivia": [
                                                {
                                                    "kind": "WhitespaceTrivia",
                                                    "text": " "
                                                }
                                            ]
                                        }
                                    },
                                    "operatorToken": {
                                        "kind": "EqualsEqualsEqualsToken",
                                        "fullStart": 960,
                                        "fullEnd": 964,
                                        "start": 960,
                                        "end": 963,
                                        "fullWidth": 4,
                                        "width": 3,
                                        "text": "===",
                                        "value": "===",
                                        "valueText": "===",
                                        "hasTrailingTrivia": true,
                                        "trailingTrivia": [
                                            {
                                                "kind": "WhitespaceTrivia",
                                                "text": " "
                                            }
                                        ]
                                    },
                                    "right": {
                                        "kind": "NumericLiteral",
                                        "fullStart": 964,
                                        "fullEnd": 966,
                                        "start": 964,
                                        "end": 965,
                                        "fullWidth": 2,
                                        "width": 1,
                                        "text": "3",
                                        "value": 3,
                                        "valueText": "3",
                                        "hasTrailingTrivia": true,
                                        "trailingTrivia": [
                                            {
                                                "kind": "WhitespaceTrivia",
                                                "text": " "
                                            }
                                        ]
                                    }
                                },
                                "operatorToken": {
                                    "kind": "AmpersandAmpersandToken",
                                    "fullStart": 966,
                                    "fullEnd": 969,
                                    "start": 966,
                                    "end": 968,
                                    "fullWidth": 3,
                                    "width": 2,
                                    "text": "&&",
                                    "value": "&&",
                                    "valueText": "&&",
                                    "hasTrailingTrivia": true,
                                    "trailingTrivia": [
                                        {
                                            "kind": "WhitespaceTrivia",
                                            "text": " "
                                        }
                                    ]
                                },
                                "right": {
                                    "kind": "EqualsExpression",
                                    "fullStart": 969,
                                    "fullEnd": 985,
                                    "start": 969,
                                    "end": 985,
                                    "fullWidth": 16,
                                    "width": 16,
                                    "left": {
                                        "kind": "ElementAccessExpression",
                                        "fullStart": 969,
                                        "fullEnd": 979,
                                        "start": 969,
                                        "end": 978,
                                        "fullWidth": 10,
                                        "width": 9,
                                        "expression": {
                                            "kind": "IdentifierName",
                                            "fullStart": 969,
                                            "fullEnd": 975,
                                            "start": 969,
                                            "end": 975,
                                            "fullWidth": 6,
                                            "width": 6,
                                            "text": "arrObj",
                                            "value": "arrObj",
                                            "valueText": "arrObj"
                                        },
                                        "openBracketToken": {
                                            "kind": "OpenBracketToken",
                                            "fullStart": 975,
                                            "fullEnd": 976,
                                            "start": 975,
                                            "end": 976,
                                            "fullWidth": 1,
                                            "width": 1,
                                            "text": "[",
                                            "value": "[",
                                            "valueText": "["
                                        },
                                        "argumentExpression": {
                                            "kind": "NumericLiteral",
                                            "fullStart": 976,
                                            "fullEnd": 977,
                                            "start": 976,
                                            "end": 977,
                                            "fullWidth": 1,
                                            "width": 1,
                                            "text": "1",
                                            "value": 1,
                                            "valueText": "1"
                                        },
                                        "closeBracketToken": {
                                            "kind": "CloseBracketToken",
                                            "fullStart": 977,
                                            "fullEnd": 979,
                                            "start": 977,
                                            "end": 978,
                                            "fullWidth": 2,
                                            "width": 1,
                                            "text": "]",
                                            "value": "]",
                                            "valueText": "]",
                                            "hasTrailingTrivia": true,
                                            "trailingTrivia": [
                                                {
                                                    "kind": "WhitespaceTrivia",
                                                    "text": " "
                                                }
                                            ]
                                        }
                                    },
                                    "operatorToken": {
                                        "kind": "EqualsEqualsEqualsToken",
                                        "fullStart": 979,
                                        "fullEnd": 983,
                                        "start": 979,
                                        "end": 982,
                                        "fullWidth": 4,
                                        "width": 3,
                                        "text": "===",
                                        "value": "===",
                                        "valueText": "===",
                                        "hasTrailingTrivia": true,
                                        "trailingTrivia": [
                                            {
                                                "kind": "WhitespaceTrivia",
                                                "text": " "
                                            }
                                        ]
                                    },
                                    "right": {
                                        "kind": "NumericLiteral",
                                        "fullStart": 983,
                                        "fullEnd": 985,
                                        "start": 983,
                                        "end": 985,
                                        "fullWidth": 2,
                                        "width": 2,
                                        "text": "14",
                                        "value": 14,
                                        "valueText": "14"
                                    }
                                }
                            },
                            "semicolonToken": {
                                "kind": "SemicolonToken",
                                "fullStart": 985,
                                "fullEnd": 988,
                                "start": 985,
                                "end": 986,
                                "fullWidth": 3,
                                "width": 1,
                                "text": ";",
                                "value": ";",
                                "valueText": ";",
                                "hasTrailingTrivia": true,
                                "hasTrailingNewLine": true,
                                "trailingTrivia": [
                                    {
                                        "kind": "NewLineTrivia",
                                        "text": "\r\n"
                                    }
                                ]
                            }
                        }
                    ],
                    "closeBraceToken": {
                        "kind": "CloseBraceToken",
                        "fullStart": 988,
                        "fullEnd": 995,
                        "start": 992,
                        "end": 993,
                        "fullWidth": 7,
                        "width": 1,
                        "text": "}",
                        "value": "}",
                        "valueText": "}",
                        "hasLeadingTrivia": true,
                        "hasTrailingTrivia": true,
                        "hasTrailingNewLine": true,
                        "leadingTrivia": [
                            {
                                "kind": "WhitespaceTrivia",
                                "text": "    "
                            }
                        ],
                        "trailingTrivia": [
                            {
                                "kind": "NewLineTrivia",
                                "text": "\r\n"
                            }
                        ]
                    }
                }
            },
            {
                "kind": "ExpressionStatement",
                "fullStart": 995,
                "fullEnd": 1019,
                "start": 995,
                "end": 1017,
                "fullWidth": 24,
                "width": 22,
                "expression": {
                    "kind": "InvocationExpression",
                    "fullStart": 995,
                    "fullEnd": 1016,
                    "start": 995,
                    "end": 1016,
                    "fullWidth": 21,
                    "width": 21,
                    "expression": {
                        "kind": "IdentifierName",
                        "fullStart": 995,
                        "fullEnd": 1006,
                        "start": 995,
                        "end": 1006,
                        "fullWidth": 11,
                        "width": 11,
                        "text": "runTestCase",
                        "value": "runTestCase",
                        "valueText": "runTestCase"
                    },
                    "argumentList": {
                        "kind": "ArgumentList",
                        "fullStart": 1006,
                        "fullEnd": 1016,
                        "start": 1006,
                        "end": 1016,
                        "fullWidth": 10,
                        "width": 10,
                        "openParenToken": {
                            "kind": "OpenParenToken",
                            "fullStart": 1006,
                            "fullEnd": 1007,
                            "start": 1006,
                            "end": 1007,
                            "fullWidth": 1,
                            "width": 1,
                            "text": "(",
                            "value": "(",
                            "valueText": "("
                        },
                        "arguments": [
                            {
                                "kind": "IdentifierName",
                                "fullStart": 1007,
                                "fullEnd": 1015,
                                "start": 1007,
                                "end": 1015,
                                "fullWidth": 8,
                                "width": 8,
                                "text": "testcase",
                                "value": "testcase",
                                "valueText": "testcase"
                            }
                        ],
                        "closeParenToken": {
                            "kind": "CloseParenToken",
                            "fullStart": 1015,
                            "fullEnd": 1016,
                            "start": 1015,
                            "end": 1016,
                            "fullWidth": 1,
                            "width": 1,
                            "text": ")",
                            "value": ")",
                            "valueText": ")"
                        }
                    }
                },
                "semicolonToken": {
                    "kind": "SemicolonToken",
                    "fullStart": 1016,
                    "fullEnd": 1019,
                    "start": 1016,
                    "end": 1017,
                    "fullWidth": 3,
                    "width": 1,
                    "text": ";",
                    "value": ";",
                    "valueText": ";",
                    "hasTrailingTrivia": true,
                    "hasTrailingNewLine": true,
                    "trailingTrivia": [
                        {
                            "kind": "NewLineTrivia",
                            "text": "\r\n"
                        }
                    ]
                }
            }
        ],
        "endOfFileToken": {
            "kind": "EndOfFileToken",
            "fullStart": 1019,
            "fullEnd": 1019,
            "start": 1019,
            "end": 1019,
            "fullWidth": 0,
            "width": 0,
            "text": ""
        }
    },
    "lineMap": {
        "lineStarts": [
            0,
            67,
            152,
            232,
            308,
            380,
            385,
            439,
            674,
            679,
            681,
            683,
            706,
            708,
            734,
            845,
            847,
            893,
            916,
            929,
            931,
            988,
            995,
            1019
        ],
        "length": 1019
    }
}<|MERGE_RESOLUTION|>--- conflicted
+++ resolved
@@ -250,12 +250,8 @@
                                         "start": 720,
                                         "end": 731,
                                         "fullWidth": 11,
-<<<<<<< HEAD
                                         "width": 11,
-                                        "identifier": {
-=======
                                         "propertyName": {
->>>>>>> 85e84683
                                             "kind": "IdentifierName",
                                             "fullStart": 720,
                                             "fullEnd": 727,
