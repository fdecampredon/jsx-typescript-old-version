--- conflicted
+++ resolved
@@ -245,12 +245,8 @@
                                         "start": 915,
                                         "end": 926,
                                         "fullWidth": 11,
-<<<<<<< HEAD
                                         "width": 11,
-                                        "identifier": {
-=======
                                         "propertyName": {
->>>>>>> 85e84683
                                             "kind": "IdentifierName",
                                             "fullStart": 915,
                                             "fullEnd": 922,
