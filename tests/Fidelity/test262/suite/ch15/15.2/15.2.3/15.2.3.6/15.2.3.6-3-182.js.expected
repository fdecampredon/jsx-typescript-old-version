--- conflicted
+++ resolved
@@ -245,12 +245,8 @@
                                         "start": 584,
                                         "end": 593,
                                         "fullWidth": 9,
-<<<<<<< HEAD
                                         "width": 9,
-                                        "identifier": {
-=======
                                         "propertyName": {
->>>>>>> 85e84683
                                             "kind": "IdentifierName",
                                             "fullStart": 584,
                                             "fullEnd": 588,
@@ -711,12 +707,8 @@
                                         "start": 678,
                                         "end": 722,
                                         "fullWidth": 44,
-<<<<<<< HEAD
                                         "width": 44,
-                                        "identifier": {
-=======
                                         "propertyName": {
->>>>>>> 85e84683
                                             "kind": "IdentifierName",
                                             "fullStart": 678,
                                             "fullEnd": 690,
@@ -1077,12 +1069,8 @@
                                         "start": 779,
                                         "end": 831,
                                         "fullWidth": 52,
-<<<<<<< HEAD
                                         "width": 52,
-                                        "identifier": {
-=======
                                         "propertyName": {
->>>>>>> 85e84683
                                             "kind": "IdentifierName",
                                             "fullStart": 779,
                                             "fullEnd": 790,
