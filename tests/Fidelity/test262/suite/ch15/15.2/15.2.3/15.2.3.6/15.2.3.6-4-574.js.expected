--- conflicted
+++ resolved
@@ -789,11 +789,8 @@
                                                                 "start": 675,
                                                                 "end": 676,
                                                                 "fullWidth": 1,
-<<<<<<< HEAD
                                                                 "width": 1,
-=======
                                                                 "modifiers": [],
->>>>>>> e3c38734
                                                                 "identifier": {
                                                                     "kind": "IdentifierName",
                                                                     "fullStart": 675,
@@ -833,11 +830,8 @@
                                                                 "start": 678,
                                                                 "end": 679,
                                                                 "fullWidth": 1,
-<<<<<<< HEAD
                                                                 "width": 1,
-=======
                                                                 "modifiers": [],
->>>>>>> e3c38734
                                                                 "identifier": {
                                                                     "kind": "IdentifierName",
                                                                     "fullStart": 678,
