{
    "isDeclaration": false,
    "languageVersion": "EcmaScript5",
    "parseOptions": {
        "allowAutomaticSemicolonInsertion": true
    },
    "sourceUnit": {
        "kind": "SourceUnit",
        "fullStart": 0,
        "fullEnd": 1848,
        "start": 804,
        "end": 1848,
        "fullWidth": 1848,
        "width": 1044,
        "isIncrementallyUnusable": true,
        "moduleElements": [
            {
                "kind": "FunctionDeclaration",
                "fullStart": 0,
                "fullEnd": 1824,
                "start": 804,
                "end": 1822,
                "fullWidth": 1824,
                "width": 1018,
                "isIncrementallyUnusable": true,
                "modifiers": [],
                "functionKeyword": {
                    "kind": "FunctionKeyword",
                    "fullStart": 0,
                    "fullEnd": 813,
                    "start": 804,
                    "end": 812,
                    "fullWidth": 813,
                    "width": 8,
                    "text": "function",
                    "value": "function",
                    "valueText": "function",
                    "hasLeadingTrivia": true,
                    "hasLeadingComment": true,
                    "hasLeadingNewLine": true,
                    "hasTrailingTrivia": true,
                    "leadingTrivia": [
                        {
                            "kind": "SingleLineCommentTrivia",
                            "text": "/// Copyright (c) 2012 Ecma International.  All rights reserved. "
                        },
                        {
                            "kind": "NewLineTrivia",
                            "text": "\r\n"
                        },
                        {
                            "kind": "SingleLineCommentTrivia",
                            "text": "/// Ecma International makes this code available under the terms and conditions set"
                        },
                        {
                            "kind": "NewLineTrivia",
                            "text": "\r\n"
                        },
                        {
                            "kind": "SingleLineCommentTrivia",
                            "text": "/// forth on http://hg.ecmascript.org/tests/test262/raw-file/tip/LICENSE (the "
                        },
                        {
                            "kind": "NewLineTrivia",
                            "text": "\r\n"
                        },
                        {
                            "kind": "SingleLineCommentTrivia",
                            "text": "/// \"Use Terms\").   Any redistribution of this code must retain the above "
                        },
                        {
                            "kind": "NewLineTrivia",
                            "text": "\r\n"
                        },
                        {
                            "kind": "SingleLineCommentTrivia",
                            "text": "/// copyright and this notice and otherwise comply with the Use Terms."
                        },
                        {
                            "kind": "NewLineTrivia",
                            "text": "\r\n"
                        },
                        {
                            "kind": "MultiLineCommentTrivia",
                            "text": "/**\r\n * Step 4 of defineProperty calls the [[DefineOwnProperty]] internal method\r\n * of O to define the property. Step 6 of [[DefineOwnProperty]] returns if\r\n * every field of desc also occurs in current and every field in desc has\r\n * the same value as current.\r\n *\r\n * @path ch15/15.2/15.2.3/15.2.3.6/15.2.3.6-4-6.js\r\n * @description Object.defineProperty is no-op if current and desc are the same accessor desc\r\n */"
                        },
                        {
                            "kind": "NewLineTrivia",
                            "text": "\r\n"
                        },
                        {
                            "kind": "NewLineTrivia",
                            "text": "\r\n"
                        },
                        {
                            "kind": "NewLineTrivia",
                            "text": "\r\n"
                        }
                    ],
                    "trailingTrivia": [
                        {
                            "kind": "WhitespaceTrivia",
                            "text": " "
                        }
                    ]
                },
                "identifier": {
                    "kind": "IdentifierName",
                    "fullStart": 813,
                    "fullEnd": 821,
                    "start": 813,
                    "end": 821,
                    "fullWidth": 8,
                    "width": 8,
                    "text": "testcase",
                    "value": "testcase",
                    "valueText": "testcase"
                },
                "callSignature": {
                    "kind": "CallSignature",
                    "fullStart": 821,
                    "fullEnd": 824,
                    "start": 821,
                    "end": 823,
                    "fullWidth": 3,
                    "width": 2,
                    "parameterList": {
                        "kind": "ParameterList",
                        "fullStart": 821,
                        "fullEnd": 824,
                        "start": 821,
                        "end": 823,
                        "fullWidth": 3,
                        "width": 2,
                        "openParenToken": {
                            "kind": "OpenParenToken",
                            "fullStart": 821,
                            "fullEnd": 822,
                            "start": 821,
                            "end": 822,
                            "fullWidth": 1,
                            "width": 1,
                            "text": "(",
                            "value": "(",
                            "valueText": "("
                        },
                        "parameters": [],
                        "closeParenToken": {
                            "kind": "CloseParenToken",
                            "fullStart": 822,
                            "fullEnd": 824,
                            "start": 822,
                            "end": 823,
                            "fullWidth": 2,
                            "width": 1,
                            "text": ")",
                            "value": ")",
                            "valueText": ")",
                            "hasTrailingTrivia": true,
                            "trailingTrivia": [
                                {
                                    "kind": "WhitespaceTrivia",
                                    "text": " "
                                }
                            ]
                        }
                    }
                },
                "block": {
                    "kind": "Block",
                    "fullStart": 824,
                    "fullEnd": 1824,
                    "start": 824,
                    "end": 1822,
                    "fullWidth": 1000,
                    "width": 998,
                    "isIncrementallyUnusable": true,
                    "openBraceToken": {
                        "kind": "OpenBraceToken",
                        "fullStart": 824,
                        "fullEnd": 827,
                        "start": 824,
                        "end": 825,
                        "fullWidth": 3,
                        "width": 1,
                        "text": "{",
                        "value": "{",
                        "valueText": "{",
                        "hasTrailingTrivia": true,
                        "hasTrailingNewLine": true,
                        "trailingTrivia": [
                            {
                                "kind": "NewLineTrivia",
                                "text": "\r\n"
                            }
                        ]
                    },
                    "statements": [
                        {
                            "kind": "FunctionDeclaration",
                            "fullStart": 827,
                            "fullEnd": 1013,
                            "start": 829,
                            "end": 1011,
                            "fullWidth": 186,
                            "width": 182,
                            "isIncrementallyUnusable": true,
                            "modifiers": [],
                            "functionKeyword": {
                                "kind": "FunctionKeyword",
                                "fullStart": 827,
                                "fullEnd": 838,
                                "start": 829,
                                "end": 837,
                                "fullWidth": 11,
                                "width": 8,
                                "text": "function",
                                "value": "function",
                                "valueText": "function",
                                "hasLeadingTrivia": true,
                                "hasTrailingTrivia": true,
                                "leadingTrivia": [
                                    {
                                        "kind": "WhitespaceTrivia",
                                        "text": "  "
                                    }
                                ],
                                "trailingTrivia": [
                                    {
                                        "kind": "WhitespaceTrivia",
                                        "text": " "
                                    }
                                ]
                            },
                            "identifier": {
                                "kind": "IdentifierName",
                                "fullStart": 838,
                                "fullEnd": 866,
                                "start": 838,
                                "end": 866,
                                "fullWidth": 28,
                                "width": 28,
                                "text": "sameAccessorDescriptorValues",
                                "value": "sameAccessorDescriptorValues",
                                "valueText": "sameAccessorDescriptorValues"
                            },
                            "callSignature": {
                                "kind": "CallSignature",
                                "fullStart": 866,
                                "fullEnd": 875,
                                "start": 866,
                                "end": 874,
                                "fullWidth": 9,
                                "width": 8,
                                "parameterList": {
                                    "kind": "ParameterList",
                                    "fullStart": 866,
                                    "fullEnd": 875,
                                    "start": 866,
                                    "end": 874,
                                    "fullWidth": 9,
                                    "width": 8,
                                    "openParenToken": {
                                        "kind": "OpenParenToken",
                                        "fullStart": 866,
                                        "fullEnd": 867,
                                        "start": 866,
                                        "end": 867,
                                        "fullWidth": 1,
                                        "width": 1,
                                        "text": "(",
                                        "value": "(",
                                        "valueText": "("
                                    },
                                    "parameters": [
                                        {
                                            "kind": "Parameter",
                                            "fullStart": 867,
                                            "fullEnd": 869,
                                            "start": 867,
                                            "end": 869,
                                            "fullWidth": 2,
<<<<<<< HEAD
                                            "width": 2,
=======
                                            "modifiers": [],
>>>>>>> e3c38734
                                            "identifier": {
                                                "kind": "IdentifierName",
                                                "fullStart": 867,
                                                "fullEnd": 869,
                                                "start": 867,
                                                "end": 869,
                                                "fullWidth": 2,
                                                "width": 2,
                                                "text": "d1",
                                                "value": "d1",
                                                "valueText": "d1"
                                            }
                                        },
                                        {
                                            "kind": "CommaToken",
                                            "fullStart": 869,
                                            "fullEnd": 871,
                                            "start": 869,
                                            "end": 870,
                                            "fullWidth": 2,
                                            "width": 1,
                                            "text": ",",
                                            "value": ",",
                                            "valueText": ",",
                                            "hasTrailingTrivia": true,
                                            "trailingTrivia": [
                                                {
                                                    "kind": "WhitespaceTrivia",
                                                    "text": " "
                                                }
                                            ]
                                        },
                                        {
                                            "kind": "Parameter",
                                            "fullStart": 871,
                                            "fullEnd": 873,
                                            "start": 871,
                                            "end": 873,
                                            "fullWidth": 2,
<<<<<<< HEAD
                                            "width": 2,
=======
                                            "modifiers": [],
>>>>>>> e3c38734
                                            "identifier": {
                                                "kind": "IdentifierName",
                                                "fullStart": 871,
                                                "fullEnd": 873,
                                                "start": 871,
                                                "end": 873,
                                                "fullWidth": 2,
                                                "width": 2,
                                                "text": "d2",
                                                "value": "d2",
                                                "valueText": "d2"
                                            }
                                        }
                                    ],
                                    "closeParenToken": {
                                        "kind": "CloseParenToken",
                                        "fullStart": 873,
                                        "fullEnd": 875,
                                        "start": 873,
                                        "end": 874,
                                        "fullWidth": 2,
                                        "width": 1,
                                        "text": ")",
                                        "value": ")",
                                        "valueText": ")",
                                        "hasTrailingTrivia": true,
                                        "trailingTrivia": [
                                            {
                                                "kind": "WhitespaceTrivia",
                                                "text": " "
                                            }
                                        ]
                                    }
                                }
                            },
                            "block": {
                                "kind": "Block",
                                "fullStart": 875,
                                "fullEnd": 1013,
                                "start": 875,
                                "end": 1011,
                                "fullWidth": 138,
                                "width": 136,
                                "isIncrementallyUnusable": true,
                                "openBraceToken": {
                                    "kind": "OpenBraceToken",
                                    "fullStart": 875,
                                    "fullEnd": 878,
                                    "start": 875,
                                    "end": 876,
                                    "fullWidth": 3,
                                    "width": 1,
                                    "text": "{",
                                    "value": "{",
                                    "valueText": "{",
                                    "hasTrailingTrivia": true,
                                    "hasTrailingNewLine": true,
                                    "trailingTrivia": [
                                        {
                                            "kind": "NewLineTrivia",
                                            "text": "\r\n"
                                        }
                                    ]
                                },
                                "statements": [
                                    {
                                        "kind": "ReturnStatement",
                                        "fullStart": 878,
                                        "fullEnd": 1008,
                                        "start": 882,
                                        "end": 1006,
                                        "fullWidth": 130,
                                        "width": 124,
                                        "isIncrementallyUnusable": true,
                                        "returnKeyword": {
                                            "kind": "ReturnKeyword",
                                            "fullStart": 878,
                                            "fullEnd": 889,
                                            "start": 882,
                                            "end": 888,
                                            "fullWidth": 11,
                                            "width": 6,
                                            "text": "return",
                                            "value": "return",
                                            "valueText": "return",
                                            "hasLeadingTrivia": true,
                                            "hasTrailingTrivia": true,
                                            "leadingTrivia": [
                                                {
                                                    "kind": "WhitespaceTrivia",
                                                    "text": "    "
                                                }
                                            ],
                                            "trailingTrivia": [
                                                {
                                                    "kind": "WhitespaceTrivia",
                                                    "text": " "
                                                }
                                            ]
                                        },
                                        "expression": {
                                            "kind": "ParenthesizedExpression",
                                            "fullStart": 889,
                                            "fullEnd": 1005,
                                            "start": 889,
                                            "end": 1005,
                                            "fullWidth": 116,
                                            "width": 116,
                                            "isIncrementallyUnusable": true,
                                            "openParenToken": {
                                                "kind": "OpenParenToken",
                                                "fullStart": 889,
                                                "fullEnd": 890,
                                                "start": 889,
                                                "end": 890,
                                                "fullWidth": 1,
                                                "width": 1,
                                                "text": "(",
                                                "value": "(",
                                                "valueText": "("
                                            },
                                            "expression": {
                                                "kind": "LogicalAndExpression",
                                                "fullStart": 890,
                                                "fullEnd": 1004,
                                                "start": 890,
                                                "end": 1004,
                                                "fullWidth": 114,
                                                "width": 114,
                                                "isIncrementallyUnusable": true,
                                                "left": {
                                                    "kind": "LogicalAndExpression",
                                                    "fullStart": 890,
                                                    "fullEnd": 954,
                                                    "start": 890,
                                                    "end": 953,
                                                    "fullWidth": 64,
                                                    "width": 63,
                                                    "isIncrementallyUnusable": true,
                                                    "left": {
                                                        "kind": "EqualsWithTypeConversionExpression",
                                                        "fullStart": 890,
                                                        "fullEnd": 907,
                                                        "start": 890,
                                                        "end": 906,
                                                        "fullWidth": 17,
                                                        "width": 16,
                                                        "isIncrementallyUnusable": true,
                                                        "left": {
                                                            "kind": "MemberAccessExpression",
                                                            "fullStart": 890,
                                                            "fullEnd": 897,
                                                            "start": 890,
                                                            "end": 896,
                                                            "fullWidth": 7,
                                                            "width": 6,
                                                            "isIncrementallyUnusable": true,
                                                            "expression": {
                                                                "kind": "IdentifierName",
                                                                "fullStart": 890,
                                                                "fullEnd": 892,
                                                                "start": 890,
                                                                "end": 892,
                                                                "fullWidth": 2,
                                                                "width": 2,
                                                                "text": "d1",
                                                                "value": "d1",
                                                                "valueText": "d1"
                                                            },
                                                            "dotToken": {
                                                                "kind": "DotToken",
                                                                "fullStart": 892,
                                                                "fullEnd": 893,
                                                                "start": 892,
                                                                "end": 893,
                                                                "fullWidth": 1,
                                                                "width": 1,
                                                                "text": ".",
                                                                "value": ".",
                                                                "valueText": "."
                                                            },
                                                            "name": {
                                                                "kind": "IdentifierName",
                                                                "fullStart": 893,
                                                                "fullEnd": 897,
                                                                "start": 893,
                                                                "end": 896,
                                                                "fullWidth": 4,
                                                                "width": 3,
                                                                "text": "get",
                                                                "value": "get",
                                                                "valueText": "get",
                                                                "hasTrailingTrivia": true,
                                                                "trailingTrivia": [
                                                                    {
                                                                        "kind": "WhitespaceTrivia",
                                                                        "text": " "
                                                                    }
                                                                ]
                                                            }
                                                        },
                                                        "operatorToken": {
                                                            "kind": "EqualsEqualsToken",
                                                            "fullStart": 897,
                                                            "fullEnd": 900,
                                                            "start": 897,
                                                            "end": 899,
                                                            "fullWidth": 3,
                                                            "width": 2,
                                                            "text": "==",
                                                            "value": "==",
                                                            "valueText": "==",
                                                            "hasTrailingTrivia": true,
                                                            "trailingTrivia": [
                                                                {
                                                                    "kind": "WhitespaceTrivia",
                                                                    "text": " "
                                                                }
                                                            ]
                                                        },
                                                        "right": {
                                                            "kind": "MemberAccessExpression",
                                                            "fullStart": 900,
                                                            "fullEnd": 907,
                                                            "start": 900,
                                                            "end": 906,
                                                            "fullWidth": 7,
                                                            "width": 6,
                                                            "isIncrementallyUnusable": true,
                                                            "expression": {
                                                                "kind": "IdentifierName",
                                                                "fullStart": 900,
                                                                "fullEnd": 902,
                                                                "start": 900,
                                                                "end": 902,
                                                                "fullWidth": 2,
                                                                "width": 2,
                                                                "text": "d2",
                                                                "value": "d2",
                                                                "valueText": "d2"
                                                            },
                                                            "dotToken": {
                                                                "kind": "DotToken",
                                                                "fullStart": 902,
                                                                "fullEnd": 903,
                                                                "start": 902,
                                                                "end": 903,
                                                                "fullWidth": 1,
                                                                "width": 1,
                                                                "text": ".",
                                                                "value": ".",
                                                                "valueText": "."
                                                            },
                                                            "name": {
                                                                "kind": "IdentifierName",
                                                                "fullStart": 903,
                                                                "fullEnd": 907,
                                                                "start": 903,
                                                                "end": 906,
                                                                "fullWidth": 4,
                                                                "width": 3,
                                                                "text": "get",
                                                                "value": "get",
                                                                "valueText": "get",
                                                                "hasTrailingTrivia": true,
                                                                "trailingTrivia": [
                                                                    {
                                                                        "kind": "WhitespaceTrivia",
                                                                        "text": " "
                                                                    }
                                                                ]
                                                            }
                                                        }
                                                    },
                                                    "operatorToken": {
                                                        "kind": "AmpersandAmpersandToken",
                                                        "fullStart": 907,
                                                        "fullEnd": 911,
                                                        "start": 907,
                                                        "end": 909,
                                                        "fullWidth": 4,
                                                        "width": 2,
                                                        "text": "&&",
                                                        "value": "&&",
                                                        "valueText": "&&",
                                                        "hasTrailingTrivia": true,
                                                        "hasTrailingNewLine": true,
                                                        "trailingTrivia": [
                                                            {
                                                                "kind": "NewLineTrivia",
                                                                "text": "\r\n"
                                                            }
                                                        ]
                                                    },
                                                    "right": {
                                                        "kind": "EqualsWithTypeConversionExpression",
                                                        "fullStart": 911,
                                                        "fullEnd": 954,
                                                        "start": 923,
                                                        "end": 953,
                                                        "fullWidth": 43,
                                                        "width": 30,
                                                        "left": {
                                                            "kind": "MemberAccessExpression",
                                                            "fullStart": 911,
                                                            "fullEnd": 937,
                                                            "start": 923,
                                                            "end": 936,
                                                            "fullWidth": 26,
                                                            "width": 13,
                                                            "expression": {
                                                                "kind": "IdentifierName",
                                                                "fullStart": 911,
                                                                "fullEnd": 925,
                                                                "start": 923,
                                                                "end": 925,
                                                                "fullWidth": 14,
                                                                "width": 2,
                                                                "text": "d1",
                                                                "value": "d1",
                                                                "valueText": "d1",
                                                                "hasLeadingTrivia": true,
                                                                "leadingTrivia": [
                                                                    {
                                                                        "kind": "WhitespaceTrivia",
                                                                        "text": "            "
                                                                    }
                                                                ]
                                                            },
                                                            "dotToken": {
                                                                "kind": "DotToken",
                                                                "fullStart": 925,
                                                                "fullEnd": 926,
                                                                "start": 925,
                                                                "end": 926,
                                                                "fullWidth": 1,
                                                                "width": 1,
                                                                "text": ".",
                                                                "value": ".",
                                                                "valueText": "."
                                                            },
                                                            "name": {
                                                                "kind": "IdentifierName",
                                                                "fullStart": 926,
                                                                "fullEnd": 937,
                                                                "start": 926,
                                                                "end": 936,
                                                                "fullWidth": 11,
                                                                "width": 10,
                                                                "text": "enumerable",
                                                                "value": "enumerable",
                                                                "valueText": "enumerable",
                                                                "hasTrailingTrivia": true,
                                                                "trailingTrivia": [
                                                                    {
                                                                        "kind": "WhitespaceTrivia",
                                                                        "text": " "
                                                                    }
                                                                ]
                                                            }
                                                        },
                                                        "operatorToken": {
                                                            "kind": "EqualsEqualsToken",
                                                            "fullStart": 937,
                                                            "fullEnd": 940,
                                                            "start": 937,
                                                            "end": 939,
                                                            "fullWidth": 3,
                                                            "width": 2,
                                                            "text": "==",
                                                            "value": "==",
                                                            "valueText": "==",
                                                            "hasTrailingTrivia": true,
                                                            "trailingTrivia": [
                                                                {
                                                                    "kind": "WhitespaceTrivia",
                                                                    "text": " "
                                                                }
                                                            ]
                                                        },
                                                        "right": {
                                                            "kind": "MemberAccessExpression",
                                                            "fullStart": 940,
                                                            "fullEnd": 954,
                                                            "start": 940,
                                                            "end": 953,
                                                            "fullWidth": 14,
                                                            "width": 13,
                                                            "expression": {
                                                                "kind": "IdentifierName",
                                                                "fullStart": 940,
                                                                "fullEnd": 942,
                                                                "start": 940,
                                                                "end": 942,
                                                                "fullWidth": 2,
                                                                "width": 2,
                                                                "text": "d2",
                                                                "value": "d2",
                                                                "valueText": "d2"
                                                            },
                                                            "dotToken": {
                                                                "kind": "DotToken",
                                                                "fullStart": 942,
                                                                "fullEnd": 943,
                                                                "start": 942,
                                                                "end": 943,
                                                                "fullWidth": 1,
                                                                "width": 1,
                                                                "text": ".",
                                                                "value": ".",
                                                                "valueText": "."
                                                            },
                                                            "name": {
                                                                "kind": "IdentifierName",
                                                                "fullStart": 943,
                                                                "fullEnd": 954,
                                                                "start": 943,
                                                                "end": 953,
                                                                "fullWidth": 11,
                                                                "width": 10,
                                                                "text": "enumerable",
                                                                "value": "enumerable",
                                                                "valueText": "enumerable",
                                                                "hasTrailingTrivia": true,
                                                                "trailingTrivia": [
                                                                    {
                                                                        "kind": "WhitespaceTrivia",
                                                                        "text": " "
                                                                    }
                                                                ]
                                                            }
                                                        }
                                                    }
                                                },
                                                "operatorToken": {
                                                    "kind": "AmpersandAmpersandToken",
                                                    "fullStart": 954,
                                                    "fullEnd": 958,
                                                    "start": 954,
                                                    "end": 956,
                                                    "fullWidth": 4,
                                                    "width": 2,
                                                    "text": "&&",
                                                    "value": "&&",
                                                    "valueText": "&&",
                                                    "hasTrailingTrivia": true,
                                                    "hasTrailingNewLine": true,
                                                    "trailingTrivia": [
                                                        {
                                                            "kind": "NewLineTrivia",
                                                            "text": "\r\n"
                                                        }
                                                    ]
                                                },
                                                "right": {
                                                    "kind": "EqualsWithTypeConversionExpression",
                                                    "fullStart": 958,
                                                    "fullEnd": 1004,
                                                    "start": 970,
                                                    "end": 1004,
                                                    "fullWidth": 46,
                                                    "width": 34,
                                                    "left": {
                                                        "kind": "MemberAccessExpression",
                                                        "fullStart": 958,
                                                        "fullEnd": 986,
                                                        "start": 970,
                                                        "end": 985,
                                                        "fullWidth": 28,
                                                        "width": 15,
                                                        "expression": {
                                                            "kind": "IdentifierName",
                                                            "fullStart": 958,
                                                            "fullEnd": 972,
                                                            "start": 970,
                                                            "end": 972,
                                                            "fullWidth": 14,
                                                            "width": 2,
                                                            "text": "d1",
                                                            "value": "d1",
                                                            "valueText": "d1",
                                                            "hasLeadingTrivia": true,
                                                            "leadingTrivia": [
                                                                {
                                                                    "kind": "WhitespaceTrivia",
                                                                    "text": "            "
                                                                }
                                                            ]
                                                        },
                                                        "dotToken": {
                                                            "kind": "DotToken",
                                                            "fullStart": 972,
                                                            "fullEnd": 973,
                                                            "start": 972,
                                                            "end": 973,
                                                            "fullWidth": 1,
                                                            "width": 1,
                                                            "text": ".",
                                                            "value": ".",
                                                            "valueText": "."
                                                        },
                                                        "name": {
                                                            "kind": "IdentifierName",
                                                            "fullStart": 973,
                                                            "fullEnd": 986,
                                                            "start": 973,
                                                            "end": 985,
                                                            "fullWidth": 13,
                                                            "width": 12,
                                                            "text": "configurable",
                                                            "value": "configurable",
                                                            "valueText": "configurable",
                                                            "hasTrailingTrivia": true,
                                                            "trailingTrivia": [
                                                                {
                                                                    "kind": "WhitespaceTrivia",
                                                                    "text": " "
                                                                }
                                                            ]
                                                        }
                                                    },
                                                    "operatorToken": {
                                                        "kind": "EqualsEqualsToken",
                                                        "fullStart": 986,
                                                        "fullEnd": 989,
                                                        "start": 986,
                                                        "end": 988,
                                                        "fullWidth": 3,
                                                        "width": 2,
                                                        "text": "==",
                                                        "value": "==",
                                                        "valueText": "==",
                                                        "hasTrailingTrivia": true,
                                                        "trailingTrivia": [
                                                            {
                                                                "kind": "WhitespaceTrivia",
                                                                "text": " "
                                                            }
                                                        ]
                                                    },
                                                    "right": {
                                                        "kind": "MemberAccessExpression",
                                                        "fullStart": 989,
                                                        "fullEnd": 1004,
                                                        "start": 989,
                                                        "end": 1004,
                                                        "fullWidth": 15,
                                                        "width": 15,
                                                        "expression": {
                                                            "kind": "IdentifierName",
                                                            "fullStart": 989,
                                                            "fullEnd": 991,
                                                            "start": 989,
                                                            "end": 991,
                                                            "fullWidth": 2,
                                                            "width": 2,
                                                            "text": "d2",
                                                            "value": "d2",
                                                            "valueText": "d2"
                                                        },
                                                        "dotToken": {
                                                            "kind": "DotToken",
                                                            "fullStart": 991,
                                                            "fullEnd": 992,
                                                            "start": 991,
                                                            "end": 992,
                                                            "fullWidth": 1,
                                                            "width": 1,
                                                            "text": ".",
                                                            "value": ".",
                                                            "valueText": "."
                                                        },
                                                        "name": {
                                                            "kind": "IdentifierName",
                                                            "fullStart": 992,
                                                            "fullEnd": 1004,
                                                            "start": 992,
                                                            "end": 1004,
                                                            "fullWidth": 12,
                                                            "width": 12,
                                                            "text": "configurable",
                                                            "value": "configurable",
                                                            "valueText": "configurable"
                                                        }
                                                    }
                                                }
                                            },
                                            "closeParenToken": {
                                                "kind": "CloseParenToken",
                                                "fullStart": 1004,
                                                "fullEnd": 1005,
                                                "start": 1004,
                                                "end": 1005,
                                                "fullWidth": 1,
                                                "width": 1,
                                                "text": ")",
                                                "value": ")",
                                                "valueText": ")"
                                            }
                                        },
                                        "semicolonToken": {
                                            "kind": "SemicolonToken",
                                            "fullStart": 1005,
                                            "fullEnd": 1008,
                                            "start": 1005,
                                            "end": 1006,
                                            "fullWidth": 3,
                                            "width": 1,
                                            "text": ";",
                                            "value": ";",
                                            "valueText": ";",
                                            "hasTrailingTrivia": true,
                                            "hasTrailingNewLine": true,
                                            "trailingTrivia": [
                                                {
                                                    "kind": "NewLineTrivia",
                                                    "text": "\r\n"
                                                }
                                            ]
                                        }
                                    }
                                ],
                                "closeBraceToken": {
                                    "kind": "CloseBraceToken",
                                    "fullStart": 1008,
                                    "fullEnd": 1013,
                                    "start": 1010,
                                    "end": 1011,
                                    "fullWidth": 5,
                                    "width": 1,
                                    "text": "}",
                                    "value": "}",
                                    "valueText": "}",
                                    "hasLeadingTrivia": true,
                                    "hasTrailingTrivia": true,
                                    "hasTrailingNewLine": true,
                                    "leadingTrivia": [
                                        {
                                            "kind": "WhitespaceTrivia",
                                            "text": "  "
                                        }
                                    ],
                                    "trailingTrivia": [
                                        {
                                            "kind": "NewLineTrivia",
                                            "text": "\r\n"
                                        }
                                    ]
                                }
                            }
                        },
                        {
                            "kind": "VariableStatement",
                            "fullStart": 1013,
                            "fullEnd": 1030,
                            "start": 1017,
                            "end": 1028,
                            "fullWidth": 17,
                            "width": 11,
                            "modifiers": [],
                            "variableDeclaration": {
                                "kind": "VariableDeclaration",
                                "fullStart": 1013,
                                "fullEnd": 1027,
                                "start": 1017,
                                "end": 1027,
                                "fullWidth": 14,
                                "width": 10,
                                "varKeyword": {
                                    "kind": "VarKeyword",
                                    "fullStart": 1013,
                                    "fullEnd": 1021,
                                    "start": 1017,
                                    "end": 1020,
                                    "fullWidth": 8,
                                    "width": 3,
                                    "text": "var",
                                    "value": "var",
                                    "valueText": "var",
                                    "hasLeadingTrivia": true,
                                    "hasLeadingNewLine": true,
                                    "hasTrailingTrivia": true,
                                    "leadingTrivia": [
                                        {
                                            "kind": "NewLineTrivia",
                                            "text": "\r\n"
                                        },
                                        {
                                            "kind": "WhitespaceTrivia",
                                            "text": "  "
                                        }
                                    ],
                                    "trailingTrivia": [
                                        {
                                            "kind": "WhitespaceTrivia",
                                            "text": " "
                                        }
                                    ]
                                },
                                "variableDeclarators": [
                                    {
                                        "kind": "VariableDeclarator",
                                        "fullStart": 1021,
                                        "fullEnd": 1027,
                                        "start": 1021,
                                        "end": 1027,
                                        "fullWidth": 6,
                                        "width": 6,
                                        "identifier": {
                                            "kind": "IdentifierName",
                                            "fullStart": 1021,
                                            "fullEnd": 1023,
                                            "start": 1021,
                                            "end": 1022,
                                            "fullWidth": 2,
                                            "width": 1,
                                            "text": "o",
                                            "value": "o",
                                            "valueText": "o",
                                            "hasTrailingTrivia": true,
                                            "trailingTrivia": [
                                                {
                                                    "kind": "WhitespaceTrivia",
                                                    "text": " "
                                                }
                                            ]
                                        },
                                        "equalsValueClause": {
                                            "kind": "EqualsValueClause",
                                            "fullStart": 1023,
                                            "fullEnd": 1027,
                                            "start": 1023,
                                            "end": 1027,
                                            "fullWidth": 4,
                                            "width": 4,
                                            "equalsToken": {
                                                "kind": "EqualsToken",
                                                "fullStart": 1023,
                                                "fullEnd": 1025,
                                                "start": 1023,
                                                "end": 1024,
                                                "fullWidth": 2,
                                                "width": 1,
                                                "text": "=",
                                                "value": "=",
                                                "valueText": "=",
                                                "hasTrailingTrivia": true,
                                                "trailingTrivia": [
                                                    {
                                                        "kind": "WhitespaceTrivia",
                                                        "text": " "
                                                    }
                                                ]
                                            },
                                            "value": {
                                                "kind": "ObjectLiteralExpression",
                                                "fullStart": 1025,
                                                "fullEnd": 1027,
                                                "start": 1025,
                                                "end": 1027,
                                                "fullWidth": 2,
                                                "width": 2,
                                                "openBraceToken": {
                                                    "kind": "OpenBraceToken",
                                                    "fullStart": 1025,
                                                    "fullEnd": 1026,
                                                    "start": 1025,
                                                    "end": 1026,
                                                    "fullWidth": 1,
                                                    "width": 1,
                                                    "text": "{",
                                                    "value": "{",
                                                    "valueText": "{"
                                                },
                                                "propertyAssignments": [],
                                                "closeBraceToken": {
                                                    "kind": "CloseBraceToken",
                                                    "fullStart": 1026,
                                                    "fullEnd": 1027,
                                                    "start": 1026,
                                                    "end": 1027,
                                                    "fullWidth": 1,
                                                    "width": 1,
                                                    "text": "}",
                                                    "value": "}",
                                                    "valueText": "}"
                                                }
                                            }
                                        }
                                    }
                                ]
                            },
                            "semicolonToken": {
                                "kind": "SemicolonToken",
                                "fullStart": 1027,
                                "fullEnd": 1030,
                                "start": 1027,
                                "end": 1028,
                                "fullWidth": 3,
                                "width": 1,
                                "text": ";",
                                "value": ";",
                                "valueText": ";",
                                "hasTrailingTrivia": true,
                                "hasTrailingNewLine": true,
                                "trailingTrivia": [
                                    {
                                        "kind": "NewLineTrivia",
                                        "text": "\r\n"
                                    }
                                ]
                            }
                        },
                        {
                            "kind": "VariableStatement",
                            "fullStart": 1030,
                            "fullEnd": 1279,
                            "start": 1142,
                            "end": 1277,
                            "fullWidth": 249,
                            "width": 135,
                            "isIncrementallyUnusable": true,
                            "modifiers": [],
                            "variableDeclaration": {
                                "kind": "VariableDeclaration",
                                "fullStart": 1030,
                                "fullEnd": 1276,
                                "start": 1142,
                                "end": 1276,
                                "fullWidth": 246,
                                "width": 134,
                                "isIncrementallyUnusable": true,
                                "varKeyword": {
                                    "kind": "VarKeyword",
                                    "fullStart": 1030,
                                    "fullEnd": 1146,
                                    "start": 1142,
                                    "end": 1145,
                                    "fullWidth": 116,
                                    "width": 3,
                                    "text": "var",
                                    "value": "var",
                                    "valueText": "var",
                                    "hasLeadingTrivia": true,
                                    "hasLeadingComment": true,
                                    "hasLeadingNewLine": true,
                                    "hasTrailingTrivia": true,
                                    "leadingTrivia": [
                                        {
                                            "kind": "NewLineTrivia",
                                            "text": "\r\n"
                                        },
                                        {
                                            "kind": "WhitespaceTrivia",
                                            "text": "  "
                                        },
                                        {
                                            "kind": "SingleLineCommentTrivia",
                                            "text": "// create an accessor property with the following attributes:"
                                        },
                                        {
                                            "kind": "NewLineTrivia",
                                            "text": "\r\n"
                                        },
                                        {
                                            "kind": "WhitespaceTrivia",
                                            "text": "  "
                                        },
                                        {
                                            "kind": "SingleLineCommentTrivia",
                                            "text": "// enumerable: true, configurable: true"
                                        },
                                        {
                                            "kind": "NewLineTrivia",
                                            "text": "\r\n"
                                        },
                                        {
                                            "kind": "WhitespaceTrivia",
                                            "text": "  "
                                        }
                                    ],
                                    "trailingTrivia": [
                                        {
                                            "kind": "WhitespaceTrivia",
                                            "text": " "
                                        }
                                    ]
                                },
                                "variableDeclarators": [
                                    {
                                        "kind": "VariableDeclarator",
                                        "fullStart": 1146,
                                        "fullEnd": 1276,
                                        "start": 1146,
                                        "end": 1276,
                                        "fullWidth": 130,
                                        "width": 130,
                                        "isIncrementallyUnusable": true,
                                        "identifier": {
                                            "kind": "IdentifierName",
                                            "fullStart": 1146,
                                            "fullEnd": 1151,
                                            "start": 1146,
                                            "end": 1150,
                                            "fullWidth": 5,
                                            "width": 4,
                                            "text": "desc",
                                            "value": "desc",
                                            "valueText": "desc",
                                            "hasTrailingTrivia": true,
                                            "trailingTrivia": [
                                                {
                                                    "kind": "WhitespaceTrivia",
                                                    "text": " "
                                                }
                                            ]
                                        },
                                        "equalsValueClause": {
                                            "kind": "EqualsValueClause",
                                            "fullStart": 1151,
                                            "fullEnd": 1276,
                                            "start": 1151,
                                            "end": 1276,
                                            "fullWidth": 125,
                                            "width": 125,
                                            "isIncrementallyUnusable": true,
                                            "equalsToken": {
                                                "kind": "EqualsToken",
                                                "fullStart": 1151,
                                                "fullEnd": 1153,
                                                "start": 1151,
                                                "end": 1152,
                                                "fullWidth": 2,
                                                "width": 1,
                                                "text": "=",
                                                "value": "=",
                                                "valueText": "=",
                                                "hasTrailingTrivia": true,
                                                "trailingTrivia": [
                                                    {
                                                        "kind": "WhitespaceTrivia",
                                                        "text": " "
                                                    }
                                                ]
                                            },
                                            "value": {
                                                "kind": "ObjectLiteralExpression",
                                                "fullStart": 1153,
                                                "fullEnd": 1276,
                                                "start": 1153,
                                                "end": 1276,
                                                "fullWidth": 123,
                                                "width": 123,
                                                "isIncrementallyUnusable": true,
                                                "openBraceToken": {
                                                    "kind": "OpenBraceToken",
                                                    "fullStart": 1153,
                                                    "fullEnd": 1156,
                                                    "start": 1153,
                                                    "end": 1154,
                                                    "fullWidth": 3,
                                                    "width": 1,
                                                    "text": "{",
                                                    "value": "{",
                                                    "valueText": "{",
                                                    "hasTrailingTrivia": true,
                                                    "hasTrailingNewLine": true,
                                                    "trailingTrivia": [
                                                        {
                                                            "kind": "NewLineTrivia",
                                                            "text": "\r\n"
                                                        }
                                                    ]
                                                },
                                                "propertyAssignments": [
                                                    {
                                                        "kind": "SimplePropertyAssignment",
                                                        "fullStart": 1156,
                                                        "fullEnd": 1190,
                                                        "start": 1171,
                                                        "end": 1190,
                                                        "fullWidth": 34,
                                                        "width": 19,
                                                        "isIncrementallyUnusable": true,
                                                        "propertyName": {
                                                            "kind": "IdentifierName",
                                                            "fullStart": 1156,
                                                            "fullEnd": 1174,
                                                            "start": 1171,
                                                            "end": 1174,
                                                            "fullWidth": 18,
                                                            "width": 3,
                                                            "text": "get",
                                                            "value": "get",
                                                            "valueText": "get",
                                                            "hasLeadingTrivia": true,
                                                            "leadingTrivia": [
                                                                {
                                                                    "kind": "WhitespaceTrivia",
                                                                    "text": "               "
                                                                }
                                                            ]
                                                        },
                                                        "colonToken": {
                                                            "kind": "ColonToken",
                                                            "fullStart": 1174,
                                                            "fullEnd": 1176,
                                                            "start": 1174,
                                                            "end": 1175,
                                                            "fullWidth": 2,
                                                            "width": 1,
                                                            "text": ":",
                                                            "value": ":",
                                                            "valueText": ":",
                                                            "hasTrailingTrivia": true,
                                                            "trailingTrivia": [
                                                                {
                                                                    "kind": "WhitespaceTrivia",
                                                                    "text": " "
                                                                }
                                                            ]
                                                        },
                                                        "expression": {
                                                            "kind": "FunctionExpression",
                                                            "fullStart": 1176,
                                                            "fullEnd": 1190,
                                                            "start": 1176,
                                                            "end": 1190,
                                                            "fullWidth": 14,
                                                            "width": 14,
                                                            "functionKeyword": {
                                                                "kind": "FunctionKeyword",
                                                                "fullStart": 1176,
                                                                "fullEnd": 1185,
                                                                "start": 1176,
                                                                "end": 1184,
                                                                "fullWidth": 9,
                                                                "width": 8,
                                                                "text": "function",
                                                                "value": "function",
                                                                "valueText": "function",
                                                                "hasTrailingTrivia": true,
                                                                "trailingTrivia": [
                                                                    {
                                                                        "kind": "WhitespaceTrivia",
                                                                        "text": " "
                                                                    }
                                                                ]
                                                            },
                                                            "callSignature": {
                                                                "kind": "CallSignature",
                                                                "fullStart": 1185,
                                                                "fullEnd": 1188,
                                                                "start": 1185,
                                                                "end": 1187,
                                                                "fullWidth": 3,
                                                                "width": 2,
                                                                "parameterList": {
                                                                    "kind": "ParameterList",
                                                                    "fullStart": 1185,
                                                                    "fullEnd": 1188,
                                                                    "start": 1185,
                                                                    "end": 1187,
                                                                    "fullWidth": 3,
                                                                    "width": 2,
                                                                    "openParenToken": {
                                                                        "kind": "OpenParenToken",
                                                                        "fullStart": 1185,
                                                                        "fullEnd": 1186,
                                                                        "start": 1185,
                                                                        "end": 1186,
                                                                        "fullWidth": 1,
                                                                        "width": 1,
                                                                        "text": "(",
                                                                        "value": "(",
                                                                        "valueText": "("
                                                                    },
                                                                    "parameters": [],
                                                                    "closeParenToken": {
                                                                        "kind": "CloseParenToken",
                                                                        "fullStart": 1186,
                                                                        "fullEnd": 1188,
                                                                        "start": 1186,
                                                                        "end": 1187,
                                                                        "fullWidth": 2,
                                                                        "width": 1,
                                                                        "text": ")",
                                                                        "value": ")",
                                                                        "valueText": ")",
                                                                        "hasTrailingTrivia": true,
                                                                        "trailingTrivia": [
                                                                            {
                                                                                "kind": "WhitespaceTrivia",
                                                                                "text": " "
                                                                            }
                                                                        ]
                                                                    }
                                                                }
                                                            },
                                                            "block": {
                                                                "kind": "Block",
                                                                "fullStart": 1188,
                                                                "fullEnd": 1190,
                                                                "start": 1188,
                                                                "end": 1190,
                                                                "fullWidth": 2,
                                                                "width": 2,
                                                                "openBraceToken": {
                                                                    "kind": "OpenBraceToken",
                                                                    "fullStart": 1188,
                                                                    "fullEnd": 1189,
                                                                    "start": 1188,
                                                                    "end": 1189,
                                                                    "fullWidth": 1,
                                                                    "width": 1,
                                                                    "text": "{",
                                                                    "value": "{",
                                                                    "valueText": "{"
                                                                },
                                                                "statements": [],
                                                                "closeBraceToken": {
                                                                    "kind": "CloseBraceToken",
                                                                    "fullStart": 1189,
                                                                    "fullEnd": 1190,
                                                                    "start": 1189,
                                                                    "end": 1190,
                                                                    "fullWidth": 1,
                                                                    "width": 1,
                                                                    "text": "}",
                                                                    "value": "}",
                                                                    "valueText": "}"
                                                                }
                                                            }
                                                        }
                                                    },
                                                    {
                                                        "kind": "CommaToken",
                                                        "fullStart": 1190,
                                                        "fullEnd": 1193,
                                                        "start": 1190,
                                                        "end": 1191,
                                                        "fullWidth": 3,
                                                        "width": 1,
                                                        "text": ",",
                                                        "value": ",",
                                                        "valueText": ",",
                                                        "hasTrailingTrivia": true,
                                                        "hasTrailingNewLine": true,
                                                        "trailingTrivia": [
                                                            {
                                                                "kind": "NewLineTrivia",
                                                                "text": "\r\n"
                                                            }
                                                        ]
                                                    },
                                                    {
                                                        "kind": "SimplePropertyAssignment",
                                                        "fullStart": 1193,
                                                        "fullEnd": 1224,
                                                        "start": 1208,
                                                        "end": 1224,
                                                        "fullWidth": 31,
                                                        "width": 16,
                                                        "propertyName": {
                                                            "kind": "IdentifierName",
                                                            "fullStart": 1193,
                                                            "fullEnd": 1218,
                                                            "start": 1208,
                                                            "end": 1218,
                                                            "fullWidth": 25,
                                                            "width": 10,
                                                            "text": "enumerable",
                                                            "value": "enumerable",
                                                            "valueText": "enumerable",
                                                            "hasLeadingTrivia": true,
                                                            "leadingTrivia": [
                                                                {
                                                                    "kind": "WhitespaceTrivia",
                                                                    "text": "               "
                                                                }
                                                            ]
                                                        },
                                                        "colonToken": {
                                                            "kind": "ColonToken",
                                                            "fullStart": 1218,
                                                            "fullEnd": 1220,
                                                            "start": 1218,
                                                            "end": 1219,
                                                            "fullWidth": 2,
                                                            "width": 1,
                                                            "text": ":",
                                                            "value": ":",
                                                            "valueText": ":",
                                                            "hasTrailingTrivia": true,
                                                            "trailingTrivia": [
                                                                {
                                                                    "kind": "WhitespaceTrivia",
                                                                    "text": " "
                                                                }
                                                            ]
                                                        },
                                                        "expression": {
                                                            "kind": "TrueKeyword",
                                                            "fullStart": 1220,
                                                            "fullEnd": 1224,
                                                            "start": 1220,
                                                            "end": 1224,
                                                            "fullWidth": 4,
                                                            "width": 4,
                                                            "text": "true",
                                                            "value": true,
                                                            "valueText": "true"
                                                        }
                                                    },
                                                    {
                                                        "kind": "CommaToken",
                                                        "fullStart": 1224,
                                                        "fullEnd": 1227,
                                                        "start": 1224,
                                                        "end": 1225,
                                                        "fullWidth": 3,
                                                        "width": 1,
                                                        "text": ",",
                                                        "value": ",",
                                                        "valueText": ",",
                                                        "hasTrailingTrivia": true,
                                                        "hasTrailingNewLine": true,
                                                        "trailingTrivia": [
                                                            {
                                                                "kind": "NewLineTrivia",
                                                                "text": "\r\n"
                                                            }
                                                        ]
                                                    },
                                                    {
                                                        "kind": "SimplePropertyAssignment",
                                                        "fullStart": 1227,
                                                        "fullEnd": 1262,
                                                        "start": 1242,
                                                        "end": 1260,
                                                        "fullWidth": 35,
                                                        "width": 18,
                                                        "propertyName": {
                                                            "kind": "IdentifierName",
                                                            "fullStart": 1227,
                                                            "fullEnd": 1254,
                                                            "start": 1242,
                                                            "end": 1254,
                                                            "fullWidth": 27,
                                                            "width": 12,
                                                            "text": "configurable",
                                                            "value": "configurable",
                                                            "valueText": "configurable",
                                                            "hasLeadingTrivia": true,
                                                            "leadingTrivia": [
                                                                {
                                                                    "kind": "WhitespaceTrivia",
                                                                    "text": "               "
                                                                }
                                                            ]
                                                        },
                                                        "colonToken": {
                                                            "kind": "ColonToken",
                                                            "fullStart": 1254,
                                                            "fullEnd": 1256,
                                                            "start": 1254,
                                                            "end": 1255,
                                                            "fullWidth": 2,
                                                            "width": 1,
                                                            "text": ":",
                                                            "value": ":",
                                                            "valueText": ":",
                                                            "hasTrailingTrivia": true,
                                                            "trailingTrivia": [
                                                                {
                                                                    "kind": "WhitespaceTrivia",
                                                                    "text": " "
                                                                }
                                                            ]
                                                        },
                                                        "expression": {
                                                            "kind": "TrueKeyword",
                                                            "fullStart": 1256,
                                                            "fullEnd": 1262,
                                                            "start": 1256,
                                                            "end": 1260,
                                                            "fullWidth": 6,
                                                            "width": 4,
                                                            "text": "true",
                                                            "value": true,
                                                            "valueText": "true",
                                                            "hasTrailingTrivia": true,
                                                            "hasTrailingNewLine": true,
                                                            "trailingTrivia": [
                                                                {
                                                                    "kind": "NewLineTrivia",
                                                                    "text": "\r\n"
                                                                }
                                                            ]
                                                        }
                                                    }
                                                ],
                                                "closeBraceToken": {
                                                    "kind": "CloseBraceToken",
                                                    "fullStart": 1262,
                                                    "fullEnd": 1276,
                                                    "start": 1275,
                                                    "end": 1276,
                                                    "fullWidth": 14,
                                                    "width": 1,
                                                    "text": "}",
                                                    "value": "}",
                                                    "valueText": "}",
                                                    "hasLeadingTrivia": true,
                                                    "leadingTrivia": [
                                                        {
                                                            "kind": "WhitespaceTrivia",
                                                            "text": "             "
                                                        }
                                                    ]
                                                }
                                            }
                                        }
                                    }
                                ]
                            },
                            "semicolonToken": {
                                "kind": "SemicolonToken",
                                "fullStart": 1276,
                                "fullEnd": 1279,
                                "start": 1276,
                                "end": 1277,
                                "fullWidth": 3,
                                "width": 1,
                                "text": ";",
                                "value": ";",
                                "valueText": ";",
                                "hasTrailingTrivia": true,
                                "hasTrailingNewLine": true,
                                "trailingTrivia": [
                                    {
                                        "kind": "NewLineTrivia",
                                        "text": "\r\n"
                                    }
                                ]
                            }
                        },
                        {
                            "kind": "ExpressionStatement",
                            "fullStart": 1279,
                            "fullEnd": 1323,
                            "start": 1283,
                            "end": 1321,
                            "fullWidth": 44,
                            "width": 38,
                            "expression": {
                                "kind": "InvocationExpression",
                                "fullStart": 1279,
                                "fullEnd": 1320,
                                "start": 1283,
                                "end": 1320,
                                "fullWidth": 41,
                                "width": 37,
                                "expression": {
                                    "kind": "MemberAccessExpression",
                                    "fullStart": 1279,
                                    "fullEnd": 1304,
                                    "start": 1283,
                                    "end": 1304,
                                    "fullWidth": 25,
                                    "width": 21,
                                    "expression": {
                                        "kind": "IdentifierName",
                                        "fullStart": 1279,
                                        "fullEnd": 1289,
                                        "start": 1283,
                                        "end": 1289,
                                        "fullWidth": 10,
                                        "width": 6,
                                        "text": "Object",
                                        "value": "Object",
                                        "valueText": "Object",
                                        "hasLeadingTrivia": true,
                                        "hasLeadingNewLine": true,
                                        "leadingTrivia": [
                                            {
                                                "kind": "NewLineTrivia",
                                                "text": "\r\n"
                                            },
                                            {
                                                "kind": "WhitespaceTrivia",
                                                "text": "  "
                                            }
                                        ]
                                    },
                                    "dotToken": {
                                        "kind": "DotToken",
                                        "fullStart": 1289,
                                        "fullEnd": 1290,
                                        "start": 1289,
                                        "end": 1290,
                                        "fullWidth": 1,
                                        "width": 1,
                                        "text": ".",
                                        "value": ".",
                                        "valueText": "."
                                    },
                                    "name": {
                                        "kind": "IdentifierName",
                                        "fullStart": 1290,
                                        "fullEnd": 1304,
                                        "start": 1290,
                                        "end": 1304,
                                        "fullWidth": 14,
                                        "width": 14,
                                        "text": "defineProperty",
                                        "value": "defineProperty",
                                        "valueText": "defineProperty"
                                    }
                                },
                                "argumentList": {
                                    "kind": "ArgumentList",
                                    "fullStart": 1304,
                                    "fullEnd": 1320,
                                    "start": 1304,
                                    "end": 1320,
                                    "fullWidth": 16,
                                    "width": 16,
                                    "openParenToken": {
                                        "kind": "OpenParenToken",
                                        "fullStart": 1304,
                                        "fullEnd": 1305,
                                        "start": 1304,
                                        "end": 1305,
                                        "fullWidth": 1,
                                        "width": 1,
                                        "text": "(",
                                        "value": "(",
                                        "valueText": "("
                                    },
                                    "arguments": [
                                        {
                                            "kind": "IdentifierName",
                                            "fullStart": 1305,
                                            "fullEnd": 1306,
                                            "start": 1305,
                                            "end": 1306,
                                            "fullWidth": 1,
                                            "width": 1,
                                            "text": "o",
                                            "value": "o",
                                            "valueText": "o"
                                        },
                                        {
                                            "kind": "CommaToken",
                                            "fullStart": 1306,
                                            "fullEnd": 1308,
                                            "start": 1306,
                                            "end": 1307,
                                            "fullWidth": 2,
                                            "width": 1,
                                            "text": ",",
                                            "value": ",",
                                            "valueText": ",",
                                            "hasTrailingTrivia": true,
                                            "trailingTrivia": [
                                                {
                                                    "kind": "WhitespaceTrivia",
                                                    "text": " "
                                                }
                                            ]
                                        },
                                        {
                                            "kind": "StringLiteral",
                                            "fullStart": 1308,
                                            "fullEnd": 1313,
                                            "start": 1308,
                                            "end": 1313,
                                            "fullWidth": 5,
                                            "width": 5,
                                            "text": "\"foo\"",
                                            "value": "foo",
                                            "valueText": "foo"
                                        },
                                        {
                                            "kind": "CommaToken",
                                            "fullStart": 1313,
                                            "fullEnd": 1315,
                                            "start": 1313,
                                            "end": 1314,
                                            "fullWidth": 2,
                                            "width": 1,
                                            "text": ",",
                                            "value": ",",
                                            "valueText": ",",
                                            "hasTrailingTrivia": true,
                                            "trailingTrivia": [
                                                {
                                                    "kind": "WhitespaceTrivia",
                                                    "text": " "
                                                }
                                            ]
                                        },
                                        {
                                            "kind": "IdentifierName",
                                            "fullStart": 1315,
                                            "fullEnd": 1319,
                                            "start": 1315,
                                            "end": 1319,
                                            "fullWidth": 4,
                                            "width": 4,
                                            "text": "desc",
                                            "value": "desc",
                                            "valueText": "desc"
                                        }
                                    ],
                                    "closeParenToken": {
                                        "kind": "CloseParenToken",
                                        "fullStart": 1319,
                                        "fullEnd": 1320,
                                        "start": 1319,
                                        "end": 1320,
                                        "fullWidth": 1,
                                        "width": 1,
                                        "text": ")",
                                        "value": ")",
                                        "valueText": ")"
                                    }
                                }
                            },
                            "semicolonToken": {
                                "kind": "SemicolonToken",
                                "fullStart": 1320,
                                "fullEnd": 1323,
                                "start": 1320,
                                "end": 1321,
                                "fullWidth": 3,
                                "width": 1,
                                "text": ";",
                                "value": ";",
                                "valueText": ";",
                                "hasTrailingTrivia": true,
                                "hasTrailingNewLine": true,
                                "trailingTrivia": [
                                    {
                                        "kind": "NewLineTrivia",
                                        "text": "\r\n"
                                    }
                                ]
                            }
                        },
                        {
                            "kind": "VariableStatement",
                            "fullStart": 1323,
                            "fullEnd": 1524,
                            "start": 1469,
                            "end": 1520,
                            "fullWidth": 201,
                            "width": 51,
                            "modifiers": [],
                            "variableDeclaration": {
                                "kind": "VariableDeclaration",
                                "fullStart": 1323,
                                "fullEnd": 1519,
                                "start": 1469,
                                "end": 1519,
                                "fullWidth": 196,
                                "width": 50,
                                "varKeyword": {
                                    "kind": "VarKeyword",
                                    "fullStart": 1323,
                                    "fullEnd": 1473,
                                    "start": 1469,
                                    "end": 1472,
                                    "fullWidth": 150,
                                    "width": 3,
                                    "text": "var",
                                    "value": "var",
                                    "valueText": "var",
                                    "hasLeadingTrivia": true,
                                    "hasLeadingComment": true,
                                    "hasLeadingNewLine": true,
                                    "hasTrailingTrivia": true,
                                    "leadingTrivia": [
                                        {
                                            "kind": "NewLineTrivia",
                                            "text": "\r\n"
                                        },
                                        {
                                            "kind": "WhitespaceTrivia",
                                            "text": "  "
                                        },
                                        {
                                            "kind": "SingleLineCommentTrivia",
                                            "text": "// query for, and save, the desc. A subsequent call to defineProperty"
                                        },
                                        {
                                            "kind": "NewLineTrivia",
                                            "text": "\r\n"
                                        },
                                        {
                                            "kind": "WhitespaceTrivia",
                                            "text": "  "
                                        },
                                        {
                                            "kind": "SingleLineCommentTrivia",
                                            "text": "// with the same desc should not disturb the property definition."
                                        },
                                        {
                                            "kind": "NewLineTrivia",
                                            "text": "\r\n"
                                        },
                                        {
                                            "kind": "WhitespaceTrivia",
                                            "text": "  "
                                        }
                                    ],
                                    "trailingTrivia": [
                                        {
                                            "kind": "WhitespaceTrivia",
                                            "text": " "
                                        }
                                    ]
                                },
                                "variableDeclarators": [
                                    {
                                        "kind": "VariableDeclarator",
                                        "fullStart": 1473,
                                        "fullEnd": 1519,
                                        "start": 1473,
                                        "end": 1519,
                                        "fullWidth": 46,
                                        "width": 46,
                                        "identifier": {
                                            "kind": "IdentifierName",
                                            "fullStart": 1473,
                                            "fullEnd": 1476,
                                            "start": 1473,
                                            "end": 1475,
                                            "fullWidth": 3,
                                            "width": 2,
                                            "text": "d1",
                                            "value": "d1",
                                            "valueText": "d1",
                                            "hasTrailingTrivia": true,
                                            "trailingTrivia": [
                                                {
                                                    "kind": "WhitespaceTrivia",
                                                    "text": " "
                                                }
                                            ]
                                        },
                                        "equalsValueClause": {
                                            "kind": "EqualsValueClause",
                                            "fullStart": 1476,
                                            "fullEnd": 1519,
                                            "start": 1476,
                                            "end": 1519,
                                            "fullWidth": 43,
                                            "width": 43,
                                            "equalsToken": {
                                                "kind": "EqualsToken",
                                                "fullStart": 1476,
                                                "fullEnd": 1478,
                                                "start": 1476,
                                                "end": 1477,
                                                "fullWidth": 2,
                                                "width": 1,
                                                "text": "=",
                                                "value": "=",
                                                "valueText": "=",
                                                "hasTrailingTrivia": true,
                                                "trailingTrivia": [
                                                    {
                                                        "kind": "WhitespaceTrivia",
                                                        "text": " "
                                                    }
                                                ]
                                            },
                                            "value": {
                                                "kind": "InvocationExpression",
                                                "fullStart": 1478,
                                                "fullEnd": 1519,
                                                "start": 1478,
                                                "end": 1519,
                                                "fullWidth": 41,
                                                "width": 41,
                                                "expression": {
                                                    "kind": "MemberAccessExpression",
                                                    "fullStart": 1478,
                                                    "fullEnd": 1509,
                                                    "start": 1478,
                                                    "end": 1509,
                                                    "fullWidth": 31,
                                                    "width": 31,
                                                    "expression": {
                                                        "kind": "IdentifierName",
                                                        "fullStart": 1478,
                                                        "fullEnd": 1484,
                                                        "start": 1478,
                                                        "end": 1484,
                                                        "fullWidth": 6,
                                                        "width": 6,
                                                        "text": "Object",
                                                        "value": "Object",
                                                        "valueText": "Object"
                                                    },
                                                    "dotToken": {
                                                        "kind": "DotToken",
                                                        "fullStart": 1484,
                                                        "fullEnd": 1485,
                                                        "start": 1484,
                                                        "end": 1485,
                                                        "fullWidth": 1,
                                                        "width": 1,
                                                        "text": ".",
                                                        "value": ".",
                                                        "valueText": "."
                                                    },
                                                    "name": {
                                                        "kind": "IdentifierName",
                                                        "fullStart": 1485,
                                                        "fullEnd": 1509,
                                                        "start": 1485,
                                                        "end": 1509,
                                                        "fullWidth": 24,
                                                        "width": 24,
                                                        "text": "getOwnPropertyDescriptor",
                                                        "value": "getOwnPropertyDescriptor",
                                                        "valueText": "getOwnPropertyDescriptor"
                                                    }
                                                },
                                                "argumentList": {
                                                    "kind": "ArgumentList",
                                                    "fullStart": 1509,
                                                    "fullEnd": 1519,
                                                    "start": 1509,
                                                    "end": 1519,
                                                    "fullWidth": 10,
                                                    "width": 10,
                                                    "openParenToken": {
                                                        "kind": "OpenParenToken",
                                                        "fullStart": 1509,
                                                        "fullEnd": 1510,
                                                        "start": 1509,
                                                        "end": 1510,
                                                        "fullWidth": 1,
                                                        "width": 1,
                                                        "text": "(",
                                                        "value": "(",
                                                        "valueText": "("
                                                    },
                                                    "arguments": [
                                                        {
                                                            "kind": "IdentifierName",
                                                            "fullStart": 1510,
                                                            "fullEnd": 1511,
                                                            "start": 1510,
                                                            "end": 1511,
                                                            "fullWidth": 1,
                                                            "width": 1,
                                                            "text": "o",
                                                            "value": "o",
                                                            "valueText": "o"
                                                        },
                                                        {
                                                            "kind": "CommaToken",
                                                            "fullStart": 1511,
                                                            "fullEnd": 1513,
                                                            "start": 1511,
                                                            "end": 1512,
                                                            "fullWidth": 2,
                                                            "width": 1,
                                                            "text": ",",
                                                            "value": ",",
                                                            "valueText": ",",
                                                            "hasTrailingTrivia": true,
                                                            "trailingTrivia": [
                                                                {
                                                                    "kind": "WhitespaceTrivia",
                                                                    "text": " "
                                                                }
                                                            ]
                                                        },
                                                        {
                                                            "kind": "StringLiteral",
                                                            "fullStart": 1513,
                                                            "fullEnd": 1518,
                                                            "start": 1513,
                                                            "end": 1518,
                                                            "fullWidth": 5,
                                                            "width": 5,
                                                            "text": "\"foo\"",
                                                            "value": "foo",
                                                            "valueText": "foo"
                                                        }
                                                    ],
                                                    "closeParenToken": {
                                                        "kind": "CloseParenToken",
                                                        "fullStart": 1518,
                                                        "fullEnd": 1519,
                                                        "start": 1518,
                                                        "end": 1519,
                                                        "fullWidth": 1,
                                                        "width": 1,
                                                        "text": ")",
                                                        "value": ")",
                                                        "valueText": ")"
                                                    }
                                                }
                                            }
                                        }
                                    }
                                ]
                            },
                            "semicolonToken": {
                                "kind": "SemicolonToken",
                                "fullStart": 1519,
                                "fullEnd": 1524,
                                "start": 1519,
                                "end": 1520,
                                "fullWidth": 5,
                                "width": 1,
                                "text": ";",
                                "value": ";",
                                "valueText": ";",
                                "hasTrailingTrivia": true,
                                "hasTrailingNewLine": true,
                                "trailingTrivia": [
                                    {
                                        "kind": "WhitespaceTrivia",
                                        "text": "  "
                                    },
                                    {
                                        "kind": "NewLineTrivia",
                                        "text": "\r\n"
                                    }
                                ]
                            }
                        },
                        {
                            "kind": "ExpressionStatement",
                            "fullStart": 1524,
                            "fullEnd": 1681,
                            "start": 1641,
                            "end": 1679,
                            "fullWidth": 157,
                            "width": 38,
                            "expression": {
                                "kind": "InvocationExpression",
                                "fullStart": 1524,
                                "fullEnd": 1678,
                                "start": 1641,
                                "end": 1678,
                                "fullWidth": 154,
                                "width": 37,
                                "expression": {
                                    "kind": "MemberAccessExpression",
                                    "fullStart": 1524,
                                    "fullEnd": 1662,
                                    "start": 1641,
                                    "end": 1662,
                                    "fullWidth": 138,
                                    "width": 21,
                                    "expression": {
                                        "kind": "IdentifierName",
                                        "fullStart": 1524,
                                        "fullEnd": 1647,
                                        "start": 1641,
                                        "end": 1647,
                                        "fullWidth": 123,
                                        "width": 6,
                                        "text": "Object",
                                        "value": "Object",
                                        "valueText": "Object",
                                        "hasLeadingTrivia": true,
                                        "hasLeadingComment": true,
                                        "hasLeadingNewLine": true,
                                        "leadingTrivia": [
                                            {
                                                "kind": "NewLineTrivia",
                                                "text": "\r\n"
                                            },
                                            {
                                                "kind": "WhitespaceTrivia",
                                                "text": "  "
                                            },
                                            {
                                                "kind": "SingleLineCommentTrivia",
                                                "text": "// now, redefine the property with the same descriptor"
                                            },
                                            {
                                                "kind": "NewLineTrivia",
                                                "text": "\r\n"
                                            },
                                            {
                                                "kind": "WhitespaceTrivia",
                                                "text": "  "
                                            },
                                            {
                                                "kind": "SingleLineCommentTrivia",
                                                "text": "// the property defintion should not get disturbed."
                                            },
                                            {
                                                "kind": "NewLineTrivia",
                                                "text": "\r\n"
                                            },
                                            {
                                                "kind": "WhitespaceTrivia",
                                                "text": "  "
                                            }
                                        ]
                                    },
                                    "dotToken": {
                                        "kind": "DotToken",
                                        "fullStart": 1647,
                                        "fullEnd": 1648,
                                        "start": 1647,
                                        "end": 1648,
                                        "fullWidth": 1,
                                        "width": 1,
                                        "text": ".",
                                        "value": ".",
                                        "valueText": "."
                                    },
                                    "name": {
                                        "kind": "IdentifierName",
                                        "fullStart": 1648,
                                        "fullEnd": 1662,
                                        "start": 1648,
                                        "end": 1662,
                                        "fullWidth": 14,
                                        "width": 14,
                                        "text": "defineProperty",
                                        "value": "defineProperty",
                                        "valueText": "defineProperty"
                                    }
                                },
                                "argumentList": {
                                    "kind": "ArgumentList",
                                    "fullStart": 1662,
                                    "fullEnd": 1678,
                                    "start": 1662,
                                    "end": 1678,
                                    "fullWidth": 16,
                                    "width": 16,
                                    "openParenToken": {
                                        "kind": "OpenParenToken",
                                        "fullStart": 1662,
                                        "fullEnd": 1663,
                                        "start": 1662,
                                        "end": 1663,
                                        "fullWidth": 1,
                                        "width": 1,
                                        "text": "(",
                                        "value": "(",
                                        "valueText": "("
                                    },
                                    "arguments": [
                                        {
                                            "kind": "IdentifierName",
                                            "fullStart": 1663,
                                            "fullEnd": 1664,
                                            "start": 1663,
                                            "end": 1664,
                                            "fullWidth": 1,
                                            "width": 1,
                                            "text": "o",
                                            "value": "o",
                                            "valueText": "o"
                                        },
                                        {
                                            "kind": "CommaToken",
                                            "fullStart": 1664,
                                            "fullEnd": 1666,
                                            "start": 1664,
                                            "end": 1665,
                                            "fullWidth": 2,
                                            "width": 1,
                                            "text": ",",
                                            "value": ",",
                                            "valueText": ",",
                                            "hasTrailingTrivia": true,
                                            "trailingTrivia": [
                                                {
                                                    "kind": "WhitespaceTrivia",
                                                    "text": " "
                                                }
                                            ]
                                        },
                                        {
                                            "kind": "StringLiteral",
                                            "fullStart": 1666,
                                            "fullEnd": 1671,
                                            "start": 1666,
                                            "end": 1671,
                                            "fullWidth": 5,
                                            "width": 5,
                                            "text": "\"foo\"",
                                            "value": "foo",
                                            "valueText": "foo"
                                        },
                                        {
                                            "kind": "CommaToken",
                                            "fullStart": 1671,
                                            "fullEnd": 1673,
                                            "start": 1671,
                                            "end": 1672,
                                            "fullWidth": 2,
                                            "width": 1,
                                            "text": ",",
                                            "value": ",",
                                            "valueText": ",",
                                            "hasTrailingTrivia": true,
                                            "trailingTrivia": [
                                                {
                                                    "kind": "WhitespaceTrivia",
                                                    "text": " "
                                                }
                                            ]
                                        },
                                        {
                                            "kind": "IdentifierName",
                                            "fullStart": 1673,
                                            "fullEnd": 1677,
                                            "start": 1673,
                                            "end": 1677,
                                            "fullWidth": 4,
                                            "width": 4,
                                            "text": "desc",
                                            "value": "desc",
                                            "valueText": "desc"
                                        }
                                    ],
                                    "closeParenToken": {
                                        "kind": "CloseParenToken",
                                        "fullStart": 1677,
                                        "fullEnd": 1678,
                                        "start": 1677,
                                        "end": 1678,
                                        "fullWidth": 1,
                                        "width": 1,
                                        "text": ")",
                                        "value": ")",
                                        "valueText": ")"
                                    }
                                }
                            },
                            "semicolonToken": {
                                "kind": "SemicolonToken",
                                "fullStart": 1678,
                                "fullEnd": 1681,
                                "start": 1678,
                                "end": 1679,
                                "fullWidth": 3,
                                "width": 1,
                                "text": ";",
                                "value": ";",
                                "valueText": ";",
                                "hasTrailingTrivia": true,
                                "hasTrailingNewLine": true,
                                "trailingTrivia": [
                                    {
                                        "kind": "NewLineTrivia",
                                        "text": "\r\n"
                                    }
                                ]
                            }
                        },
                        {
                            "kind": "VariableStatement",
                            "fullStart": 1681,
                            "fullEnd": 1739,
                            "start": 1685,
                            "end": 1736,
                            "fullWidth": 58,
                            "width": 51,
                            "modifiers": [],
                            "variableDeclaration": {
                                "kind": "VariableDeclaration",
                                "fullStart": 1681,
                                "fullEnd": 1735,
                                "start": 1685,
                                "end": 1735,
                                "fullWidth": 54,
                                "width": 50,
                                "varKeyword": {
                                    "kind": "VarKeyword",
                                    "fullStart": 1681,
                                    "fullEnd": 1689,
                                    "start": 1685,
                                    "end": 1688,
                                    "fullWidth": 8,
                                    "width": 3,
                                    "text": "var",
                                    "value": "var",
                                    "valueText": "var",
                                    "hasLeadingTrivia": true,
                                    "hasLeadingNewLine": true,
                                    "hasTrailingTrivia": true,
                                    "leadingTrivia": [
                                        {
                                            "kind": "NewLineTrivia",
                                            "text": "\r\n"
                                        },
                                        {
                                            "kind": "WhitespaceTrivia",
                                            "text": "  "
                                        }
                                    ],
                                    "trailingTrivia": [
                                        {
                                            "kind": "WhitespaceTrivia",
                                            "text": " "
                                        }
                                    ]
                                },
                                "variableDeclarators": [
                                    {
                                        "kind": "VariableDeclarator",
                                        "fullStart": 1689,
                                        "fullEnd": 1735,
                                        "start": 1689,
                                        "end": 1735,
                                        "fullWidth": 46,
                                        "width": 46,
                                        "identifier": {
                                            "kind": "IdentifierName",
                                            "fullStart": 1689,
                                            "fullEnd": 1692,
                                            "start": 1689,
                                            "end": 1691,
                                            "fullWidth": 3,
                                            "width": 2,
                                            "text": "d2",
                                            "value": "d2",
                                            "valueText": "d2",
                                            "hasTrailingTrivia": true,
                                            "trailingTrivia": [
                                                {
                                                    "kind": "WhitespaceTrivia",
                                                    "text": " "
                                                }
                                            ]
                                        },
                                        "equalsValueClause": {
                                            "kind": "EqualsValueClause",
                                            "fullStart": 1692,
                                            "fullEnd": 1735,
                                            "start": 1692,
                                            "end": 1735,
                                            "fullWidth": 43,
                                            "width": 43,
                                            "equalsToken": {
                                                "kind": "EqualsToken",
                                                "fullStart": 1692,
                                                "fullEnd": 1694,
                                                "start": 1692,
                                                "end": 1693,
                                                "fullWidth": 2,
                                                "width": 1,
                                                "text": "=",
                                                "value": "=",
                                                "valueText": "=",
                                                "hasTrailingTrivia": true,
                                                "trailingTrivia": [
                                                    {
                                                        "kind": "WhitespaceTrivia",
                                                        "text": " "
                                                    }
                                                ]
                                            },
                                            "value": {
                                                "kind": "InvocationExpression",
                                                "fullStart": 1694,
                                                "fullEnd": 1735,
                                                "start": 1694,
                                                "end": 1735,
                                                "fullWidth": 41,
                                                "width": 41,
                                                "expression": {
                                                    "kind": "MemberAccessExpression",
                                                    "fullStart": 1694,
                                                    "fullEnd": 1725,
                                                    "start": 1694,
                                                    "end": 1725,
                                                    "fullWidth": 31,
                                                    "width": 31,
                                                    "expression": {
                                                        "kind": "IdentifierName",
                                                        "fullStart": 1694,
                                                        "fullEnd": 1700,
                                                        "start": 1694,
                                                        "end": 1700,
                                                        "fullWidth": 6,
                                                        "width": 6,
                                                        "text": "Object",
                                                        "value": "Object",
                                                        "valueText": "Object"
                                                    },
                                                    "dotToken": {
                                                        "kind": "DotToken",
                                                        "fullStart": 1700,
                                                        "fullEnd": 1701,
                                                        "start": 1700,
                                                        "end": 1701,
                                                        "fullWidth": 1,
                                                        "width": 1,
                                                        "text": ".",
                                                        "value": ".",
                                                        "valueText": "."
                                                    },
                                                    "name": {
                                                        "kind": "IdentifierName",
                                                        "fullStart": 1701,
                                                        "fullEnd": 1725,
                                                        "start": 1701,
                                                        "end": 1725,
                                                        "fullWidth": 24,
                                                        "width": 24,
                                                        "text": "getOwnPropertyDescriptor",
                                                        "value": "getOwnPropertyDescriptor",
                                                        "valueText": "getOwnPropertyDescriptor"
                                                    }
                                                },
                                                "argumentList": {
                                                    "kind": "ArgumentList",
                                                    "fullStart": 1725,
                                                    "fullEnd": 1735,
                                                    "start": 1725,
                                                    "end": 1735,
                                                    "fullWidth": 10,
                                                    "width": 10,
                                                    "openParenToken": {
                                                        "kind": "OpenParenToken",
                                                        "fullStart": 1725,
                                                        "fullEnd": 1726,
                                                        "start": 1725,
                                                        "end": 1726,
                                                        "fullWidth": 1,
                                                        "width": 1,
                                                        "text": "(",
                                                        "value": "(",
                                                        "valueText": "("
                                                    },
                                                    "arguments": [
                                                        {
                                                            "kind": "IdentifierName",
                                                            "fullStart": 1726,
                                                            "fullEnd": 1727,
                                                            "start": 1726,
                                                            "end": 1727,
                                                            "fullWidth": 1,
                                                            "width": 1,
                                                            "text": "o",
                                                            "value": "o",
                                                            "valueText": "o"
                                                        },
                                                        {
                                                            "kind": "CommaToken",
                                                            "fullStart": 1727,
                                                            "fullEnd": 1729,
                                                            "start": 1727,
                                                            "end": 1728,
                                                            "fullWidth": 2,
                                                            "width": 1,
                                                            "text": ",",
                                                            "value": ",",
                                                            "valueText": ",",
                                                            "hasTrailingTrivia": true,
                                                            "trailingTrivia": [
                                                                {
                                                                    "kind": "WhitespaceTrivia",
                                                                    "text": " "
                                                                }
                                                            ]
                                                        },
                                                        {
                                                            "kind": "StringLiteral",
                                                            "fullStart": 1729,
                                                            "fullEnd": 1734,
                                                            "start": 1729,
                                                            "end": 1734,
                                                            "fullWidth": 5,
                                                            "width": 5,
                                                            "text": "\"foo\"",
                                                            "value": "foo",
                                                            "valueText": "foo"
                                                        }
                                                    ],
                                                    "closeParenToken": {
                                                        "kind": "CloseParenToken",
                                                        "fullStart": 1734,
                                                        "fullEnd": 1735,
                                                        "start": 1734,
                                                        "end": 1735,
                                                        "fullWidth": 1,
                                                        "width": 1,
                                                        "text": ")",
                                                        "value": ")",
                                                        "valueText": ")"
                                                    }
                                                }
                                            }
                                        }
                                    }
                                ]
                            },
                            "semicolonToken": {
                                "kind": "SemicolonToken",
                                "fullStart": 1735,
                                "fullEnd": 1739,
                                "start": 1735,
                                "end": 1736,
                                "fullWidth": 4,
                                "width": 1,
                                "text": ";",
                                "value": ";",
                                "valueText": ";",
                                "hasTrailingTrivia": true,
                                "hasTrailingNewLine": true,
                                "trailingTrivia": [
                                    {
                                        "kind": "WhitespaceTrivia",
                                        "text": " "
                                    },
                                    {
                                        "kind": "NewLineTrivia",
                                        "text": "\r\n"
                                    }
                                ]
                            }
                        },
                        {
                            "kind": "IfStatement",
                            "fullStart": 1739,
                            "fullEnd": 1820,
                            "start": 1743,
                            "end": 1818,
                            "fullWidth": 81,
                            "width": 75,
                            "ifKeyword": {
                                "kind": "IfKeyword",
                                "fullStart": 1739,
                                "fullEnd": 1746,
                                "start": 1743,
                                "end": 1745,
                                "fullWidth": 7,
                                "width": 2,
                                "text": "if",
                                "value": "if",
                                "valueText": "if",
                                "hasLeadingTrivia": true,
                                "hasLeadingNewLine": true,
                                "hasTrailingTrivia": true,
                                "leadingTrivia": [
                                    {
                                        "kind": "NewLineTrivia",
                                        "text": "\r\n"
                                    },
                                    {
                                        "kind": "WhitespaceTrivia",
                                        "text": "  "
                                    }
                                ],
                                "trailingTrivia": [
                                    {
                                        "kind": "WhitespaceTrivia",
                                        "text": " "
                                    }
                                ]
                            },
                            "openParenToken": {
                                "kind": "OpenParenToken",
                                "fullStart": 1746,
                                "fullEnd": 1747,
                                "start": 1746,
                                "end": 1747,
                                "fullWidth": 1,
                                "width": 1,
                                "text": "(",
                                "value": "(",
                                "valueText": "("
                            },
                            "condition": {
                                "kind": "EqualsExpression",
                                "fullStart": 1747,
                                "fullEnd": 1792,
                                "start": 1747,
                                "end": 1792,
                                "fullWidth": 45,
                                "width": 45,
                                "left": {
                                    "kind": "InvocationExpression",
                                    "fullStart": 1747,
                                    "fullEnd": 1784,
                                    "start": 1747,
                                    "end": 1783,
                                    "fullWidth": 37,
                                    "width": 36,
                                    "expression": {
                                        "kind": "IdentifierName",
                                        "fullStart": 1747,
                                        "fullEnd": 1775,
                                        "start": 1747,
                                        "end": 1775,
                                        "fullWidth": 28,
                                        "width": 28,
                                        "text": "sameAccessorDescriptorValues",
                                        "value": "sameAccessorDescriptorValues",
                                        "valueText": "sameAccessorDescriptorValues"
                                    },
                                    "argumentList": {
                                        "kind": "ArgumentList",
                                        "fullStart": 1775,
                                        "fullEnd": 1784,
                                        "start": 1775,
                                        "end": 1783,
                                        "fullWidth": 9,
                                        "width": 8,
                                        "openParenToken": {
                                            "kind": "OpenParenToken",
                                            "fullStart": 1775,
                                            "fullEnd": 1776,
                                            "start": 1775,
                                            "end": 1776,
                                            "fullWidth": 1,
                                            "width": 1,
                                            "text": "(",
                                            "value": "(",
                                            "valueText": "("
                                        },
                                        "arguments": [
                                            {
                                                "kind": "IdentifierName",
                                                "fullStart": 1776,
                                                "fullEnd": 1778,
                                                "start": 1776,
                                                "end": 1778,
                                                "fullWidth": 2,
                                                "width": 2,
                                                "text": "d1",
                                                "value": "d1",
                                                "valueText": "d1"
                                            },
                                            {
                                                "kind": "CommaToken",
                                                "fullStart": 1778,
                                                "fullEnd": 1780,
                                                "start": 1778,
                                                "end": 1779,
                                                "fullWidth": 2,
                                                "width": 1,
                                                "text": ",",
                                                "value": ",",
                                                "valueText": ",",
                                                "hasTrailingTrivia": true,
                                                "trailingTrivia": [
                                                    {
                                                        "kind": "WhitespaceTrivia",
                                                        "text": " "
                                                    }
                                                ]
                                            },
                                            {
                                                "kind": "IdentifierName",
                                                "fullStart": 1780,
                                                "fullEnd": 1782,
                                                "start": 1780,
                                                "end": 1782,
                                                "fullWidth": 2,
                                                "width": 2,
                                                "text": "d2",
                                                "value": "d2",
                                                "valueText": "d2"
                                            }
                                        ],
                                        "closeParenToken": {
                                            "kind": "CloseParenToken",
                                            "fullStart": 1782,
                                            "fullEnd": 1784,
                                            "start": 1782,
                                            "end": 1783,
                                            "fullWidth": 2,
                                            "width": 1,
                                            "text": ")",
                                            "value": ")",
                                            "valueText": ")",
                                            "hasTrailingTrivia": true,
                                            "trailingTrivia": [
                                                {
                                                    "kind": "WhitespaceTrivia",
                                                    "text": " "
                                                }
                                            ]
                                        }
                                    }
                                },
                                "operatorToken": {
                                    "kind": "EqualsEqualsEqualsToken",
                                    "fullStart": 1784,
                                    "fullEnd": 1788,
                                    "start": 1784,
                                    "end": 1787,
                                    "fullWidth": 4,
                                    "width": 3,
                                    "text": "===",
                                    "value": "===",
                                    "valueText": "===",
                                    "hasTrailingTrivia": true,
                                    "trailingTrivia": [
                                        {
                                            "kind": "WhitespaceTrivia",
                                            "text": " "
                                        }
                                    ]
                                },
                                "right": {
                                    "kind": "TrueKeyword",
                                    "fullStart": 1788,
                                    "fullEnd": 1792,
                                    "start": 1788,
                                    "end": 1792,
                                    "fullWidth": 4,
                                    "width": 4,
                                    "text": "true",
                                    "value": true,
                                    "valueText": "true"
                                }
                            },
                            "closeParenToken": {
                                "kind": "CloseParenToken",
                                "fullStart": 1792,
                                "fullEnd": 1794,
                                "start": 1792,
                                "end": 1793,
                                "fullWidth": 2,
                                "width": 1,
                                "text": ")",
                                "value": ")",
                                "valueText": ")",
                                "hasTrailingTrivia": true,
                                "trailingTrivia": [
                                    {
                                        "kind": "WhitespaceTrivia",
                                        "text": " "
                                    }
                                ]
                            },
                            "statement": {
                                "kind": "Block",
                                "fullStart": 1794,
                                "fullEnd": 1820,
                                "start": 1794,
                                "end": 1818,
                                "fullWidth": 26,
                                "width": 24,
                                "openBraceToken": {
                                    "kind": "OpenBraceToken",
                                    "fullStart": 1794,
                                    "fullEnd": 1797,
                                    "start": 1794,
                                    "end": 1795,
                                    "fullWidth": 3,
                                    "width": 1,
                                    "text": "{",
                                    "value": "{",
                                    "valueText": "{",
                                    "hasTrailingTrivia": true,
                                    "hasTrailingNewLine": true,
                                    "trailingTrivia": [
                                        {
                                            "kind": "NewLineTrivia",
                                            "text": "\r\n"
                                        }
                                    ]
                                },
                                "statements": [
                                    {
                                        "kind": "ReturnStatement",
                                        "fullStart": 1797,
                                        "fullEnd": 1815,
                                        "start": 1801,
                                        "end": 1813,
                                        "fullWidth": 18,
                                        "width": 12,
                                        "returnKeyword": {
                                            "kind": "ReturnKeyword",
                                            "fullStart": 1797,
                                            "fullEnd": 1808,
                                            "start": 1801,
                                            "end": 1807,
                                            "fullWidth": 11,
                                            "width": 6,
                                            "text": "return",
                                            "value": "return",
                                            "valueText": "return",
                                            "hasLeadingTrivia": true,
                                            "hasTrailingTrivia": true,
                                            "leadingTrivia": [
                                                {
                                                    "kind": "WhitespaceTrivia",
                                                    "text": "    "
                                                }
                                            ],
                                            "trailingTrivia": [
                                                {
                                                    "kind": "WhitespaceTrivia",
                                                    "text": " "
                                                }
                                            ]
                                        },
                                        "expression": {
                                            "kind": "TrueKeyword",
                                            "fullStart": 1808,
                                            "fullEnd": 1812,
                                            "start": 1808,
                                            "end": 1812,
                                            "fullWidth": 4,
                                            "width": 4,
                                            "text": "true",
                                            "value": true,
                                            "valueText": "true"
                                        },
                                        "semicolonToken": {
                                            "kind": "SemicolonToken",
                                            "fullStart": 1812,
                                            "fullEnd": 1815,
                                            "start": 1812,
                                            "end": 1813,
                                            "fullWidth": 3,
                                            "width": 1,
                                            "text": ";",
                                            "value": ";",
                                            "valueText": ";",
                                            "hasTrailingTrivia": true,
                                            "hasTrailingNewLine": true,
                                            "trailingTrivia": [
                                                {
                                                    "kind": "NewLineTrivia",
                                                    "text": "\r\n"
                                                }
                                            ]
                                        }
                                    }
                                ],
                                "closeBraceToken": {
                                    "kind": "CloseBraceToken",
                                    "fullStart": 1815,
                                    "fullEnd": 1820,
                                    "start": 1817,
                                    "end": 1818,
                                    "fullWidth": 5,
                                    "width": 1,
                                    "text": "}",
                                    "value": "}",
                                    "valueText": "}",
                                    "hasLeadingTrivia": true,
                                    "hasTrailingTrivia": true,
                                    "hasTrailingNewLine": true,
                                    "leadingTrivia": [
                                        {
                                            "kind": "WhitespaceTrivia",
                                            "text": "  "
                                        }
                                    ],
                                    "trailingTrivia": [
                                        {
                                            "kind": "NewLineTrivia",
                                            "text": "\r\n"
                                        }
                                    ]
                                }
                            }
                        }
                    ],
                    "closeBraceToken": {
                        "kind": "CloseBraceToken",
                        "fullStart": 1820,
                        "fullEnd": 1824,
                        "start": 1821,
                        "end": 1822,
                        "fullWidth": 4,
                        "width": 1,
                        "text": "}",
                        "value": "}",
                        "valueText": "}",
                        "hasLeadingTrivia": true,
                        "hasTrailingTrivia": true,
                        "hasTrailingNewLine": true,
                        "leadingTrivia": [
                            {
                                "kind": "WhitespaceTrivia",
                                "text": " "
                            }
                        ],
                        "trailingTrivia": [
                            {
                                "kind": "NewLineTrivia",
                                "text": "\r\n"
                            }
                        ]
                    }
                }
            },
            {
                "kind": "ExpressionStatement",
                "fullStart": 1824,
                "fullEnd": 1848,
                "start": 1824,
                "end": 1846,
                "fullWidth": 24,
                "width": 22,
                "expression": {
                    "kind": "InvocationExpression",
                    "fullStart": 1824,
                    "fullEnd": 1845,
                    "start": 1824,
                    "end": 1845,
                    "fullWidth": 21,
                    "width": 21,
                    "expression": {
                        "kind": "IdentifierName",
                        "fullStart": 1824,
                        "fullEnd": 1835,
                        "start": 1824,
                        "end": 1835,
                        "fullWidth": 11,
                        "width": 11,
                        "text": "runTestCase",
                        "value": "runTestCase",
                        "valueText": "runTestCase"
                    },
                    "argumentList": {
                        "kind": "ArgumentList",
                        "fullStart": 1835,
                        "fullEnd": 1845,
                        "start": 1835,
                        "end": 1845,
                        "fullWidth": 10,
                        "width": 10,
                        "openParenToken": {
                            "kind": "OpenParenToken",
                            "fullStart": 1835,
                            "fullEnd": 1836,
                            "start": 1835,
                            "end": 1836,
                            "fullWidth": 1,
                            "width": 1,
                            "text": "(",
                            "value": "(",
                            "valueText": "("
                        },
                        "arguments": [
                            {
                                "kind": "IdentifierName",
                                "fullStart": 1836,
                                "fullEnd": 1844,
                                "start": 1836,
                                "end": 1844,
                                "fullWidth": 8,
                                "width": 8,
                                "text": "testcase",
                                "value": "testcase",
                                "valueText": "testcase"
                            }
                        ],
                        "closeParenToken": {
                            "kind": "CloseParenToken",
                            "fullStart": 1844,
                            "fullEnd": 1845,
                            "start": 1844,
                            "end": 1845,
                            "fullWidth": 1,
                            "width": 1,
                            "text": ")",
                            "value": ")",
                            "valueText": ")"
                        }
                    }
                },
                "semicolonToken": {
                    "kind": "SemicolonToken",
                    "fullStart": 1845,
                    "fullEnd": 1848,
                    "start": 1845,
                    "end": 1846,
                    "fullWidth": 3,
                    "width": 1,
                    "text": ";",
                    "value": ";",
                    "valueText": ";",
                    "hasTrailingTrivia": true,
                    "hasTrailingNewLine": true,
                    "trailingTrivia": [
                        {
                            "kind": "NewLineTrivia",
                            "text": "\r\n"
                        }
                    ]
                }
            }
        ],
        "endOfFileToken": {
            "kind": "EndOfFileToken",
            "fullStart": 1848,
            "fullEnd": 1848,
            "start": 1848,
            "end": 1848,
            "fullWidth": 0,
            "width": 0,
            "text": ""
        }
    },
    "lineMap": {
        "lineStarts": [
            0,
            67,
            152,
            232,
            308,
            380,
            385,
            462,
            538,
            613,
            644,
            648,
            700,
            795,
            800,
            802,
            804,
            827,
            878,
            911,
            958,
            1008,
            1013,
            1015,
            1030,
            1032,
            1097,
            1140,
            1156,
            1193,
            1227,
            1262,
            1279,
            1281,
            1323,
            1325,
            1398,
            1467,
            1524,
            1526,
            1584,
            1639,
            1681,
            1683,
            1739,
            1741,
            1797,
            1815,
            1820,
            1824,
            1848
        ],
        "length": 1848
    }
}<|MERGE_RESOLUTION|>--- conflicted
+++ resolved
@@ -280,11 +280,8 @@
                                             "start": 867,
                                             "end": 869,
                                             "fullWidth": 2,
-<<<<<<< HEAD
                                             "width": 2,
-=======
                                             "modifiers": [],
->>>>>>> e3c38734
                                             "identifier": {
                                                 "kind": "IdentifierName",
                                                 "fullStart": 867,
@@ -324,11 +321,8 @@
                                             "start": 871,
                                             "end": 873,
                                             "fullWidth": 2,
-<<<<<<< HEAD
                                             "width": 2,
-=======
                                             "modifiers": [],
->>>>>>> e3c38734
                                             "identifier": {
                                                 "kind": "IdentifierName",
                                                 "fullStart": 871,
