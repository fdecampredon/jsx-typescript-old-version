--- conflicted
+++ resolved
@@ -2103,12 +2103,8 @@
                                                                                 "start": 1433,
                                                                                 "end": 1455,
                                                                                 "fullWidth": 22,
-<<<<<<< HEAD
                                                                                 "width": 22,
-                                                                                "identifier": {
-=======
                                                                                 "propertyName": {
->>>>>>> 85e84683
                                                                                     "kind": "IdentifierName",
                                                                                     "fullStart": 1433,
                                                                                     "fullEnd": 1446,
