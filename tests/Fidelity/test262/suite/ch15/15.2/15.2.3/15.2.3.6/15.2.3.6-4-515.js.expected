{
    "isDeclaration": false,
    "languageVersion": "EcmaScript5",
    "parseOptions": {
        "allowAutomaticSemicolonInsertion": true
    },
    "sourceUnit": {
        "kind": "SourceUnit",
        "fullStart": 0,
        "fullEnd": 1199,
        "start": 601,
        "end": 1199,
        "fullWidth": 1199,
        "width": 598,
        "isIncrementallyUnusable": true,
        "moduleElements": [
            {
                "kind": "FunctionDeclaration",
                "fullStart": 0,
                "fullEnd": 1175,
                "start": 601,
                "end": 1173,
                "fullWidth": 1175,
                "width": 572,
                "isIncrementallyUnusable": true,
                "modifiers": [],
                "functionKeyword": {
                    "kind": "FunctionKeyword",
                    "fullStart": 0,
                    "fullEnd": 610,
                    "start": 601,
                    "end": 609,
                    "fullWidth": 610,
                    "width": 8,
                    "text": "function",
                    "value": "function",
                    "valueText": "function",
                    "hasLeadingTrivia": true,
                    "hasLeadingComment": true,
                    "hasLeadingNewLine": true,
                    "hasTrailingTrivia": true,
                    "leadingTrivia": [
                        {
                            "kind": "SingleLineCommentTrivia",
                            "text": "/// Copyright (c) 2012 Ecma International.  All rights reserved. "
                        },
                        {
                            "kind": "NewLineTrivia",
                            "text": "\r\n"
                        },
                        {
                            "kind": "SingleLineCommentTrivia",
                            "text": "/// Ecma International makes this code available under the terms and conditions set"
                        },
                        {
                            "kind": "NewLineTrivia",
                            "text": "\r\n"
                        },
                        {
                            "kind": "SingleLineCommentTrivia",
                            "text": "/// forth on http://hg.ecmascript.org/tests/test262/raw-file/tip/LICENSE (the "
                        },
                        {
                            "kind": "NewLineTrivia",
                            "text": "\r\n"
                        },
                        {
                            "kind": "SingleLineCommentTrivia",
                            "text": "/// \"Use Terms\").   Any redistribution of this code must retain the above "
                        },
                        {
                            "kind": "NewLineTrivia",
                            "text": "\r\n"
                        },
                        {
                            "kind": "SingleLineCommentTrivia",
                            "text": "/// copyright and this notice and otherwise comply with the Use Terms."
                        },
                        {
                            "kind": "NewLineTrivia",
                            "text": "\r\n"
                        },
                        {
                            "kind": "MultiLineCommentTrivia",
                            "text": "/**\r\n * @path ch15/15.2/15.2.3/15.2.3.6/15.2.3.6-4-515.js\r\n * @description ES5 Attributes - property ([[Get]] is a Function, [[Set]] is undefined, [[Enumerable]] is false, [[Configurable]] is true) is deletable\r\n */"
                        },
                        {
                            "kind": "NewLineTrivia",
                            "text": "\r\n"
                        },
                        {
                            "kind": "NewLineTrivia",
                            "text": "\r\n"
                        },
                        {
                            "kind": "NewLineTrivia",
                            "text": "\r\n"
                        }
                    ],
                    "trailingTrivia": [
                        {
                            "kind": "WhitespaceTrivia",
                            "text": " "
                        }
                    ]
                },
                "identifier": {
                    "kind": "IdentifierName",
                    "fullStart": 610,
                    "fullEnd": 618,
                    "start": 610,
                    "end": 618,
                    "fullWidth": 8,
                    "width": 8,
                    "text": "testcase",
                    "value": "testcase",
                    "valueText": "testcase"
                },
                "callSignature": {
                    "kind": "CallSignature",
                    "fullStart": 618,
                    "fullEnd": 621,
                    "start": 618,
                    "end": 620,
                    "fullWidth": 3,
                    "width": 2,
                    "parameterList": {
                        "kind": "ParameterList",
                        "fullStart": 618,
                        "fullEnd": 621,
                        "start": 618,
                        "end": 620,
                        "fullWidth": 3,
                        "width": 2,
                        "openParenToken": {
                            "kind": "OpenParenToken",
                            "fullStart": 618,
                            "fullEnd": 619,
                            "start": 618,
                            "end": 619,
                            "fullWidth": 1,
                            "width": 1,
                            "text": "(",
                            "value": "(",
                            "valueText": "("
                        },
                        "parameters": [],
                        "closeParenToken": {
                            "kind": "CloseParenToken",
                            "fullStart": 619,
                            "fullEnd": 621,
                            "start": 619,
                            "end": 620,
                            "fullWidth": 2,
                            "width": 1,
                            "text": ")",
                            "value": ")",
                            "valueText": ")",
                            "hasTrailingTrivia": true,
                            "trailingTrivia": [
                                {
                                    "kind": "WhitespaceTrivia",
                                    "text": " "
                                }
                            ]
                        }
                    }
                },
                "block": {
                    "kind": "Block",
                    "fullStart": 621,
                    "fullEnd": 1175,
                    "start": 621,
                    "end": 1173,
                    "fullWidth": 554,
                    "width": 552,
                    "isIncrementallyUnusable": true,
                    "openBraceToken": {
                        "kind": "OpenBraceToken",
                        "fullStart": 621,
                        "fullEnd": 624,
                        "start": 621,
                        "end": 622,
                        "fullWidth": 3,
                        "width": 1,
                        "text": "{",
                        "value": "{",
                        "valueText": "{",
                        "hasTrailingTrivia": true,
                        "hasTrailingNewLine": true,
                        "trailingTrivia": [
                            {
                                "kind": "NewLineTrivia",
                                "text": "\r\n"
                            }
                        ]
                    },
                    "statements": [
                        {
                            "kind": "VariableStatement",
                            "fullStart": 624,
                            "fullEnd": 647,
                            "start": 632,
                            "end": 645,
                            "fullWidth": 23,
                            "width": 13,
                            "modifiers": [],
                            "variableDeclaration": {
                                "kind": "VariableDeclaration",
                                "fullStart": 624,
                                "fullEnd": 644,
                                "start": 632,
                                "end": 644,
                                "fullWidth": 20,
                                "width": 12,
                                "varKeyword": {
                                    "kind": "VarKeyword",
                                    "fullStart": 624,
                                    "fullEnd": 636,
                                    "start": 632,
                                    "end": 635,
                                    "fullWidth": 12,
                                    "width": 3,
                                    "text": "var",
                                    "value": "var",
                                    "valueText": "var",
                                    "hasLeadingTrivia": true,
                                    "hasTrailingTrivia": true,
                                    "leadingTrivia": [
                                        {
                                            "kind": "WhitespaceTrivia",
                                            "text": "        "
                                        }
                                    ],
                                    "trailingTrivia": [
                                        {
                                            "kind": "WhitespaceTrivia",
                                            "text": " "
                                        }
                                    ]
                                },
                                "variableDeclarators": [
                                    {
                                        "kind": "VariableDeclarator",
                                        "fullStart": 636,
                                        "fullEnd": 644,
                                        "start": 636,
                                        "end": 644,
                                        "fullWidth": 8,
<<<<<<< HEAD
                                        "width": 8,
                                        "identifier": {
=======
                                        "propertyName": {
>>>>>>> 85e84683
                                            "kind": "IdentifierName",
                                            "fullStart": 636,
                                            "fullEnd": 640,
                                            "start": 636,
                                            "end": 639,
                                            "fullWidth": 4,
                                            "width": 3,
                                            "text": "obj",
                                            "value": "obj",
                                            "valueText": "obj",
                                            "hasTrailingTrivia": true,
                                            "trailingTrivia": [
                                                {
                                                    "kind": "WhitespaceTrivia",
                                                    "text": " "
                                                }
                                            ]
                                        },
                                        "equalsValueClause": {
                                            "kind": "EqualsValueClause",
                                            "fullStart": 640,
                                            "fullEnd": 644,
                                            "start": 640,
                                            "end": 644,
                                            "fullWidth": 4,
                                            "width": 4,
                                            "equalsToken": {
                                                "kind": "EqualsToken",
                                                "fullStart": 640,
                                                "fullEnd": 642,
                                                "start": 640,
                                                "end": 641,
                                                "fullWidth": 2,
                                                "width": 1,
                                                "text": "=",
                                                "value": "=",
                                                "valueText": "=",
                                                "hasTrailingTrivia": true,
                                                "trailingTrivia": [
                                                    {
                                                        "kind": "WhitespaceTrivia",
                                                        "text": " "
                                                    }
                                                ]
                                            },
                                            "value": {
                                                "kind": "ObjectLiteralExpression",
                                                "fullStart": 642,
                                                "fullEnd": 644,
                                                "start": 642,
                                                "end": 644,
                                                "fullWidth": 2,
                                                "width": 2,
                                                "openBraceToken": {
                                                    "kind": "OpenBraceToken",
                                                    "fullStart": 642,
                                                    "fullEnd": 643,
                                                    "start": 642,
                                                    "end": 643,
                                                    "fullWidth": 1,
                                                    "width": 1,
                                                    "text": "{",
                                                    "value": "{",
                                                    "valueText": "{"
                                                },
                                                "propertyAssignments": [],
                                                "closeBraceToken": {
                                                    "kind": "CloseBraceToken",
                                                    "fullStart": 643,
                                                    "fullEnd": 644,
                                                    "start": 643,
                                                    "end": 644,
                                                    "fullWidth": 1,
                                                    "width": 1,
                                                    "text": "}",
                                                    "value": "}",
                                                    "valueText": "}"
                                                }
                                            }
                                        }
                                    }
                                ]
                            },
                            "semicolonToken": {
                                "kind": "SemicolonToken",
                                "fullStart": 644,
                                "fullEnd": 647,
                                "start": 644,
                                "end": 645,
                                "fullWidth": 3,
                                "width": 1,
                                "text": ";",
                                "value": ";",
                                "valueText": ";",
                                "hasTrailingTrivia": true,
                                "hasTrailingNewLine": true,
                                "trailingTrivia": [
                                    {
                                        "kind": "NewLineTrivia",
                                        "text": "\r\n"
                                    }
                                ]
                            }
                        },
                        {
                            "kind": "VariableStatement",
                            "fullStart": 647,
                            "fullEnd": 724,
                            "start": 657,
                            "end": 722,
                            "fullWidth": 77,
                            "width": 65,
                            "modifiers": [],
                            "variableDeclaration": {
                                "kind": "VariableDeclaration",
                                "fullStart": 647,
                                "fullEnd": 721,
                                "start": 657,
                                "end": 721,
                                "fullWidth": 74,
                                "width": 64,
                                "varKeyword": {
                                    "kind": "VarKeyword",
                                    "fullStart": 647,
                                    "fullEnd": 661,
                                    "start": 657,
                                    "end": 660,
                                    "fullWidth": 14,
                                    "width": 3,
                                    "text": "var",
                                    "value": "var",
                                    "valueText": "var",
                                    "hasLeadingTrivia": true,
                                    "hasLeadingNewLine": true,
                                    "hasTrailingTrivia": true,
                                    "leadingTrivia": [
                                        {
                                            "kind": "NewLineTrivia",
                                            "text": "\r\n"
                                        },
                                        {
                                            "kind": "WhitespaceTrivia",
                                            "text": "        "
                                        }
                                    ],
                                    "trailingTrivia": [
                                        {
                                            "kind": "WhitespaceTrivia",
                                            "text": " "
                                        }
                                    ]
                                },
                                "variableDeclarators": [
                                    {
                                        "kind": "VariableDeclarator",
                                        "fullStart": 661,
                                        "fullEnd": 721,
                                        "start": 661,
                                        "end": 721,
                                        "fullWidth": 60,
<<<<<<< HEAD
                                        "width": 60,
                                        "identifier": {
=======
                                        "propertyName": {
>>>>>>> 85e84683
                                            "kind": "IdentifierName",
                                            "fullStart": 661,
                                            "fullEnd": 669,
                                            "start": 661,
                                            "end": 668,
                                            "fullWidth": 8,
                                            "width": 7,
                                            "text": "getFunc",
                                            "value": "getFunc",
                                            "valueText": "getFunc",
                                            "hasTrailingTrivia": true,
                                            "trailingTrivia": [
                                                {
                                                    "kind": "WhitespaceTrivia",
                                                    "text": " "
                                                }
                                            ]
                                        },
                                        "equalsValueClause": {
                                            "kind": "EqualsValueClause",
                                            "fullStart": 669,
                                            "fullEnd": 721,
                                            "start": 669,
                                            "end": 721,
                                            "fullWidth": 52,
                                            "width": 52,
                                            "equalsToken": {
                                                "kind": "EqualsToken",
                                                "fullStart": 669,
                                                "fullEnd": 671,
                                                "start": 669,
                                                "end": 670,
                                                "fullWidth": 2,
                                                "width": 1,
                                                "text": "=",
                                                "value": "=",
                                                "valueText": "=",
                                                "hasTrailingTrivia": true,
                                                "trailingTrivia": [
                                                    {
                                                        "kind": "WhitespaceTrivia",
                                                        "text": " "
                                                    }
                                                ]
                                            },
                                            "value": {
                                                "kind": "FunctionExpression",
                                                "fullStart": 671,
                                                "fullEnd": 721,
                                                "start": 671,
                                                "end": 721,
                                                "fullWidth": 50,
                                                "width": 50,
                                                "functionKeyword": {
                                                    "kind": "FunctionKeyword",
                                                    "fullStart": 671,
                                                    "fullEnd": 680,
                                                    "start": 671,
                                                    "end": 679,
                                                    "fullWidth": 9,
                                                    "width": 8,
                                                    "text": "function",
                                                    "value": "function",
                                                    "valueText": "function",
                                                    "hasTrailingTrivia": true,
                                                    "trailingTrivia": [
                                                        {
                                                            "kind": "WhitespaceTrivia",
                                                            "text": " "
                                                        }
                                                    ]
                                                },
                                                "callSignature": {
                                                    "kind": "CallSignature",
                                                    "fullStart": 680,
                                                    "fullEnd": 683,
                                                    "start": 680,
                                                    "end": 682,
                                                    "fullWidth": 3,
                                                    "width": 2,
                                                    "parameterList": {
                                                        "kind": "ParameterList",
                                                        "fullStart": 680,
                                                        "fullEnd": 683,
                                                        "start": 680,
                                                        "end": 682,
                                                        "fullWidth": 3,
                                                        "width": 2,
                                                        "openParenToken": {
                                                            "kind": "OpenParenToken",
                                                            "fullStart": 680,
                                                            "fullEnd": 681,
                                                            "start": 680,
                                                            "end": 681,
                                                            "fullWidth": 1,
                                                            "width": 1,
                                                            "text": "(",
                                                            "value": "(",
                                                            "valueText": "("
                                                        },
                                                        "parameters": [],
                                                        "closeParenToken": {
                                                            "kind": "CloseParenToken",
                                                            "fullStart": 681,
                                                            "fullEnd": 683,
                                                            "start": 681,
                                                            "end": 682,
                                                            "fullWidth": 2,
                                                            "width": 1,
                                                            "text": ")",
                                                            "value": ")",
                                                            "valueText": ")",
                                                            "hasTrailingTrivia": true,
                                                            "trailingTrivia": [
                                                                {
                                                                    "kind": "WhitespaceTrivia",
                                                                    "text": " "
                                                                }
                                                            ]
                                                        }
                                                    }
                                                },
                                                "block": {
                                                    "kind": "Block",
                                                    "fullStart": 683,
                                                    "fullEnd": 721,
                                                    "start": 683,
                                                    "end": 721,
                                                    "fullWidth": 38,
                                                    "width": 38,
                                                    "openBraceToken": {
                                                        "kind": "OpenBraceToken",
                                                        "fullStart": 683,
                                                        "fullEnd": 686,
                                                        "start": 683,
                                                        "end": 684,
                                                        "fullWidth": 3,
                                                        "width": 1,
                                                        "text": "{",
                                                        "value": "{",
                                                        "valueText": "{",
                                                        "hasTrailingTrivia": true,
                                                        "hasTrailingNewLine": true,
                                                        "trailingTrivia": [
                                                            {
                                                                "kind": "NewLineTrivia",
                                                                "text": "\r\n"
                                                            }
                                                        ]
                                                    },
                                                    "statements": [
                                                        {
                                                            "kind": "ReturnStatement",
                                                            "fullStart": 686,
                                                            "fullEnd": 712,
                                                            "start": 698,
                                                            "end": 710,
                                                            "fullWidth": 26,
                                                            "width": 12,
                                                            "returnKeyword": {
                                                                "kind": "ReturnKeyword",
                                                                "fullStart": 686,
                                                                "fullEnd": 705,
                                                                "start": 698,
                                                                "end": 704,
                                                                "fullWidth": 19,
                                                                "width": 6,
                                                                "text": "return",
                                                                "value": "return",
                                                                "valueText": "return",
                                                                "hasLeadingTrivia": true,
                                                                "hasTrailingTrivia": true,
                                                                "leadingTrivia": [
                                                                    {
                                                                        "kind": "WhitespaceTrivia",
                                                                        "text": "            "
                                                                    }
                                                                ],
                                                                "trailingTrivia": [
                                                                    {
                                                                        "kind": "WhitespaceTrivia",
                                                                        "text": " "
                                                                    }
                                                                ]
                                                            },
                                                            "expression": {
                                                                "kind": "NumericLiteral",
                                                                "fullStart": 705,
                                                                "fullEnd": 709,
                                                                "start": 705,
                                                                "end": 709,
                                                                "fullWidth": 4,
                                                                "width": 4,
                                                                "text": "1001",
                                                                "value": 1001,
                                                                "valueText": "1001"
                                                            },
                                                            "semicolonToken": {
                                                                "kind": "SemicolonToken",
                                                                "fullStart": 709,
                                                                "fullEnd": 712,
                                                                "start": 709,
                                                                "end": 710,
                                                                "fullWidth": 3,
                                                                "width": 1,
                                                                "text": ";",
                                                                "value": ";",
                                                                "valueText": ";",
                                                                "hasTrailingTrivia": true,
                                                                "hasTrailingNewLine": true,
                                                                "trailingTrivia": [
                                                                    {
                                                                        "kind": "NewLineTrivia",
                                                                        "text": "\r\n"
                                                                    }
                                                                ]
                                                            }
                                                        }
                                                    ],
                                                    "closeBraceToken": {
                                                        "kind": "CloseBraceToken",
                                                        "fullStart": 712,
                                                        "fullEnd": 721,
                                                        "start": 720,
                                                        "end": 721,
                                                        "fullWidth": 9,
                                                        "width": 1,
                                                        "text": "}",
                                                        "value": "}",
                                                        "valueText": "}",
                                                        "hasLeadingTrivia": true,
                                                        "leadingTrivia": [
                                                            {
                                                                "kind": "WhitespaceTrivia",
                                                                "text": "        "
                                                            }
                                                        ]
                                                    }
                                                }
                                            }
                                        }
                                    }
                                ]
                            },
                            "semicolonToken": {
                                "kind": "SemicolonToken",
                                "fullStart": 721,
                                "fullEnd": 724,
                                "start": 721,
                                "end": 722,
                                "fullWidth": 3,
                                "width": 1,
                                "text": ";",
                                "value": ";",
                                "valueText": ";",
                                "hasTrailingTrivia": true,
                                "hasTrailingNewLine": true,
                                "trailingTrivia": [
                                    {
                                        "kind": "NewLineTrivia",
                                        "text": "\r\n"
                                    }
                                ]
                            }
                        },
                        {
                            "kind": "ExpressionStatement",
                            "fullStart": 724,
                            "fullEnd": 905,
                            "start": 734,
                            "end": 903,
                            "fullWidth": 181,
                            "width": 169,
                            "isIncrementallyUnusable": true,
                            "expression": {
                                "kind": "InvocationExpression",
                                "fullStart": 724,
                                "fullEnd": 902,
                                "start": 734,
                                "end": 902,
                                "fullWidth": 178,
                                "width": 168,
                                "isIncrementallyUnusable": true,
                                "expression": {
                                    "kind": "MemberAccessExpression",
                                    "fullStart": 724,
                                    "fullEnd": 755,
                                    "start": 734,
                                    "end": 755,
                                    "fullWidth": 31,
                                    "width": 21,
                                    "expression": {
                                        "kind": "IdentifierName",
                                        "fullStart": 724,
                                        "fullEnd": 740,
                                        "start": 734,
                                        "end": 740,
                                        "fullWidth": 16,
                                        "width": 6,
                                        "text": "Object",
                                        "value": "Object",
                                        "valueText": "Object",
                                        "hasLeadingTrivia": true,
                                        "hasLeadingNewLine": true,
                                        "leadingTrivia": [
                                            {
                                                "kind": "NewLineTrivia",
                                                "text": "\r\n"
                                            },
                                            {
                                                "kind": "WhitespaceTrivia",
                                                "text": "        "
                                            }
                                        ]
                                    },
                                    "dotToken": {
                                        "kind": "DotToken",
                                        "fullStart": 740,
                                        "fullEnd": 741,
                                        "start": 740,
                                        "end": 741,
                                        "fullWidth": 1,
                                        "width": 1,
                                        "text": ".",
                                        "value": ".",
                                        "valueText": "."
                                    },
                                    "name": {
                                        "kind": "IdentifierName",
                                        "fullStart": 741,
                                        "fullEnd": 755,
                                        "start": 741,
                                        "end": 755,
                                        "fullWidth": 14,
                                        "width": 14,
                                        "text": "defineProperty",
                                        "value": "defineProperty",
                                        "valueText": "defineProperty"
                                    }
                                },
                                "argumentList": {
                                    "kind": "ArgumentList",
                                    "fullStart": 755,
                                    "fullEnd": 902,
                                    "start": 755,
                                    "end": 902,
                                    "fullWidth": 147,
                                    "width": 147,
                                    "isIncrementallyUnusable": true,
                                    "openParenToken": {
                                        "kind": "OpenParenToken",
                                        "fullStart": 755,
                                        "fullEnd": 756,
                                        "start": 755,
                                        "end": 756,
                                        "fullWidth": 1,
                                        "width": 1,
                                        "text": "(",
                                        "value": "(",
                                        "valueText": "("
                                    },
                                    "arguments": [
                                        {
                                            "kind": "IdentifierName",
                                            "fullStart": 756,
                                            "fullEnd": 759,
                                            "start": 756,
                                            "end": 759,
                                            "fullWidth": 3,
                                            "width": 3,
                                            "text": "obj",
                                            "value": "obj",
                                            "valueText": "obj"
                                        },
                                        {
                                            "kind": "CommaToken",
                                            "fullStart": 759,
                                            "fullEnd": 761,
                                            "start": 759,
                                            "end": 760,
                                            "fullWidth": 2,
                                            "width": 1,
                                            "text": ",",
                                            "value": ",",
                                            "valueText": ",",
                                            "hasTrailingTrivia": true,
                                            "trailingTrivia": [
                                                {
                                                    "kind": "WhitespaceTrivia",
                                                    "text": " "
                                                }
                                            ]
                                        },
                                        {
                                            "kind": "StringLiteral",
                                            "fullStart": 761,
                                            "fullEnd": 767,
                                            "start": 761,
                                            "end": 767,
                                            "fullWidth": 6,
                                            "width": 6,
                                            "text": "\"prop\"",
                                            "value": "prop",
                                            "valueText": "prop"
                                        },
                                        {
                                            "kind": "CommaToken",
                                            "fullStart": 767,
                                            "fullEnd": 769,
                                            "start": 767,
                                            "end": 768,
                                            "fullWidth": 2,
                                            "width": 1,
                                            "text": ",",
                                            "value": ",",
                                            "valueText": ",",
                                            "hasTrailingTrivia": true,
                                            "trailingTrivia": [
                                                {
                                                    "kind": "WhitespaceTrivia",
                                                    "text": " "
                                                }
                                            ]
                                        },
                                        {
                                            "kind": "ObjectLiteralExpression",
                                            "fullStart": 769,
                                            "fullEnd": 901,
                                            "start": 769,
                                            "end": 901,
                                            "fullWidth": 132,
                                            "width": 132,
                                            "isIncrementallyUnusable": true,
                                            "openBraceToken": {
                                                "kind": "OpenBraceToken",
                                                "fullStart": 769,
                                                "fullEnd": 772,
                                                "start": 769,
                                                "end": 770,
                                                "fullWidth": 3,
                                                "width": 1,
                                                "text": "{",
                                                "value": "{",
                                                "valueText": "{",
                                                "hasTrailingTrivia": true,
                                                "hasTrailingNewLine": true,
                                                "trailingTrivia": [
                                                    {
                                                        "kind": "NewLineTrivia",
                                                        "text": "\r\n"
                                                    }
                                                ]
                                            },
                                            "propertyAssignments": [
                                                {
                                                    "kind": "SimplePropertyAssignment",
                                                    "fullStart": 772,
                                                    "fullEnd": 796,
                                                    "start": 784,
                                                    "end": 796,
                                                    "fullWidth": 24,
                                                    "width": 12,
                                                    "isIncrementallyUnusable": true,
                                                    "propertyName": {
                                                        "kind": "IdentifierName",
                                                        "fullStart": 772,
                                                        "fullEnd": 787,
                                                        "start": 784,
                                                        "end": 787,
                                                        "fullWidth": 15,
                                                        "width": 3,
                                                        "text": "get",
                                                        "value": "get",
                                                        "valueText": "get",
                                                        "hasLeadingTrivia": true,
                                                        "leadingTrivia": [
                                                            {
                                                                "kind": "WhitespaceTrivia",
                                                                "text": "            "
                                                            }
                                                        ]
                                                    },
                                                    "colonToken": {
                                                        "kind": "ColonToken",
                                                        "fullStart": 787,
                                                        "fullEnd": 789,
                                                        "start": 787,
                                                        "end": 788,
                                                        "fullWidth": 2,
                                                        "width": 1,
                                                        "text": ":",
                                                        "value": ":",
                                                        "valueText": ":",
                                                        "hasTrailingTrivia": true,
                                                        "trailingTrivia": [
                                                            {
                                                                "kind": "WhitespaceTrivia",
                                                                "text": " "
                                                            }
                                                        ]
                                                    },
                                                    "expression": {
                                                        "kind": "IdentifierName",
                                                        "fullStart": 789,
                                                        "fullEnd": 796,
                                                        "start": 789,
                                                        "end": 796,
                                                        "fullWidth": 7,
                                                        "width": 7,
                                                        "text": "getFunc",
                                                        "value": "getFunc",
                                                        "valueText": "getFunc"
                                                    }
                                                },
                                                {
                                                    "kind": "CommaToken",
                                                    "fullStart": 796,
                                                    "fullEnd": 799,
                                                    "start": 796,
                                                    "end": 797,
                                                    "fullWidth": 3,
                                                    "width": 1,
                                                    "text": ",",
                                                    "value": ",",
                                                    "valueText": ",",
                                                    "hasTrailingTrivia": true,
                                                    "hasTrailingNewLine": true,
                                                    "trailingTrivia": [
                                                        {
                                                            "kind": "NewLineTrivia",
                                                            "text": "\r\n"
                                                        }
                                                    ]
                                                },
                                                {
                                                    "kind": "SimplePropertyAssignment",
                                                    "fullStart": 799,
                                                    "fullEnd": 825,
                                                    "start": 811,
                                                    "end": 825,
                                                    "fullWidth": 26,
                                                    "width": 14,
                                                    "isIncrementallyUnusable": true,
                                                    "propertyName": {
                                                        "kind": "IdentifierName",
                                                        "fullStart": 799,
                                                        "fullEnd": 814,
                                                        "start": 811,
                                                        "end": 814,
                                                        "fullWidth": 15,
                                                        "width": 3,
                                                        "text": "set",
                                                        "value": "set",
                                                        "valueText": "set",
                                                        "hasLeadingTrivia": true,
                                                        "leadingTrivia": [
                                                            {
                                                                "kind": "WhitespaceTrivia",
                                                                "text": "            "
                                                            }
                                                        ]
                                                    },
                                                    "colonToken": {
                                                        "kind": "ColonToken",
                                                        "fullStart": 814,
                                                        "fullEnd": 816,
                                                        "start": 814,
                                                        "end": 815,
                                                        "fullWidth": 2,
                                                        "width": 1,
                                                        "text": ":",
                                                        "value": ":",
                                                        "valueText": ":",
                                                        "hasTrailingTrivia": true,
                                                        "trailingTrivia": [
                                                            {
                                                                "kind": "WhitespaceTrivia",
                                                                "text": " "
                                                            }
                                                        ]
                                                    },
                                                    "expression": {
                                                        "kind": "IdentifierName",
                                                        "fullStart": 816,
                                                        "fullEnd": 825,
                                                        "start": 816,
                                                        "end": 825,
                                                        "fullWidth": 9,
                                                        "width": 9,
                                                        "text": "undefined",
                                                        "value": "undefined",
                                                        "valueText": "undefined"
                                                    }
                                                },
                                                {
                                                    "kind": "CommaToken",
                                                    "fullStart": 825,
                                                    "fullEnd": 828,
                                                    "start": 825,
                                                    "end": 826,
                                                    "fullWidth": 3,
                                                    "width": 1,
                                                    "text": ",",
                                                    "value": ",",
                                                    "valueText": ",",
                                                    "hasTrailingTrivia": true,
                                                    "hasTrailingNewLine": true,
                                                    "trailingTrivia": [
                                                        {
                                                            "kind": "NewLineTrivia",
                                                            "text": "\r\n"
                                                        }
                                                    ]
                                                },
                                                {
                                                    "kind": "SimplePropertyAssignment",
                                                    "fullStart": 828,
                                                    "fullEnd": 857,
                                                    "start": 840,
                                                    "end": 857,
                                                    "fullWidth": 29,
                                                    "width": 17,
                                                    "propertyName": {
                                                        "kind": "IdentifierName",
                                                        "fullStart": 828,
                                                        "fullEnd": 850,
                                                        "start": 840,
                                                        "end": 850,
                                                        "fullWidth": 22,
                                                        "width": 10,
                                                        "text": "enumerable",
                                                        "value": "enumerable",
                                                        "valueText": "enumerable",
                                                        "hasLeadingTrivia": true,
                                                        "leadingTrivia": [
                                                            {
                                                                "kind": "WhitespaceTrivia",
                                                                "text": "            "
                                                            }
                                                        ]
                                                    },
                                                    "colonToken": {
                                                        "kind": "ColonToken",
                                                        "fullStart": 850,
                                                        "fullEnd": 852,
                                                        "start": 850,
                                                        "end": 851,
                                                        "fullWidth": 2,
                                                        "width": 1,
                                                        "text": ":",
                                                        "value": ":",
                                                        "valueText": ":",
                                                        "hasTrailingTrivia": true,
                                                        "trailingTrivia": [
                                                            {
                                                                "kind": "WhitespaceTrivia",
                                                                "text": " "
                                                            }
                                                        ]
                                                    },
                                                    "expression": {
                                                        "kind": "FalseKeyword",
                                                        "fullStart": 852,
                                                        "fullEnd": 857,
                                                        "start": 852,
                                                        "end": 857,
                                                        "fullWidth": 5,
                                                        "width": 5,
                                                        "text": "false",
                                                        "value": false,
                                                        "valueText": "false"
                                                    }
                                                },
                                                {
                                                    "kind": "CommaToken",
                                                    "fullStart": 857,
                                                    "fullEnd": 860,
                                                    "start": 857,
                                                    "end": 858,
                                                    "fullWidth": 3,
                                                    "width": 1,
                                                    "text": ",",
                                                    "value": ",",
                                                    "valueText": ",",
                                                    "hasTrailingTrivia": true,
                                                    "hasTrailingNewLine": true,
                                                    "trailingTrivia": [
                                                        {
                                                            "kind": "NewLineTrivia",
                                                            "text": "\r\n"
                                                        }
                                                    ]
                                                },
                                                {
                                                    "kind": "SimplePropertyAssignment",
                                                    "fullStart": 860,
                                                    "fullEnd": 892,
                                                    "start": 872,
                                                    "end": 890,
                                                    "fullWidth": 32,
                                                    "width": 18,
                                                    "propertyName": {
                                                        "kind": "IdentifierName",
                                                        "fullStart": 860,
                                                        "fullEnd": 884,
                                                        "start": 872,
                                                        "end": 884,
                                                        "fullWidth": 24,
                                                        "width": 12,
                                                        "text": "configurable",
                                                        "value": "configurable",
                                                        "valueText": "configurable",
                                                        "hasLeadingTrivia": true,
                                                        "leadingTrivia": [
                                                            {
                                                                "kind": "WhitespaceTrivia",
                                                                "text": "            "
                                                            }
                                                        ]
                                                    },
                                                    "colonToken": {
                                                        "kind": "ColonToken",
                                                        "fullStart": 884,
                                                        "fullEnd": 886,
                                                        "start": 884,
                                                        "end": 885,
                                                        "fullWidth": 2,
                                                        "width": 1,
                                                        "text": ":",
                                                        "value": ":",
                                                        "valueText": ":",
                                                        "hasTrailingTrivia": true,
                                                        "trailingTrivia": [
                                                            {
                                                                "kind": "WhitespaceTrivia",
                                                                "text": " "
                                                            }
                                                        ]
                                                    },
                                                    "expression": {
                                                        "kind": "TrueKeyword",
                                                        "fullStart": 886,
                                                        "fullEnd": 892,
                                                        "start": 886,
                                                        "end": 890,
                                                        "fullWidth": 6,
                                                        "width": 4,
                                                        "text": "true",
                                                        "value": true,
                                                        "valueText": "true",
                                                        "hasTrailingTrivia": true,
                                                        "hasTrailingNewLine": true,
                                                        "trailingTrivia": [
                                                            {
                                                                "kind": "NewLineTrivia",
                                                                "text": "\r\n"
                                                            }
                                                        ]
                                                    }
                                                }
                                            ],
                                            "closeBraceToken": {
                                                "kind": "CloseBraceToken",
                                                "fullStart": 892,
                                                "fullEnd": 901,
                                                "start": 900,
                                                "end": 901,
                                                "fullWidth": 9,
                                                "width": 1,
                                                "text": "}",
                                                "value": "}",
                                                "valueText": "}",
                                                "hasLeadingTrivia": true,
                                                "leadingTrivia": [
                                                    {
                                                        "kind": "WhitespaceTrivia",
                                                        "text": "        "
                                                    }
                                                ]
                                            }
                                        }
                                    ],
                                    "closeParenToken": {
                                        "kind": "CloseParenToken",
                                        "fullStart": 901,
                                        "fullEnd": 902,
                                        "start": 901,
                                        "end": 902,
                                        "fullWidth": 1,
                                        "width": 1,
                                        "text": ")",
                                        "value": ")",
                                        "valueText": ")"
                                    }
                                }
                            },
                            "semicolonToken": {
                                "kind": "SemicolonToken",
                                "fullStart": 902,
                                "fullEnd": 905,
                                "start": 902,
                                "end": 903,
                                "fullWidth": 3,
                                "width": 1,
                                "text": ";",
                                "value": ";",
                                "valueText": ";",
                                "hasTrailingTrivia": true,
                                "hasTrailingNewLine": true,
                                "trailingTrivia": [
                                    {
                                        "kind": "NewLineTrivia",
                                        "text": "\r\n"
                                    }
                                ]
                            }
                        },
                        {
                            "kind": "VariableStatement",
                            "fullStart": 905,
                            "fullEnd": 972,
                            "start": 915,
                            "end": 970,
                            "fullWidth": 67,
                            "width": 55,
                            "modifiers": [],
                            "variableDeclaration": {
                                "kind": "VariableDeclaration",
                                "fullStart": 905,
                                "fullEnd": 969,
                                "start": 915,
                                "end": 969,
                                "fullWidth": 64,
                                "width": 54,
                                "varKeyword": {
                                    "kind": "VarKeyword",
                                    "fullStart": 905,
                                    "fullEnd": 919,
                                    "start": 915,
                                    "end": 918,
                                    "fullWidth": 14,
                                    "width": 3,
                                    "text": "var",
                                    "value": "var",
                                    "valueText": "var",
                                    "hasLeadingTrivia": true,
                                    "hasLeadingNewLine": true,
                                    "hasTrailingTrivia": true,
                                    "leadingTrivia": [
                                        {
                                            "kind": "NewLineTrivia",
                                            "text": "\r\n"
                                        },
                                        {
                                            "kind": "WhitespaceTrivia",
                                            "text": "        "
                                        }
                                    ],
                                    "trailingTrivia": [
                                        {
                                            "kind": "WhitespaceTrivia",
                                            "text": " "
                                        }
                                    ]
                                },
                                "variableDeclarators": [
                                    {
                                        "kind": "VariableDeclarator",
                                        "fullStart": 919,
                                        "fullEnd": 969,
                                        "start": 919,
                                        "end": 969,
                                        "fullWidth": 50,
<<<<<<< HEAD
                                        "width": 50,
                                        "identifier": {
=======
                                        "propertyName": {
>>>>>>> 85e84683
                                            "kind": "IdentifierName",
                                            "fullStart": 919,
                                            "fullEnd": 941,
                                            "start": 919,
                                            "end": 940,
                                            "fullWidth": 22,
                                            "width": 21,
                                            "text": "propertyDefineCorrect",
                                            "value": "propertyDefineCorrect",
                                            "valueText": "propertyDefineCorrect",
                                            "hasTrailingTrivia": true,
                                            "trailingTrivia": [
                                                {
                                                    "kind": "WhitespaceTrivia",
                                                    "text": " "
                                                }
                                            ]
                                        },
                                        "equalsValueClause": {
                                            "kind": "EqualsValueClause",
                                            "fullStart": 941,
                                            "fullEnd": 969,
                                            "start": 941,
                                            "end": 969,
                                            "fullWidth": 28,
                                            "width": 28,
                                            "equalsToken": {
                                                "kind": "EqualsToken",
                                                "fullStart": 941,
                                                "fullEnd": 943,
                                                "start": 941,
                                                "end": 942,
                                                "fullWidth": 2,
                                                "width": 1,
                                                "text": "=",
                                                "value": "=",
                                                "valueText": "=",
                                                "hasTrailingTrivia": true,
                                                "trailingTrivia": [
                                                    {
                                                        "kind": "WhitespaceTrivia",
                                                        "text": " "
                                                    }
                                                ]
                                            },
                                            "value": {
                                                "kind": "InvocationExpression",
                                                "fullStart": 943,
                                                "fullEnd": 969,
                                                "start": 943,
                                                "end": 969,
                                                "fullWidth": 26,
                                                "width": 26,
                                                "expression": {
                                                    "kind": "MemberAccessExpression",
                                                    "fullStart": 943,
                                                    "fullEnd": 961,
                                                    "start": 943,
                                                    "end": 961,
                                                    "fullWidth": 18,
                                                    "width": 18,
                                                    "expression": {
                                                        "kind": "IdentifierName",
                                                        "fullStart": 943,
                                                        "fullEnd": 946,
                                                        "start": 943,
                                                        "end": 946,
                                                        "fullWidth": 3,
                                                        "width": 3,
                                                        "text": "obj",
                                                        "value": "obj",
                                                        "valueText": "obj"
                                                    },
                                                    "dotToken": {
                                                        "kind": "DotToken",
                                                        "fullStart": 946,
                                                        "fullEnd": 947,
                                                        "start": 946,
                                                        "end": 947,
                                                        "fullWidth": 1,
                                                        "width": 1,
                                                        "text": ".",
                                                        "value": ".",
                                                        "valueText": "."
                                                    },
                                                    "name": {
                                                        "kind": "IdentifierName",
                                                        "fullStart": 947,
                                                        "fullEnd": 961,
                                                        "start": 947,
                                                        "end": 961,
                                                        "fullWidth": 14,
                                                        "width": 14,
                                                        "text": "hasOwnProperty",
                                                        "value": "hasOwnProperty",
                                                        "valueText": "hasOwnProperty"
                                                    }
                                                },
                                                "argumentList": {
                                                    "kind": "ArgumentList",
                                                    "fullStart": 961,
                                                    "fullEnd": 969,
                                                    "start": 961,
                                                    "end": 969,
                                                    "fullWidth": 8,
                                                    "width": 8,
                                                    "openParenToken": {
                                                        "kind": "OpenParenToken",
                                                        "fullStart": 961,
                                                        "fullEnd": 962,
                                                        "start": 961,
                                                        "end": 962,
                                                        "fullWidth": 1,
                                                        "width": 1,
                                                        "text": "(",
                                                        "value": "(",
                                                        "valueText": "("
                                                    },
                                                    "arguments": [
                                                        {
                                                            "kind": "StringLiteral",
                                                            "fullStart": 962,
                                                            "fullEnd": 968,
                                                            "start": 962,
                                                            "end": 968,
                                                            "fullWidth": 6,
                                                            "width": 6,
                                                            "text": "\"prop\"",
                                                            "value": "prop",
                                                            "valueText": "prop"
                                                        }
                                                    ],
                                                    "closeParenToken": {
                                                        "kind": "CloseParenToken",
                                                        "fullStart": 968,
                                                        "fullEnd": 969,
                                                        "start": 968,
                                                        "end": 969,
                                                        "fullWidth": 1,
                                                        "width": 1,
                                                        "text": ")",
                                                        "value": ")",
                                                        "valueText": ")"
                                                    }
                                                }
                                            }
                                        }
                                    }
                                ]
                            },
                            "semicolonToken": {
                                "kind": "SemicolonToken",
                                "fullStart": 969,
                                "fullEnd": 972,
                                "start": 969,
                                "end": 970,
                                "fullWidth": 3,
                                "width": 1,
                                "text": ";",
                                "value": ";",
                                "valueText": ";",
                                "hasTrailingTrivia": true,
                                "hasTrailingNewLine": true,
                                "trailingTrivia": [
                                    {
                                        "kind": "NewLineTrivia",
                                        "text": "\r\n"
                                    }
                                ]
                            }
                        },
                        {
                            "kind": "VariableStatement",
                            "fullStart": 972,
                            "fullEnd": 1038,
                            "start": 980,
                            "end": 1036,
                            "fullWidth": 66,
                            "width": 56,
                            "modifiers": [],
                            "variableDeclaration": {
                                "kind": "VariableDeclaration",
                                "fullStart": 972,
                                "fullEnd": 1035,
                                "start": 980,
                                "end": 1035,
                                "fullWidth": 63,
                                "width": 55,
                                "varKeyword": {
                                    "kind": "VarKeyword",
                                    "fullStart": 972,
                                    "fullEnd": 984,
                                    "start": 980,
                                    "end": 983,
                                    "fullWidth": 12,
                                    "width": 3,
                                    "text": "var",
                                    "value": "var",
                                    "valueText": "var",
                                    "hasLeadingTrivia": true,
                                    "hasTrailingTrivia": true,
                                    "leadingTrivia": [
                                        {
                                            "kind": "WhitespaceTrivia",
                                            "text": "        "
                                        }
                                    ],
                                    "trailingTrivia": [
                                        {
                                            "kind": "WhitespaceTrivia",
                                            "text": " "
                                        }
                                    ]
                                },
                                "variableDeclarators": [
                                    {
                                        "kind": "VariableDeclarator",
                                        "fullStart": 984,
                                        "fullEnd": 1035,
                                        "start": 984,
                                        "end": 1035,
                                        "fullWidth": 51,
<<<<<<< HEAD
                                        "width": 51,
                                        "identifier": {
=======
                                        "propertyName": {
>>>>>>> 85e84683
                                            "kind": "IdentifierName",
                                            "fullStart": 984,
                                            "fullEnd": 989,
                                            "start": 984,
                                            "end": 988,
                                            "fullWidth": 5,
                                            "width": 4,
                                            "text": "desc",
                                            "value": "desc",
                                            "valueText": "desc",
                                            "hasTrailingTrivia": true,
                                            "trailingTrivia": [
                                                {
                                                    "kind": "WhitespaceTrivia",
                                                    "text": " "
                                                }
                                            ]
                                        },
                                        "equalsValueClause": {
                                            "kind": "EqualsValueClause",
                                            "fullStart": 989,
                                            "fullEnd": 1035,
                                            "start": 989,
                                            "end": 1035,
                                            "fullWidth": 46,
                                            "width": 46,
                                            "equalsToken": {
                                                "kind": "EqualsToken",
                                                "fullStart": 989,
                                                "fullEnd": 991,
                                                "start": 989,
                                                "end": 990,
                                                "fullWidth": 2,
                                                "width": 1,
                                                "text": "=",
                                                "value": "=",
                                                "valueText": "=",
                                                "hasTrailingTrivia": true,
                                                "trailingTrivia": [
                                                    {
                                                        "kind": "WhitespaceTrivia",
                                                        "text": " "
                                                    }
                                                ]
                                            },
                                            "value": {
                                                "kind": "InvocationExpression",
                                                "fullStart": 991,
                                                "fullEnd": 1035,
                                                "start": 991,
                                                "end": 1035,
                                                "fullWidth": 44,
                                                "width": 44,
                                                "expression": {
                                                    "kind": "MemberAccessExpression",
                                                    "fullStart": 991,
                                                    "fullEnd": 1022,
                                                    "start": 991,
                                                    "end": 1022,
                                                    "fullWidth": 31,
                                                    "width": 31,
                                                    "expression": {
                                                        "kind": "IdentifierName",
                                                        "fullStart": 991,
                                                        "fullEnd": 997,
                                                        "start": 991,
                                                        "end": 997,
                                                        "fullWidth": 6,
                                                        "width": 6,
                                                        "text": "Object",
                                                        "value": "Object",
                                                        "valueText": "Object"
                                                    },
                                                    "dotToken": {
                                                        "kind": "DotToken",
                                                        "fullStart": 997,
                                                        "fullEnd": 998,
                                                        "start": 997,
                                                        "end": 998,
                                                        "fullWidth": 1,
                                                        "width": 1,
                                                        "text": ".",
                                                        "value": ".",
                                                        "valueText": "."
                                                    },
                                                    "name": {
                                                        "kind": "IdentifierName",
                                                        "fullStart": 998,
                                                        "fullEnd": 1022,
                                                        "start": 998,
                                                        "end": 1022,
                                                        "fullWidth": 24,
                                                        "width": 24,
                                                        "text": "getOwnPropertyDescriptor",
                                                        "value": "getOwnPropertyDescriptor",
                                                        "valueText": "getOwnPropertyDescriptor"
                                                    }
                                                },
                                                "argumentList": {
                                                    "kind": "ArgumentList",
                                                    "fullStart": 1022,
                                                    "fullEnd": 1035,
                                                    "start": 1022,
                                                    "end": 1035,
                                                    "fullWidth": 13,
                                                    "width": 13,
                                                    "openParenToken": {
                                                        "kind": "OpenParenToken",
                                                        "fullStart": 1022,
                                                        "fullEnd": 1023,
                                                        "start": 1022,
                                                        "end": 1023,
                                                        "fullWidth": 1,
                                                        "width": 1,
                                                        "text": "(",
                                                        "value": "(",
                                                        "valueText": "("
                                                    },
                                                    "arguments": [
                                                        {
                                                            "kind": "IdentifierName",
                                                            "fullStart": 1023,
                                                            "fullEnd": 1026,
                                                            "start": 1023,
                                                            "end": 1026,
                                                            "fullWidth": 3,
                                                            "width": 3,
                                                            "text": "obj",
                                                            "value": "obj",
                                                            "valueText": "obj"
                                                        },
                                                        {
                                                            "kind": "CommaToken",
                                                            "fullStart": 1026,
                                                            "fullEnd": 1028,
                                                            "start": 1026,
                                                            "end": 1027,
                                                            "fullWidth": 2,
                                                            "width": 1,
                                                            "text": ",",
                                                            "value": ",",
                                                            "valueText": ",",
                                                            "hasTrailingTrivia": true,
                                                            "trailingTrivia": [
                                                                {
                                                                    "kind": "WhitespaceTrivia",
                                                                    "text": " "
                                                                }
                                                            ]
                                                        },
                                                        {
                                                            "kind": "StringLiteral",
                                                            "fullStart": 1028,
                                                            "fullEnd": 1034,
                                                            "start": 1028,
                                                            "end": 1034,
                                                            "fullWidth": 6,
                                                            "width": 6,
                                                            "text": "\"prop\"",
                                                            "value": "prop",
                                                            "valueText": "prop"
                                                        }
                                                    ],
                                                    "closeParenToken": {
                                                        "kind": "CloseParenToken",
                                                        "fullStart": 1034,
                                                        "fullEnd": 1035,
                                                        "start": 1034,
                                                        "end": 1035,
                                                        "fullWidth": 1,
                                                        "width": 1,
                                                        "text": ")",
                                                        "value": ")",
                                                        "valueText": ")"
                                                    }
                                                }
                                            }
                                        }
                                    }
                                ]
                            },
                            "semicolonToken": {
                                "kind": "SemicolonToken",
                                "fullStart": 1035,
                                "fullEnd": 1038,
                                "start": 1035,
                                "end": 1036,
                                "fullWidth": 3,
                                "width": 1,
                                "text": ";",
                                "value": ";",
                                "valueText": ";",
                                "hasTrailingTrivia": true,
                                "hasTrailingNewLine": true,
                                "trailingTrivia": [
                                    {
                                        "kind": "NewLineTrivia",
                                        "text": "\r\n"
                                    }
                                ]
                            }
                        },
                        {
                            "kind": "ExpressionStatement",
                            "fullStart": 1038,
                            "fullEnd": 1066,
                            "start": 1048,
                            "end": 1064,
                            "fullWidth": 28,
                            "width": 16,
                            "expression": {
                                "kind": "DeleteExpression",
                                "fullStart": 1038,
                                "fullEnd": 1063,
                                "start": 1048,
                                "end": 1063,
                                "fullWidth": 25,
                                "width": 15,
                                "deleteKeyword": {
                                    "kind": "DeleteKeyword",
                                    "fullStart": 1038,
                                    "fullEnd": 1055,
                                    "start": 1048,
                                    "end": 1054,
                                    "fullWidth": 17,
                                    "width": 6,
                                    "text": "delete",
                                    "value": "delete",
                                    "valueText": "delete",
                                    "hasLeadingTrivia": true,
                                    "hasLeadingNewLine": true,
                                    "hasTrailingTrivia": true,
                                    "leadingTrivia": [
                                        {
                                            "kind": "NewLineTrivia",
                                            "text": "\r\n"
                                        },
                                        {
                                            "kind": "WhitespaceTrivia",
                                            "text": "        "
                                        }
                                    ],
                                    "trailingTrivia": [
                                        {
                                            "kind": "WhitespaceTrivia",
                                            "text": " "
                                        }
                                    ]
                                },
                                "expression": {
                                    "kind": "MemberAccessExpression",
                                    "fullStart": 1055,
                                    "fullEnd": 1063,
                                    "start": 1055,
                                    "end": 1063,
                                    "fullWidth": 8,
                                    "width": 8,
                                    "expression": {
                                        "kind": "IdentifierName",
                                        "fullStart": 1055,
                                        "fullEnd": 1058,
                                        "start": 1055,
                                        "end": 1058,
                                        "fullWidth": 3,
                                        "width": 3,
                                        "text": "obj",
                                        "value": "obj",
                                        "valueText": "obj"
                                    },
                                    "dotToken": {
                                        "kind": "DotToken",
                                        "fullStart": 1058,
                                        "fullEnd": 1059,
                                        "start": 1058,
                                        "end": 1059,
                                        "fullWidth": 1,
                                        "width": 1,
                                        "text": ".",
                                        "value": ".",
                                        "valueText": "."
                                    },
                                    "name": {
                                        "kind": "IdentifierName",
                                        "fullStart": 1059,
                                        "fullEnd": 1063,
                                        "start": 1059,
                                        "end": 1063,
                                        "fullWidth": 4,
                                        "width": 4,
                                        "text": "prop",
                                        "value": "prop",
                                        "valueText": "prop"
                                    }
                                }
                            },
                            "semicolonToken": {
                                "kind": "SemicolonToken",
                                "fullStart": 1063,
                                "fullEnd": 1066,
                                "start": 1063,
                                "end": 1064,
                                "fullWidth": 3,
                                "width": 1,
                                "text": ";",
                                "value": ";",
                                "valueText": ";",
                                "hasTrailingTrivia": true,
                                "hasTrailingNewLine": true,
                                "trailingTrivia": [
                                    {
                                        "kind": "NewLineTrivia",
                                        "text": "\r\n"
                                    }
                                ]
                            }
                        },
                        {
                            "kind": "ReturnStatement",
                            "fullStart": 1066,
                            "fullEnd": 1168,
                            "start": 1076,
                            "end": 1166,
                            "fullWidth": 102,
                            "width": 90,
                            "returnKeyword": {
                                "kind": "ReturnKeyword",
                                "fullStart": 1066,
                                "fullEnd": 1083,
                                "start": 1076,
                                "end": 1082,
                                "fullWidth": 17,
                                "width": 6,
                                "text": "return",
                                "value": "return",
                                "valueText": "return",
                                "hasLeadingTrivia": true,
                                "hasLeadingNewLine": true,
                                "hasTrailingTrivia": true,
                                "leadingTrivia": [
                                    {
                                        "kind": "NewLineTrivia",
                                        "text": "\r\n"
                                    },
                                    {
                                        "kind": "WhitespaceTrivia",
                                        "text": "        "
                                    }
                                ],
                                "trailingTrivia": [
                                    {
                                        "kind": "WhitespaceTrivia",
                                        "text": " "
                                    }
                                ]
                            },
                            "expression": {
                                "kind": "LogicalAndExpression",
                                "fullStart": 1083,
                                "fullEnd": 1165,
                                "start": 1083,
                                "end": 1165,
                                "fullWidth": 82,
                                "width": 82,
                                "left": {
                                    "kind": "LogicalAndExpression",
                                    "fullStart": 1083,
                                    "fullEnd": 1135,
                                    "start": 1083,
                                    "end": 1134,
                                    "fullWidth": 52,
                                    "width": 51,
                                    "left": {
                                        "kind": "IdentifierName",
                                        "fullStart": 1083,
                                        "fullEnd": 1105,
                                        "start": 1083,
                                        "end": 1104,
                                        "fullWidth": 22,
                                        "width": 21,
                                        "text": "propertyDefineCorrect",
                                        "value": "propertyDefineCorrect",
                                        "valueText": "propertyDefineCorrect",
                                        "hasTrailingTrivia": true,
                                        "trailingTrivia": [
                                            {
                                                "kind": "WhitespaceTrivia",
                                                "text": " "
                                            }
                                        ]
                                    },
                                    "operatorToken": {
                                        "kind": "AmpersandAmpersandToken",
                                        "fullStart": 1105,
                                        "fullEnd": 1108,
                                        "start": 1105,
                                        "end": 1107,
                                        "fullWidth": 3,
                                        "width": 2,
                                        "text": "&&",
                                        "value": "&&",
                                        "valueText": "&&",
                                        "hasTrailingTrivia": true,
                                        "trailingTrivia": [
                                            {
                                                "kind": "WhitespaceTrivia",
                                                "text": " "
                                            }
                                        ]
                                    },
                                    "right": {
                                        "kind": "EqualsExpression",
                                        "fullStart": 1108,
                                        "fullEnd": 1135,
                                        "start": 1108,
                                        "end": 1134,
                                        "fullWidth": 27,
                                        "width": 26,
                                        "left": {
                                            "kind": "MemberAccessExpression",
                                            "fullStart": 1108,
                                            "fullEnd": 1126,
                                            "start": 1108,
                                            "end": 1125,
                                            "fullWidth": 18,
                                            "width": 17,
                                            "expression": {
                                                "kind": "IdentifierName",
                                                "fullStart": 1108,
                                                "fullEnd": 1112,
                                                "start": 1108,
                                                "end": 1112,
                                                "fullWidth": 4,
                                                "width": 4,
                                                "text": "desc",
                                                "value": "desc",
                                                "valueText": "desc"
                                            },
                                            "dotToken": {
                                                "kind": "DotToken",
                                                "fullStart": 1112,
                                                "fullEnd": 1113,
                                                "start": 1112,
                                                "end": 1113,
                                                "fullWidth": 1,
                                                "width": 1,
                                                "text": ".",
                                                "value": ".",
                                                "valueText": "."
                                            },
                                            "name": {
                                                "kind": "IdentifierName",
                                                "fullStart": 1113,
                                                "fullEnd": 1126,
                                                "start": 1113,
                                                "end": 1125,
                                                "fullWidth": 13,
                                                "width": 12,
                                                "text": "configurable",
                                                "value": "configurable",
                                                "valueText": "configurable",
                                                "hasTrailingTrivia": true,
                                                "trailingTrivia": [
                                                    {
                                                        "kind": "WhitespaceTrivia",
                                                        "text": " "
                                                    }
                                                ]
                                            }
                                        },
                                        "operatorToken": {
                                            "kind": "EqualsEqualsEqualsToken",
                                            "fullStart": 1126,
                                            "fullEnd": 1130,
                                            "start": 1126,
                                            "end": 1129,
                                            "fullWidth": 4,
                                            "width": 3,
                                            "text": "===",
                                            "value": "===",
                                            "valueText": "===",
                                            "hasTrailingTrivia": true,
                                            "trailingTrivia": [
                                                {
                                                    "kind": "WhitespaceTrivia",
                                                    "text": " "
                                                }
                                            ]
                                        },
                                        "right": {
                                            "kind": "TrueKeyword",
                                            "fullStart": 1130,
                                            "fullEnd": 1135,
                                            "start": 1130,
                                            "end": 1134,
                                            "fullWidth": 5,
                                            "width": 4,
                                            "text": "true",
                                            "value": true,
                                            "valueText": "true",
                                            "hasTrailingTrivia": true,
                                            "trailingTrivia": [
                                                {
                                                    "kind": "WhitespaceTrivia",
                                                    "text": " "
                                                }
                                            ]
                                        }
                                    }
                                },
                                "operatorToken": {
                                    "kind": "AmpersandAmpersandToken",
                                    "fullStart": 1135,
                                    "fullEnd": 1138,
                                    "start": 1135,
                                    "end": 1137,
                                    "fullWidth": 3,
                                    "width": 2,
                                    "text": "&&",
                                    "value": "&&",
                                    "valueText": "&&",
                                    "hasTrailingTrivia": true,
                                    "trailingTrivia": [
                                        {
                                            "kind": "WhitespaceTrivia",
                                            "text": " "
                                        }
                                    ]
                                },
                                "right": {
                                    "kind": "LogicalNotExpression",
                                    "fullStart": 1138,
                                    "fullEnd": 1165,
                                    "start": 1138,
                                    "end": 1165,
                                    "fullWidth": 27,
                                    "width": 27,
                                    "operatorToken": {
                                        "kind": "ExclamationToken",
                                        "fullStart": 1138,
                                        "fullEnd": 1139,
                                        "start": 1138,
                                        "end": 1139,
                                        "fullWidth": 1,
                                        "width": 1,
                                        "text": "!",
                                        "value": "!",
                                        "valueText": "!"
                                    },
                                    "operand": {
                                        "kind": "InvocationExpression",
                                        "fullStart": 1139,
                                        "fullEnd": 1165,
                                        "start": 1139,
                                        "end": 1165,
                                        "fullWidth": 26,
                                        "width": 26,
                                        "expression": {
                                            "kind": "MemberAccessExpression",
                                            "fullStart": 1139,
                                            "fullEnd": 1157,
                                            "start": 1139,
                                            "end": 1157,
                                            "fullWidth": 18,
                                            "width": 18,
                                            "expression": {
                                                "kind": "IdentifierName",
                                                "fullStart": 1139,
                                                "fullEnd": 1142,
                                                "start": 1139,
                                                "end": 1142,
                                                "fullWidth": 3,
                                                "width": 3,
                                                "text": "obj",
                                                "value": "obj",
                                                "valueText": "obj"
                                            },
                                            "dotToken": {
                                                "kind": "DotToken",
                                                "fullStart": 1142,
                                                "fullEnd": 1143,
                                                "start": 1142,
                                                "end": 1143,
                                                "fullWidth": 1,
                                                "width": 1,
                                                "text": ".",
                                                "value": ".",
                                                "valueText": "."
                                            },
                                            "name": {
                                                "kind": "IdentifierName",
                                                "fullStart": 1143,
                                                "fullEnd": 1157,
                                                "start": 1143,
                                                "end": 1157,
                                                "fullWidth": 14,
                                                "width": 14,
                                                "text": "hasOwnProperty",
                                                "value": "hasOwnProperty",
                                                "valueText": "hasOwnProperty"
                                            }
                                        },
                                        "argumentList": {
                                            "kind": "ArgumentList",
                                            "fullStart": 1157,
                                            "fullEnd": 1165,
                                            "start": 1157,
                                            "end": 1165,
                                            "fullWidth": 8,
                                            "width": 8,
                                            "openParenToken": {
                                                "kind": "OpenParenToken",
                                                "fullStart": 1157,
                                                "fullEnd": 1158,
                                                "start": 1157,
                                                "end": 1158,
                                                "fullWidth": 1,
                                                "width": 1,
                                                "text": "(",
                                                "value": "(",
                                                "valueText": "("
                                            },
                                            "arguments": [
                                                {
                                                    "kind": "StringLiteral",
                                                    "fullStart": 1158,
                                                    "fullEnd": 1164,
                                                    "start": 1158,
                                                    "end": 1164,
                                                    "fullWidth": 6,
                                                    "width": 6,
                                                    "text": "\"prop\"",
                                                    "value": "prop",
                                                    "valueText": "prop"
                                                }
                                            ],
                                            "closeParenToken": {
                                                "kind": "CloseParenToken",
                                                "fullStart": 1164,
                                                "fullEnd": 1165,
                                                "start": 1164,
                                                "end": 1165,
                                                "fullWidth": 1,
                                                "width": 1,
                                                "text": ")",
                                                "value": ")",
                                                "valueText": ")"
                                            }
                                        }
                                    }
                                }
                            },
                            "semicolonToken": {
                                "kind": "SemicolonToken",
                                "fullStart": 1165,
                                "fullEnd": 1168,
                                "start": 1165,
                                "end": 1166,
                                "fullWidth": 3,
                                "width": 1,
                                "text": ";",
                                "value": ";",
                                "valueText": ";",
                                "hasTrailingTrivia": true,
                                "hasTrailingNewLine": true,
                                "trailingTrivia": [
                                    {
                                        "kind": "NewLineTrivia",
                                        "text": "\r\n"
                                    }
                                ]
                            }
                        }
                    ],
                    "closeBraceToken": {
                        "kind": "CloseBraceToken",
                        "fullStart": 1168,
                        "fullEnd": 1175,
                        "start": 1172,
                        "end": 1173,
                        "fullWidth": 7,
                        "width": 1,
                        "text": "}",
                        "value": "}",
                        "valueText": "}",
                        "hasLeadingTrivia": true,
                        "hasTrailingTrivia": true,
                        "hasTrailingNewLine": true,
                        "leadingTrivia": [
                            {
                                "kind": "WhitespaceTrivia",
                                "text": "    "
                            }
                        ],
                        "trailingTrivia": [
                            {
                                "kind": "NewLineTrivia",
                                "text": "\r\n"
                            }
                        ]
                    }
                }
            },
            {
                "kind": "ExpressionStatement",
                "fullStart": 1175,
                "fullEnd": 1199,
                "start": 1175,
                "end": 1197,
                "fullWidth": 24,
                "width": 22,
                "expression": {
                    "kind": "InvocationExpression",
                    "fullStart": 1175,
                    "fullEnd": 1196,
                    "start": 1175,
                    "end": 1196,
                    "fullWidth": 21,
                    "width": 21,
                    "expression": {
                        "kind": "IdentifierName",
                        "fullStart": 1175,
                        "fullEnd": 1186,
                        "start": 1175,
                        "end": 1186,
                        "fullWidth": 11,
                        "width": 11,
                        "text": "runTestCase",
                        "value": "runTestCase",
                        "valueText": "runTestCase"
                    },
                    "argumentList": {
                        "kind": "ArgumentList",
                        "fullStart": 1186,
                        "fullEnd": 1196,
                        "start": 1186,
                        "end": 1196,
                        "fullWidth": 10,
                        "width": 10,
                        "openParenToken": {
                            "kind": "OpenParenToken",
                            "fullStart": 1186,
                            "fullEnd": 1187,
                            "start": 1186,
                            "end": 1187,
                            "fullWidth": 1,
                            "width": 1,
                            "text": "(",
                            "value": "(",
                            "valueText": "("
                        },
                        "arguments": [
                            {
                                "kind": "IdentifierName",
                                "fullStart": 1187,
                                "fullEnd": 1195,
                                "start": 1187,
                                "end": 1195,
                                "fullWidth": 8,
                                "width": 8,
                                "text": "testcase",
                                "value": "testcase",
                                "valueText": "testcase"
                            }
                        ],
                        "closeParenToken": {
                            "kind": "CloseParenToken",
                            "fullStart": 1195,
                            "fullEnd": 1196,
                            "start": 1195,
                            "end": 1196,
                            "fullWidth": 1,
                            "width": 1,
                            "text": ")",
                            "value": ")",
                            "valueText": ")"
                        }
                    }
                },
                "semicolonToken": {
                    "kind": "SemicolonToken",
                    "fullStart": 1196,
                    "fullEnd": 1199,
                    "start": 1196,
                    "end": 1197,
                    "fullWidth": 3,
                    "width": 1,
                    "text": ";",
                    "value": ";",
                    "valueText": ";",
                    "hasTrailingTrivia": true,
                    "hasTrailingNewLine": true,
                    "trailingTrivia": [
                        {
                            "kind": "NewLineTrivia",
                            "text": "\r\n"
                        }
                    ]
                }
            }
        ],
        "endOfFileToken": {
            "kind": "EndOfFileToken",
            "fullStart": 1199,
            "fullEnd": 1199,
            "start": 1199,
            "end": 1199,
            "fullWidth": 0,
            "width": 0,
            "text": ""
        }
    },
    "lineMap": {
        "lineStarts": [
            0,
            67,
            152,
            232,
            308,
            380,
            385,
            439,
            592,
            597,
            599,
            601,
            624,
            647,
            649,
            686,
            712,
            724,
            726,
            772,
            799,
            828,
            860,
            892,
            905,
            907,
            972,
            1038,
            1040,
            1066,
            1068,
            1168,
            1175,
            1199
        ],
        "length": 1199
    }
}<|MERGE_RESOLUTION|>--- conflicted
+++ resolved
@@ -247,12 +247,8 @@
                                         "start": 636,
                                         "end": 644,
                                         "fullWidth": 8,
-<<<<<<< HEAD
                                         "width": 8,
-                                        "identifier": {
-=======
                                         "propertyName": {
->>>>>>> 85e84683
                                             "kind": "IdentifierName",
                                             "fullStart": 636,
                                             "fullEnd": 640,
@@ -413,12 +409,8 @@
                                         "start": 661,
                                         "end": 721,
                                         "fullWidth": 60,
-<<<<<<< HEAD
                                         "width": 60,
-                                        "identifier": {
-=======
                                         "propertyName": {
->>>>>>> 85e84683
                                             "kind": "IdentifierName",
                                             "fullStart": 661,
                                             "fullEnd": 669,
@@ -1292,12 +1284,8 @@
                                         "start": 919,
                                         "end": 969,
                                         "fullWidth": 50,
-<<<<<<< HEAD
                                         "width": 50,
-                                        "identifier": {
-=======
                                         "propertyName": {
->>>>>>> 85e84683
                                             "kind": "IdentifierName",
                                             "fullStart": 919,
                                             "fullEnd": 941,
@@ -1520,12 +1508,8 @@
                                         "start": 984,
                                         "end": 1035,
                                         "fullWidth": 51,
-<<<<<<< HEAD
                                         "width": 51,
-                                        "identifier": {
-=======
                                         "propertyName": {
->>>>>>> 85e84683
                                             "kind": "IdentifierName",
                                             "fullStart": 984,
                                             "fullEnd": 989,
