--- conflicted
+++ resolved
@@ -245,12 +245,8 @@
                                         "start": 615,
                                         "end": 623,
                                         "fullWidth": 8,
-<<<<<<< HEAD
                                         "width": 8,
-                                        "identifier": {
-=======
                                         "propertyName": {
->>>>>>> 85e84683
                                             "kind": "IdentifierName",
                                             "fullStart": 615,
                                             "fullEnd": 619,
@@ -947,12 +943,8 @@
                                         "start": 817,
                                         "end": 867,
                                         "fullWidth": 50,
-<<<<<<< HEAD
                                         "width": 50,
-                                        "identifier": {
-=======
                                         "propertyName": {
->>>>>>> 85e84683
                                             "kind": "IdentifierName",
                                             "fullStart": 817,
                                             "fullEnd": 839,
@@ -1175,12 +1167,8 @@
                                         "start": 882,
                                         "end": 933,
                                         "fullWidth": 51,
-<<<<<<< HEAD
                                         "width": 51,
-                                        "identifier": {
-=======
                                         "propertyName": {
->>>>>>> 85e84683
                                             "kind": "IdentifierName",
                                             "fullStart": 882,
                                             "fullEnd": 887,
@@ -1464,12 +1452,8 @@
                                         "start": 953,
                                         "end": 961,
                                         "fullWidth": 9,
-<<<<<<< HEAD
                                         "width": 8,
-                                        "identifier": {
-=======
                                         "propertyName": {
->>>>>>> 85e84683
                                             "kind": "IdentifierName",
                                             "fullStart": 953,
                                             "fullEnd": 962,
