{
    "isDeclaration": false,
    "languageVersion": "EcmaScript5",
    "parseOptions": {
        "allowAutomaticSemicolonInsertion": true
    },
    "sourceUnit": {
        "kind": "SourceUnit",
        "fullStart": 0,
        "fullEnd": 1312,
        "start": 637,
        "end": 1312,
        "fullWidth": 1312,
        "width": 675,
        "isIncrementallyUnusable": true,
        "moduleElements": [
            {
                "kind": "FunctionDeclaration",
                "fullStart": 0,
                "fullEnd": 1288,
                "start": 637,
                "end": 1286,
                "fullWidth": 1288,
                "width": 649,
                "modifiers": [],
                "functionKeyword": {
                    "kind": "FunctionKeyword",
                    "fullStart": 0,
                    "fullEnd": 646,
                    "start": 637,
                    "end": 645,
                    "fullWidth": 646,
                    "width": 8,
                    "text": "function",
                    "value": "function",
                    "valueText": "function",
                    "hasLeadingTrivia": true,
                    "hasLeadingComment": true,
                    "hasLeadingNewLine": true,
                    "hasTrailingTrivia": true,
                    "leadingTrivia": [
                        {
                            "kind": "SingleLineCommentTrivia",
                            "text": "/// Copyright (c) 2012 Ecma International.  All rights reserved. "
                        },
                        {
                            "kind": "NewLineTrivia",
                            "text": "\r\n"
                        },
                        {
                            "kind": "SingleLineCommentTrivia",
                            "text": "/// Ecma International makes this code available under the terms and conditions set"
                        },
                        {
                            "kind": "NewLineTrivia",
                            "text": "\r\n"
                        },
                        {
                            "kind": "SingleLineCommentTrivia",
                            "text": "/// forth on http://hg.ecmascript.org/tests/test262/raw-file/tip/LICENSE (the "
                        },
                        {
                            "kind": "NewLineTrivia",
                            "text": "\r\n"
                        },
                        {
                            "kind": "SingleLineCommentTrivia",
                            "text": "/// \"Use Terms\").   Any redistribution of this code must retain the above "
                        },
                        {
                            "kind": "NewLineTrivia",
                            "text": "\r\n"
                        },
                        {
                            "kind": "SingleLineCommentTrivia",
                            "text": "/// copyright and this notice and otherwise comply with the Use Terms."
                        },
                        {
                            "kind": "NewLineTrivia",
                            "text": "\r\n"
                        },
                        {
                            "kind": "MultiLineCommentTrivia",
                            "text": "/**\r\n * @path ch15/15.2/15.2.3/15.2.3.6/15.2.3.6-4-345.js\r\n * @description ES5 Attributes - success to update [[Configurable]] attribute of data property ([[Writable]] is true, [[Enumerable]] is false, [[Configurable]] is true) to different value\r\n */"
                        },
                        {
                            "kind": "NewLineTrivia",
                            "text": "\r\n"
                        },
                        {
                            "kind": "NewLineTrivia",
                            "text": "\r\n"
                        },
                        {
                            "kind": "NewLineTrivia",
                            "text": "\r\n"
                        }
                    ],
                    "trailingTrivia": [
                        {
                            "kind": "WhitespaceTrivia",
                            "text": " "
                        }
                    ]
                },
                "identifier": {
                    "kind": "IdentifierName",
                    "fullStart": 646,
                    "fullEnd": 654,
                    "start": 646,
                    "end": 654,
                    "fullWidth": 8,
                    "width": 8,
                    "text": "testcase",
                    "value": "testcase",
                    "valueText": "testcase"
                },
                "callSignature": {
                    "kind": "CallSignature",
                    "fullStart": 654,
                    "fullEnd": 657,
                    "start": 654,
                    "end": 656,
                    "fullWidth": 3,
                    "width": 2,
                    "parameterList": {
                        "kind": "ParameterList",
                        "fullStart": 654,
                        "fullEnd": 657,
                        "start": 654,
                        "end": 656,
                        "fullWidth": 3,
                        "width": 2,
                        "openParenToken": {
                            "kind": "OpenParenToken",
                            "fullStart": 654,
                            "fullEnd": 655,
                            "start": 654,
                            "end": 655,
                            "fullWidth": 1,
                            "width": 1,
                            "text": "(",
                            "value": "(",
                            "valueText": "("
                        },
                        "parameters": [],
                        "closeParenToken": {
                            "kind": "CloseParenToken",
                            "fullStart": 655,
                            "fullEnd": 657,
                            "start": 655,
                            "end": 656,
                            "fullWidth": 2,
                            "width": 1,
                            "text": ")",
                            "value": ")",
                            "valueText": ")",
                            "hasTrailingTrivia": true,
                            "trailingTrivia": [
                                {
                                    "kind": "WhitespaceTrivia",
                                    "text": " "
                                }
                            ]
                        }
                    }
                },
                "block": {
                    "kind": "Block",
                    "fullStart": 657,
                    "fullEnd": 1288,
                    "start": 657,
                    "end": 1286,
                    "fullWidth": 631,
                    "width": 629,
                    "openBraceToken": {
                        "kind": "OpenBraceToken",
                        "fullStart": 657,
                        "fullEnd": 660,
                        "start": 657,
                        "end": 658,
                        "fullWidth": 3,
                        "width": 1,
                        "text": "{",
                        "value": "{",
                        "valueText": "{",
                        "hasTrailingTrivia": true,
                        "hasTrailingNewLine": true,
                        "trailingTrivia": [
                            {
                                "kind": "NewLineTrivia",
                                "text": "\r\n"
                            }
                        ]
                    },
                    "statements": [
                        {
                            "kind": "VariableStatement",
                            "fullStart": 660,
                            "fullEnd": 683,
                            "start": 668,
                            "end": 681,
                            "fullWidth": 23,
                            "width": 13,
                            "modifiers": [],
                            "variableDeclaration": {
                                "kind": "VariableDeclaration",
                                "fullStart": 660,
                                "fullEnd": 680,
                                "start": 668,
                                "end": 680,
                                "fullWidth": 20,
                                "width": 12,
                                "varKeyword": {
                                    "kind": "VarKeyword",
                                    "fullStart": 660,
                                    "fullEnd": 672,
                                    "start": 668,
                                    "end": 671,
                                    "fullWidth": 12,
                                    "width": 3,
                                    "text": "var",
                                    "value": "var",
                                    "valueText": "var",
                                    "hasLeadingTrivia": true,
                                    "hasTrailingTrivia": true,
                                    "leadingTrivia": [
                                        {
                                            "kind": "WhitespaceTrivia",
                                            "text": "        "
                                        }
                                    ],
                                    "trailingTrivia": [
                                        {
                                            "kind": "WhitespaceTrivia",
                                            "text": " "
                                        }
                                    ]
                                },
                                "variableDeclarators": [
                                    {
                                        "kind": "VariableDeclarator",
                                        "fullStart": 672,
                                        "fullEnd": 680,
                                        "start": 672,
                                        "end": 680,
                                        "fullWidth": 8,
<<<<<<< HEAD
                                        "width": 8,
                                        "identifier": {
=======
                                        "propertyName": {
>>>>>>> 85e84683
                                            "kind": "IdentifierName",
                                            "fullStart": 672,
                                            "fullEnd": 676,
                                            "start": 672,
                                            "end": 675,
                                            "fullWidth": 4,
                                            "width": 3,
                                            "text": "obj",
                                            "value": "obj",
                                            "valueText": "obj",
                                            "hasTrailingTrivia": true,
                                            "trailingTrivia": [
                                                {
                                                    "kind": "WhitespaceTrivia",
                                                    "text": " "
                                                }
                                            ]
                                        },
                                        "equalsValueClause": {
                                            "kind": "EqualsValueClause",
                                            "fullStart": 676,
                                            "fullEnd": 680,
                                            "start": 676,
                                            "end": 680,
                                            "fullWidth": 4,
                                            "width": 4,
                                            "equalsToken": {
                                                "kind": "EqualsToken",
                                                "fullStart": 676,
                                                "fullEnd": 678,
                                                "start": 676,
                                                "end": 677,
                                                "fullWidth": 2,
                                                "width": 1,
                                                "text": "=",
                                                "value": "=",
                                                "valueText": "=",
                                                "hasTrailingTrivia": true,
                                                "trailingTrivia": [
                                                    {
                                                        "kind": "WhitespaceTrivia",
                                                        "text": " "
                                                    }
                                                ]
                                            },
                                            "value": {
                                                "kind": "ObjectLiteralExpression",
                                                "fullStart": 678,
                                                "fullEnd": 680,
                                                "start": 678,
                                                "end": 680,
                                                "fullWidth": 2,
                                                "width": 2,
                                                "openBraceToken": {
                                                    "kind": "OpenBraceToken",
                                                    "fullStart": 678,
                                                    "fullEnd": 679,
                                                    "start": 678,
                                                    "end": 679,
                                                    "fullWidth": 1,
                                                    "width": 1,
                                                    "text": "{",
                                                    "value": "{",
                                                    "valueText": "{"
                                                },
                                                "propertyAssignments": [],
                                                "closeBraceToken": {
                                                    "kind": "CloseBraceToken",
                                                    "fullStart": 679,
                                                    "fullEnd": 680,
                                                    "start": 679,
                                                    "end": 680,
                                                    "fullWidth": 1,
                                                    "width": 1,
                                                    "text": "}",
                                                    "value": "}",
                                                    "valueText": "}"
                                                }
                                            }
                                        }
                                    }
                                ]
                            },
                            "semicolonToken": {
                                "kind": "SemicolonToken",
                                "fullStart": 680,
                                "fullEnd": 683,
                                "start": 680,
                                "end": 681,
                                "fullWidth": 3,
                                "width": 1,
                                "text": ";",
                                "value": ";",
                                "valueText": ";",
                                "hasTrailingTrivia": true,
                                "hasTrailingNewLine": true,
                                "trailingTrivia": [
                                    {
                                        "kind": "NewLineTrivia",
                                        "text": "\r\n"
                                    }
                                ]
                            }
                        },
                        {
                            "kind": "ExpressionStatement",
                            "fullStart": 683,
                            "fullEnd": 863,
                            "start": 693,
                            "end": 861,
                            "fullWidth": 180,
                            "width": 168,
                            "expression": {
                                "kind": "InvocationExpression",
                                "fullStart": 683,
                                "fullEnd": 860,
                                "start": 693,
                                "end": 860,
                                "fullWidth": 177,
                                "width": 167,
                                "expression": {
                                    "kind": "MemberAccessExpression",
                                    "fullStart": 683,
                                    "fullEnd": 714,
                                    "start": 693,
                                    "end": 714,
                                    "fullWidth": 31,
                                    "width": 21,
                                    "expression": {
                                        "kind": "IdentifierName",
                                        "fullStart": 683,
                                        "fullEnd": 699,
                                        "start": 693,
                                        "end": 699,
                                        "fullWidth": 16,
                                        "width": 6,
                                        "text": "Object",
                                        "value": "Object",
                                        "valueText": "Object",
                                        "hasLeadingTrivia": true,
                                        "hasLeadingNewLine": true,
                                        "leadingTrivia": [
                                            {
                                                "kind": "NewLineTrivia",
                                                "text": "\r\n"
                                            },
                                            {
                                                "kind": "WhitespaceTrivia",
                                                "text": "        "
                                            }
                                        ]
                                    },
                                    "dotToken": {
                                        "kind": "DotToken",
                                        "fullStart": 699,
                                        "fullEnd": 700,
                                        "start": 699,
                                        "end": 700,
                                        "fullWidth": 1,
                                        "width": 1,
                                        "text": ".",
                                        "value": ".",
                                        "valueText": "."
                                    },
                                    "name": {
                                        "kind": "IdentifierName",
                                        "fullStart": 700,
                                        "fullEnd": 714,
                                        "start": 700,
                                        "end": 714,
                                        "fullWidth": 14,
                                        "width": 14,
                                        "text": "defineProperty",
                                        "value": "defineProperty",
                                        "valueText": "defineProperty"
                                    }
                                },
                                "argumentList": {
                                    "kind": "ArgumentList",
                                    "fullStart": 714,
                                    "fullEnd": 860,
                                    "start": 714,
                                    "end": 860,
                                    "fullWidth": 146,
                                    "width": 146,
                                    "openParenToken": {
                                        "kind": "OpenParenToken",
                                        "fullStart": 714,
                                        "fullEnd": 715,
                                        "start": 714,
                                        "end": 715,
                                        "fullWidth": 1,
                                        "width": 1,
                                        "text": "(",
                                        "value": "(",
                                        "valueText": "("
                                    },
                                    "arguments": [
                                        {
                                            "kind": "IdentifierName",
                                            "fullStart": 715,
                                            "fullEnd": 718,
                                            "start": 715,
                                            "end": 718,
                                            "fullWidth": 3,
                                            "width": 3,
                                            "text": "obj",
                                            "value": "obj",
                                            "valueText": "obj"
                                        },
                                        {
                                            "kind": "CommaToken",
                                            "fullStart": 718,
                                            "fullEnd": 720,
                                            "start": 718,
                                            "end": 719,
                                            "fullWidth": 2,
                                            "width": 1,
                                            "text": ",",
                                            "value": ",",
                                            "valueText": ",",
                                            "hasTrailingTrivia": true,
                                            "trailingTrivia": [
                                                {
                                                    "kind": "WhitespaceTrivia",
                                                    "text": " "
                                                }
                                            ]
                                        },
                                        {
                                            "kind": "StringLiteral",
                                            "fullStart": 720,
                                            "fullEnd": 726,
                                            "start": 720,
                                            "end": 726,
                                            "fullWidth": 6,
                                            "width": 6,
                                            "text": "\"prop\"",
                                            "value": "prop",
                                            "valueText": "prop"
                                        },
                                        {
                                            "kind": "CommaToken",
                                            "fullStart": 726,
                                            "fullEnd": 728,
                                            "start": 726,
                                            "end": 727,
                                            "fullWidth": 2,
                                            "width": 1,
                                            "text": ",",
                                            "value": ",",
                                            "valueText": ",",
                                            "hasTrailingTrivia": true,
                                            "trailingTrivia": [
                                                {
                                                    "kind": "WhitespaceTrivia",
                                                    "text": " "
                                                }
                                            ]
                                        },
                                        {
                                            "kind": "ObjectLiteralExpression",
                                            "fullStart": 728,
                                            "fullEnd": 859,
                                            "start": 728,
                                            "end": 859,
                                            "fullWidth": 131,
                                            "width": 131,
                                            "openBraceToken": {
                                                "kind": "OpenBraceToken",
                                                "fullStart": 728,
                                                "fullEnd": 731,
                                                "start": 728,
                                                "end": 729,
                                                "fullWidth": 3,
                                                "width": 1,
                                                "text": "{",
                                                "value": "{",
                                                "valueText": "{",
                                                "hasTrailingTrivia": true,
                                                "hasTrailingNewLine": true,
                                                "trailingTrivia": [
                                                    {
                                                        "kind": "NewLineTrivia",
                                                        "text": "\r\n"
                                                    }
                                                ]
                                            },
                                            "propertyAssignments": [
                                                {
                                                    "kind": "SimplePropertyAssignment",
                                                    "fullStart": 731,
                                                    "fullEnd": 754,
                                                    "start": 743,
                                                    "end": 754,
                                                    "fullWidth": 23,
                                                    "width": 11,
                                                    "propertyName": {
                                                        "kind": "IdentifierName",
                                                        "fullStart": 731,
                                                        "fullEnd": 748,
                                                        "start": 743,
                                                        "end": 748,
                                                        "fullWidth": 17,
                                                        "width": 5,
                                                        "text": "value",
                                                        "value": "value",
                                                        "valueText": "value",
                                                        "hasLeadingTrivia": true,
                                                        "leadingTrivia": [
                                                            {
                                                                "kind": "WhitespaceTrivia",
                                                                "text": "            "
                                                            }
                                                        ]
                                                    },
                                                    "colonToken": {
                                                        "kind": "ColonToken",
                                                        "fullStart": 748,
                                                        "fullEnd": 750,
                                                        "start": 748,
                                                        "end": 749,
                                                        "fullWidth": 2,
                                                        "width": 1,
                                                        "text": ":",
                                                        "value": ":",
                                                        "valueText": ":",
                                                        "hasTrailingTrivia": true,
                                                        "trailingTrivia": [
                                                            {
                                                                "kind": "WhitespaceTrivia",
                                                                "text": " "
                                                            }
                                                        ]
                                                    },
                                                    "expression": {
                                                        "kind": "NumericLiteral",
                                                        "fullStart": 750,
                                                        "fullEnd": 754,
                                                        "start": 750,
                                                        "end": 754,
                                                        "fullWidth": 4,
                                                        "width": 4,
                                                        "text": "2010",
                                                        "value": 2010,
                                                        "valueText": "2010"
                                                    }
                                                },
                                                {
                                                    "kind": "CommaToken",
                                                    "fullStart": 754,
                                                    "fullEnd": 757,
                                                    "start": 754,
                                                    "end": 755,
                                                    "fullWidth": 3,
                                                    "width": 1,
                                                    "text": ",",
                                                    "value": ",",
                                                    "valueText": ",",
                                                    "hasTrailingTrivia": true,
                                                    "hasTrailingNewLine": true,
                                                    "trailingTrivia": [
                                                        {
                                                            "kind": "NewLineTrivia",
                                                            "text": "\r\n"
                                                        }
                                                    ]
                                                },
                                                {
                                                    "kind": "SimplePropertyAssignment",
                                                    "fullStart": 757,
                                                    "fullEnd": 783,
                                                    "start": 769,
                                                    "end": 783,
                                                    "fullWidth": 26,
                                                    "width": 14,
                                                    "propertyName": {
                                                        "kind": "IdentifierName",
                                                        "fullStart": 757,
                                                        "fullEnd": 777,
                                                        "start": 769,
                                                        "end": 777,
                                                        "fullWidth": 20,
                                                        "width": 8,
                                                        "text": "writable",
                                                        "value": "writable",
                                                        "valueText": "writable",
                                                        "hasLeadingTrivia": true,
                                                        "leadingTrivia": [
                                                            {
                                                                "kind": "WhitespaceTrivia",
                                                                "text": "            "
                                                            }
                                                        ]
                                                    },
                                                    "colonToken": {
                                                        "kind": "ColonToken",
                                                        "fullStart": 777,
                                                        "fullEnd": 779,
                                                        "start": 777,
                                                        "end": 778,
                                                        "fullWidth": 2,
                                                        "width": 1,
                                                        "text": ":",
                                                        "value": ":",
                                                        "valueText": ":",
                                                        "hasTrailingTrivia": true,
                                                        "trailingTrivia": [
                                                            {
                                                                "kind": "WhitespaceTrivia",
                                                                "text": " "
                                                            }
                                                        ]
                                                    },
                                                    "expression": {
                                                        "kind": "TrueKeyword",
                                                        "fullStart": 779,
                                                        "fullEnd": 783,
                                                        "start": 779,
                                                        "end": 783,
                                                        "fullWidth": 4,
                                                        "width": 4,
                                                        "text": "true",
                                                        "value": true,
                                                        "valueText": "true"
                                                    }
                                                },
                                                {
                                                    "kind": "CommaToken",
                                                    "fullStart": 783,
                                                    "fullEnd": 786,
                                                    "start": 783,
                                                    "end": 784,
                                                    "fullWidth": 3,
                                                    "width": 1,
                                                    "text": ",",
                                                    "value": ",",
                                                    "valueText": ",",
                                                    "hasTrailingTrivia": true,
                                                    "hasTrailingNewLine": true,
                                                    "trailingTrivia": [
                                                        {
                                                            "kind": "NewLineTrivia",
                                                            "text": "\r\n"
                                                        }
                                                    ]
                                                },
                                                {
                                                    "kind": "SimplePropertyAssignment",
                                                    "fullStart": 786,
                                                    "fullEnd": 815,
                                                    "start": 798,
                                                    "end": 815,
                                                    "fullWidth": 29,
                                                    "width": 17,
                                                    "propertyName": {
                                                        "kind": "IdentifierName",
                                                        "fullStart": 786,
                                                        "fullEnd": 808,
                                                        "start": 798,
                                                        "end": 808,
                                                        "fullWidth": 22,
                                                        "width": 10,
                                                        "text": "enumerable",
                                                        "value": "enumerable",
                                                        "valueText": "enumerable",
                                                        "hasLeadingTrivia": true,
                                                        "leadingTrivia": [
                                                            {
                                                                "kind": "WhitespaceTrivia",
                                                                "text": "            "
                                                            }
                                                        ]
                                                    },
                                                    "colonToken": {
                                                        "kind": "ColonToken",
                                                        "fullStart": 808,
                                                        "fullEnd": 810,
                                                        "start": 808,
                                                        "end": 809,
                                                        "fullWidth": 2,
                                                        "width": 1,
                                                        "text": ":",
                                                        "value": ":",
                                                        "valueText": ":",
                                                        "hasTrailingTrivia": true,
                                                        "trailingTrivia": [
                                                            {
                                                                "kind": "WhitespaceTrivia",
                                                                "text": " "
                                                            }
                                                        ]
                                                    },
                                                    "expression": {
                                                        "kind": "FalseKeyword",
                                                        "fullStart": 810,
                                                        "fullEnd": 815,
                                                        "start": 810,
                                                        "end": 815,
                                                        "fullWidth": 5,
                                                        "width": 5,
                                                        "text": "false",
                                                        "value": false,
                                                        "valueText": "false"
                                                    }
                                                },
                                                {
                                                    "kind": "CommaToken",
                                                    "fullStart": 815,
                                                    "fullEnd": 818,
                                                    "start": 815,
                                                    "end": 816,
                                                    "fullWidth": 3,
                                                    "width": 1,
                                                    "text": ",",
                                                    "value": ",",
                                                    "valueText": ",",
                                                    "hasTrailingTrivia": true,
                                                    "hasTrailingNewLine": true,
                                                    "trailingTrivia": [
                                                        {
                                                            "kind": "NewLineTrivia",
                                                            "text": "\r\n"
                                                        }
                                                    ]
                                                },
                                                {
                                                    "kind": "SimplePropertyAssignment",
                                                    "fullStart": 818,
                                                    "fullEnd": 850,
                                                    "start": 830,
                                                    "end": 848,
                                                    "fullWidth": 32,
                                                    "width": 18,
                                                    "propertyName": {
                                                        "kind": "IdentifierName",
                                                        "fullStart": 818,
                                                        "fullEnd": 842,
                                                        "start": 830,
                                                        "end": 842,
                                                        "fullWidth": 24,
                                                        "width": 12,
                                                        "text": "configurable",
                                                        "value": "configurable",
                                                        "valueText": "configurable",
                                                        "hasLeadingTrivia": true,
                                                        "leadingTrivia": [
                                                            {
                                                                "kind": "WhitespaceTrivia",
                                                                "text": "            "
                                                            }
                                                        ]
                                                    },
                                                    "colonToken": {
                                                        "kind": "ColonToken",
                                                        "fullStart": 842,
                                                        "fullEnd": 844,
                                                        "start": 842,
                                                        "end": 843,
                                                        "fullWidth": 2,
                                                        "width": 1,
                                                        "text": ":",
                                                        "value": ":",
                                                        "valueText": ":",
                                                        "hasTrailingTrivia": true,
                                                        "trailingTrivia": [
                                                            {
                                                                "kind": "WhitespaceTrivia",
                                                                "text": " "
                                                            }
                                                        ]
                                                    },
                                                    "expression": {
                                                        "kind": "TrueKeyword",
                                                        "fullStart": 844,
                                                        "fullEnd": 850,
                                                        "start": 844,
                                                        "end": 848,
                                                        "fullWidth": 6,
                                                        "width": 4,
                                                        "text": "true",
                                                        "value": true,
                                                        "valueText": "true",
                                                        "hasTrailingTrivia": true,
                                                        "hasTrailingNewLine": true,
                                                        "trailingTrivia": [
                                                            {
                                                                "kind": "NewLineTrivia",
                                                                "text": "\r\n"
                                                            }
                                                        ]
                                                    }
                                                }
                                            ],
                                            "closeBraceToken": {
                                                "kind": "CloseBraceToken",
                                                "fullStart": 850,
                                                "fullEnd": 859,
                                                "start": 858,
                                                "end": 859,
                                                "fullWidth": 9,
                                                "width": 1,
                                                "text": "}",
                                                "value": "}",
                                                "valueText": "}",
                                                "hasLeadingTrivia": true,
                                                "leadingTrivia": [
                                                    {
                                                        "kind": "WhitespaceTrivia",
                                                        "text": "        "
                                                    }
                                                ]
                                            }
                                        }
                                    ],
                                    "closeParenToken": {
                                        "kind": "CloseParenToken",
                                        "fullStart": 859,
                                        "fullEnd": 860,
                                        "start": 859,
                                        "end": 860,
                                        "fullWidth": 1,
                                        "width": 1,
                                        "text": ")",
                                        "value": ")",
                                        "valueText": ")"
                                    }
                                }
                            },
                            "semicolonToken": {
                                "kind": "SemicolonToken",
                                "fullStart": 860,
                                "fullEnd": 863,
                                "start": 860,
                                "end": 861,
                                "fullWidth": 3,
                                "width": 1,
                                "text": ";",
                                "value": ";",
                                "valueText": ";",
                                "hasTrailingTrivia": true,
                                "hasTrailingNewLine": true,
                                "trailingTrivia": [
                                    {
                                        "kind": "NewLineTrivia",
                                        "text": "\r\n"
                                    }
                                ]
                            }
                        },
                        {
                            "kind": "VariableStatement",
                            "fullStart": 863,
                            "fullEnd": 928,
                            "start": 871,
                            "end": 926,
                            "fullWidth": 65,
                            "width": 55,
                            "modifiers": [],
                            "variableDeclaration": {
                                "kind": "VariableDeclaration",
                                "fullStart": 863,
                                "fullEnd": 925,
                                "start": 871,
                                "end": 925,
                                "fullWidth": 62,
                                "width": 54,
                                "varKeyword": {
                                    "kind": "VarKeyword",
                                    "fullStart": 863,
                                    "fullEnd": 875,
                                    "start": 871,
                                    "end": 874,
                                    "fullWidth": 12,
                                    "width": 3,
                                    "text": "var",
                                    "value": "var",
                                    "valueText": "var",
                                    "hasLeadingTrivia": true,
                                    "hasTrailingTrivia": true,
                                    "leadingTrivia": [
                                        {
                                            "kind": "WhitespaceTrivia",
                                            "text": "        "
                                        }
                                    ],
                                    "trailingTrivia": [
                                        {
                                            "kind": "WhitespaceTrivia",
                                            "text": " "
                                        }
                                    ]
                                },
                                "variableDeclarators": [
                                    {
                                        "kind": "VariableDeclarator",
                                        "fullStart": 875,
                                        "fullEnd": 925,
                                        "start": 875,
                                        "end": 925,
                                        "fullWidth": 50,
<<<<<<< HEAD
                                        "width": 50,
                                        "identifier": {
=======
                                        "propertyName": {
>>>>>>> 85e84683
                                            "kind": "IdentifierName",
                                            "fullStart": 875,
                                            "fullEnd": 897,
                                            "start": 875,
                                            "end": 896,
                                            "fullWidth": 22,
                                            "width": 21,
                                            "text": "propertyDefineCorrect",
                                            "value": "propertyDefineCorrect",
                                            "valueText": "propertyDefineCorrect",
                                            "hasTrailingTrivia": true,
                                            "trailingTrivia": [
                                                {
                                                    "kind": "WhitespaceTrivia",
                                                    "text": " "
                                                }
                                            ]
                                        },
                                        "equalsValueClause": {
                                            "kind": "EqualsValueClause",
                                            "fullStart": 897,
                                            "fullEnd": 925,
                                            "start": 897,
                                            "end": 925,
                                            "fullWidth": 28,
                                            "width": 28,
                                            "equalsToken": {
                                                "kind": "EqualsToken",
                                                "fullStart": 897,
                                                "fullEnd": 899,
                                                "start": 897,
                                                "end": 898,
                                                "fullWidth": 2,
                                                "width": 1,
                                                "text": "=",
                                                "value": "=",
                                                "valueText": "=",
                                                "hasTrailingTrivia": true,
                                                "trailingTrivia": [
                                                    {
                                                        "kind": "WhitespaceTrivia",
                                                        "text": " "
                                                    }
                                                ]
                                            },
                                            "value": {
                                                "kind": "InvocationExpression",
                                                "fullStart": 899,
                                                "fullEnd": 925,
                                                "start": 899,
                                                "end": 925,
                                                "fullWidth": 26,
                                                "width": 26,
                                                "expression": {
                                                    "kind": "MemberAccessExpression",
                                                    "fullStart": 899,
                                                    "fullEnd": 917,
                                                    "start": 899,
                                                    "end": 917,
                                                    "fullWidth": 18,
                                                    "width": 18,
                                                    "expression": {
                                                        "kind": "IdentifierName",
                                                        "fullStart": 899,
                                                        "fullEnd": 902,
                                                        "start": 899,
                                                        "end": 902,
                                                        "fullWidth": 3,
                                                        "width": 3,
                                                        "text": "obj",
                                                        "value": "obj",
                                                        "valueText": "obj"
                                                    },
                                                    "dotToken": {
                                                        "kind": "DotToken",
                                                        "fullStart": 902,
                                                        "fullEnd": 903,
                                                        "start": 902,
                                                        "end": 903,
                                                        "fullWidth": 1,
                                                        "width": 1,
                                                        "text": ".",
                                                        "value": ".",
                                                        "valueText": "."
                                                    },
                                                    "name": {
                                                        "kind": "IdentifierName",
                                                        "fullStart": 903,
                                                        "fullEnd": 917,
                                                        "start": 903,
                                                        "end": 917,
                                                        "fullWidth": 14,
                                                        "width": 14,
                                                        "text": "hasOwnProperty",
                                                        "value": "hasOwnProperty",
                                                        "valueText": "hasOwnProperty"
                                                    }
                                                },
                                                "argumentList": {
                                                    "kind": "ArgumentList",
                                                    "fullStart": 917,
                                                    "fullEnd": 925,
                                                    "start": 917,
                                                    "end": 925,
                                                    "fullWidth": 8,
                                                    "width": 8,
                                                    "openParenToken": {
                                                        "kind": "OpenParenToken",
                                                        "fullStart": 917,
                                                        "fullEnd": 918,
                                                        "start": 917,
                                                        "end": 918,
                                                        "fullWidth": 1,
                                                        "width": 1,
                                                        "text": "(",
                                                        "value": "(",
                                                        "valueText": "("
                                                    },
                                                    "arguments": [
                                                        {
                                                            "kind": "StringLiteral",
                                                            "fullStart": 918,
                                                            "fullEnd": 924,
                                                            "start": 918,
                                                            "end": 924,
                                                            "fullWidth": 6,
                                                            "width": 6,
                                                            "text": "\"prop\"",
                                                            "value": "prop",
                                                            "valueText": "prop"
                                                        }
                                                    ],
                                                    "closeParenToken": {
                                                        "kind": "CloseParenToken",
                                                        "fullStart": 924,
                                                        "fullEnd": 925,
                                                        "start": 924,
                                                        "end": 925,
                                                        "fullWidth": 1,
                                                        "width": 1,
                                                        "text": ")",
                                                        "value": ")",
                                                        "valueText": ")"
                                                    }
                                                }
                                            }
                                        }
                                    }
                                ]
                            },
                            "semicolonToken": {
                                "kind": "SemicolonToken",
                                "fullStart": 925,
                                "fullEnd": 928,
                                "start": 925,
                                "end": 926,
                                "fullWidth": 3,
                                "width": 1,
                                "text": ";",
                                "value": ";",
                                "valueText": ";",
                                "hasTrailingTrivia": true,
                                "hasTrailingNewLine": true,
                                "trailingTrivia": [
                                    {
                                        "kind": "NewLineTrivia",
                                        "text": "\r\n"
                                    }
                                ]
                            }
                        },
                        {
                            "kind": "VariableStatement",
                            "fullStart": 928,
                            "fullEnd": 995,
                            "start": 936,
                            "end": 993,
                            "fullWidth": 67,
                            "width": 57,
                            "modifiers": [],
                            "variableDeclaration": {
                                "kind": "VariableDeclaration",
                                "fullStart": 928,
                                "fullEnd": 992,
                                "start": 936,
                                "end": 992,
                                "fullWidth": 64,
                                "width": 56,
                                "varKeyword": {
                                    "kind": "VarKeyword",
                                    "fullStart": 928,
                                    "fullEnd": 940,
                                    "start": 936,
                                    "end": 939,
                                    "fullWidth": 12,
                                    "width": 3,
                                    "text": "var",
                                    "value": "var",
                                    "valueText": "var",
                                    "hasLeadingTrivia": true,
                                    "hasTrailingTrivia": true,
                                    "leadingTrivia": [
                                        {
                                            "kind": "WhitespaceTrivia",
                                            "text": "        "
                                        }
                                    ],
                                    "trailingTrivia": [
                                        {
                                            "kind": "WhitespaceTrivia",
                                            "text": " "
                                        }
                                    ]
                                },
                                "variableDeclarators": [
                                    {
                                        "kind": "VariableDeclarator",
                                        "fullStart": 940,
                                        "fullEnd": 992,
                                        "start": 940,
                                        "end": 992,
                                        "fullWidth": 52,
<<<<<<< HEAD
                                        "width": 52,
                                        "identifier": {
=======
                                        "propertyName": {
>>>>>>> 85e84683
                                            "kind": "IdentifierName",
                                            "fullStart": 940,
                                            "fullEnd": 946,
                                            "start": 940,
                                            "end": 945,
                                            "fullWidth": 6,
                                            "width": 5,
                                            "text": "desc1",
                                            "value": "desc1",
                                            "valueText": "desc1",
                                            "hasTrailingTrivia": true,
                                            "trailingTrivia": [
                                                {
                                                    "kind": "WhitespaceTrivia",
                                                    "text": " "
                                                }
                                            ]
                                        },
                                        "equalsValueClause": {
                                            "kind": "EqualsValueClause",
                                            "fullStart": 946,
                                            "fullEnd": 992,
                                            "start": 946,
                                            "end": 992,
                                            "fullWidth": 46,
                                            "width": 46,
                                            "equalsToken": {
                                                "kind": "EqualsToken",
                                                "fullStart": 946,
                                                "fullEnd": 948,
                                                "start": 946,
                                                "end": 947,
                                                "fullWidth": 2,
                                                "width": 1,
                                                "text": "=",
                                                "value": "=",
                                                "valueText": "=",
                                                "hasTrailingTrivia": true,
                                                "trailingTrivia": [
                                                    {
                                                        "kind": "WhitespaceTrivia",
                                                        "text": " "
                                                    }
                                                ]
                                            },
                                            "value": {
                                                "kind": "InvocationExpression",
                                                "fullStart": 948,
                                                "fullEnd": 992,
                                                "start": 948,
                                                "end": 992,
                                                "fullWidth": 44,
                                                "width": 44,
                                                "expression": {
                                                    "kind": "MemberAccessExpression",
                                                    "fullStart": 948,
                                                    "fullEnd": 979,
                                                    "start": 948,
                                                    "end": 979,
                                                    "fullWidth": 31,
                                                    "width": 31,
                                                    "expression": {
                                                        "kind": "IdentifierName",
                                                        "fullStart": 948,
                                                        "fullEnd": 954,
                                                        "start": 948,
                                                        "end": 954,
                                                        "fullWidth": 6,
                                                        "width": 6,
                                                        "text": "Object",
                                                        "value": "Object",
                                                        "valueText": "Object"
                                                    },
                                                    "dotToken": {
                                                        "kind": "DotToken",
                                                        "fullStart": 954,
                                                        "fullEnd": 955,
                                                        "start": 954,
                                                        "end": 955,
                                                        "fullWidth": 1,
                                                        "width": 1,
                                                        "text": ".",
                                                        "value": ".",
                                                        "valueText": "."
                                                    },
                                                    "name": {
                                                        "kind": "IdentifierName",
                                                        "fullStart": 955,
                                                        "fullEnd": 979,
                                                        "start": 955,
                                                        "end": 979,
                                                        "fullWidth": 24,
                                                        "width": 24,
                                                        "text": "getOwnPropertyDescriptor",
                                                        "value": "getOwnPropertyDescriptor",
                                                        "valueText": "getOwnPropertyDescriptor"
                                                    }
                                                },
                                                "argumentList": {
                                                    "kind": "ArgumentList",
                                                    "fullStart": 979,
                                                    "fullEnd": 992,
                                                    "start": 979,
                                                    "end": 992,
                                                    "fullWidth": 13,
                                                    "width": 13,
                                                    "openParenToken": {
                                                        "kind": "OpenParenToken",
                                                        "fullStart": 979,
                                                        "fullEnd": 980,
                                                        "start": 979,
                                                        "end": 980,
                                                        "fullWidth": 1,
                                                        "width": 1,
                                                        "text": "(",
                                                        "value": "(",
                                                        "valueText": "("
                                                    },
                                                    "arguments": [
                                                        {
                                                            "kind": "IdentifierName",
                                                            "fullStart": 980,
                                                            "fullEnd": 983,
                                                            "start": 980,
                                                            "end": 983,
                                                            "fullWidth": 3,
                                                            "width": 3,
                                                            "text": "obj",
                                                            "value": "obj",
                                                            "valueText": "obj"
                                                        },
                                                        {
                                                            "kind": "CommaToken",
                                                            "fullStart": 983,
                                                            "fullEnd": 985,
                                                            "start": 983,
                                                            "end": 984,
                                                            "fullWidth": 2,
                                                            "width": 1,
                                                            "text": ",",
                                                            "value": ",",
                                                            "valueText": ",",
                                                            "hasTrailingTrivia": true,
                                                            "trailingTrivia": [
                                                                {
                                                                    "kind": "WhitespaceTrivia",
                                                                    "text": " "
                                                                }
                                                            ]
                                                        },
                                                        {
                                                            "kind": "StringLiteral",
                                                            "fullStart": 985,
                                                            "fullEnd": 991,
                                                            "start": 985,
                                                            "end": 991,
                                                            "fullWidth": 6,
                                                            "width": 6,
                                                            "text": "\"prop\"",
                                                            "value": "prop",
                                                            "valueText": "prop"
                                                        }
                                                    ],
                                                    "closeParenToken": {
                                                        "kind": "CloseParenToken",
                                                        "fullStart": 991,
                                                        "fullEnd": 992,
                                                        "start": 991,
                                                        "end": 992,
                                                        "fullWidth": 1,
                                                        "width": 1,
                                                        "text": ")",
                                                        "value": ")",
                                                        "valueText": ")"
                                                    }
                                                }
                                            }
                                        }
                                    }
                                ]
                            },
                            "semicolonToken": {
                                "kind": "SemicolonToken",
                                "fullStart": 992,
                                "fullEnd": 995,
                                "start": 992,
                                "end": 993,
                                "fullWidth": 3,
                                "width": 1,
                                "text": ";",
                                "value": ";",
                                "valueText": ";",
                                "hasTrailingTrivia": true,
                                "hasTrailingNewLine": true,
                                "trailingTrivia": [
                                    {
                                        "kind": "NewLineTrivia",
                                        "text": "\r\n"
                                    }
                                ]
                            }
                        },
                        {
                            "kind": "ExpressionStatement",
                            "fullStart": 995,
                            "fullEnd": 1089,
                            "start": 1005,
                            "end": 1087,
                            "fullWidth": 94,
                            "width": 82,
                            "expression": {
                                "kind": "InvocationExpression",
                                "fullStart": 995,
                                "fullEnd": 1086,
                                "start": 1005,
                                "end": 1086,
                                "fullWidth": 91,
                                "width": 81,
                                "expression": {
                                    "kind": "MemberAccessExpression",
                                    "fullStart": 995,
                                    "fullEnd": 1026,
                                    "start": 1005,
                                    "end": 1026,
                                    "fullWidth": 31,
                                    "width": 21,
                                    "expression": {
                                        "kind": "IdentifierName",
                                        "fullStart": 995,
                                        "fullEnd": 1011,
                                        "start": 1005,
                                        "end": 1011,
                                        "fullWidth": 16,
                                        "width": 6,
                                        "text": "Object",
                                        "value": "Object",
                                        "valueText": "Object",
                                        "hasLeadingTrivia": true,
                                        "hasLeadingNewLine": true,
                                        "leadingTrivia": [
                                            {
                                                "kind": "NewLineTrivia",
                                                "text": "\r\n"
                                            },
                                            {
                                                "kind": "WhitespaceTrivia",
                                                "text": "        "
                                            }
                                        ]
                                    },
                                    "dotToken": {
                                        "kind": "DotToken",
                                        "fullStart": 1011,
                                        "fullEnd": 1012,
                                        "start": 1011,
                                        "end": 1012,
                                        "fullWidth": 1,
                                        "width": 1,
                                        "text": ".",
                                        "value": ".",
                                        "valueText": "."
                                    },
                                    "name": {
                                        "kind": "IdentifierName",
                                        "fullStart": 1012,
                                        "fullEnd": 1026,
                                        "start": 1012,
                                        "end": 1026,
                                        "fullWidth": 14,
                                        "width": 14,
                                        "text": "defineProperty",
                                        "value": "defineProperty",
                                        "valueText": "defineProperty"
                                    }
                                },
                                "argumentList": {
                                    "kind": "ArgumentList",
                                    "fullStart": 1026,
                                    "fullEnd": 1086,
                                    "start": 1026,
                                    "end": 1086,
                                    "fullWidth": 60,
                                    "width": 60,
                                    "openParenToken": {
                                        "kind": "OpenParenToken",
                                        "fullStart": 1026,
                                        "fullEnd": 1027,
                                        "start": 1026,
                                        "end": 1027,
                                        "fullWidth": 1,
                                        "width": 1,
                                        "text": "(",
                                        "value": "(",
                                        "valueText": "("
                                    },
                                    "arguments": [
                                        {
                                            "kind": "IdentifierName",
                                            "fullStart": 1027,
                                            "fullEnd": 1030,
                                            "start": 1027,
                                            "end": 1030,
                                            "fullWidth": 3,
                                            "width": 3,
                                            "text": "obj",
                                            "value": "obj",
                                            "valueText": "obj"
                                        },
                                        {
                                            "kind": "CommaToken",
                                            "fullStart": 1030,
                                            "fullEnd": 1032,
                                            "start": 1030,
                                            "end": 1031,
                                            "fullWidth": 2,
                                            "width": 1,
                                            "text": ",",
                                            "value": ",",
                                            "valueText": ",",
                                            "hasTrailingTrivia": true,
                                            "trailingTrivia": [
                                                {
                                                    "kind": "WhitespaceTrivia",
                                                    "text": " "
                                                }
                                            ]
                                        },
                                        {
                                            "kind": "StringLiteral",
                                            "fullStart": 1032,
                                            "fullEnd": 1038,
                                            "start": 1032,
                                            "end": 1038,
                                            "fullWidth": 6,
                                            "width": 6,
                                            "text": "\"prop\"",
                                            "value": "prop",
                                            "valueText": "prop"
                                        },
                                        {
                                            "kind": "CommaToken",
                                            "fullStart": 1038,
                                            "fullEnd": 1040,
                                            "start": 1038,
                                            "end": 1039,
                                            "fullWidth": 2,
                                            "width": 1,
                                            "text": ",",
                                            "value": ",",
                                            "valueText": ",",
                                            "hasTrailingTrivia": true,
                                            "trailingTrivia": [
                                                {
                                                    "kind": "WhitespaceTrivia",
                                                    "text": " "
                                                }
                                            ]
                                        },
                                        {
                                            "kind": "ObjectLiteralExpression",
                                            "fullStart": 1040,
                                            "fullEnd": 1085,
                                            "start": 1040,
                                            "end": 1085,
                                            "fullWidth": 45,
                                            "width": 45,
                                            "openBraceToken": {
                                                "kind": "OpenBraceToken",
                                                "fullStart": 1040,
                                                "fullEnd": 1043,
                                                "start": 1040,
                                                "end": 1041,
                                                "fullWidth": 3,
                                                "width": 1,
                                                "text": "{",
                                                "value": "{",
                                                "valueText": "{",
                                                "hasTrailingTrivia": true,
                                                "hasTrailingNewLine": true,
                                                "trailingTrivia": [
                                                    {
                                                        "kind": "NewLineTrivia",
                                                        "text": "\r\n"
                                                    }
                                                ]
                                            },
                                            "propertyAssignments": [
                                                {
                                                    "kind": "SimplePropertyAssignment",
                                                    "fullStart": 1043,
                                                    "fullEnd": 1076,
                                                    "start": 1055,
                                                    "end": 1074,
                                                    "fullWidth": 33,
                                                    "width": 19,
                                                    "propertyName": {
                                                        "kind": "IdentifierName",
                                                        "fullStart": 1043,
                                                        "fullEnd": 1067,
                                                        "start": 1055,
                                                        "end": 1067,
                                                        "fullWidth": 24,
                                                        "width": 12,
                                                        "text": "configurable",
                                                        "value": "configurable",
                                                        "valueText": "configurable",
                                                        "hasLeadingTrivia": true,
                                                        "leadingTrivia": [
                                                            {
                                                                "kind": "WhitespaceTrivia",
                                                                "text": "            "
                                                            }
                                                        ]
                                                    },
                                                    "colonToken": {
                                                        "kind": "ColonToken",
                                                        "fullStart": 1067,
                                                        "fullEnd": 1069,
                                                        "start": 1067,
                                                        "end": 1068,
                                                        "fullWidth": 2,
                                                        "width": 1,
                                                        "text": ":",
                                                        "value": ":",
                                                        "valueText": ":",
                                                        "hasTrailingTrivia": true,
                                                        "trailingTrivia": [
                                                            {
                                                                "kind": "WhitespaceTrivia",
                                                                "text": " "
                                                            }
                                                        ]
                                                    },
                                                    "expression": {
                                                        "kind": "FalseKeyword",
                                                        "fullStart": 1069,
                                                        "fullEnd": 1076,
                                                        "start": 1069,
                                                        "end": 1074,
                                                        "fullWidth": 7,
                                                        "width": 5,
                                                        "text": "false",
                                                        "value": false,
                                                        "valueText": "false",
                                                        "hasTrailingTrivia": true,
                                                        "hasTrailingNewLine": true,
                                                        "trailingTrivia": [
                                                            {
                                                                "kind": "NewLineTrivia",
                                                                "text": "\r\n"
                                                            }
                                                        ]
                                                    }
                                                }
                                            ],
                                            "closeBraceToken": {
                                                "kind": "CloseBraceToken",
                                                "fullStart": 1076,
                                                "fullEnd": 1085,
                                                "start": 1084,
                                                "end": 1085,
                                                "fullWidth": 9,
                                                "width": 1,
                                                "text": "}",
                                                "value": "}",
                                                "valueText": "}",
                                                "hasLeadingTrivia": true,
                                                "leadingTrivia": [
                                                    {
                                                        "kind": "WhitespaceTrivia",
                                                        "text": "        "
                                                    }
                                                ]
                                            }
                                        }
                                    ],
                                    "closeParenToken": {
                                        "kind": "CloseParenToken",
                                        "fullStart": 1085,
                                        "fullEnd": 1086,
                                        "start": 1085,
                                        "end": 1086,
                                        "fullWidth": 1,
                                        "width": 1,
                                        "text": ")",
                                        "value": ")",
                                        "valueText": ")"
                                    }
                                }
                            },
                            "semicolonToken": {
                                "kind": "SemicolonToken",
                                "fullStart": 1086,
                                "fullEnd": 1089,
                                "start": 1086,
                                "end": 1087,
                                "fullWidth": 3,
                                "width": 1,
                                "text": ";",
                                "value": ";",
                                "valueText": ";",
                                "hasTrailingTrivia": true,
                                "hasTrailingNewLine": true,
                                "trailingTrivia": [
                                    {
                                        "kind": "NewLineTrivia",
                                        "text": "\r\n"
                                    }
                                ]
                            }
                        },
                        {
                            "kind": "VariableStatement",
                            "fullStart": 1089,
                            "fullEnd": 1156,
                            "start": 1097,
                            "end": 1154,
                            "fullWidth": 67,
                            "width": 57,
                            "modifiers": [],
                            "variableDeclaration": {
                                "kind": "VariableDeclaration",
                                "fullStart": 1089,
                                "fullEnd": 1153,
                                "start": 1097,
                                "end": 1153,
                                "fullWidth": 64,
                                "width": 56,
                                "varKeyword": {
                                    "kind": "VarKeyword",
                                    "fullStart": 1089,
                                    "fullEnd": 1101,
                                    "start": 1097,
                                    "end": 1100,
                                    "fullWidth": 12,
                                    "width": 3,
                                    "text": "var",
                                    "value": "var",
                                    "valueText": "var",
                                    "hasLeadingTrivia": true,
                                    "hasTrailingTrivia": true,
                                    "leadingTrivia": [
                                        {
                                            "kind": "WhitespaceTrivia",
                                            "text": "        "
                                        }
                                    ],
                                    "trailingTrivia": [
                                        {
                                            "kind": "WhitespaceTrivia",
                                            "text": " "
                                        }
                                    ]
                                },
                                "variableDeclarators": [
                                    {
                                        "kind": "VariableDeclarator",
                                        "fullStart": 1101,
                                        "fullEnd": 1153,
                                        "start": 1101,
                                        "end": 1153,
                                        "fullWidth": 52,
<<<<<<< HEAD
                                        "width": 52,
                                        "identifier": {
=======
                                        "propertyName": {
>>>>>>> 85e84683
                                            "kind": "IdentifierName",
                                            "fullStart": 1101,
                                            "fullEnd": 1107,
                                            "start": 1101,
                                            "end": 1106,
                                            "fullWidth": 6,
                                            "width": 5,
                                            "text": "desc2",
                                            "value": "desc2",
                                            "valueText": "desc2",
                                            "hasTrailingTrivia": true,
                                            "trailingTrivia": [
                                                {
                                                    "kind": "WhitespaceTrivia",
                                                    "text": " "
                                                }
                                            ]
                                        },
                                        "equalsValueClause": {
                                            "kind": "EqualsValueClause",
                                            "fullStart": 1107,
                                            "fullEnd": 1153,
                                            "start": 1107,
                                            "end": 1153,
                                            "fullWidth": 46,
                                            "width": 46,
                                            "equalsToken": {
                                                "kind": "EqualsToken",
                                                "fullStart": 1107,
                                                "fullEnd": 1109,
                                                "start": 1107,
                                                "end": 1108,
                                                "fullWidth": 2,
                                                "width": 1,
                                                "text": "=",
                                                "value": "=",
                                                "valueText": "=",
                                                "hasTrailingTrivia": true,
                                                "trailingTrivia": [
                                                    {
                                                        "kind": "WhitespaceTrivia",
                                                        "text": " "
                                                    }
                                                ]
                                            },
                                            "value": {
                                                "kind": "InvocationExpression",
                                                "fullStart": 1109,
                                                "fullEnd": 1153,
                                                "start": 1109,
                                                "end": 1153,
                                                "fullWidth": 44,
                                                "width": 44,
                                                "expression": {
                                                    "kind": "MemberAccessExpression",
                                                    "fullStart": 1109,
                                                    "fullEnd": 1140,
                                                    "start": 1109,
                                                    "end": 1140,
                                                    "fullWidth": 31,
                                                    "width": 31,
                                                    "expression": {
                                                        "kind": "IdentifierName",
                                                        "fullStart": 1109,
                                                        "fullEnd": 1115,
                                                        "start": 1109,
                                                        "end": 1115,
                                                        "fullWidth": 6,
                                                        "width": 6,
                                                        "text": "Object",
                                                        "value": "Object",
                                                        "valueText": "Object"
                                                    },
                                                    "dotToken": {
                                                        "kind": "DotToken",
                                                        "fullStart": 1115,
                                                        "fullEnd": 1116,
                                                        "start": 1115,
                                                        "end": 1116,
                                                        "fullWidth": 1,
                                                        "width": 1,
                                                        "text": ".",
                                                        "value": ".",
                                                        "valueText": "."
                                                    },
                                                    "name": {
                                                        "kind": "IdentifierName",
                                                        "fullStart": 1116,
                                                        "fullEnd": 1140,
                                                        "start": 1116,
                                                        "end": 1140,
                                                        "fullWidth": 24,
                                                        "width": 24,
                                                        "text": "getOwnPropertyDescriptor",
                                                        "value": "getOwnPropertyDescriptor",
                                                        "valueText": "getOwnPropertyDescriptor"
                                                    }
                                                },
                                                "argumentList": {
                                                    "kind": "ArgumentList",
                                                    "fullStart": 1140,
                                                    "fullEnd": 1153,
                                                    "start": 1140,
                                                    "end": 1153,
                                                    "fullWidth": 13,
                                                    "width": 13,
                                                    "openParenToken": {
                                                        "kind": "OpenParenToken",
                                                        "fullStart": 1140,
                                                        "fullEnd": 1141,
                                                        "start": 1140,
                                                        "end": 1141,
                                                        "fullWidth": 1,
                                                        "width": 1,
                                                        "text": "(",
                                                        "value": "(",
                                                        "valueText": "("
                                                    },
                                                    "arguments": [
                                                        {
                                                            "kind": "IdentifierName",
                                                            "fullStart": 1141,
                                                            "fullEnd": 1144,
                                                            "start": 1141,
                                                            "end": 1144,
                                                            "fullWidth": 3,
                                                            "width": 3,
                                                            "text": "obj",
                                                            "value": "obj",
                                                            "valueText": "obj"
                                                        },
                                                        {
                                                            "kind": "CommaToken",
                                                            "fullStart": 1144,
                                                            "fullEnd": 1146,
                                                            "start": 1144,
                                                            "end": 1145,
                                                            "fullWidth": 2,
                                                            "width": 1,
                                                            "text": ",",
                                                            "value": ",",
                                                            "valueText": ",",
                                                            "hasTrailingTrivia": true,
                                                            "trailingTrivia": [
                                                                {
                                                                    "kind": "WhitespaceTrivia",
                                                                    "text": " "
                                                                }
                                                            ]
                                                        },
                                                        {
                                                            "kind": "StringLiteral",
                                                            "fullStart": 1146,
                                                            "fullEnd": 1152,
                                                            "start": 1146,
                                                            "end": 1152,
                                                            "fullWidth": 6,
                                                            "width": 6,
                                                            "text": "\"prop\"",
                                                            "value": "prop",
                                                            "valueText": "prop"
                                                        }
                                                    ],
                                                    "closeParenToken": {
                                                        "kind": "CloseParenToken",
                                                        "fullStart": 1152,
                                                        "fullEnd": 1153,
                                                        "start": 1152,
                                                        "end": 1153,
                                                        "fullWidth": 1,
                                                        "width": 1,
                                                        "text": ")",
                                                        "value": ")",
                                                        "valueText": ")"
                                                    }
                                                }
                                            }
                                        }
                                    }
                                ]
                            },
                            "semicolonToken": {
                                "kind": "SemicolonToken",
                                "fullStart": 1153,
                                "fullEnd": 1156,
                                "start": 1153,
                                "end": 1154,
                                "fullWidth": 3,
                                "width": 1,
                                "text": ";",
                                "value": ";",
                                "valueText": ";",
                                "hasTrailingTrivia": true,
                                "hasTrailingNewLine": true,
                                "trailingTrivia": [
                                    {
                                        "kind": "NewLineTrivia",
                                        "text": "\r\n"
                                    }
                                ]
                            }
                        },
                        {
                            "kind": "ReturnStatement",
                            "fullStart": 1156,
                            "fullEnd": 1281,
                            "start": 1166,
                            "end": 1279,
                            "fullWidth": 125,
                            "width": 113,
                            "returnKeyword": {
                                "kind": "ReturnKeyword",
                                "fullStart": 1156,
                                "fullEnd": 1173,
                                "start": 1166,
                                "end": 1172,
                                "fullWidth": 17,
                                "width": 6,
                                "text": "return",
                                "value": "return",
                                "valueText": "return",
                                "hasLeadingTrivia": true,
                                "hasLeadingNewLine": true,
                                "hasTrailingTrivia": true,
                                "leadingTrivia": [
                                    {
                                        "kind": "NewLineTrivia",
                                        "text": "\r\n"
                                    },
                                    {
                                        "kind": "WhitespaceTrivia",
                                        "text": "        "
                                    }
                                ],
                                "trailingTrivia": [
                                    {
                                        "kind": "WhitespaceTrivia",
                                        "text": " "
                                    }
                                ]
                            },
                            "expression": {
                                "kind": "LogicalAndExpression",
                                "fullStart": 1173,
                                "fullEnd": 1278,
                                "start": 1173,
                                "end": 1278,
                                "fullWidth": 105,
                                "width": 105,
                                "left": {
                                    "kind": "LogicalAndExpression",
                                    "fullStart": 1173,
                                    "fullEnd": 1247,
                                    "start": 1173,
                                    "end": 1246,
                                    "fullWidth": 74,
                                    "width": 73,
                                    "left": {
                                        "kind": "LogicalAndExpression",
                                        "fullStart": 1173,
                                        "fullEnd": 1226,
                                        "start": 1173,
                                        "end": 1225,
                                        "fullWidth": 53,
                                        "width": 52,
                                        "left": {
                                            "kind": "IdentifierName",
                                            "fullStart": 1173,
                                            "fullEnd": 1195,
                                            "start": 1173,
                                            "end": 1194,
                                            "fullWidth": 22,
                                            "width": 21,
                                            "text": "propertyDefineCorrect",
                                            "value": "propertyDefineCorrect",
                                            "valueText": "propertyDefineCorrect",
                                            "hasTrailingTrivia": true,
                                            "trailingTrivia": [
                                                {
                                                    "kind": "WhitespaceTrivia",
                                                    "text": " "
                                                }
                                            ]
                                        },
                                        "operatorToken": {
                                            "kind": "AmpersandAmpersandToken",
                                            "fullStart": 1195,
                                            "fullEnd": 1198,
                                            "start": 1195,
                                            "end": 1197,
                                            "fullWidth": 3,
                                            "width": 2,
                                            "text": "&&",
                                            "value": "&&",
                                            "valueText": "&&",
                                            "hasTrailingTrivia": true,
                                            "trailingTrivia": [
                                                {
                                                    "kind": "WhitespaceTrivia",
                                                    "text": " "
                                                }
                                            ]
                                        },
                                        "right": {
                                            "kind": "EqualsExpression",
                                            "fullStart": 1198,
                                            "fullEnd": 1226,
                                            "start": 1198,
                                            "end": 1225,
                                            "fullWidth": 28,
                                            "width": 27,
                                            "left": {
                                                "kind": "MemberAccessExpression",
                                                "fullStart": 1198,
                                                "fullEnd": 1217,
                                                "start": 1198,
                                                "end": 1216,
                                                "fullWidth": 19,
                                                "width": 18,
                                                "expression": {
                                                    "kind": "IdentifierName",
                                                    "fullStart": 1198,
                                                    "fullEnd": 1203,
                                                    "start": 1198,
                                                    "end": 1203,
                                                    "fullWidth": 5,
                                                    "width": 5,
                                                    "text": "desc1",
                                                    "value": "desc1",
                                                    "valueText": "desc1"
                                                },
                                                "dotToken": {
                                                    "kind": "DotToken",
                                                    "fullStart": 1203,
                                                    "fullEnd": 1204,
                                                    "start": 1203,
                                                    "end": 1204,
                                                    "fullWidth": 1,
                                                    "width": 1,
                                                    "text": ".",
                                                    "value": ".",
                                                    "valueText": "."
                                                },
                                                "name": {
                                                    "kind": "IdentifierName",
                                                    "fullStart": 1204,
                                                    "fullEnd": 1217,
                                                    "start": 1204,
                                                    "end": 1216,
                                                    "fullWidth": 13,
                                                    "width": 12,
                                                    "text": "configurable",
                                                    "value": "configurable",
                                                    "valueText": "configurable",
                                                    "hasTrailingTrivia": true,
                                                    "trailingTrivia": [
                                                        {
                                                            "kind": "WhitespaceTrivia",
                                                            "text": " "
                                                        }
                                                    ]
                                                }
                                            },
                                            "operatorToken": {
                                                "kind": "EqualsEqualsEqualsToken",
                                                "fullStart": 1217,
                                                "fullEnd": 1221,
                                                "start": 1217,
                                                "end": 1220,
                                                "fullWidth": 4,
                                                "width": 3,
                                                "text": "===",
                                                "value": "===",
                                                "valueText": "===",
                                                "hasTrailingTrivia": true,
                                                "trailingTrivia": [
                                                    {
                                                        "kind": "WhitespaceTrivia",
                                                        "text": " "
                                                    }
                                                ]
                                            },
                                            "right": {
                                                "kind": "TrueKeyword",
                                                "fullStart": 1221,
                                                "fullEnd": 1226,
                                                "start": 1221,
                                                "end": 1225,
                                                "fullWidth": 5,
                                                "width": 4,
                                                "text": "true",
                                                "value": true,
                                                "valueText": "true",
                                                "hasTrailingTrivia": true,
                                                "trailingTrivia": [
                                                    {
                                                        "kind": "WhitespaceTrivia",
                                                        "text": " "
                                                    }
                                                ]
                                            }
                                        }
                                    },
                                    "operatorToken": {
                                        "kind": "AmpersandAmpersandToken",
                                        "fullStart": 1226,
                                        "fullEnd": 1229,
                                        "start": 1226,
                                        "end": 1228,
                                        "fullWidth": 3,
                                        "width": 2,
                                        "text": "&&",
                                        "value": "&&",
                                        "valueText": "&&",
                                        "hasTrailingTrivia": true,
                                        "trailingTrivia": [
                                            {
                                                "kind": "WhitespaceTrivia",
                                                "text": " "
                                            }
                                        ]
                                    },
                                    "right": {
                                        "kind": "EqualsExpression",
                                        "fullStart": 1229,
                                        "fullEnd": 1247,
                                        "start": 1229,
                                        "end": 1246,
                                        "fullWidth": 18,
                                        "width": 17,
                                        "left": {
                                            "kind": "MemberAccessExpression",
                                            "fullStart": 1229,
                                            "fullEnd": 1238,
                                            "start": 1229,
                                            "end": 1237,
                                            "fullWidth": 9,
                                            "width": 8,
                                            "expression": {
                                                "kind": "IdentifierName",
                                                "fullStart": 1229,
                                                "fullEnd": 1232,
                                                "start": 1229,
                                                "end": 1232,
                                                "fullWidth": 3,
                                                "width": 3,
                                                "text": "obj",
                                                "value": "obj",
                                                "valueText": "obj"
                                            },
                                            "dotToken": {
                                                "kind": "DotToken",
                                                "fullStart": 1232,
                                                "fullEnd": 1233,
                                                "start": 1232,
                                                "end": 1233,
                                                "fullWidth": 1,
                                                "width": 1,
                                                "text": ".",
                                                "value": ".",
                                                "valueText": "."
                                            },
                                            "name": {
                                                "kind": "IdentifierName",
                                                "fullStart": 1233,
                                                "fullEnd": 1238,
                                                "start": 1233,
                                                "end": 1237,
                                                "fullWidth": 5,
                                                "width": 4,
                                                "text": "prop",
                                                "value": "prop",
                                                "valueText": "prop",
                                                "hasTrailingTrivia": true,
                                                "trailingTrivia": [
                                                    {
                                                        "kind": "WhitespaceTrivia",
                                                        "text": " "
                                                    }
                                                ]
                                            }
                                        },
                                        "operatorToken": {
                                            "kind": "EqualsEqualsEqualsToken",
                                            "fullStart": 1238,
                                            "fullEnd": 1242,
                                            "start": 1238,
                                            "end": 1241,
                                            "fullWidth": 4,
                                            "width": 3,
                                            "text": "===",
                                            "value": "===",
                                            "valueText": "===",
                                            "hasTrailingTrivia": true,
                                            "trailingTrivia": [
                                                {
                                                    "kind": "WhitespaceTrivia",
                                                    "text": " "
                                                }
                                            ]
                                        },
                                        "right": {
                                            "kind": "NumericLiteral",
                                            "fullStart": 1242,
                                            "fullEnd": 1247,
                                            "start": 1242,
                                            "end": 1246,
                                            "fullWidth": 5,
                                            "width": 4,
                                            "text": "2010",
                                            "value": 2010,
                                            "valueText": "2010",
                                            "hasTrailingTrivia": true,
                                            "trailingTrivia": [
                                                {
                                                    "kind": "WhitespaceTrivia",
                                                    "text": " "
                                                }
                                            ]
                                        }
                                    }
                                },
                                "operatorToken": {
                                    "kind": "AmpersandAmpersandToken",
                                    "fullStart": 1247,
                                    "fullEnd": 1250,
                                    "start": 1247,
                                    "end": 1249,
                                    "fullWidth": 3,
                                    "width": 2,
                                    "text": "&&",
                                    "value": "&&",
                                    "valueText": "&&",
                                    "hasTrailingTrivia": true,
                                    "trailingTrivia": [
                                        {
                                            "kind": "WhitespaceTrivia",
                                            "text": " "
                                        }
                                    ]
                                },
                                "right": {
                                    "kind": "EqualsExpression",
                                    "fullStart": 1250,
                                    "fullEnd": 1278,
                                    "start": 1250,
                                    "end": 1278,
                                    "fullWidth": 28,
                                    "width": 28,
                                    "left": {
                                        "kind": "MemberAccessExpression",
                                        "fullStart": 1250,
                                        "fullEnd": 1269,
                                        "start": 1250,
                                        "end": 1268,
                                        "fullWidth": 19,
                                        "width": 18,
                                        "expression": {
                                            "kind": "IdentifierName",
                                            "fullStart": 1250,
                                            "fullEnd": 1255,
                                            "start": 1250,
                                            "end": 1255,
                                            "fullWidth": 5,
                                            "width": 5,
                                            "text": "desc2",
                                            "value": "desc2",
                                            "valueText": "desc2"
                                        },
                                        "dotToken": {
                                            "kind": "DotToken",
                                            "fullStart": 1255,
                                            "fullEnd": 1256,
                                            "start": 1255,
                                            "end": 1256,
                                            "fullWidth": 1,
                                            "width": 1,
                                            "text": ".",
                                            "value": ".",
                                            "valueText": "."
                                        },
                                        "name": {
                                            "kind": "IdentifierName",
                                            "fullStart": 1256,
                                            "fullEnd": 1269,
                                            "start": 1256,
                                            "end": 1268,
                                            "fullWidth": 13,
                                            "width": 12,
                                            "text": "configurable",
                                            "value": "configurable",
                                            "valueText": "configurable",
                                            "hasTrailingTrivia": true,
                                            "trailingTrivia": [
                                                {
                                                    "kind": "WhitespaceTrivia",
                                                    "text": " "
                                                }
                                            ]
                                        }
                                    },
                                    "operatorToken": {
                                        "kind": "EqualsEqualsEqualsToken",
                                        "fullStart": 1269,
                                        "fullEnd": 1273,
                                        "start": 1269,
                                        "end": 1272,
                                        "fullWidth": 4,
                                        "width": 3,
                                        "text": "===",
                                        "value": "===",
                                        "valueText": "===",
                                        "hasTrailingTrivia": true,
                                        "trailingTrivia": [
                                            {
                                                "kind": "WhitespaceTrivia",
                                                "text": " "
                                            }
                                        ]
                                    },
                                    "right": {
                                        "kind": "FalseKeyword",
                                        "fullStart": 1273,
                                        "fullEnd": 1278,
                                        "start": 1273,
                                        "end": 1278,
                                        "fullWidth": 5,
                                        "width": 5,
                                        "text": "false",
                                        "value": false,
                                        "valueText": "false"
                                    }
                                }
                            },
                            "semicolonToken": {
                                "kind": "SemicolonToken",
                                "fullStart": 1278,
                                "fullEnd": 1281,
                                "start": 1278,
                                "end": 1279,
                                "fullWidth": 3,
                                "width": 1,
                                "text": ";",
                                "value": ";",
                                "valueText": ";",
                                "hasTrailingTrivia": true,
                                "hasTrailingNewLine": true,
                                "trailingTrivia": [
                                    {
                                        "kind": "NewLineTrivia",
                                        "text": "\r\n"
                                    }
                                ]
                            }
                        }
                    ],
                    "closeBraceToken": {
                        "kind": "CloseBraceToken",
                        "fullStart": 1281,
                        "fullEnd": 1288,
                        "start": 1285,
                        "end": 1286,
                        "fullWidth": 7,
                        "width": 1,
                        "text": "}",
                        "value": "}",
                        "valueText": "}",
                        "hasLeadingTrivia": true,
                        "hasTrailingTrivia": true,
                        "hasTrailingNewLine": true,
                        "leadingTrivia": [
                            {
                                "kind": "WhitespaceTrivia",
                                "text": "    "
                            }
                        ],
                        "trailingTrivia": [
                            {
                                "kind": "NewLineTrivia",
                                "text": "\r\n"
                            }
                        ]
                    }
                }
            },
            {
                "kind": "ExpressionStatement",
                "fullStart": 1288,
                "fullEnd": 1312,
                "start": 1288,
                "end": 1310,
                "fullWidth": 24,
                "width": 22,
                "expression": {
                    "kind": "InvocationExpression",
                    "fullStart": 1288,
                    "fullEnd": 1309,
                    "start": 1288,
                    "end": 1309,
                    "fullWidth": 21,
                    "width": 21,
                    "expression": {
                        "kind": "IdentifierName",
                        "fullStart": 1288,
                        "fullEnd": 1299,
                        "start": 1288,
                        "end": 1299,
                        "fullWidth": 11,
                        "width": 11,
                        "text": "runTestCase",
                        "value": "runTestCase",
                        "valueText": "runTestCase"
                    },
                    "argumentList": {
                        "kind": "ArgumentList",
                        "fullStart": 1299,
                        "fullEnd": 1309,
                        "start": 1299,
                        "end": 1309,
                        "fullWidth": 10,
                        "width": 10,
                        "openParenToken": {
                            "kind": "OpenParenToken",
                            "fullStart": 1299,
                            "fullEnd": 1300,
                            "start": 1299,
                            "end": 1300,
                            "fullWidth": 1,
                            "width": 1,
                            "text": "(",
                            "value": "(",
                            "valueText": "("
                        },
                        "arguments": [
                            {
                                "kind": "IdentifierName",
                                "fullStart": 1300,
                                "fullEnd": 1308,
                                "start": 1300,
                                "end": 1308,
                                "fullWidth": 8,
                                "width": 8,
                                "text": "testcase",
                                "value": "testcase",
                                "valueText": "testcase"
                            }
                        ],
                        "closeParenToken": {
                            "kind": "CloseParenToken",
                            "fullStart": 1308,
                            "fullEnd": 1309,
                            "start": 1308,
                            "end": 1309,
                            "fullWidth": 1,
                            "width": 1,
                            "text": ")",
                            "value": ")",
                            "valueText": ")"
                        }
                    }
                },
                "semicolonToken": {
                    "kind": "SemicolonToken",
                    "fullStart": 1309,
                    "fullEnd": 1312,
                    "start": 1309,
                    "end": 1310,
                    "fullWidth": 3,
                    "width": 1,
                    "text": ";",
                    "value": ";",
                    "valueText": ";",
                    "hasTrailingTrivia": true,
                    "hasTrailingNewLine": true,
                    "trailingTrivia": [
                        {
                            "kind": "NewLineTrivia",
                            "text": "\r\n"
                        }
                    ]
                }
            }
        ],
        "endOfFileToken": {
            "kind": "EndOfFileToken",
            "fullStart": 1312,
            "fullEnd": 1312,
            "start": 1312,
            "end": 1312,
            "fullWidth": 0,
            "width": 0,
            "text": ""
        }
    },
    "lineMap": {
        "lineStarts": [
            0,
            67,
            152,
            232,
            308,
            380,
            385,
            439,
            628,
            633,
            635,
            637,
            660,
            683,
            685,
            731,
            757,
            786,
            818,
            850,
            863,
            928,
            995,
            997,
            1043,
            1076,
            1089,
            1156,
            1158,
            1281,
            1288,
            1312
        ],
        "length": 1312
    }
}<|MERGE_RESOLUTION|>--- conflicted
+++ resolved
@@ -245,12 +245,8 @@
                                         "start": 672,
                                         "end": 680,
                                         "fullWidth": 8,
-<<<<<<< HEAD
                                         "width": 8,
-                                        "identifier": {
-=======
                                         "propertyName": {
->>>>>>> 85e84683
                                             "kind": "IdentifierName",
                                             "fullStart": 672,
                                             "fullEnd": 676,
@@ -952,12 +948,8 @@
                                         "start": 875,
                                         "end": 925,
                                         "fullWidth": 50,
-<<<<<<< HEAD
                                         "width": 50,
-                                        "identifier": {
-=======
                                         "propertyName": {
->>>>>>> 85e84683
                                             "kind": "IdentifierName",
                                             "fullStart": 875,
                                             "fullEnd": 897,
@@ -1180,12 +1172,8 @@
                                         "start": 940,
                                         "end": 992,
                                         "fullWidth": 52,
-<<<<<<< HEAD
                                         "width": 52,
-                                        "identifier": {
-=======
                                         "propertyName": {
->>>>>>> 85e84683
                                             "kind": "IdentifierName",
                                             "fullStart": 940,
                                             "fullEnd": 946,
@@ -1748,12 +1736,8 @@
                                         "start": 1101,
                                         "end": 1153,
                                         "fullWidth": 52,
-<<<<<<< HEAD
                                         "width": 52,
-                                        "identifier": {
-=======
                                         "propertyName": {
->>>>>>> 85e84683
                                             "kind": "IdentifierName",
                                             "fullStart": 1101,
                                             "fullEnd": 1107,
