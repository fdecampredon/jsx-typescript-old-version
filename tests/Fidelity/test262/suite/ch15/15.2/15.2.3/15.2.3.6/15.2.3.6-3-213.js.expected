--- conflicted
+++ resolved
@@ -247,12 +247,8 @@
                                         "start": 640,
                                         "end": 648,
                                         "fullWidth": 8,
-<<<<<<< HEAD
                                         "width": 8,
-                                        "identifier": {
-=======
                                         "propertyName": {
->>>>>>> 85e84683
                                             "kind": "IdentifierName",
                                             "fullStart": 640,
                                             "fullEnd": 644,
@@ -842,12 +838,8 @@
                                         "start": 796,
                                         "end": 826,
                                         "fullWidth": 30,
-<<<<<<< HEAD
                                         "width": 30,
-                                        "identifier": {
-=======
                                         "propertyName": {
->>>>>>> 85e84683
                                             "kind": "IdentifierName",
                                             "fullStart": 796,
                                             "fullEnd": 809,
@@ -1221,12 +1213,8 @@
                                         "start": 884,
                                         "end": 910,
                                         "fullWidth": 26,
-<<<<<<< HEAD
                                         "width": 26,
-                                        "identifier": {
-=======
                                         "propertyName": {
->>>>>>> 85e84683
                                             "kind": "IdentifierName",
                                             "fullStart": 884,
                                             "fullEnd": 890,
