--- conflicted
+++ resolved
@@ -252,12 +252,8 @@
                                         "start": 871,
                                         "end": 879,
                                         "fullWidth": 8,
-<<<<<<< HEAD
                                         "width": 8,
-                                        "identifier": {
-=======
                                         "propertyName": {
->>>>>>> 85e84683
                                             "kind": "IdentifierName",
                                             "fullStart": 871,
                                             "fullEnd": 875,
@@ -541,12 +537,8 @@
                                         "start": 935,
                                         "end": 1013,
                                         "fullWidth": 78,
-<<<<<<< HEAD
                                         "width": 78,
-                                        "identifier": {
-=======
                                         "propertyName": {
->>>>>>> 85e84683
                                             "kind": "IdentifierName",
                                             "fullStart": 935,
                                             "fullEnd": 944,
@@ -896,12 +888,8 @@
                                         "start": 1028,
                                         "end": 1112,
                                         "fullWidth": 84,
-<<<<<<< HEAD
                                         "width": 84,
-                                        "identifier": {
-=======
                                         "propertyName": {
->>>>>>> 85e84683
                                             "kind": "IdentifierName",
                                             "fullStart": 1028,
                                             "fullEnd": 1037,
