--- conflicted
+++ resolved
@@ -247,12 +247,8 @@
                                         "start": 610,
                                         "end": 626,
                                         "fullWidth": 16,
-<<<<<<< HEAD
                                         "width": 16,
-                                        "identifier": {
-=======
                                         "propertyName": {
->>>>>>> 85e84683
                                             "kind": "IdentifierName",
                                             "fullStart": 610,
                                             "fullEnd": 622,
@@ -413,12 +409,8 @@
                                         "start": 643,
                                         "end": 655,
                                         "fullWidth": 12,
-<<<<<<< HEAD
                                         "width": 12,
-                                        "identifier": {
-=======
                                         "propertyName": {
->>>>>>> 85e84683
                                             "kind": "IdentifierName",
                                             "fullStart": 643,
                                             "fullEnd": 649,
@@ -1516,12 +1508,8 @@
                                         "start": 969,
                                         "end": 983,
                                         "fullWidth": 14,
-<<<<<<< HEAD
                                         "width": 14,
-                                        "identifier": {
-=======
                                         "propertyName": {
->>>>>>> 85e84683
                                             "kind": "IdentifierName",
                                             "fullStart": 969,
                                             "fullEnd": 975,
@@ -2624,12 +2612,8 @@
                                         "start": 1295,
                                         "end": 1331,
                                         "fullWidth": 36,
-<<<<<<< HEAD
                                         "width": 36,
-                                        "identifier": {
-=======
                                         "propertyName": {
->>>>>>> 85e84683
                                             "kind": "IdentifierName",
                                             "fullStart": 1295,
                                             "fullEnd": 1303,
@@ -2852,12 +2836,8 @@
                                         "start": 1346,
                                         "end": 1373,
                                         "fullWidth": 27,
-<<<<<<< HEAD
                                         "width": 27,
-                                        "identifier": {
-=======
                                         "propertyName": {
->>>>>>> 85e84683
                                             "kind": "IdentifierName",
                                             "fullStart": 1346,
                                             "fullEnd": 1352,
@@ -3960,12 +3940,8 @@
                                         "start": 1691,
                                         "end": 1727,
                                         "fullWidth": 36,
-<<<<<<< HEAD
                                         "width": 36,
-                                        "identifier": {
-=======
                                         "propertyName": {
->>>>>>> 85e84683
                                             "kind": "IdentifierName",
                                             "fullStart": 1691,
                                             "fullEnd": 1703,
@@ -4316,12 +4292,8 @@
                                         "start": 1786,
                                         "end": 1824,
                                         "fullWidth": 38,
-<<<<<<< HEAD
                                         "width": 38,
-                                        "identifier": {
-=======
                                         "propertyName": {
->>>>>>> 85e84683
                                             "kind": "IdentifierName",
                                             "fullStart": 1786,
                                             "fullEnd": 1794,
@@ -4791,12 +4763,8 @@
                                         "start": 1935,
                                         "end": 2106,
                                         "fullWidth": 171,
-<<<<<<< HEAD
                                         "width": 171,
-                                        "identifier": {
-=======
                                         "propertyName": {
->>>>>>> 85e84683
                                             "kind": "IdentifierName",
                                             "fullStart": 1935,
                                             "fullEnd": 1950,
