--- conflicted
+++ resolved
@@ -247,12 +247,8 @@
                                         "start": 664,
                                         "end": 672,
                                         "fullWidth": 8,
-<<<<<<< HEAD
                                         "width": 8,
-                                        "identifier": {
-=======
                                         "propertyName": {
->>>>>>> 85e84683
                                             "kind": "IdentifierName",
                                             "fullStart": 664,
                                             "fullEnd": 668,
@@ -965,12 +961,8 @@
                                         "start": 871,
                                         "end": 921,
                                         "fullWidth": 50,
-<<<<<<< HEAD
                                         "width": 50,
-                                        "identifier": {
-=======
                                         "propertyName": {
->>>>>>> 85e84683
                                             "kind": "IdentifierName",
                                             "fullStart": 871,
                                             "fullEnd": 893,
@@ -1193,12 +1185,8 @@
                                         "start": 936,
                                         "end": 987,
                                         "fullWidth": 51,
-<<<<<<< HEAD
                                         "width": 51,
-                                        "identifier": {
-=======
                                         "propertyName": {
->>>>>>> 85e84683
                                             "kind": "IdentifierName",
                                             "fullStart": 936,
                                             "fullEnd": 941,
