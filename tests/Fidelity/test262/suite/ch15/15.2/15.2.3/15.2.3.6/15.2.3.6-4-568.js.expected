{
    "isDeclaration": false,
    "languageVersion": "EcmaScript5",
    "parseOptions": {
        "allowAutomaticSemicolonInsertion": true
    },
    "sourceUnit": {
        "kind": "SourceUnit",
        "fullStart": 0,
        "fullEnd": 946,
        "start": 538,
        "end": 946,
        "fullWidth": 946,
        "width": 408,
        "isIncrementallyUnusable": true,
        "moduleElements": [
            {
                "kind": "FunctionDeclaration",
                "fullStart": 0,
                "fullEnd": 922,
                "start": 538,
                "end": 920,
                "fullWidth": 922,
                "width": 382,
                "isIncrementallyUnusable": true,
                "modifiers": [],
                "functionKeyword": {
                    "kind": "FunctionKeyword",
                    "fullStart": 0,
                    "fullEnd": 547,
                    "start": 538,
                    "end": 546,
                    "fullWidth": 547,
                    "width": 8,
                    "text": "function",
                    "value": "function",
                    "valueText": "function",
                    "hasLeadingTrivia": true,
                    "hasLeadingComment": true,
                    "hasLeadingNewLine": true,
                    "hasTrailingTrivia": true,
                    "leadingTrivia": [
                        {
                            "kind": "SingleLineCommentTrivia",
                            "text": "/// Copyright (c) 2012 Ecma International.  All rights reserved. "
                        },
                        {
                            "kind": "NewLineTrivia",
                            "text": "\r\n"
                        },
                        {
                            "kind": "SingleLineCommentTrivia",
                            "text": "/// Ecma International makes this code available under the terms and conditions set"
                        },
                        {
                            "kind": "NewLineTrivia",
                            "text": "\r\n"
                        },
                        {
                            "kind": "SingleLineCommentTrivia",
                            "text": "/// forth on http://hg.ecmascript.org/tests/test262/raw-file/tip/LICENSE (the "
                        },
                        {
                            "kind": "NewLineTrivia",
                            "text": "\r\n"
                        },
                        {
                            "kind": "SingleLineCommentTrivia",
                            "text": "/// \"Use Terms\").   Any redistribution of this code must retain the above "
                        },
                        {
                            "kind": "NewLineTrivia",
                            "text": "\r\n"
                        },
                        {
                            "kind": "SingleLineCommentTrivia",
                            "text": "/// copyright and this notice and otherwise comply with the Use Terms."
                        },
                        {
                            "kind": "NewLineTrivia",
                            "text": "\r\n"
                        },
                        {
                            "kind": "MultiLineCommentTrivia",
                            "text": "/**\r\n * @path ch15/15.2/15.2.3/15.2.3.6/15.2.3.6-4-568.js\r\n * @description ES5 Attributes - [[Get]] attribute is a function which has two arguments\r\n */"
                        },
                        {
                            "kind": "NewLineTrivia",
                            "text": "\r\n"
                        },
                        {
                            "kind": "NewLineTrivia",
                            "text": "\r\n"
                        },
                        {
                            "kind": "NewLineTrivia",
                            "text": "\r\n"
                        }
                    ],
                    "trailingTrivia": [
                        {
                            "kind": "WhitespaceTrivia",
                            "text": " "
                        }
                    ]
                },
                "identifier": {
                    "kind": "IdentifierName",
                    "fullStart": 547,
                    "fullEnd": 555,
                    "start": 547,
                    "end": 555,
                    "fullWidth": 8,
                    "width": 8,
                    "text": "testcase",
                    "value": "testcase",
                    "valueText": "testcase"
                },
                "callSignature": {
                    "kind": "CallSignature",
                    "fullStart": 555,
                    "fullEnd": 558,
                    "start": 555,
                    "end": 557,
                    "fullWidth": 3,
                    "width": 2,
                    "parameterList": {
                        "kind": "ParameterList",
                        "fullStart": 555,
                        "fullEnd": 558,
                        "start": 555,
                        "end": 557,
                        "fullWidth": 3,
                        "width": 2,
                        "openParenToken": {
                            "kind": "OpenParenToken",
                            "fullStart": 555,
                            "fullEnd": 556,
                            "start": 555,
                            "end": 556,
                            "fullWidth": 1,
                            "width": 1,
                            "text": "(",
                            "value": "(",
                            "valueText": "("
                        },
                        "parameters": [],
                        "closeParenToken": {
                            "kind": "CloseParenToken",
                            "fullStart": 556,
                            "fullEnd": 558,
                            "start": 556,
                            "end": 557,
                            "fullWidth": 2,
                            "width": 1,
                            "text": ")",
                            "value": ")",
                            "valueText": ")",
                            "hasTrailingTrivia": true,
                            "trailingTrivia": [
                                {
                                    "kind": "WhitespaceTrivia",
                                    "text": " "
                                }
                            ]
                        }
                    }
                },
                "block": {
                    "kind": "Block",
                    "fullStart": 558,
                    "fullEnd": 922,
                    "start": 558,
                    "end": 920,
                    "fullWidth": 364,
                    "width": 362,
                    "isIncrementallyUnusable": true,
                    "openBraceToken": {
                        "kind": "OpenBraceToken",
                        "fullStart": 558,
                        "fullEnd": 561,
                        "start": 558,
                        "end": 559,
                        "fullWidth": 3,
                        "width": 1,
                        "text": "{",
                        "value": "{",
                        "valueText": "{",
                        "hasTrailingTrivia": true,
                        "hasTrailingNewLine": true,
                        "trailingTrivia": [
                            {
                                "kind": "NewLineTrivia",
                                "text": "\r\n"
                            }
                        ]
                    },
                    "statements": [
                        {
                            "kind": "VariableStatement",
                            "fullStart": 561,
                            "fullEnd": 584,
                            "start": 569,
                            "end": 582,
                            "fullWidth": 23,
                            "width": 13,
                            "modifiers": [],
                            "variableDeclaration": {
                                "kind": "VariableDeclaration",
                                "fullStart": 561,
                                "fullEnd": 581,
                                "start": 569,
                                "end": 581,
                                "fullWidth": 20,
                                "width": 12,
                                "varKeyword": {
                                    "kind": "VarKeyword",
                                    "fullStart": 561,
                                    "fullEnd": 573,
                                    "start": 569,
                                    "end": 572,
                                    "fullWidth": 12,
                                    "width": 3,
                                    "text": "var",
                                    "value": "var",
                                    "valueText": "var",
                                    "hasLeadingTrivia": true,
                                    "hasTrailingTrivia": true,
                                    "leadingTrivia": [
                                        {
                                            "kind": "WhitespaceTrivia",
                                            "text": "        "
                                        }
                                    ],
                                    "trailingTrivia": [
                                        {
                                            "kind": "WhitespaceTrivia",
                                            "text": " "
                                        }
                                    ]
                                },
                                "variableDeclarators": [
                                    {
                                        "kind": "VariableDeclarator",
                                        "fullStart": 573,
                                        "fullEnd": 581,
                                        "start": 573,
                                        "end": 581,
                                        "fullWidth": 8,
                                        "width": 8,
                                        "identifier": {
                                            "kind": "IdentifierName",
                                            "fullStart": 573,
                                            "fullEnd": 577,
                                            "start": 573,
                                            "end": 576,
                                            "fullWidth": 4,
                                            "width": 3,
                                            "text": "obj",
                                            "value": "obj",
                                            "valueText": "obj",
                                            "hasTrailingTrivia": true,
                                            "trailingTrivia": [
                                                {
                                                    "kind": "WhitespaceTrivia",
                                                    "text": " "
                                                }
                                            ]
                                        },
                                        "equalsValueClause": {
                                            "kind": "EqualsValueClause",
                                            "fullStart": 577,
                                            "fullEnd": 581,
                                            "start": 577,
                                            "end": 581,
                                            "fullWidth": 4,
                                            "width": 4,
                                            "equalsToken": {
                                                "kind": "EqualsToken",
                                                "fullStart": 577,
                                                "fullEnd": 579,
                                                "start": 577,
                                                "end": 578,
                                                "fullWidth": 2,
                                                "width": 1,
                                                "text": "=",
                                                "value": "=",
                                                "valueText": "=",
                                                "hasTrailingTrivia": true,
                                                "trailingTrivia": [
                                                    {
                                                        "kind": "WhitespaceTrivia",
                                                        "text": " "
                                                    }
                                                ]
                                            },
                                            "value": {
                                                "kind": "ObjectLiteralExpression",
                                                "fullStart": 579,
                                                "fullEnd": 581,
                                                "start": 579,
                                                "end": 581,
                                                "fullWidth": 2,
                                                "width": 2,
                                                "openBraceToken": {
                                                    "kind": "OpenBraceToken",
                                                    "fullStart": 579,
                                                    "fullEnd": 580,
                                                    "start": 579,
                                                    "end": 580,
                                                    "fullWidth": 1,
                                                    "width": 1,
                                                    "text": "{",
                                                    "value": "{",
                                                    "valueText": "{"
                                                },
                                                "propertyAssignments": [],
                                                "closeBraceToken": {
                                                    "kind": "CloseBraceToken",
                                                    "fullStart": 580,
                                                    "fullEnd": 581,
                                                    "start": 580,
                                                    "end": 581,
                                                    "fullWidth": 1,
                                                    "width": 1,
                                                    "text": "}",
                                                    "value": "}",
                                                    "valueText": "}"
                                                }
                                            }
                                        }
                                    }
                                ]
                            },
                            "semicolonToken": {
                                "kind": "SemicolonToken",
                                "fullStart": 581,
                                "fullEnd": 584,
                                "start": 581,
                                "end": 582,
                                "fullWidth": 3,
                                "width": 1,
                                "text": ";",
                                "value": ";",
                                "valueText": ";",
                                "hasTrailingTrivia": true,
                                "hasTrailingNewLine": true,
                                "trailingTrivia": [
                                    {
                                        "kind": "NewLineTrivia",
                                        "text": "\r\n"
                                    }
                                ]
                            }
                        },
                        {
                            "kind": "VariableStatement",
                            "fullStart": 584,
                            "fullEnd": 669,
                            "start": 592,
                            "end": 667,
                            "fullWidth": 85,
                            "width": 75,
                            "modifiers": [],
                            "variableDeclaration": {
                                "kind": "VariableDeclaration",
                                "fullStart": 584,
                                "fullEnd": 666,
                                "start": 592,
                                "end": 666,
                                "fullWidth": 82,
                                "width": 74,
                                "varKeyword": {
                                    "kind": "VarKeyword",
                                    "fullStart": 584,
                                    "fullEnd": 596,
                                    "start": 592,
                                    "end": 595,
                                    "fullWidth": 12,
                                    "width": 3,
                                    "text": "var",
                                    "value": "var",
                                    "valueText": "var",
                                    "hasLeadingTrivia": true,
                                    "hasTrailingTrivia": true,
                                    "leadingTrivia": [
                                        {
                                            "kind": "WhitespaceTrivia",
                                            "text": "        "
                                        }
                                    ],
                                    "trailingTrivia": [
                                        {
                                            "kind": "WhitespaceTrivia",
                                            "text": " "
                                        }
                                    ]
                                },
                                "variableDeclarators": [
                                    {
                                        "kind": "VariableDeclarator",
                                        "fullStart": 596,
                                        "fullEnd": 666,
                                        "start": 596,
                                        "end": 666,
                                        "fullWidth": 70,
                                        "width": 70,
                                        "identifier": {
                                            "kind": "IdentifierName",
                                            "fullStart": 596,
                                            "fullEnd": 604,
                                            "start": 596,
                                            "end": 603,
                                            "fullWidth": 8,
                                            "width": 7,
                                            "text": "getFunc",
                                            "value": "getFunc",
                                            "valueText": "getFunc",
                                            "hasTrailingTrivia": true,
                                            "trailingTrivia": [
                                                {
                                                    "kind": "WhitespaceTrivia",
                                                    "text": " "
                                                }
                                            ]
                                        },
                                        "equalsValueClause": {
                                            "kind": "EqualsValueClause",
                                            "fullStart": 604,
                                            "fullEnd": 666,
                                            "start": 604,
                                            "end": 666,
                                            "fullWidth": 62,
                                            "width": 62,
                                            "equalsToken": {
                                                "kind": "EqualsToken",
                                                "fullStart": 604,
                                                "fullEnd": 606,
                                                "start": 604,
                                                "end": 605,
                                                "fullWidth": 2,
                                                "width": 1,
                                                "text": "=",
                                                "value": "=",
                                                "valueText": "=",
                                                "hasTrailingTrivia": true,
                                                "trailingTrivia": [
                                                    {
                                                        "kind": "WhitespaceTrivia",
                                                        "text": " "
                                                    }
                                                ]
                                            },
                                            "value": {
                                                "kind": "FunctionExpression",
                                                "fullStart": 606,
                                                "fullEnd": 666,
                                                "start": 606,
                                                "end": 666,
                                                "fullWidth": 60,
                                                "width": 60,
                                                "functionKeyword": {
                                                    "kind": "FunctionKeyword",
                                                    "fullStart": 606,
                                                    "fullEnd": 615,
                                                    "start": 606,
                                                    "end": 614,
                                                    "fullWidth": 9,
                                                    "width": 8,
                                                    "text": "function",
                                                    "value": "function",
                                                    "valueText": "function",
                                                    "hasTrailingTrivia": true,
                                                    "trailingTrivia": [
                                                        {
                                                            "kind": "WhitespaceTrivia",
                                                            "text": " "
                                                        }
                                                    ]
                                                },
                                                "callSignature": {
                                                    "kind": "CallSignature",
                                                    "fullStart": 615,
                                                    "fullEnd": 628,
                                                    "start": 615,
                                                    "end": 627,
                                                    "fullWidth": 13,
                                                    "width": 12,
                                                    "parameterList": {
                                                        "kind": "ParameterList",
                                                        "fullStart": 615,
                                                        "fullEnd": 628,
                                                        "start": 615,
                                                        "end": 627,
                                                        "fullWidth": 13,
                                                        "width": 12,
                                                        "openParenToken": {
                                                            "kind": "OpenParenToken",
                                                            "fullStart": 615,
                                                            "fullEnd": 616,
                                                            "start": 615,
                                                            "end": 616,
                                                            "fullWidth": 1,
                                                            "width": 1,
                                                            "text": "(",
                                                            "value": "(",
                                                            "valueText": "("
                                                        },
                                                        "parameters": [
                                                            {
                                                                "kind": "Parameter",
                                                                "fullStart": 616,
                                                                "fullEnd": 620,
                                                                "start": 616,
                                                                "end": 620,
                                                                "fullWidth": 4,
<<<<<<< HEAD
                                                                "width": 4,
=======
                                                                "modifiers": [],
>>>>>>> e3c38734
                                                                "identifier": {
                                                                    "kind": "IdentifierName",
                                                                    "fullStart": 616,
                                                                    "fullEnd": 620,
                                                                    "start": 616,
                                                                    "end": 620,
                                                                    "fullWidth": 4,
                                                                    "width": 4,
                                                                    "text": "arg1",
                                                                    "value": "arg1",
                                                                    "valueText": "arg1"
                                                                }
                                                            },
                                                            {
                                                                "kind": "CommaToken",
                                                                "fullStart": 620,
                                                                "fullEnd": 622,
                                                                "start": 620,
                                                                "end": 621,
                                                                "fullWidth": 2,
                                                                "width": 1,
                                                                "text": ",",
                                                                "value": ",",
                                                                "valueText": ",",
                                                                "hasTrailingTrivia": true,
                                                                "trailingTrivia": [
                                                                    {
                                                                        "kind": "WhitespaceTrivia",
                                                                        "text": " "
                                                                    }
                                                                ]
                                                            },
                                                            {
                                                                "kind": "Parameter",
                                                                "fullStart": 622,
                                                                "fullEnd": 626,
                                                                "start": 622,
                                                                "end": 626,
                                                                "fullWidth": 4,
<<<<<<< HEAD
                                                                "width": 4,
=======
                                                                "modifiers": [],
>>>>>>> e3c38734
                                                                "identifier": {
                                                                    "kind": "IdentifierName",
                                                                    "fullStart": 622,
                                                                    "fullEnd": 626,
                                                                    "start": 622,
                                                                    "end": 626,
                                                                    "fullWidth": 4,
                                                                    "width": 4,
                                                                    "text": "arg2",
                                                                    "value": "arg2",
                                                                    "valueText": "arg2"
                                                                }
                                                            }
                                                        ],
                                                        "closeParenToken": {
                                                            "kind": "CloseParenToken",
                                                            "fullStart": 626,
                                                            "fullEnd": 628,
                                                            "start": 626,
                                                            "end": 627,
                                                            "fullWidth": 2,
                                                            "width": 1,
                                                            "text": ")",
                                                            "value": ")",
                                                            "valueText": ")",
                                                            "hasTrailingTrivia": true,
                                                            "trailingTrivia": [
                                                                {
                                                                    "kind": "WhitespaceTrivia",
                                                                    "text": " "
                                                                }
                                                            ]
                                                        }
                                                    }
                                                },
                                                "block": {
                                                    "kind": "Block",
                                                    "fullStart": 628,
                                                    "fullEnd": 666,
                                                    "start": 628,
                                                    "end": 666,
                                                    "fullWidth": 38,
                                                    "width": 38,
                                                    "openBraceToken": {
                                                        "kind": "OpenBraceToken",
                                                        "fullStart": 628,
                                                        "fullEnd": 631,
                                                        "start": 628,
                                                        "end": 629,
                                                        "fullWidth": 3,
                                                        "width": 1,
                                                        "text": "{",
                                                        "value": "{",
                                                        "valueText": "{",
                                                        "hasTrailingTrivia": true,
                                                        "hasTrailingNewLine": true,
                                                        "trailingTrivia": [
                                                            {
                                                                "kind": "NewLineTrivia",
                                                                "text": "\r\n"
                                                            }
                                                        ]
                                                    },
                                                    "statements": [
                                                        {
                                                            "kind": "ReturnStatement",
                                                            "fullStart": 631,
                                                            "fullEnd": 657,
                                                            "start": 643,
                                                            "end": 655,
                                                            "fullWidth": 26,
                                                            "width": 12,
                                                            "returnKeyword": {
                                                                "kind": "ReturnKeyword",
                                                                "fullStart": 631,
                                                                "fullEnd": 650,
                                                                "start": 643,
                                                                "end": 649,
                                                                "fullWidth": 19,
                                                                "width": 6,
                                                                "text": "return",
                                                                "value": "return",
                                                                "valueText": "return",
                                                                "hasLeadingTrivia": true,
                                                                "hasTrailingTrivia": true,
                                                                "leadingTrivia": [
                                                                    {
                                                                        "kind": "WhitespaceTrivia",
                                                                        "text": "            "
                                                                    }
                                                                ],
                                                                "trailingTrivia": [
                                                                    {
                                                                        "kind": "WhitespaceTrivia",
                                                                        "text": " "
                                                                    }
                                                                ]
                                                            },
                                                            "expression": {
                                                                "kind": "NumericLiteral",
                                                                "fullStart": 650,
                                                                "fullEnd": 654,
                                                                "start": 650,
                                                                "end": 654,
                                                                "fullWidth": 4,
                                                                "width": 4,
                                                                "text": "2010",
                                                                "value": 2010,
                                                                "valueText": "2010"
                                                            },
                                                            "semicolonToken": {
                                                                "kind": "SemicolonToken",
                                                                "fullStart": 654,
                                                                "fullEnd": 657,
                                                                "start": 654,
                                                                "end": 655,
                                                                "fullWidth": 3,
                                                                "width": 1,
                                                                "text": ";",
                                                                "value": ";",
                                                                "valueText": ";",
                                                                "hasTrailingTrivia": true,
                                                                "hasTrailingNewLine": true,
                                                                "trailingTrivia": [
                                                                    {
                                                                        "kind": "NewLineTrivia",
                                                                        "text": "\r\n"
                                                                    }
                                                                ]
                                                            }
                                                        }
                                                    ],
                                                    "closeBraceToken": {
                                                        "kind": "CloseBraceToken",
                                                        "fullStart": 657,
                                                        "fullEnd": 666,
                                                        "start": 665,
                                                        "end": 666,
                                                        "fullWidth": 9,
                                                        "width": 1,
                                                        "text": "}",
                                                        "value": "}",
                                                        "valueText": "}",
                                                        "hasLeadingTrivia": true,
                                                        "leadingTrivia": [
                                                            {
                                                                "kind": "WhitespaceTrivia",
                                                                "text": "        "
                                                            }
                                                        ]
                                                    }
                                                }
                                            }
                                        }
                                    }
                                ]
                            },
                            "semicolonToken": {
                                "kind": "SemicolonToken",
                                "fullStart": 666,
                                "fullEnd": 669,
                                "start": 666,
                                "end": 667,
                                "fullWidth": 3,
                                "width": 1,
                                "text": ";",
                                "value": ";",
                                "valueText": ";",
                                "hasTrailingTrivia": true,
                                "hasTrailingNewLine": true,
                                "trailingTrivia": [
                                    {
                                        "kind": "NewLineTrivia",
                                        "text": "\r\n"
                                    }
                                ]
                            }
                        },
                        {
                            "kind": "ExpressionStatement",
                            "fullStart": 669,
                            "fullEnd": 756,
                            "start": 679,
                            "end": 754,
                            "fullWidth": 87,
                            "width": 75,
                            "isIncrementallyUnusable": true,
                            "expression": {
                                "kind": "InvocationExpression",
                                "fullStart": 669,
                                "fullEnd": 753,
                                "start": 679,
                                "end": 753,
                                "fullWidth": 84,
                                "width": 74,
                                "isIncrementallyUnusable": true,
                                "expression": {
                                    "kind": "MemberAccessExpression",
                                    "fullStart": 669,
                                    "fullEnd": 700,
                                    "start": 679,
                                    "end": 700,
                                    "fullWidth": 31,
                                    "width": 21,
                                    "expression": {
                                        "kind": "IdentifierName",
                                        "fullStart": 669,
                                        "fullEnd": 685,
                                        "start": 679,
                                        "end": 685,
                                        "fullWidth": 16,
                                        "width": 6,
                                        "text": "Object",
                                        "value": "Object",
                                        "valueText": "Object",
                                        "hasLeadingTrivia": true,
                                        "hasLeadingNewLine": true,
                                        "leadingTrivia": [
                                            {
                                                "kind": "NewLineTrivia",
                                                "text": "\r\n"
                                            },
                                            {
                                                "kind": "WhitespaceTrivia",
                                                "text": "        "
                                            }
                                        ]
                                    },
                                    "dotToken": {
                                        "kind": "DotToken",
                                        "fullStart": 685,
                                        "fullEnd": 686,
                                        "start": 685,
                                        "end": 686,
                                        "fullWidth": 1,
                                        "width": 1,
                                        "text": ".",
                                        "value": ".",
                                        "valueText": "."
                                    },
                                    "name": {
                                        "kind": "IdentifierName",
                                        "fullStart": 686,
                                        "fullEnd": 700,
                                        "start": 686,
                                        "end": 700,
                                        "fullWidth": 14,
                                        "width": 14,
                                        "text": "defineProperty",
                                        "value": "defineProperty",
                                        "valueText": "defineProperty"
                                    }
                                },
                                "argumentList": {
                                    "kind": "ArgumentList",
                                    "fullStart": 700,
                                    "fullEnd": 753,
                                    "start": 700,
                                    "end": 753,
                                    "fullWidth": 53,
                                    "width": 53,
                                    "isIncrementallyUnusable": true,
                                    "openParenToken": {
                                        "kind": "OpenParenToken",
                                        "fullStart": 700,
                                        "fullEnd": 701,
                                        "start": 700,
                                        "end": 701,
                                        "fullWidth": 1,
                                        "width": 1,
                                        "text": "(",
                                        "value": "(",
                                        "valueText": "("
                                    },
                                    "arguments": [
                                        {
                                            "kind": "IdentifierName",
                                            "fullStart": 701,
                                            "fullEnd": 704,
                                            "start": 701,
                                            "end": 704,
                                            "fullWidth": 3,
                                            "width": 3,
                                            "text": "obj",
                                            "value": "obj",
                                            "valueText": "obj"
                                        },
                                        {
                                            "kind": "CommaToken",
                                            "fullStart": 704,
                                            "fullEnd": 706,
                                            "start": 704,
                                            "end": 705,
                                            "fullWidth": 2,
                                            "width": 1,
                                            "text": ",",
                                            "value": ",",
                                            "valueText": ",",
                                            "hasTrailingTrivia": true,
                                            "trailingTrivia": [
                                                {
                                                    "kind": "WhitespaceTrivia",
                                                    "text": " "
                                                }
                                            ]
                                        },
                                        {
                                            "kind": "StringLiteral",
                                            "fullStart": 706,
                                            "fullEnd": 712,
                                            "start": 706,
                                            "end": 712,
                                            "fullWidth": 6,
                                            "width": 6,
                                            "text": "\"prop\"",
                                            "value": "prop",
                                            "valueText": "prop"
                                        },
                                        {
                                            "kind": "CommaToken",
                                            "fullStart": 712,
                                            "fullEnd": 714,
                                            "start": 712,
                                            "end": 713,
                                            "fullWidth": 2,
                                            "width": 1,
                                            "text": ",",
                                            "value": ",",
                                            "valueText": ",",
                                            "hasTrailingTrivia": true,
                                            "trailingTrivia": [
                                                {
                                                    "kind": "WhitespaceTrivia",
                                                    "text": " "
                                                }
                                            ]
                                        },
                                        {
                                            "kind": "ObjectLiteralExpression",
                                            "fullStart": 714,
                                            "fullEnd": 752,
                                            "start": 714,
                                            "end": 752,
                                            "fullWidth": 38,
                                            "width": 38,
                                            "isIncrementallyUnusable": true,
                                            "openBraceToken": {
                                                "kind": "OpenBraceToken",
                                                "fullStart": 714,
                                                "fullEnd": 717,
                                                "start": 714,
                                                "end": 715,
                                                "fullWidth": 3,
                                                "width": 1,
                                                "text": "{",
                                                "value": "{",
                                                "valueText": "{",
                                                "hasTrailingTrivia": true,
                                                "hasTrailingNewLine": true,
                                                "trailingTrivia": [
                                                    {
                                                        "kind": "NewLineTrivia",
                                                        "text": "\r\n"
                                                    }
                                                ]
                                            },
                                            "propertyAssignments": [
                                                {
                                                    "kind": "SimplePropertyAssignment",
                                                    "fullStart": 717,
                                                    "fullEnd": 743,
                                                    "start": 729,
                                                    "end": 741,
                                                    "fullWidth": 26,
                                                    "width": 12,
                                                    "isIncrementallyUnusable": true,
                                                    "propertyName": {
                                                        "kind": "IdentifierName",
                                                        "fullStart": 717,
                                                        "fullEnd": 732,
                                                        "start": 729,
                                                        "end": 732,
                                                        "fullWidth": 15,
                                                        "width": 3,
                                                        "text": "get",
                                                        "value": "get",
                                                        "valueText": "get",
                                                        "hasLeadingTrivia": true,
                                                        "leadingTrivia": [
                                                            {
                                                                "kind": "WhitespaceTrivia",
                                                                "text": "            "
                                                            }
                                                        ]
                                                    },
                                                    "colonToken": {
                                                        "kind": "ColonToken",
                                                        "fullStart": 732,
                                                        "fullEnd": 734,
                                                        "start": 732,
                                                        "end": 733,
                                                        "fullWidth": 2,
                                                        "width": 1,
                                                        "text": ":",
                                                        "value": ":",
                                                        "valueText": ":",
                                                        "hasTrailingTrivia": true,
                                                        "trailingTrivia": [
                                                            {
                                                                "kind": "WhitespaceTrivia",
                                                                "text": " "
                                                            }
                                                        ]
                                                    },
                                                    "expression": {
                                                        "kind": "IdentifierName",
                                                        "fullStart": 734,
                                                        "fullEnd": 743,
                                                        "start": 734,
                                                        "end": 741,
                                                        "fullWidth": 9,
                                                        "width": 7,
                                                        "text": "getFunc",
                                                        "value": "getFunc",
                                                        "valueText": "getFunc",
                                                        "hasTrailingTrivia": true,
                                                        "hasTrailingNewLine": true,
                                                        "trailingTrivia": [
                                                            {
                                                                "kind": "NewLineTrivia",
                                                                "text": "\r\n"
                                                            }
                                                        ]
                                                    }
                                                }
                                            ],
                                            "closeBraceToken": {
                                                "kind": "CloseBraceToken",
                                                "fullStart": 743,
                                                "fullEnd": 752,
                                                "start": 751,
                                                "end": 752,
                                                "fullWidth": 9,
                                                "width": 1,
                                                "text": "}",
                                                "value": "}",
                                                "valueText": "}",
                                                "hasLeadingTrivia": true,
                                                "leadingTrivia": [
                                                    {
                                                        "kind": "WhitespaceTrivia",
                                                        "text": "        "
                                                    }
                                                ]
                                            }
                                        }
                                    ],
                                    "closeParenToken": {
                                        "kind": "CloseParenToken",
                                        "fullStart": 752,
                                        "fullEnd": 753,
                                        "start": 752,
                                        "end": 753,
                                        "fullWidth": 1,
                                        "width": 1,
                                        "text": ")",
                                        "value": ")",
                                        "valueText": ")"
                                    }
                                }
                            },
                            "semicolonToken": {
                                "kind": "SemicolonToken",
                                "fullStart": 753,
                                "fullEnd": 756,
                                "start": 753,
                                "end": 754,
                                "fullWidth": 3,
                                "width": 1,
                                "text": ";",
                                "value": ";",
                                "valueText": ";",
                                "hasTrailingTrivia": true,
                                "hasTrailingNewLine": true,
                                "trailingTrivia": [
                                    {
                                        "kind": "NewLineTrivia",
                                        "text": "\r\n"
                                    }
                                ]
                            }
                        },
                        {
                            "kind": "VariableStatement",
                            "fullStart": 756,
                            "fullEnd": 824,
                            "start": 766,
                            "end": 822,
                            "fullWidth": 68,
                            "width": 56,
                            "modifiers": [],
                            "variableDeclaration": {
                                "kind": "VariableDeclaration",
                                "fullStart": 756,
                                "fullEnd": 821,
                                "start": 766,
                                "end": 821,
                                "fullWidth": 65,
                                "width": 55,
                                "varKeyword": {
                                    "kind": "VarKeyword",
                                    "fullStart": 756,
                                    "fullEnd": 770,
                                    "start": 766,
                                    "end": 769,
                                    "fullWidth": 14,
                                    "width": 3,
                                    "text": "var",
                                    "value": "var",
                                    "valueText": "var",
                                    "hasLeadingTrivia": true,
                                    "hasLeadingNewLine": true,
                                    "hasTrailingTrivia": true,
                                    "leadingTrivia": [
                                        {
                                            "kind": "NewLineTrivia",
                                            "text": "\r\n"
                                        },
                                        {
                                            "kind": "WhitespaceTrivia",
                                            "text": "        "
                                        }
                                    ],
                                    "trailingTrivia": [
                                        {
                                            "kind": "WhitespaceTrivia",
                                            "text": " "
                                        }
                                    ]
                                },
                                "variableDeclarators": [
                                    {
                                        "kind": "VariableDeclarator",
                                        "fullStart": 770,
                                        "fullEnd": 821,
                                        "start": 770,
                                        "end": 821,
                                        "fullWidth": 51,
                                        "width": 51,
                                        "identifier": {
                                            "kind": "IdentifierName",
                                            "fullStart": 770,
                                            "fullEnd": 775,
                                            "start": 770,
                                            "end": 774,
                                            "fullWidth": 5,
                                            "width": 4,
                                            "text": "desc",
                                            "value": "desc",
                                            "valueText": "desc",
                                            "hasTrailingTrivia": true,
                                            "trailingTrivia": [
                                                {
                                                    "kind": "WhitespaceTrivia",
                                                    "text": " "
                                                }
                                            ]
                                        },
                                        "equalsValueClause": {
                                            "kind": "EqualsValueClause",
                                            "fullStart": 775,
                                            "fullEnd": 821,
                                            "start": 775,
                                            "end": 821,
                                            "fullWidth": 46,
                                            "width": 46,
                                            "equalsToken": {
                                                "kind": "EqualsToken",
                                                "fullStart": 775,
                                                "fullEnd": 777,
                                                "start": 775,
                                                "end": 776,
                                                "fullWidth": 2,
                                                "width": 1,
                                                "text": "=",
                                                "value": "=",
                                                "valueText": "=",
                                                "hasTrailingTrivia": true,
                                                "trailingTrivia": [
                                                    {
                                                        "kind": "WhitespaceTrivia",
                                                        "text": " "
                                                    }
                                                ]
                                            },
                                            "value": {
                                                "kind": "InvocationExpression",
                                                "fullStart": 777,
                                                "fullEnd": 821,
                                                "start": 777,
                                                "end": 821,
                                                "fullWidth": 44,
                                                "width": 44,
                                                "expression": {
                                                    "kind": "MemberAccessExpression",
                                                    "fullStart": 777,
                                                    "fullEnd": 808,
                                                    "start": 777,
                                                    "end": 808,
                                                    "fullWidth": 31,
                                                    "width": 31,
                                                    "expression": {
                                                        "kind": "IdentifierName",
                                                        "fullStart": 777,
                                                        "fullEnd": 783,
                                                        "start": 777,
                                                        "end": 783,
                                                        "fullWidth": 6,
                                                        "width": 6,
                                                        "text": "Object",
                                                        "value": "Object",
                                                        "valueText": "Object"
                                                    },
                                                    "dotToken": {
                                                        "kind": "DotToken",
                                                        "fullStart": 783,
                                                        "fullEnd": 784,
                                                        "start": 783,
                                                        "end": 784,
                                                        "fullWidth": 1,
                                                        "width": 1,
                                                        "text": ".",
                                                        "value": ".",
                                                        "valueText": "."
                                                    },
                                                    "name": {
                                                        "kind": "IdentifierName",
                                                        "fullStart": 784,
                                                        "fullEnd": 808,
                                                        "start": 784,
                                                        "end": 808,
                                                        "fullWidth": 24,
                                                        "width": 24,
                                                        "text": "getOwnPropertyDescriptor",
                                                        "value": "getOwnPropertyDescriptor",
                                                        "valueText": "getOwnPropertyDescriptor"
                                                    }
                                                },
                                                "argumentList": {
                                                    "kind": "ArgumentList",
                                                    "fullStart": 808,
                                                    "fullEnd": 821,
                                                    "start": 808,
                                                    "end": 821,
                                                    "fullWidth": 13,
                                                    "width": 13,
                                                    "openParenToken": {
                                                        "kind": "OpenParenToken",
                                                        "fullStart": 808,
                                                        "fullEnd": 809,
                                                        "start": 808,
                                                        "end": 809,
                                                        "fullWidth": 1,
                                                        "width": 1,
                                                        "text": "(",
                                                        "value": "(",
                                                        "valueText": "("
                                                    },
                                                    "arguments": [
                                                        {
                                                            "kind": "IdentifierName",
                                                            "fullStart": 809,
                                                            "fullEnd": 812,
                                                            "start": 809,
                                                            "end": 812,
                                                            "fullWidth": 3,
                                                            "width": 3,
                                                            "text": "obj",
                                                            "value": "obj",
                                                            "valueText": "obj"
                                                        },
                                                        {
                                                            "kind": "CommaToken",
                                                            "fullStart": 812,
                                                            "fullEnd": 814,
                                                            "start": 812,
                                                            "end": 813,
                                                            "fullWidth": 2,
                                                            "width": 1,
                                                            "text": ",",
                                                            "value": ",",
                                                            "valueText": ",",
                                                            "hasTrailingTrivia": true,
                                                            "trailingTrivia": [
                                                                {
                                                                    "kind": "WhitespaceTrivia",
                                                                    "text": " "
                                                                }
                                                            ]
                                                        },
                                                        {
                                                            "kind": "StringLiteral",
                                                            "fullStart": 814,
                                                            "fullEnd": 820,
                                                            "start": 814,
                                                            "end": 820,
                                                            "fullWidth": 6,
                                                            "width": 6,
                                                            "text": "\"prop\"",
                                                            "value": "prop",
                                                            "valueText": "prop"
                                                        }
                                                    ],
                                                    "closeParenToken": {
                                                        "kind": "CloseParenToken",
                                                        "fullStart": 820,
                                                        "fullEnd": 821,
                                                        "start": 820,
                                                        "end": 821,
                                                        "fullWidth": 1,
                                                        "width": 1,
                                                        "text": ")",
                                                        "value": ")",
                                                        "valueText": ")"
                                                    }
                                                }
                                            }
                                        }
                                    }
                                ]
                            },
                            "semicolonToken": {
                                "kind": "SemicolonToken",
                                "fullStart": 821,
                                "fullEnd": 824,
                                "start": 821,
                                "end": 822,
                                "fullWidth": 3,
                                "width": 1,
                                "text": ";",
                                "value": ";",
                                "valueText": ";",
                                "hasTrailingTrivia": true,
                                "hasTrailingNewLine": true,
                                "trailingTrivia": [
                                    {
                                        "kind": "NewLineTrivia",
                                        "text": "\r\n"
                                    }
                                ]
                            }
                        },
                        {
                            "kind": "ReturnStatement",
                            "fullStart": 824,
                            "fullEnd": 915,
                            "start": 834,
                            "end": 913,
                            "fullWidth": 91,
                            "width": 79,
                            "isIncrementallyUnusable": true,
                            "returnKeyword": {
                                "kind": "ReturnKeyword",
                                "fullStart": 824,
                                "fullEnd": 841,
                                "start": 834,
                                "end": 840,
                                "fullWidth": 17,
                                "width": 6,
                                "text": "return",
                                "value": "return",
                                "valueText": "return",
                                "hasLeadingTrivia": true,
                                "hasLeadingNewLine": true,
                                "hasTrailingTrivia": true,
                                "leadingTrivia": [
                                    {
                                        "kind": "NewLineTrivia",
                                        "text": "\r\n"
                                    },
                                    {
                                        "kind": "WhitespaceTrivia",
                                        "text": "        "
                                    }
                                ],
                                "trailingTrivia": [
                                    {
                                        "kind": "WhitespaceTrivia",
                                        "text": " "
                                    }
                                ]
                            },
                            "expression": {
                                "kind": "LogicalAndExpression",
                                "fullStart": 841,
                                "fullEnd": 912,
                                "start": 841,
                                "end": 912,
                                "fullWidth": 71,
                                "width": 71,
                                "isIncrementallyUnusable": true,
                                "left": {
                                    "kind": "LogicalAndExpression",
                                    "fullStart": 841,
                                    "fullEnd": 889,
                                    "start": 841,
                                    "end": 888,
                                    "fullWidth": 48,
                                    "width": 47,
                                    "left": {
                                        "kind": "InvocationExpression",
                                        "fullStart": 841,
                                        "fullEnd": 868,
                                        "start": 841,
                                        "end": 867,
                                        "fullWidth": 27,
                                        "width": 26,
                                        "expression": {
                                            "kind": "MemberAccessExpression",
                                            "fullStart": 841,
                                            "fullEnd": 859,
                                            "start": 841,
                                            "end": 859,
                                            "fullWidth": 18,
                                            "width": 18,
                                            "expression": {
                                                "kind": "IdentifierName",
                                                "fullStart": 841,
                                                "fullEnd": 844,
                                                "start": 841,
                                                "end": 844,
                                                "fullWidth": 3,
                                                "width": 3,
                                                "text": "obj",
                                                "value": "obj",
                                                "valueText": "obj"
                                            },
                                            "dotToken": {
                                                "kind": "DotToken",
                                                "fullStart": 844,
                                                "fullEnd": 845,
                                                "start": 844,
                                                "end": 845,
                                                "fullWidth": 1,
                                                "width": 1,
                                                "text": ".",
                                                "value": ".",
                                                "valueText": "."
                                            },
                                            "name": {
                                                "kind": "IdentifierName",
                                                "fullStart": 845,
                                                "fullEnd": 859,
                                                "start": 845,
                                                "end": 859,
                                                "fullWidth": 14,
                                                "width": 14,
                                                "text": "hasOwnProperty",
                                                "value": "hasOwnProperty",
                                                "valueText": "hasOwnProperty"
                                            }
                                        },
                                        "argumentList": {
                                            "kind": "ArgumentList",
                                            "fullStart": 859,
                                            "fullEnd": 868,
                                            "start": 859,
                                            "end": 867,
                                            "fullWidth": 9,
                                            "width": 8,
                                            "openParenToken": {
                                                "kind": "OpenParenToken",
                                                "fullStart": 859,
                                                "fullEnd": 860,
                                                "start": 859,
                                                "end": 860,
                                                "fullWidth": 1,
                                                "width": 1,
                                                "text": "(",
                                                "value": "(",
                                                "valueText": "("
                                            },
                                            "arguments": [
                                                {
                                                    "kind": "StringLiteral",
                                                    "fullStart": 860,
                                                    "fullEnd": 866,
                                                    "start": 860,
                                                    "end": 866,
                                                    "fullWidth": 6,
                                                    "width": 6,
                                                    "text": "\"prop\"",
                                                    "value": "prop",
                                                    "valueText": "prop"
                                                }
                                            ],
                                            "closeParenToken": {
                                                "kind": "CloseParenToken",
                                                "fullStart": 866,
                                                "fullEnd": 868,
                                                "start": 866,
                                                "end": 867,
                                                "fullWidth": 2,
                                                "width": 1,
                                                "text": ")",
                                                "value": ")",
                                                "valueText": ")",
                                                "hasTrailingTrivia": true,
                                                "trailingTrivia": [
                                                    {
                                                        "kind": "WhitespaceTrivia",
                                                        "text": " "
                                                    }
                                                ]
                                            }
                                        }
                                    },
                                    "operatorToken": {
                                        "kind": "AmpersandAmpersandToken",
                                        "fullStart": 868,
                                        "fullEnd": 871,
                                        "start": 868,
                                        "end": 870,
                                        "fullWidth": 3,
                                        "width": 2,
                                        "text": "&&",
                                        "value": "&&",
                                        "valueText": "&&",
                                        "hasTrailingTrivia": true,
                                        "trailingTrivia": [
                                            {
                                                "kind": "WhitespaceTrivia",
                                                "text": " "
                                            }
                                        ]
                                    },
                                    "right": {
                                        "kind": "EqualsExpression",
                                        "fullStart": 871,
                                        "fullEnd": 889,
                                        "start": 871,
                                        "end": 888,
                                        "fullWidth": 18,
                                        "width": 17,
                                        "left": {
                                            "kind": "MemberAccessExpression",
                                            "fullStart": 871,
                                            "fullEnd": 880,
                                            "start": 871,
                                            "end": 879,
                                            "fullWidth": 9,
                                            "width": 8,
                                            "expression": {
                                                "kind": "IdentifierName",
                                                "fullStart": 871,
                                                "fullEnd": 874,
                                                "start": 871,
                                                "end": 874,
                                                "fullWidth": 3,
                                                "width": 3,
                                                "text": "obj",
                                                "value": "obj",
                                                "valueText": "obj"
                                            },
                                            "dotToken": {
                                                "kind": "DotToken",
                                                "fullStart": 874,
                                                "fullEnd": 875,
                                                "start": 874,
                                                "end": 875,
                                                "fullWidth": 1,
                                                "width": 1,
                                                "text": ".",
                                                "value": ".",
                                                "valueText": "."
                                            },
                                            "name": {
                                                "kind": "IdentifierName",
                                                "fullStart": 875,
                                                "fullEnd": 880,
                                                "start": 875,
                                                "end": 879,
                                                "fullWidth": 5,
                                                "width": 4,
                                                "text": "prop",
                                                "value": "prop",
                                                "valueText": "prop",
                                                "hasTrailingTrivia": true,
                                                "trailingTrivia": [
                                                    {
                                                        "kind": "WhitespaceTrivia",
                                                        "text": " "
                                                    }
                                                ]
                                            }
                                        },
                                        "operatorToken": {
                                            "kind": "EqualsEqualsEqualsToken",
                                            "fullStart": 880,
                                            "fullEnd": 884,
                                            "start": 880,
                                            "end": 883,
                                            "fullWidth": 4,
                                            "width": 3,
                                            "text": "===",
                                            "value": "===",
                                            "valueText": "===",
                                            "hasTrailingTrivia": true,
                                            "trailingTrivia": [
                                                {
                                                    "kind": "WhitespaceTrivia",
                                                    "text": " "
                                                }
                                            ]
                                        },
                                        "right": {
                                            "kind": "NumericLiteral",
                                            "fullStart": 884,
                                            "fullEnd": 889,
                                            "start": 884,
                                            "end": 888,
                                            "fullWidth": 5,
                                            "width": 4,
                                            "text": "2010",
                                            "value": 2010,
                                            "valueText": "2010",
                                            "hasTrailingTrivia": true,
                                            "trailingTrivia": [
                                                {
                                                    "kind": "WhitespaceTrivia",
                                                    "text": " "
                                                }
                                            ]
                                        }
                                    }
                                },
                                "operatorToken": {
                                    "kind": "AmpersandAmpersandToken",
                                    "fullStart": 889,
                                    "fullEnd": 892,
                                    "start": 889,
                                    "end": 891,
                                    "fullWidth": 3,
                                    "width": 2,
                                    "text": "&&",
                                    "value": "&&",
                                    "valueText": "&&",
                                    "hasTrailingTrivia": true,
                                    "trailingTrivia": [
                                        {
                                            "kind": "WhitespaceTrivia",
                                            "text": " "
                                        }
                                    ]
                                },
                                "right": {
                                    "kind": "EqualsExpression",
                                    "fullStart": 892,
                                    "fullEnd": 912,
                                    "start": 892,
                                    "end": 912,
                                    "fullWidth": 20,
                                    "width": 20,
                                    "isIncrementallyUnusable": true,
                                    "left": {
                                        "kind": "MemberAccessExpression",
                                        "fullStart": 892,
                                        "fullEnd": 901,
                                        "start": 892,
                                        "end": 900,
                                        "fullWidth": 9,
                                        "width": 8,
                                        "isIncrementallyUnusable": true,
                                        "expression": {
                                            "kind": "IdentifierName",
                                            "fullStart": 892,
                                            "fullEnd": 896,
                                            "start": 892,
                                            "end": 896,
                                            "fullWidth": 4,
                                            "width": 4,
                                            "text": "desc",
                                            "value": "desc",
                                            "valueText": "desc"
                                        },
                                        "dotToken": {
                                            "kind": "DotToken",
                                            "fullStart": 896,
                                            "fullEnd": 897,
                                            "start": 896,
                                            "end": 897,
                                            "fullWidth": 1,
                                            "width": 1,
                                            "text": ".",
                                            "value": ".",
                                            "valueText": "."
                                        },
                                        "name": {
                                            "kind": "IdentifierName",
                                            "fullStart": 897,
                                            "fullEnd": 901,
                                            "start": 897,
                                            "end": 900,
                                            "fullWidth": 4,
                                            "width": 3,
                                            "text": "get",
                                            "value": "get",
                                            "valueText": "get",
                                            "hasTrailingTrivia": true,
                                            "trailingTrivia": [
                                                {
                                                    "kind": "WhitespaceTrivia",
                                                    "text": " "
                                                }
                                            ]
                                        }
                                    },
                                    "operatorToken": {
                                        "kind": "EqualsEqualsEqualsToken",
                                        "fullStart": 901,
                                        "fullEnd": 905,
                                        "start": 901,
                                        "end": 904,
                                        "fullWidth": 4,
                                        "width": 3,
                                        "text": "===",
                                        "value": "===",
                                        "valueText": "===",
                                        "hasTrailingTrivia": true,
                                        "trailingTrivia": [
                                            {
                                                "kind": "WhitespaceTrivia",
                                                "text": " "
                                            }
                                        ]
                                    },
                                    "right": {
                                        "kind": "IdentifierName",
                                        "fullStart": 905,
                                        "fullEnd": 912,
                                        "start": 905,
                                        "end": 912,
                                        "fullWidth": 7,
                                        "width": 7,
                                        "text": "getFunc",
                                        "value": "getFunc",
                                        "valueText": "getFunc"
                                    }
                                }
                            },
                            "semicolonToken": {
                                "kind": "SemicolonToken",
                                "fullStart": 912,
                                "fullEnd": 915,
                                "start": 912,
                                "end": 913,
                                "fullWidth": 3,
                                "width": 1,
                                "text": ";",
                                "value": ";",
                                "valueText": ";",
                                "hasTrailingTrivia": true,
                                "hasTrailingNewLine": true,
                                "trailingTrivia": [
                                    {
                                        "kind": "NewLineTrivia",
                                        "text": "\r\n"
                                    }
                                ]
                            }
                        }
                    ],
                    "closeBraceToken": {
                        "kind": "CloseBraceToken",
                        "fullStart": 915,
                        "fullEnd": 922,
                        "start": 919,
                        "end": 920,
                        "fullWidth": 7,
                        "width": 1,
                        "text": "}",
                        "value": "}",
                        "valueText": "}",
                        "hasLeadingTrivia": true,
                        "hasTrailingTrivia": true,
                        "hasTrailingNewLine": true,
                        "leadingTrivia": [
                            {
                                "kind": "WhitespaceTrivia",
                                "text": "    "
                            }
                        ],
                        "trailingTrivia": [
                            {
                                "kind": "NewLineTrivia",
                                "text": "\r\n"
                            }
                        ]
                    }
                }
            },
            {
                "kind": "ExpressionStatement",
                "fullStart": 922,
                "fullEnd": 946,
                "start": 922,
                "end": 944,
                "fullWidth": 24,
                "width": 22,
                "expression": {
                    "kind": "InvocationExpression",
                    "fullStart": 922,
                    "fullEnd": 943,
                    "start": 922,
                    "end": 943,
                    "fullWidth": 21,
                    "width": 21,
                    "expression": {
                        "kind": "IdentifierName",
                        "fullStart": 922,
                        "fullEnd": 933,
                        "start": 922,
                        "end": 933,
                        "fullWidth": 11,
                        "width": 11,
                        "text": "runTestCase",
                        "value": "runTestCase",
                        "valueText": "runTestCase"
                    },
                    "argumentList": {
                        "kind": "ArgumentList",
                        "fullStart": 933,
                        "fullEnd": 943,
                        "start": 933,
                        "end": 943,
                        "fullWidth": 10,
                        "width": 10,
                        "openParenToken": {
                            "kind": "OpenParenToken",
                            "fullStart": 933,
                            "fullEnd": 934,
                            "start": 933,
                            "end": 934,
                            "fullWidth": 1,
                            "width": 1,
                            "text": "(",
                            "value": "(",
                            "valueText": "("
                        },
                        "arguments": [
                            {
                                "kind": "IdentifierName",
                                "fullStart": 934,
                                "fullEnd": 942,
                                "start": 934,
                                "end": 942,
                                "fullWidth": 8,
                                "width": 8,
                                "text": "testcase",
                                "value": "testcase",
                                "valueText": "testcase"
                            }
                        ],
                        "closeParenToken": {
                            "kind": "CloseParenToken",
                            "fullStart": 942,
                            "fullEnd": 943,
                            "start": 942,
                            "end": 943,
                            "fullWidth": 1,
                            "width": 1,
                            "text": ")",
                            "value": ")",
                            "valueText": ")"
                        }
                    }
                },
                "semicolonToken": {
                    "kind": "SemicolonToken",
                    "fullStart": 943,
                    "fullEnd": 946,
                    "start": 943,
                    "end": 944,
                    "fullWidth": 3,
                    "width": 1,
                    "text": ";",
                    "value": ";",
                    "valueText": ";",
                    "hasTrailingTrivia": true,
                    "hasTrailingNewLine": true,
                    "trailingTrivia": [
                        {
                            "kind": "NewLineTrivia",
                            "text": "\r\n"
                        }
                    ]
                }
            }
        ],
        "endOfFileToken": {
            "kind": "EndOfFileToken",
            "fullStart": 946,
            "fullEnd": 946,
            "start": 946,
            "end": 946,
            "fullWidth": 0,
            "width": 0,
            "text": ""
        }
    },
    "lineMap": {
        "lineStarts": [
            0,
            67,
            152,
            232,
            308,
            380,
            385,
            439,
            529,
            534,
            536,
            538,
            561,
            584,
            631,
            657,
            669,
            671,
            717,
            743,
            756,
            758,
            824,
            826,
            915,
            922,
            946
        ],
        "length": 946
    }
}<|MERGE_RESOLUTION|>--- conflicted
+++ resolved
@@ -514,11 +514,8 @@
                                                                 "start": 616,
                                                                 "end": 620,
                                                                 "fullWidth": 4,
-<<<<<<< HEAD
                                                                 "width": 4,
-=======
                                                                 "modifiers": [],
->>>>>>> e3c38734
                                                                 "identifier": {
                                                                     "kind": "IdentifierName",
                                                                     "fullStart": 616,
@@ -558,11 +555,8 @@
                                                                 "start": 622,
                                                                 "end": 626,
                                                                 "fullWidth": 4,
-<<<<<<< HEAD
                                                                 "width": 4,
-=======
                                                                 "modifiers": [],
->>>>>>> e3c38734
                                                                 "identifier": {
                                                                     "kind": "IdentifierName",
                                                                     "fullStart": 622,
