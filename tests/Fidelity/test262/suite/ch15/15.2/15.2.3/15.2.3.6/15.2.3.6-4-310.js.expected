{
    "isDeclaration": false,
    "languageVersion": "EcmaScript5",
    "parseOptions": {
        "allowAutomaticSemicolonInsertion": true
    },
    "sourceUnit": {
        "kind": "SourceUnit",
        "fullStart": 0,
        "fullEnd": 1597,
        "start": 750,
        "end": 1597,
        "fullWidth": 1597,
        "width": 847,
        "isIncrementallyUnusable": true,
        "moduleElements": [
            {
                "kind": "FunctionDeclaration",
                "fullStart": 0,
                "fullEnd": 1573,
                "start": 750,
                "end": 1571,
                "fullWidth": 1573,
                "width": 821,
                "isIncrementallyUnusable": true,
                "modifiers": [],
                "functionKeyword": {
                    "kind": "FunctionKeyword",
                    "fullStart": 0,
                    "fullEnd": 759,
                    "start": 750,
                    "end": 758,
                    "fullWidth": 759,
                    "width": 8,
                    "text": "function",
                    "value": "function",
                    "valueText": "function",
                    "hasLeadingTrivia": true,
                    "hasLeadingComment": true,
                    "hasLeadingNewLine": true,
                    "hasTrailingTrivia": true,
                    "leadingTrivia": [
                        {
                            "kind": "SingleLineCommentTrivia",
                            "text": "/// Copyright (c) 2012 Ecma International.  All rights reserved. "
                        },
                        {
                            "kind": "NewLineTrivia",
                            "text": "\r\n"
                        },
                        {
                            "kind": "SingleLineCommentTrivia",
                            "text": "/// Ecma International makes this code available under the terms and conditions set"
                        },
                        {
                            "kind": "NewLineTrivia",
                            "text": "\r\n"
                        },
                        {
                            "kind": "SingleLineCommentTrivia",
                            "text": "/// forth on http://hg.ecmascript.org/tests/test262/raw-file/tip/LICENSE (the "
                        },
                        {
                            "kind": "NewLineTrivia",
                            "text": "\r\n"
                        },
                        {
                            "kind": "SingleLineCommentTrivia",
                            "text": "/// \"Use Terms\").   Any redistribution of this code must retain the above "
                        },
                        {
                            "kind": "NewLineTrivia",
                            "text": "\r\n"
                        },
                        {
                            "kind": "SingleLineCommentTrivia",
                            "text": "/// copyright and this notice and otherwise comply with the Use Terms."
                        },
                        {
                            "kind": "NewLineTrivia",
                            "text": "\r\n"
                        },
                        {
                            "kind": "MultiLineCommentTrivia",
                            "text": "/**\r\n * @path ch15/15.2/15.2.3/15.2.3.6/15.2.3.6-4-310.js\r\n * @description Object.defineProperty - 'O' is an Arguments object, 'name' is an index named accessor property of 'O' but not defined in [[ParameterMap]] of 'O', test TypeError is thrown when updating the [[Set]] attribute value of 'name' which is not configurable (10.6 [[DefineOwnProperty]] step 4)\r\n */"
                        },
                        {
                            "kind": "NewLineTrivia",
                            "text": "\r\n"
                        },
                        {
                            "kind": "NewLineTrivia",
                            "text": "\r\n"
                        },
                        {
                            "kind": "NewLineTrivia",
                            "text": "\r\n"
                        }
                    ],
                    "trailingTrivia": [
                        {
                            "kind": "WhitespaceTrivia",
                            "text": " "
                        }
                    ]
                },
                "identifier": {
                    "kind": "IdentifierName",
                    "fullStart": 759,
                    "fullEnd": 767,
                    "start": 759,
                    "end": 767,
                    "fullWidth": 8,
                    "width": 8,
                    "text": "testcase",
                    "value": "testcase",
                    "valueText": "testcase"
                },
                "callSignature": {
                    "kind": "CallSignature",
                    "fullStart": 767,
                    "fullEnd": 770,
                    "start": 767,
                    "end": 769,
                    "fullWidth": 3,
                    "width": 2,
                    "parameterList": {
                        "kind": "ParameterList",
                        "fullStart": 767,
                        "fullEnd": 770,
                        "start": 767,
                        "end": 769,
                        "fullWidth": 3,
                        "width": 2,
                        "openParenToken": {
                            "kind": "OpenParenToken",
                            "fullStart": 767,
                            "fullEnd": 768,
                            "start": 767,
                            "end": 768,
                            "fullWidth": 1,
                            "width": 1,
                            "text": "(",
                            "value": "(",
                            "valueText": "("
                        },
                        "parameters": [],
                        "closeParenToken": {
                            "kind": "CloseParenToken",
                            "fullStart": 768,
                            "fullEnd": 770,
                            "start": 768,
                            "end": 769,
                            "fullWidth": 2,
                            "width": 1,
                            "text": ")",
                            "value": ")",
                            "valueText": ")",
                            "hasTrailingTrivia": true,
                            "trailingTrivia": [
                                {
                                    "kind": "WhitespaceTrivia",
                                    "text": " "
                                }
                            ]
                        }
                    }
                },
                "block": {
                    "kind": "Block",
                    "fullStart": 770,
                    "fullEnd": 1573,
                    "start": 770,
                    "end": 1571,
                    "fullWidth": 803,
                    "width": 801,
                    "isIncrementallyUnusable": true,
                    "openBraceToken": {
                        "kind": "OpenBraceToken",
                        "fullStart": 770,
                        "fullEnd": 773,
                        "start": 770,
                        "end": 771,
                        "fullWidth": 3,
                        "width": 1,
                        "text": "{",
                        "value": "{",
                        "valueText": "{",
                        "hasTrailingTrivia": true,
                        "hasTrailingNewLine": true,
                        "trailingTrivia": [
                            {
                                "kind": "NewLineTrivia",
                                "text": "\r\n"
                            }
                        ]
                    },
                    "statements": [
                        {
                            "kind": "ReturnStatement",
                            "fullStart": 773,
                            "fullEnd": 1566,
                            "start": 781,
                            "end": 1564,
                            "fullWidth": 793,
                            "width": 783,
                            "isIncrementallyUnusable": true,
                            "returnKeyword": {
                                "kind": "ReturnKeyword",
                                "fullStart": 773,
                                "fullEnd": 788,
                                "start": 781,
                                "end": 787,
                                "fullWidth": 15,
                                "width": 6,
                                "text": "return",
                                "value": "return",
                                "valueText": "return",
                                "hasLeadingTrivia": true,
                                "hasTrailingTrivia": true,
                                "leadingTrivia": [
                                    {
                                        "kind": "WhitespaceTrivia",
                                        "text": "        "
                                    }
                                ],
                                "trailingTrivia": [
                                    {
                                        "kind": "WhitespaceTrivia",
                                        "text": " "
                                    }
                                ]
                            },
                            "expression": {
                                "kind": "ParenthesizedExpression",
                                "fullStart": 788,
                                "fullEnd": 1563,
                                "start": 788,
                                "end": 1563,
                                "fullWidth": 775,
                                "width": 775,
                                "isIncrementallyUnusable": true,
                                "openParenToken": {
                                    "kind": "OpenParenToken",
                                    "fullStart": 788,
                                    "fullEnd": 789,
                                    "start": 788,
                                    "end": 789,
                                    "fullWidth": 1,
                                    "width": 1,
                                    "text": "(",
                                    "value": "(",
                                    "valueText": "("
                                },
                                "expression": {
                                    "kind": "InvocationExpression",
                                    "fullStart": 789,
                                    "fullEnd": 1562,
                                    "start": 789,
                                    "end": 1562,
                                    "fullWidth": 773,
                                    "width": 773,
                                    "isIncrementallyUnusable": true,
                                    "expression": {
                                        "kind": "FunctionExpression",
                                        "fullStart": 789,
                                        "fullEnd": 1560,
                                        "start": 789,
                                        "end": 1560,
                                        "fullWidth": 771,
                                        "width": 771,
                                        "isIncrementallyUnusable": true,
                                        "functionKeyword": {
                                            "kind": "FunctionKeyword",
                                            "fullStart": 789,
                                            "fullEnd": 798,
                                            "start": 789,
                                            "end": 797,
                                            "fullWidth": 9,
                                            "width": 8,
                                            "text": "function",
                                            "value": "function",
                                            "valueText": "function",
                                            "hasTrailingTrivia": true,
                                            "trailingTrivia": [
                                                {
                                                    "kind": "WhitespaceTrivia",
                                                    "text": " "
                                                }
                                            ]
                                        },
                                        "callSignature": {
                                            "kind": "CallSignature",
                                            "fullStart": 798,
                                            "fullEnd": 801,
                                            "start": 798,
                                            "end": 800,
                                            "fullWidth": 3,
                                            "width": 2,
                                            "parameterList": {
                                                "kind": "ParameterList",
                                                "fullStart": 798,
                                                "fullEnd": 801,
                                                "start": 798,
                                                "end": 800,
                                                "fullWidth": 3,
                                                "width": 2,
                                                "openParenToken": {
                                                    "kind": "OpenParenToken",
                                                    "fullStart": 798,
                                                    "fullEnd": 799,
                                                    "start": 798,
                                                    "end": 799,
                                                    "fullWidth": 1,
                                                    "width": 1,
                                                    "text": "(",
                                                    "value": "(",
                                                    "valueText": "("
                                                },
                                                "parameters": [],
                                                "closeParenToken": {
                                                    "kind": "CloseParenToken",
                                                    "fullStart": 799,
                                                    "fullEnd": 801,
                                                    "start": 799,
                                                    "end": 800,
                                                    "fullWidth": 2,
                                                    "width": 1,
                                                    "text": ")",
                                                    "value": ")",
                                                    "valueText": ")",
                                                    "hasTrailingTrivia": true,
                                                    "trailingTrivia": [
                                                        {
                                                            "kind": "WhitespaceTrivia",
                                                            "text": " "
                                                        }
                                                    ]
                                                }
                                            }
                                        },
                                        "block": {
                                            "kind": "Block",
                                            "fullStart": 801,
                                            "fullEnd": 1560,
                                            "start": 801,
                                            "end": 1560,
                                            "fullWidth": 759,
                                            "width": 759,
                                            "isIncrementallyUnusable": true,
                                            "openBraceToken": {
                                                "kind": "OpenBraceToken",
                                                "fullStart": 801,
                                                "fullEnd": 804,
                                                "start": 801,
                                                "end": 802,
                                                "fullWidth": 3,
                                                "width": 1,
                                                "text": "{",
                                                "value": "{",
                                                "valueText": "{",
                                                "hasTrailingTrivia": true,
                                                "hasTrailingNewLine": true,
                                                "trailingTrivia": [
                                                    {
                                                        "kind": "NewLineTrivia",
                                                        "text": "\r\n"
                                                    }
                                                ]
                                            },
                                            "statements": [
                                                {
                                                    "kind": "FunctionDeclaration",
                                                    "fullStart": 804,
                                                    "fullEnd": 880,
                                                    "start": 816,
                                                    "end": 878,
                                                    "fullWidth": 76,
                                                    "width": 62,
                                                    "modifiers": [],
                                                    "functionKeyword": {
                                                        "kind": "FunctionKeyword",
                                                        "fullStart": 804,
                                                        "fullEnd": 825,
                                                        "start": 816,
                                                        "end": 824,
                                                        "fullWidth": 21,
                                                        "width": 8,
                                                        "text": "function",
                                                        "value": "function",
                                                        "valueText": "function",
                                                        "hasLeadingTrivia": true,
                                                        "hasTrailingTrivia": true,
                                                        "leadingTrivia": [
                                                            {
                                                                "kind": "WhitespaceTrivia",
                                                                "text": "            "
                                                            }
                                                        ],
                                                        "trailingTrivia": [
                                                            {
                                                                "kind": "WhitespaceTrivia",
                                                                "text": " "
                                                            }
                                                        ]
                                                    },
                                                    "identifier": {
                                                        "kind": "IdentifierName",
                                                        "fullStart": 825,
                                                        "fullEnd": 832,
                                                        "start": 825,
                                                        "end": 832,
                                                        "fullWidth": 7,
                                                        "width": 7,
                                                        "text": "getFunc",
                                                        "value": "getFunc",
                                                        "valueText": "getFunc"
                                                    },
                                                    "callSignature": {
                                                        "kind": "CallSignature",
                                                        "fullStart": 832,
                                                        "fullEnd": 835,
                                                        "start": 832,
                                                        "end": 834,
                                                        "fullWidth": 3,
                                                        "width": 2,
                                                        "parameterList": {
                                                            "kind": "ParameterList",
                                                            "fullStart": 832,
                                                            "fullEnd": 835,
                                                            "start": 832,
                                                            "end": 834,
                                                            "fullWidth": 3,
                                                            "width": 2,
                                                            "openParenToken": {
                                                                "kind": "OpenParenToken",
                                                                "fullStart": 832,
                                                                "fullEnd": 833,
                                                                "start": 832,
                                                                "end": 833,
                                                                "fullWidth": 1,
                                                                "width": 1,
                                                                "text": "(",
                                                                "value": "(",
                                                                "valueText": "("
                                                            },
                                                            "parameters": [],
                                                            "closeParenToken": {
                                                                "kind": "CloseParenToken",
                                                                "fullStart": 833,
                                                                "fullEnd": 835,
                                                                "start": 833,
                                                                "end": 834,
                                                                "fullWidth": 2,
                                                                "width": 1,
                                                                "text": ")",
                                                                "value": ")",
                                                                "valueText": ")",
                                                                "hasTrailingTrivia": true,
                                                                "trailingTrivia": [
                                                                    {
                                                                        "kind": "WhitespaceTrivia",
                                                                        "text": " "
                                                                    }
                                                                ]
                                                            }
                                                        }
                                                    },
                                                    "block": {
                                                        "kind": "Block",
                                                        "fullStart": 835,
                                                        "fullEnd": 880,
                                                        "start": 835,
                                                        "end": 878,
                                                        "fullWidth": 45,
                                                        "width": 43,
                                                        "openBraceToken": {
                                                            "kind": "OpenBraceToken",
                                                            "fullStart": 835,
                                                            "fullEnd": 838,
                                                            "start": 835,
                                                            "end": 836,
                                                            "fullWidth": 3,
                                                            "width": 1,
                                                            "text": "{",
                                                            "value": "{",
                                                            "valueText": "{",
                                                            "hasTrailingTrivia": true,
                                                            "hasTrailingNewLine": true,
                                                            "trailingTrivia": [
                                                                {
                                                                    "kind": "NewLineTrivia",
                                                                    "text": "\r\n"
                                                                }
                                                            ]
                                                        },
                                                        "statements": [
                                                            {
                                                                "kind": "ReturnStatement",
                                                                "fullStart": 838,
                                                                "fullEnd": 865,
                                                                "start": 854,
                                                                "end": 863,
                                                                "fullWidth": 27,
                                                                "width": 9,
                                                                "returnKeyword": {
                                                                    "kind": "ReturnKeyword",
                                                                    "fullStart": 838,
                                                                    "fullEnd": 861,
                                                                    "start": 854,
                                                                    "end": 860,
                                                                    "fullWidth": 23,
                                                                    "width": 6,
                                                                    "text": "return",
                                                                    "value": "return",
                                                                    "valueText": "return",
                                                                    "hasLeadingTrivia": true,
                                                                    "hasTrailingTrivia": true,
                                                                    "leadingTrivia": [
                                                                        {
                                                                            "kind": "WhitespaceTrivia",
                                                                            "text": "                "
                                                                        }
                                                                    ],
                                                                    "trailingTrivia": [
                                                                        {
                                                                            "kind": "WhitespaceTrivia",
                                                                            "text": " "
                                                                        }
                                                                    ]
                                                                },
                                                                "expression": {
                                                                    "kind": "NumericLiteral",
                                                                    "fullStart": 861,
                                                                    "fullEnd": 862,
                                                                    "start": 861,
                                                                    "end": 862,
                                                                    "fullWidth": 1,
                                                                    "width": 1,
                                                                    "text": "0",
                                                                    "value": 0,
                                                                    "valueText": "0"
                                                                },
                                                                "semicolonToken": {
                                                                    "kind": "SemicolonToken",
                                                                    "fullStart": 862,
                                                                    "fullEnd": 865,
                                                                    "start": 862,
                                                                    "end": 863,
                                                                    "fullWidth": 3,
                                                                    "width": 1,
                                                                    "text": ";",
                                                                    "value": ";",
                                                                    "valueText": ";",
                                                                    "hasTrailingTrivia": true,
                                                                    "hasTrailingNewLine": true,
                                                                    "trailingTrivia": [
                                                                        {
                                                                            "kind": "NewLineTrivia",
                                                                            "text": "\r\n"
                                                                        }
                                                                    ]
                                                                }
                                                            }
                                                        ],
                                                        "closeBraceToken": {
                                                            "kind": "CloseBraceToken",
                                                            "fullStart": 865,
                                                            "fullEnd": 880,
                                                            "start": 877,
                                                            "end": 878,
                                                            "fullWidth": 15,
                                                            "width": 1,
                                                            "text": "}",
                                                            "value": "}",
                                                            "valueText": "}",
                                                            "hasLeadingTrivia": true,
                                                            "hasTrailingTrivia": true,
                                                            "hasTrailingNewLine": true,
                                                            "leadingTrivia": [
                                                                {
                                                                    "kind": "WhitespaceTrivia",
                                                                    "text": "            "
                                                                }
                                                            ],
                                                            "trailingTrivia": [
                                                                {
                                                                    "kind": "NewLineTrivia",
                                                                    "text": "\r\n"
                                                                }
                                                            ]
                                                        }
                                                    }
                                                },
                                                {
                                                    "kind": "ExpressionStatement",
                                                    "fullStart": 880,
                                                    "fullEnd": 1087,
                                                    "start": 892,
                                                    "end": 1085,
                                                    "fullWidth": 207,
                                                    "width": 193,
                                                    "isIncrementallyUnusable": true,
                                                    "expression": {
                                                        "kind": "InvocationExpression",
                                                        "fullStart": 880,
                                                        "fullEnd": 1084,
                                                        "start": 892,
                                                        "end": 1084,
                                                        "fullWidth": 204,
                                                        "width": 192,
                                                        "isIncrementallyUnusable": true,
                                                        "expression": {
                                                            "kind": "MemberAccessExpression",
                                                            "fullStart": 880,
                                                            "fullEnd": 913,
                                                            "start": 892,
                                                            "end": 913,
                                                            "fullWidth": 33,
                                                            "width": 21,
                                                            "expression": {
                                                                "kind": "IdentifierName",
                                                                "fullStart": 880,
                                                                "fullEnd": 898,
                                                                "start": 892,
                                                                "end": 898,
                                                                "fullWidth": 18,
                                                                "width": 6,
                                                                "text": "Object",
                                                                "value": "Object",
                                                                "valueText": "Object",
                                                                "hasLeadingTrivia": true,
                                                                "leadingTrivia": [
                                                                    {
                                                                        "kind": "WhitespaceTrivia",
                                                                        "text": "            "
                                                                    }
                                                                ]
                                                            },
                                                            "dotToken": {
                                                                "kind": "DotToken",
                                                                "fullStart": 898,
                                                                "fullEnd": 899,
                                                                "start": 898,
                                                                "end": 899,
                                                                "fullWidth": 1,
                                                                "width": 1,
                                                                "text": ".",
                                                                "value": ".",
                                                                "valueText": "."
                                                            },
                                                            "name": {
                                                                "kind": "IdentifierName",
                                                                "fullStart": 899,
                                                                "fullEnd": 913,
                                                                "start": 899,
                                                                "end": 913,
                                                                "fullWidth": 14,
                                                                "width": 14,
                                                                "text": "defineProperty",
                                                                "value": "defineProperty",
                                                                "valueText": "defineProperty"
                                                            }
                                                        },
                                                        "argumentList": {
                                                            "kind": "ArgumentList",
                                                            "fullStart": 913,
                                                            "fullEnd": 1084,
                                                            "start": 913,
                                                            "end": 1084,
                                                            "fullWidth": 171,
                                                            "width": 171,
                                                            "isIncrementallyUnusable": true,
                                                            "openParenToken": {
                                                                "kind": "OpenParenToken",
                                                                "fullStart": 913,
                                                                "fullEnd": 914,
                                                                "start": 913,
                                                                "end": 914,
                                                                "fullWidth": 1,
                                                                "width": 1,
                                                                "text": "(",
                                                                "value": "(",
                                                                "valueText": "("
                                                            },
                                                            "arguments": [
                                                                {
                                                                    "kind": "IdentifierName",
                                                                    "fullStart": 914,
                                                                    "fullEnd": 923,
                                                                    "start": 914,
                                                                    "end": 923,
                                                                    "fullWidth": 9,
                                                                    "width": 9,
                                                                    "text": "arguments",
                                                                    "value": "arguments",
                                                                    "valueText": "arguments"
                                                                },
                                                                {
                                                                    "kind": "CommaToken",
                                                                    "fullStart": 923,
                                                                    "fullEnd": 925,
                                                                    "start": 923,
                                                                    "end": 924,
                                                                    "fullWidth": 2,
                                                                    "width": 1,
                                                                    "text": ",",
                                                                    "value": ",",
                                                                    "valueText": ",",
                                                                    "hasTrailingTrivia": true,
                                                                    "trailingTrivia": [
                                                                        {
                                                                            "kind": "WhitespaceTrivia",
                                                                            "text": " "
                                                                        }
                                                                    ]
                                                                },
                                                                {
                                                                    "kind": "StringLiteral",
                                                                    "fullStart": 925,
                                                                    "fullEnd": 928,
                                                                    "start": 925,
                                                                    "end": 928,
                                                                    "fullWidth": 3,
                                                                    "width": 3,
                                                                    "text": "\"0\"",
                                                                    "value": "0",
                                                                    "valueText": "0"
                                                                },
                                                                {
                                                                    "kind": "CommaToken",
                                                                    "fullStart": 928,
                                                                    "fullEnd": 930,
                                                                    "start": 928,
                                                                    "end": 929,
                                                                    "fullWidth": 2,
                                                                    "width": 1,
                                                                    "text": ",",
                                                                    "value": ",",
                                                                    "valueText": ",",
                                                                    "hasTrailingTrivia": true,
                                                                    "trailingTrivia": [
                                                                        {
                                                                            "kind": "WhitespaceTrivia",
                                                                            "text": " "
                                                                        }
                                                                    ]
                                                                },
                                                                {
                                                                    "kind": "ObjectLiteralExpression",
                                                                    "fullStart": 930,
                                                                    "fullEnd": 1083,
                                                                    "start": 930,
                                                                    "end": 1083,
                                                                    "fullWidth": 153,
                                                                    "width": 153,
                                                                    "isIncrementallyUnusable": true,
                                                                    "openBraceToken": {
                                                                        "kind": "OpenBraceToken",
                                                                        "fullStart": 930,
                                                                        "fullEnd": 933,
                                                                        "start": 930,
                                                                        "end": 931,
                                                                        "fullWidth": 3,
                                                                        "width": 1,
                                                                        "text": "{",
                                                                        "value": "{",
                                                                        "valueText": "{",
                                                                        "hasTrailingTrivia": true,
                                                                        "hasTrailingNewLine": true,
                                                                        "trailingTrivia": [
                                                                            {
                                                                                "kind": "NewLineTrivia",
                                                                                "text": "\r\n"
                                                                            }
                                                                        ]
                                                                    },
                                                                    "propertyAssignments": [
                                                                        {
                                                                            "kind": "SimplePropertyAssignment",
                                                                            "fullStart": 933,
                                                                            "fullEnd": 961,
                                                                            "start": 949,
                                                                            "end": 961,
                                                                            "fullWidth": 28,
                                                                            "width": 12,
                                                                            "isIncrementallyUnusable": true,
                                                                            "propertyName": {
                                                                                "kind": "IdentifierName",
                                                                                "fullStart": 933,
                                                                                "fullEnd": 952,
                                                                                "start": 949,
                                                                                "end": 952,
                                                                                "fullWidth": 19,
                                                                                "width": 3,
                                                                                "text": "get",
                                                                                "value": "get",
                                                                                "valueText": "get",
                                                                                "hasLeadingTrivia": true,
                                                                                "leadingTrivia": [
                                                                                    {
                                                                                        "kind": "WhitespaceTrivia",
                                                                                        "text": "                "
                                                                                    }
                                                                                ]
                                                                            },
                                                                            "colonToken": {
                                                                                "kind": "ColonToken",
                                                                                "fullStart": 952,
                                                                                "fullEnd": 954,
                                                                                "start": 952,
                                                                                "end": 953,
                                                                                "fullWidth": 2,
                                                                                "width": 1,
                                                                                "text": ":",
                                                                                "value": ":",
                                                                                "valueText": ":",
                                                                                "hasTrailingTrivia": true,
                                                                                "trailingTrivia": [
                                                                                    {
                                                                                        "kind": "WhitespaceTrivia",
                                                                                        "text": " "
                                                                                    }
                                                                                ]
                                                                            },
                                                                            "expression": {
                                                                                "kind": "IdentifierName",
                                                                                "fullStart": 954,
                                                                                "fullEnd": 961,
                                                                                "start": 954,
                                                                                "end": 961,
                                                                                "fullWidth": 7,
                                                                                "width": 7,
                                                                                "text": "getFunc",
                                                                                "value": "getFunc",
                                                                                "valueText": "getFunc"
                                                                            }
                                                                        },
                                                                        {
                                                                            "kind": "CommaToken",
                                                                            "fullStart": 961,
                                                                            "fullEnd": 964,
                                                                            "start": 961,
                                                                            "end": 962,
                                                                            "fullWidth": 3,
                                                                            "width": 1,
                                                                            "text": ",",
                                                                            "value": ",",
                                                                            "valueText": ",",
                                                                            "hasTrailingTrivia": true,
                                                                            "hasTrailingNewLine": true,
                                                                            "trailingTrivia": [
                                                                                {
                                                                                    "kind": "NewLineTrivia",
                                                                                    "text": "\r\n"
                                                                                }
                                                                            ]
                                                                        },
                                                                        {
                                                                            "kind": "SimplePropertyAssignment",
                                                                            "fullStart": 964,
                                                                            "fullEnd": 994,
                                                                            "start": 980,
                                                                            "end": 994,
                                                                            "fullWidth": 30,
                                                                            "width": 14,
                                                                            "isIncrementallyUnusable": true,
                                                                            "propertyName": {
                                                                                "kind": "IdentifierName",
                                                                                "fullStart": 964,
                                                                                "fullEnd": 983,
                                                                                "start": 980,
                                                                                "end": 983,
                                                                                "fullWidth": 19,
                                                                                "width": 3,
                                                                                "text": "set",
                                                                                "value": "set",
                                                                                "valueText": "set",
                                                                                "hasLeadingTrivia": true,
                                                                                "leadingTrivia": [
                                                                                    {
                                                                                        "kind": "WhitespaceTrivia",
                                                                                        "text": "                "
                                                                                    }
                                                                                ]
                                                                            },
                                                                            "colonToken": {
                                                                                "kind": "ColonToken",
                                                                                "fullStart": 983,
                                                                                "fullEnd": 985,
                                                                                "start": 983,
                                                                                "end": 984,
                                                                                "fullWidth": 2,
                                                                                "width": 1,
                                                                                "text": ":",
                                                                                "value": ":",
                                                                                "valueText": ":",
                                                                                "hasTrailingTrivia": true,
                                                                                "trailingTrivia": [
                                                                                    {
                                                                                        "kind": "WhitespaceTrivia",
                                                                                        "text": " "
                                                                                    }
                                                                                ]
                                                                            },
                                                                            "expression": {
                                                                                "kind": "IdentifierName",
                                                                                "fullStart": 985,
                                                                                "fullEnd": 994,
                                                                                "start": 985,
                                                                                "end": 994,
                                                                                "fullWidth": 9,
                                                                                "width": 9,
                                                                                "text": "undefined",
                                                                                "value": "undefined",
                                                                                "valueText": "undefined"
                                                                            }
                                                                        },
                                                                        {
                                                                            "kind": "CommaToken",
                                                                            "fullStart": 994,
                                                                            "fullEnd": 997,
                                                                            "start": 994,
                                                                            "end": 995,
                                                                            "fullWidth": 3,
                                                                            "width": 1,
                                                                            "text": ",",
                                                                            "value": ",",
                                                                            "valueText": ",",
                                                                            "hasTrailingTrivia": true,
                                                                            "hasTrailingNewLine": true,
                                                                            "trailingTrivia": [
                                                                                {
                                                                                    "kind": "NewLineTrivia",
                                                                                    "text": "\r\n"
                                                                                }
                                                                            ]
                                                                        },
                                                                        {
                                                                            "kind": "SimplePropertyAssignment",
                                                                            "fullStart": 997,
                                                                            "fullEnd": 1030,
                                                                            "start": 1013,
                                                                            "end": 1030,
                                                                            "fullWidth": 33,
                                                                            "width": 17,
                                                                            "propertyName": {
                                                                                "kind": "IdentifierName",
                                                                                "fullStart": 997,
                                                                                "fullEnd": 1023,
                                                                                "start": 1013,
                                                                                "end": 1023,
                                                                                "fullWidth": 26,
                                                                                "width": 10,
                                                                                "text": "enumerable",
                                                                                "value": "enumerable",
                                                                                "valueText": "enumerable",
                                                                                "hasLeadingTrivia": true,
                                                                                "leadingTrivia": [
                                                                                    {
                                                                                        "kind": "WhitespaceTrivia",
                                                                                        "text": "                "
                                                                                    }
                                                                                ]
                                                                            },
                                                                            "colonToken": {
                                                                                "kind": "ColonToken",
                                                                                "fullStart": 1023,
                                                                                "fullEnd": 1025,
                                                                                "start": 1023,
                                                                                "end": 1024,
                                                                                "fullWidth": 2,
                                                                                "width": 1,
                                                                                "text": ":",
                                                                                "value": ":",
                                                                                "valueText": ":",
                                                                                "hasTrailingTrivia": true,
                                                                                "trailingTrivia": [
                                                                                    {
                                                                                        "kind": "WhitespaceTrivia",
                                                                                        "text": " "
                                                                                    }
                                                                                ]
                                                                            },
                                                                            "expression": {
                                                                                "kind": "FalseKeyword",
                                                                                "fullStart": 1025,
                                                                                "fullEnd": 1030,
                                                                                "start": 1025,
                                                                                "end": 1030,
                                                                                "fullWidth": 5,
                                                                                "width": 5,
                                                                                "text": "false",
                                                                                "value": false,
                                                                                "valueText": "false"
                                                                            }
                                                                        },
                                                                        {
                                                                            "kind": "CommaToken",
                                                                            "fullStart": 1030,
                                                                            "fullEnd": 1033,
                                                                            "start": 1030,
                                                                            "end": 1031,
                                                                            "fullWidth": 3,
                                                                            "width": 1,
                                                                            "text": ",",
                                                                            "value": ",",
                                                                            "valueText": ",",
                                                                            "hasTrailingTrivia": true,
                                                                            "hasTrailingNewLine": true,
                                                                            "trailingTrivia": [
                                                                                {
                                                                                    "kind": "NewLineTrivia",
                                                                                    "text": "\r\n"
                                                                                }
                                                                            ]
                                                                        },
                                                                        {
                                                                            "kind": "SimplePropertyAssignment",
                                                                            "fullStart": 1033,
                                                                            "fullEnd": 1070,
                                                                            "start": 1049,
                                                                            "end": 1068,
                                                                            "fullWidth": 37,
                                                                            "width": 19,
                                                                            "propertyName": {
                                                                                "kind": "IdentifierName",
                                                                                "fullStart": 1033,
                                                                                "fullEnd": 1061,
                                                                                "start": 1049,
                                                                                "end": 1061,
                                                                                "fullWidth": 28,
                                                                                "width": 12,
                                                                                "text": "configurable",
                                                                                "value": "configurable",
                                                                                "valueText": "configurable",
                                                                                "hasLeadingTrivia": true,
                                                                                "leadingTrivia": [
                                                                                    {
                                                                                        "kind": "WhitespaceTrivia",
                                                                                        "text": "                "
                                                                                    }
                                                                                ]
                                                                            },
                                                                            "colonToken": {
                                                                                "kind": "ColonToken",
                                                                                "fullStart": 1061,
                                                                                "fullEnd": 1063,
                                                                                "start": 1061,
                                                                                "end": 1062,
                                                                                "fullWidth": 2,
                                                                                "width": 1,
                                                                                "text": ":",
                                                                                "value": ":",
                                                                                "valueText": ":",
                                                                                "hasTrailingTrivia": true,
                                                                                "trailingTrivia": [
                                                                                    {
                                                                                        "kind": "WhitespaceTrivia",
                                                                                        "text": " "
                                                                                    }
                                                                                ]
                                                                            },
                                                                            "expression": {
                                                                                "kind": "FalseKeyword",
                                                                                "fullStart": 1063,
                                                                                "fullEnd": 1070,
                                                                                "start": 1063,
                                                                                "end": 1068,
                                                                                "fullWidth": 7,
                                                                                "width": 5,
                                                                                "text": "false",
                                                                                "value": false,
                                                                                "valueText": "false",
                                                                                "hasTrailingTrivia": true,
                                                                                "hasTrailingNewLine": true,
                                                                                "trailingTrivia": [
                                                                                    {
                                                                                        "kind": "NewLineTrivia",
                                                                                        "text": "\r\n"
                                                                                    }
                                                                                ]
                                                                            }
                                                                        }
                                                                    ],
                                                                    "closeBraceToken": {
                                                                        "kind": "CloseBraceToken",
                                                                        "fullStart": 1070,
                                                                        "fullEnd": 1083,
                                                                        "start": 1082,
                                                                        "end": 1083,
                                                                        "fullWidth": 13,
                                                                        "width": 1,
                                                                        "text": "}",
                                                                        "value": "}",
                                                                        "valueText": "}",
                                                                        "hasLeadingTrivia": true,
                                                                        "leadingTrivia": [
                                                                            {
                                                                                "kind": "WhitespaceTrivia",
                                                                                "text": "            "
                                                                            }
                                                                        ]
                                                                    }
                                                                }
                                                            ],
                                                            "closeParenToken": {
                                                                "kind": "CloseParenToken",
                                                                "fullStart": 1083,
                                                                "fullEnd": 1084,
                                                                "start": 1083,
                                                                "end": 1084,
                                                                "fullWidth": 1,
                                                                "width": 1,
                                                                "text": ")",
                                                                "value": ")",
                                                                "valueText": ")"
                                                            }
                                                        }
                                                    },
                                                    "semicolonToken": {
                                                        "kind": "SemicolonToken",
                                                        "fullStart": 1084,
                                                        "fullEnd": 1087,
                                                        "start": 1084,
                                                        "end": 1085,
                                                        "fullWidth": 3,
                                                        "width": 1,
                                                        "text": ";",
                                                        "value": ";",
                                                        "valueText": ";",
                                                        "hasTrailingTrivia": true,
                                                        "hasTrailingNewLine": true,
                                                        "trailingTrivia": [
                                                            {
                                                                "kind": "NewLineTrivia",
                                                                "text": "\r\n"
                                                            }
                                                        ]
                                                    }
                                                },
                                                {
                                                    "kind": "FunctionDeclaration",
                                                    "fullStart": 1087,
                                                    "fullEnd": 1190,
                                                    "start": 1099,
                                                    "end": 1188,
                                                    "fullWidth": 103,
                                                    "width": 89,
                                                    "modifiers": [],
                                                    "functionKeyword": {
                                                        "kind": "FunctionKeyword",
                                                        "fullStart": 1087,
                                                        "fullEnd": 1108,
                                                        "start": 1099,
                                                        "end": 1107,
                                                        "fullWidth": 21,
                                                        "width": 8,
                                                        "text": "function",
                                                        "value": "function",
                                                        "valueText": "function",
                                                        "hasLeadingTrivia": true,
                                                        "hasTrailingTrivia": true,
                                                        "leadingTrivia": [
                                                            {
                                                                "kind": "WhitespaceTrivia",
                                                                "text": "            "
                                                            }
                                                        ],
                                                        "trailingTrivia": [
                                                            {
                                                                "kind": "WhitespaceTrivia",
                                                                "text": " "
                                                            }
                                                        ]
                                                    },
                                                    "identifier": {
                                                        "kind": "IdentifierName",
                                                        "fullStart": 1108,
                                                        "fullEnd": 1115,
                                                        "start": 1108,
                                                        "end": 1115,
                                                        "fullWidth": 7,
                                                        "width": 7,
                                                        "text": "setFunc",
                                                        "value": "setFunc",
                                                        "valueText": "setFunc"
                                                    },
                                                    "callSignature": {
                                                        "kind": "CallSignature",
                                                        "fullStart": 1115,
                                                        "fullEnd": 1123,
                                                        "start": 1115,
                                                        "end": 1122,
                                                        "fullWidth": 8,
                                                        "width": 7,
                                                        "parameterList": {
                                                            "kind": "ParameterList",
                                                            "fullStart": 1115,
                                                            "fullEnd": 1123,
                                                            "start": 1115,
                                                            "end": 1122,
                                                            "fullWidth": 8,
                                                            "width": 7,
                                                            "openParenToken": {
                                                                "kind": "OpenParenToken",
                                                                "fullStart": 1115,
                                                                "fullEnd": 1116,
                                                                "start": 1115,
                                                                "end": 1116,
                                                                "fullWidth": 1,
                                                                "width": 1,
                                                                "text": "(",
                                                                "value": "(",
                                                                "valueText": "("
                                                            },
                                                            "parameters": [
                                                                {
                                                                    "kind": "Parameter",
                                                                    "fullStart": 1116,
                                                                    "fullEnd": 1121,
                                                                    "start": 1116,
                                                                    "end": 1121,
                                                                    "fullWidth": 5,
<<<<<<< HEAD
                                                                    "width": 5,
=======
                                                                    "modifiers": [],
>>>>>>> e3c38734
                                                                    "identifier": {
                                                                        "kind": "IdentifierName",
                                                                        "fullStart": 1116,
                                                                        "fullEnd": 1121,
                                                                        "start": 1116,
                                                                        "end": 1121,
                                                                        "fullWidth": 5,
                                                                        "width": 5,
                                                                        "text": "value",
                                                                        "value": "value",
                                                                        "valueText": "value"
                                                                    }
                                                                }
                                                            ],
                                                            "closeParenToken": {
                                                                "kind": "CloseParenToken",
                                                                "fullStart": 1121,
                                                                "fullEnd": 1123,
                                                                "start": 1121,
                                                                "end": 1122,
                                                                "fullWidth": 2,
                                                                "width": 1,
                                                                "text": ")",
                                                                "value": ")",
                                                                "valueText": ")",
                                                                "hasTrailingTrivia": true,
                                                                "trailingTrivia": [
                                                                    {
                                                                        "kind": "WhitespaceTrivia",
                                                                        "text": " "
                                                                    }
                                                                ]
                                                            }
                                                        }
                                                    },
                                                    "block": {
                                                        "kind": "Block",
                                                        "fullStart": 1123,
                                                        "fullEnd": 1190,
                                                        "start": 1123,
                                                        "end": 1188,
                                                        "fullWidth": 67,
                                                        "width": 65,
                                                        "openBraceToken": {
                                                            "kind": "OpenBraceToken",
                                                            "fullStart": 1123,
                                                            "fullEnd": 1126,
                                                            "start": 1123,
                                                            "end": 1124,
                                                            "fullWidth": 3,
                                                            "width": 1,
                                                            "text": "{",
                                                            "value": "{",
                                                            "valueText": "{",
                                                            "hasTrailingTrivia": true,
                                                            "hasTrailingNewLine": true,
                                                            "trailingTrivia": [
                                                                {
                                                                    "kind": "NewLineTrivia",
                                                                    "text": "\r\n"
                                                                }
                                                            ]
                                                        },
                                                        "statements": [
                                                            {
                                                                "kind": "ExpressionStatement",
                                                                "fullStart": 1126,
                                                                "fullEnd": 1175,
                                                                "start": 1142,
                                                                "end": 1173,
                                                                "fullWidth": 49,
                                                                "width": 31,
                                                                "expression": {
                                                                    "kind": "AssignmentExpression",
                                                                    "fullStart": 1126,
                                                                    "fullEnd": 1172,
                                                                    "start": 1142,
                                                                    "end": 1172,
                                                                    "fullWidth": 46,
                                                                    "width": 30,
                                                                    "left": {
                                                                        "kind": "MemberAccessExpression",
                                                                        "fullStart": 1126,
                                                                        "fullEnd": 1165,
                                                                        "start": 1142,
                                                                        "end": 1164,
                                                                        "fullWidth": 39,
                                                                        "width": 22,
                                                                        "expression": {
                                                                            "kind": "ThisKeyword",
                                                                            "fullStart": 1126,
                                                                            "fullEnd": 1146,
                                                                            "start": 1142,
                                                                            "end": 1146,
                                                                            "fullWidth": 20,
                                                                            "width": 4,
                                                                            "text": "this",
                                                                            "value": "this",
                                                                            "valueText": "this",
                                                                            "hasLeadingTrivia": true,
                                                                            "leadingTrivia": [
                                                                                {
                                                                                    "kind": "WhitespaceTrivia",
                                                                                    "text": "                "
                                                                                }
                                                                            ]
                                                                        },
                                                                        "dotToken": {
                                                                            "kind": "DotToken",
                                                                            "fullStart": 1146,
                                                                            "fullEnd": 1147,
                                                                            "start": 1146,
                                                                            "end": 1147,
                                                                            "fullWidth": 1,
                                                                            "width": 1,
                                                                            "text": ".",
                                                                            "value": ".",
                                                                            "valueText": "."
                                                                        },
                                                                        "name": {
                                                                            "kind": "IdentifierName",
                                                                            "fullStart": 1147,
                                                                            "fullEnd": 1165,
                                                                            "start": 1147,
                                                                            "end": 1164,
                                                                            "fullWidth": 18,
                                                                            "width": 17,
                                                                            "text": "setVerifyHelpProp",
                                                                            "value": "setVerifyHelpProp",
                                                                            "valueText": "setVerifyHelpProp",
                                                                            "hasTrailingTrivia": true,
                                                                            "trailingTrivia": [
                                                                                {
                                                                                    "kind": "WhitespaceTrivia",
                                                                                    "text": " "
                                                                                }
                                                                            ]
                                                                        }
                                                                    },
                                                                    "operatorToken": {
                                                                        "kind": "EqualsToken",
                                                                        "fullStart": 1165,
                                                                        "fullEnd": 1167,
                                                                        "start": 1165,
                                                                        "end": 1166,
                                                                        "fullWidth": 2,
                                                                        "width": 1,
                                                                        "text": "=",
                                                                        "value": "=",
                                                                        "valueText": "=",
                                                                        "hasTrailingTrivia": true,
                                                                        "trailingTrivia": [
                                                                            {
                                                                                "kind": "WhitespaceTrivia",
                                                                                "text": " "
                                                                            }
                                                                        ]
                                                                    },
                                                                    "right": {
                                                                        "kind": "IdentifierName",
                                                                        "fullStart": 1167,
                                                                        "fullEnd": 1172,
                                                                        "start": 1167,
                                                                        "end": 1172,
                                                                        "fullWidth": 5,
                                                                        "width": 5,
                                                                        "text": "value",
                                                                        "value": "value",
                                                                        "valueText": "value"
                                                                    }
                                                                },
                                                                "semicolonToken": {
                                                                    "kind": "SemicolonToken",
                                                                    "fullStart": 1172,
                                                                    "fullEnd": 1175,
                                                                    "start": 1172,
                                                                    "end": 1173,
                                                                    "fullWidth": 3,
                                                                    "width": 1,
                                                                    "text": ";",
                                                                    "value": ";",
                                                                    "valueText": ";",
                                                                    "hasTrailingTrivia": true,
                                                                    "hasTrailingNewLine": true,
                                                                    "trailingTrivia": [
                                                                        {
                                                                            "kind": "NewLineTrivia",
                                                                            "text": "\r\n"
                                                                        }
                                                                    ]
                                                                }
                                                            }
                                                        ],
                                                        "closeBraceToken": {
                                                            "kind": "CloseBraceToken",
                                                            "fullStart": 1175,
                                                            "fullEnd": 1190,
                                                            "start": 1187,
                                                            "end": 1188,
                                                            "fullWidth": 15,
                                                            "width": 1,
                                                            "text": "}",
                                                            "value": "}",
                                                            "valueText": "}",
                                                            "hasLeadingTrivia": true,
                                                            "hasTrailingTrivia": true,
                                                            "hasTrailingNewLine": true,
                                                            "leadingTrivia": [
                                                                {
                                                                    "kind": "WhitespaceTrivia",
                                                                    "text": "            "
                                                                }
                                                            ],
                                                            "trailingTrivia": [
                                                                {
                                                                    "kind": "NewLineTrivia",
                                                                    "text": "\r\n"
                                                                }
                                                            ]
                                                        }
                                                    }
                                                },
                                                {
                                                    "kind": "TryStatement",
                                                    "fullStart": 1190,
                                                    "fullEnd": 1524,
                                                    "start": 1202,
                                                    "end": 1522,
                                                    "fullWidth": 334,
                                                    "width": 320,
                                                    "isIncrementallyUnusable": true,
                                                    "tryKeyword": {
                                                        "kind": "TryKeyword",
                                                        "fullStart": 1190,
                                                        "fullEnd": 1206,
                                                        "start": 1202,
                                                        "end": 1205,
                                                        "fullWidth": 16,
                                                        "width": 3,
                                                        "text": "try",
                                                        "value": "try",
                                                        "valueText": "try",
                                                        "hasLeadingTrivia": true,
                                                        "hasTrailingTrivia": true,
                                                        "leadingTrivia": [
                                                            {
                                                                "kind": "WhitespaceTrivia",
                                                                "text": "            "
                                                            }
                                                        ],
                                                        "trailingTrivia": [
                                                            {
                                                                "kind": "WhitespaceTrivia",
                                                                "text": " "
                                                            }
                                                        ]
                                                    },
                                                    "block": {
                                                        "kind": "Block",
                                                        "fullStart": 1206,
                                                        "fullEnd": 1347,
                                                        "start": 1206,
                                                        "end": 1346,
                                                        "fullWidth": 141,
                                                        "width": 140,
                                                        "isIncrementallyUnusable": true,
                                                        "openBraceToken": {
                                                            "kind": "OpenBraceToken",
                                                            "fullStart": 1206,
                                                            "fullEnd": 1209,
                                                            "start": 1206,
                                                            "end": 1207,
                                                            "fullWidth": 3,
                                                            "width": 1,
                                                            "text": "{",
                                                            "value": "{",
                                                            "valueText": "{",
                                                            "hasTrailingTrivia": true,
                                                            "hasTrailingNewLine": true,
                                                            "trailingTrivia": [
                                                                {
                                                                    "kind": "NewLineTrivia",
                                                                    "text": "\r\n"
                                                                }
                                                            ]
                                                        },
                                                        "statements": [
                                                            {
                                                                "kind": "ExpressionStatement",
                                                                "fullStart": 1209,
                                                                "fullEnd": 1333,
                                                                "start": 1225,
                                                                "end": 1319,
                                                                "fullWidth": 124,
                                                                "width": 94,
                                                                "isIncrementallyUnusable": true,
                                                                "expression": {
                                                                    "kind": "InvocationExpression",
                                                                    "fullStart": 1209,
                                                                    "fullEnd": 1318,
                                                                    "start": 1225,
                                                                    "end": 1318,
                                                                    "fullWidth": 109,
                                                                    "width": 93,
                                                                    "isIncrementallyUnusable": true,
                                                                    "expression": {
                                                                        "kind": "MemberAccessExpression",
                                                                        "fullStart": 1209,
                                                                        "fullEnd": 1246,
                                                                        "start": 1225,
                                                                        "end": 1246,
                                                                        "fullWidth": 37,
                                                                        "width": 21,
                                                                        "expression": {
                                                                            "kind": "IdentifierName",
                                                                            "fullStart": 1209,
                                                                            "fullEnd": 1231,
                                                                            "start": 1225,
                                                                            "end": 1231,
                                                                            "fullWidth": 22,
                                                                            "width": 6,
                                                                            "text": "Object",
                                                                            "value": "Object",
                                                                            "valueText": "Object",
                                                                            "hasLeadingTrivia": true,
                                                                            "leadingTrivia": [
                                                                                {
                                                                                    "kind": "WhitespaceTrivia",
                                                                                    "text": "                "
                                                                                }
                                                                            ]
                                                                        },
                                                                        "dotToken": {
                                                                            "kind": "DotToken",
                                                                            "fullStart": 1231,
                                                                            "fullEnd": 1232,
                                                                            "start": 1231,
                                                                            "end": 1232,
                                                                            "fullWidth": 1,
                                                                            "width": 1,
                                                                            "text": ".",
                                                                            "value": ".",
                                                                            "valueText": "."
                                                                        },
                                                                        "name": {
                                                                            "kind": "IdentifierName",
                                                                            "fullStart": 1232,
                                                                            "fullEnd": 1246,
                                                                            "start": 1232,
                                                                            "end": 1246,
                                                                            "fullWidth": 14,
                                                                            "width": 14,
                                                                            "text": "defineProperty",
                                                                            "value": "defineProperty",
                                                                            "valueText": "defineProperty"
                                                                        }
                                                                    },
                                                                    "argumentList": {
                                                                        "kind": "ArgumentList",
                                                                        "fullStart": 1246,
                                                                        "fullEnd": 1318,
                                                                        "start": 1246,
                                                                        "end": 1318,
                                                                        "fullWidth": 72,
                                                                        "width": 72,
                                                                        "isIncrementallyUnusable": true,
                                                                        "openParenToken": {
                                                                            "kind": "OpenParenToken",
                                                                            "fullStart": 1246,
                                                                            "fullEnd": 1247,
                                                                            "start": 1246,
                                                                            "end": 1247,
                                                                            "fullWidth": 1,
                                                                            "width": 1,
                                                                            "text": "(",
                                                                            "value": "(",
                                                                            "valueText": "("
                                                                        },
                                                                        "arguments": [
                                                                            {
                                                                                "kind": "IdentifierName",
                                                                                "fullStart": 1247,
                                                                                "fullEnd": 1256,
                                                                                "start": 1247,
                                                                                "end": 1256,
                                                                                "fullWidth": 9,
                                                                                "width": 9,
                                                                                "text": "arguments",
                                                                                "value": "arguments",
                                                                                "valueText": "arguments"
                                                                            },
                                                                            {
                                                                                "kind": "CommaToken",
                                                                                "fullStart": 1256,
                                                                                "fullEnd": 1258,
                                                                                "start": 1256,
                                                                                "end": 1257,
                                                                                "fullWidth": 2,
                                                                                "width": 1,
                                                                                "text": ",",
                                                                                "value": ",",
                                                                                "valueText": ",",
                                                                                "hasTrailingTrivia": true,
                                                                                "trailingTrivia": [
                                                                                    {
                                                                                        "kind": "WhitespaceTrivia",
                                                                                        "text": " "
                                                                                    }
                                                                                ]
                                                                            },
                                                                            {
                                                                                "kind": "StringLiteral",
                                                                                "fullStart": 1258,
                                                                                "fullEnd": 1261,
                                                                                "start": 1258,
                                                                                "end": 1261,
                                                                                "fullWidth": 3,
                                                                                "width": 3,
                                                                                "text": "\"0\"",
                                                                                "value": "0",
                                                                                "valueText": "0"
                                                                            },
                                                                            {
                                                                                "kind": "CommaToken",
                                                                                "fullStart": 1261,
                                                                                "fullEnd": 1263,
                                                                                "start": 1261,
                                                                                "end": 1262,
                                                                                "fullWidth": 2,
                                                                                "width": 1,
                                                                                "text": ",",
                                                                                "value": ",",
                                                                                "valueText": ",",
                                                                                "hasTrailingTrivia": true,
                                                                                "trailingTrivia": [
                                                                                    {
                                                                                        "kind": "WhitespaceTrivia",
                                                                                        "text": " "
                                                                                    }
                                                                                ]
                                                                            },
                                                                            {
                                                                                "kind": "ObjectLiteralExpression",
                                                                                "fullStart": 1263,
                                                                                "fullEnd": 1317,
                                                                                "start": 1263,
                                                                                "end": 1317,
                                                                                "fullWidth": 54,
                                                                                "width": 54,
                                                                                "isIncrementallyUnusable": true,
                                                                                "openBraceToken": {
                                                                                    "kind": "OpenBraceToken",
                                                                                    "fullStart": 1263,
                                                                                    "fullEnd": 1266,
                                                                                    "start": 1263,
                                                                                    "end": 1264,
                                                                                    "fullWidth": 3,
                                                                                    "width": 1,
                                                                                    "text": "{",
                                                                                    "value": "{",
                                                                                    "valueText": "{",
                                                                                    "hasTrailingTrivia": true,
                                                                                    "hasTrailingNewLine": true,
                                                                                    "trailingTrivia": [
                                                                                        {
                                                                                            "kind": "NewLineTrivia",
                                                                                            "text": "\r\n"
                                                                                        }
                                                                                    ]
                                                                                },
                                                                                "propertyAssignments": [
                                                                                    {
                                                                                        "kind": "SimplePropertyAssignment",
                                                                                        "fullStart": 1266,
                                                                                        "fullEnd": 1300,
                                                                                        "start": 1286,
                                                                                        "end": 1298,
                                                                                        "fullWidth": 34,
                                                                                        "width": 12,
                                                                                        "isIncrementallyUnusable": true,
                                                                                        "propertyName": {
                                                                                            "kind": "IdentifierName",
                                                                                            "fullStart": 1266,
                                                                                            "fullEnd": 1289,
                                                                                            "start": 1286,
                                                                                            "end": 1289,
                                                                                            "fullWidth": 23,
                                                                                            "width": 3,
                                                                                            "text": "set",
                                                                                            "value": "set",
                                                                                            "valueText": "set",
                                                                                            "hasLeadingTrivia": true,
                                                                                            "leadingTrivia": [
                                                                                                {
                                                                                                    "kind": "WhitespaceTrivia",
                                                                                                    "text": "                    "
                                                                                                }
                                                                                            ]
                                                                                        },
                                                                                        "colonToken": {
                                                                                            "kind": "ColonToken",
                                                                                            "fullStart": 1289,
                                                                                            "fullEnd": 1291,
                                                                                            "start": 1289,
                                                                                            "end": 1290,
                                                                                            "fullWidth": 2,
                                                                                            "width": 1,
                                                                                            "text": ":",
                                                                                            "value": ":",
                                                                                            "valueText": ":",
                                                                                            "hasTrailingTrivia": true,
                                                                                            "trailingTrivia": [
                                                                                                {
                                                                                                    "kind": "WhitespaceTrivia",
                                                                                                    "text": " "
                                                                                                }
                                                                                            ]
                                                                                        },
                                                                                        "expression": {
                                                                                            "kind": "IdentifierName",
                                                                                            "fullStart": 1291,
                                                                                            "fullEnd": 1300,
                                                                                            "start": 1291,
                                                                                            "end": 1298,
                                                                                            "fullWidth": 9,
                                                                                            "width": 7,
                                                                                            "text": "setFunc",
                                                                                            "value": "setFunc",
                                                                                            "valueText": "setFunc",
                                                                                            "hasTrailingTrivia": true,
                                                                                            "hasTrailingNewLine": true,
                                                                                            "trailingTrivia": [
                                                                                                {
                                                                                                    "kind": "NewLineTrivia",
                                                                                                    "text": "\r\n"
                                                                                                }
                                                                                            ]
                                                                                        }
                                                                                    }
                                                                                ],
                                                                                "closeBraceToken": {
                                                                                    "kind": "CloseBraceToken",
                                                                                    "fullStart": 1300,
                                                                                    "fullEnd": 1317,
                                                                                    "start": 1316,
                                                                                    "end": 1317,
                                                                                    "fullWidth": 17,
                                                                                    "width": 1,
                                                                                    "text": "}",
                                                                                    "value": "}",
                                                                                    "valueText": "}",
                                                                                    "hasLeadingTrivia": true,
                                                                                    "leadingTrivia": [
                                                                                        {
                                                                                            "kind": "WhitespaceTrivia",
                                                                                            "text": "                "
                                                                                        }
                                                                                    ]
                                                                                }
                                                                            }
                                                                        ],
                                                                        "closeParenToken": {
                                                                            "kind": "CloseParenToken",
                                                                            "fullStart": 1317,
                                                                            "fullEnd": 1318,
                                                                            "start": 1317,
                                                                            "end": 1318,
                                                                            "fullWidth": 1,
                                                                            "width": 1,
                                                                            "text": ")",
                                                                            "value": ")",
                                                                            "valueText": ")"
                                                                        }
                                                                    }
                                                                },
                                                                "semicolonToken": {
                                                                    "kind": "SemicolonToken",
                                                                    "fullStart": 1318,
                                                                    "fullEnd": 1333,
                                                                    "start": 1318,
                                                                    "end": 1319,
                                                                    "fullWidth": 15,
                                                                    "width": 1,
                                                                    "text": ";",
                                                                    "value": ";",
                                                                    "valueText": ";",
                                                                    "hasTrailingTrivia": true,
                                                                    "hasTrailingNewLine": true,
                                                                    "trailingTrivia": [
                                                                        {
                                                                            "kind": "WhitespaceTrivia",
                                                                            "text": "            "
                                                                        },
                                                                        {
                                                                            "kind": "NewLineTrivia",
                                                                            "text": "\r\n"
                                                                        }
                                                                    ]
                                                                }
                                                            }
                                                        ],
                                                        "closeBraceToken": {
                                                            "kind": "CloseBraceToken",
                                                            "fullStart": 1333,
                                                            "fullEnd": 1347,
                                                            "start": 1345,
                                                            "end": 1346,
                                                            "fullWidth": 14,
                                                            "width": 1,
                                                            "text": "}",
                                                            "value": "}",
                                                            "valueText": "}",
                                                            "hasLeadingTrivia": true,
                                                            "hasTrailingTrivia": true,
                                                            "leadingTrivia": [
                                                                {
                                                                    "kind": "WhitespaceTrivia",
                                                                    "text": "            "
                                                                }
                                                            ],
                                                            "trailingTrivia": [
                                                                {
                                                                    "kind": "WhitespaceTrivia",
                                                                    "text": " "
                                                                }
                                                            ]
                                                        }
                                                    },
                                                    "catchClause": {
                                                        "kind": "CatchClause",
                                                        "fullStart": 1347,
                                                        "fullEnd": 1524,
                                                        "start": 1347,
                                                        "end": 1522,
                                                        "fullWidth": 177,
                                                        "width": 175,
                                                        "catchKeyword": {
                                                            "kind": "CatchKeyword",
                                                            "fullStart": 1347,
                                                            "fullEnd": 1353,
                                                            "start": 1347,
                                                            "end": 1352,
                                                            "fullWidth": 6,
                                                            "width": 5,
                                                            "text": "catch",
                                                            "value": "catch",
                                                            "valueText": "catch",
                                                            "hasTrailingTrivia": true,
                                                            "trailingTrivia": [
                                                                {
                                                                    "kind": "WhitespaceTrivia",
                                                                    "text": " "
                                                                }
                                                            ]
                                                        },
                                                        "openParenToken": {
                                                            "kind": "OpenParenToken",
                                                            "fullStart": 1353,
                                                            "fullEnd": 1354,
                                                            "start": 1353,
                                                            "end": 1354,
                                                            "fullWidth": 1,
                                                            "width": 1,
                                                            "text": "(",
                                                            "value": "(",
                                                            "valueText": "("
                                                        },
                                                        "identifier": {
                                                            "kind": "IdentifierName",
                                                            "fullStart": 1354,
                                                            "fullEnd": 1355,
                                                            "start": 1354,
                                                            "end": 1355,
                                                            "fullWidth": 1,
                                                            "width": 1,
                                                            "text": "e",
                                                            "value": "e",
                                                            "valueText": "e"
                                                        },
                                                        "closeParenToken": {
                                                            "kind": "CloseParenToken",
                                                            "fullStart": 1355,
                                                            "fullEnd": 1357,
                                                            "start": 1355,
                                                            "end": 1356,
                                                            "fullWidth": 2,
                                                            "width": 1,
                                                            "text": ")",
                                                            "value": ")",
                                                            "valueText": ")",
                                                            "hasTrailingTrivia": true,
                                                            "trailingTrivia": [
                                                                {
                                                                    "kind": "WhitespaceTrivia",
                                                                    "text": " "
                                                                }
                                                            ]
                                                        },
                                                        "block": {
                                                            "kind": "Block",
                                                            "fullStart": 1357,
                                                            "fullEnd": 1524,
                                                            "start": 1357,
                                                            "end": 1522,
                                                            "fullWidth": 167,
                                                            "width": 165,
                                                            "openBraceToken": {
                                                                "kind": "OpenBraceToken",
                                                                "fullStart": 1357,
                                                                "fullEnd": 1360,
                                                                "start": 1357,
                                                                "end": 1358,
                                                                "fullWidth": 3,
                                                                "width": 1,
                                                                "text": "{",
                                                                "value": "{",
                                                                "valueText": "{",
                                                                "hasTrailingTrivia": true,
                                                                "hasTrailingNewLine": true,
                                                                "trailingTrivia": [
                                                                    {
                                                                        "kind": "NewLineTrivia",
                                                                        "text": "\r\n"
                                                                    }
                                                                ]
                                                            },
                                                            "statements": [
                                                                {
                                                                    "kind": "ReturnStatement",
                                                                    "fullStart": 1360,
                                                                    "fullEnd": 1509,
                                                                    "start": 1376,
                                                                    "end": 1507,
                                                                    "fullWidth": 149,
                                                                    "width": 131,
                                                                    "returnKeyword": {
                                                                        "kind": "ReturnKeyword",
                                                                        "fullStart": 1360,
                                                                        "fullEnd": 1383,
                                                                        "start": 1376,
                                                                        "end": 1382,
                                                                        "fullWidth": 23,
                                                                        "width": 6,
                                                                        "text": "return",
                                                                        "value": "return",
                                                                        "valueText": "return",
                                                                        "hasLeadingTrivia": true,
                                                                        "hasTrailingTrivia": true,
                                                                        "leadingTrivia": [
                                                                            {
                                                                                "kind": "WhitespaceTrivia",
                                                                                "text": "                "
                                                                            }
                                                                        ],
                                                                        "trailingTrivia": [
                                                                            {
                                                                                "kind": "WhitespaceTrivia",
                                                                                "text": " "
                                                                            }
                                                                        ]
                                                                    },
                                                                    "expression": {
                                                                        "kind": "LogicalAndExpression",
                                                                        "fullStart": 1383,
                                                                        "fullEnd": 1506,
                                                                        "start": 1383,
                                                                        "end": 1506,
                                                                        "fullWidth": 123,
                                                                        "width": 123,
                                                                        "left": {
                                                                            "kind": "InstanceOfExpression",
                                                                            "fullStart": 1383,
                                                                            "fullEnd": 1406,
                                                                            "start": 1383,
                                                                            "end": 1405,
                                                                            "fullWidth": 23,
                                                                            "width": 22,
                                                                            "left": {
                                                                                "kind": "IdentifierName",
                                                                                "fullStart": 1383,
                                                                                "fullEnd": 1385,
                                                                                "start": 1383,
                                                                                "end": 1384,
                                                                                "fullWidth": 2,
                                                                                "width": 1,
                                                                                "text": "e",
                                                                                "value": "e",
                                                                                "valueText": "e",
                                                                                "hasTrailingTrivia": true,
                                                                                "trailingTrivia": [
                                                                                    {
                                                                                        "kind": "WhitespaceTrivia",
                                                                                        "text": " "
                                                                                    }
                                                                                ]
                                                                            },
                                                                            "operatorToken": {
                                                                                "kind": "InstanceOfKeyword",
                                                                                "fullStart": 1385,
                                                                                "fullEnd": 1396,
                                                                                "start": 1385,
                                                                                "end": 1395,
                                                                                "fullWidth": 11,
                                                                                "width": 10,
                                                                                "text": "instanceof",
                                                                                "value": "instanceof",
                                                                                "valueText": "instanceof",
                                                                                "hasTrailingTrivia": true,
                                                                                "trailingTrivia": [
                                                                                    {
                                                                                        "kind": "WhitespaceTrivia",
                                                                                        "text": " "
                                                                                    }
                                                                                ]
                                                                            },
                                                                            "right": {
                                                                                "kind": "IdentifierName",
                                                                                "fullStart": 1396,
                                                                                "fullEnd": 1406,
                                                                                "start": 1396,
                                                                                "end": 1405,
                                                                                "fullWidth": 10,
                                                                                "width": 9,
                                                                                "text": "TypeError",
                                                                                "value": "TypeError",
                                                                                "valueText": "TypeError",
                                                                                "hasTrailingTrivia": true,
                                                                                "trailingTrivia": [
                                                                                    {
                                                                                        "kind": "WhitespaceTrivia",
                                                                                        "text": " "
                                                                                    }
                                                                                ]
                                                                            }
                                                                        },
                                                                        "operatorToken": {
                                                                            "kind": "AmpersandAmpersandToken",
                                                                            "fullStart": 1406,
                                                                            "fullEnd": 1409,
                                                                            "start": 1406,
                                                                            "end": 1408,
                                                                            "fullWidth": 3,
                                                                            "width": 2,
                                                                            "text": "&&",
                                                                            "value": "&&",
                                                                            "valueText": "&&",
                                                                            "hasTrailingTrivia": true,
                                                                            "trailingTrivia": [
                                                                                {
                                                                                    "kind": "WhitespaceTrivia",
                                                                                    "text": " "
                                                                                }
                                                                            ]
                                                                        },
                                                                        "right": {
                                                                            "kind": "InvocationExpression",
                                                                            "fullStart": 1409,
                                                                            "fullEnd": 1506,
                                                                            "start": 1409,
                                                                            "end": 1506,
                                                                            "fullWidth": 97,
                                                                            "width": 97,
                                                                            "expression": {
                                                                                "kind": "IdentifierName",
                                                                                "fullStart": 1409,
                                                                                "fullEnd": 1445,
                                                                                "start": 1409,
                                                                                "end": 1445,
                                                                                "fullWidth": 36,
                                                                                "width": 36,
                                                                                "text": "accessorPropertyAttributesAreCorrect",
                                                                                "value": "accessorPropertyAttributesAreCorrect",
                                                                                "valueText": "accessorPropertyAttributesAreCorrect"
                                                                            },
                                                                            "argumentList": {
                                                                                "kind": "ArgumentList",
                                                                                "fullStart": 1445,
                                                                                "fullEnd": 1506,
                                                                                "start": 1445,
                                                                                "end": 1506,
                                                                                "fullWidth": 61,
                                                                                "width": 61,
                                                                                "openParenToken": {
                                                                                    "kind": "OpenParenToken",
                                                                                    "fullStart": 1445,
                                                                                    "fullEnd": 1446,
                                                                                    "start": 1445,
                                                                                    "end": 1446,
                                                                                    "fullWidth": 1,
                                                                                    "width": 1,
                                                                                    "text": "(",
                                                                                    "value": "(",
                                                                                    "valueText": "("
                                                                                },
                                                                                "arguments": [
                                                                                    {
                                                                                        "kind": "IdentifierName",
                                                                                        "fullStart": 1446,
                                                                                        "fullEnd": 1455,
                                                                                        "start": 1446,
                                                                                        "end": 1455,
                                                                                        "fullWidth": 9,
                                                                                        "width": 9,
                                                                                        "text": "arguments",
                                                                                        "value": "arguments",
                                                                                        "valueText": "arguments"
                                                                                    },
                                                                                    {
                                                                                        "kind": "CommaToken",
                                                                                        "fullStart": 1455,
                                                                                        "fullEnd": 1457,
                                                                                        "start": 1455,
                                                                                        "end": 1456,
                                                                                        "fullWidth": 2,
                                                                                        "width": 1,
                                                                                        "text": ",",
                                                                                        "value": ",",
                                                                                        "valueText": ",",
                                                                                        "hasTrailingTrivia": true,
                                                                                        "trailingTrivia": [
                                                                                            {
                                                                                                "kind": "WhitespaceTrivia",
                                                                                                "text": " "
                                                                                            }
                                                                                        ]
                                                                                    },
                                                                                    {
                                                                                        "kind": "StringLiteral",
                                                                                        "fullStart": 1457,
                                                                                        "fullEnd": 1460,
                                                                                        "start": 1457,
                                                                                        "end": 1460,
                                                                                        "fullWidth": 3,
                                                                                        "width": 3,
                                                                                        "text": "\"0\"",
                                                                                        "value": "0",
                                                                                        "valueText": "0"
                                                                                    },
                                                                                    {
                                                                                        "kind": "CommaToken",
                                                                                        "fullStart": 1460,
                                                                                        "fullEnd": 1462,
                                                                                        "start": 1460,
                                                                                        "end": 1461,
                                                                                        "fullWidth": 2,
                                                                                        "width": 1,
                                                                                        "text": ",",
                                                                                        "value": ",",
                                                                                        "valueText": ",",
                                                                                        "hasTrailingTrivia": true,
                                                                                        "trailingTrivia": [
                                                                                            {
                                                                                                "kind": "WhitespaceTrivia",
                                                                                                "text": " "
                                                                                            }
                                                                                        ]
                                                                                    },
                                                                                    {
                                                                                        "kind": "IdentifierName",
                                                                                        "fullStart": 1462,
                                                                                        "fullEnd": 1469,
                                                                                        "start": 1462,
                                                                                        "end": 1469,
                                                                                        "fullWidth": 7,
                                                                                        "width": 7,
                                                                                        "text": "getFunc",
                                                                                        "value": "getFunc",
                                                                                        "valueText": "getFunc"
                                                                                    },
                                                                                    {
                                                                                        "kind": "CommaToken",
                                                                                        "fullStart": 1469,
                                                                                        "fullEnd": 1471,
                                                                                        "start": 1469,
                                                                                        "end": 1470,
                                                                                        "fullWidth": 2,
                                                                                        "width": 1,
                                                                                        "text": ",",
                                                                                        "value": ",",
                                                                                        "valueText": ",",
                                                                                        "hasTrailingTrivia": true,
                                                                                        "trailingTrivia": [
                                                                                            {
                                                                                                "kind": "WhitespaceTrivia",
                                                                                                "text": " "
                                                                                            }
                                                                                        ]
                                                                                    },
                                                                                    {
                                                                                        "kind": "IdentifierName",
                                                                                        "fullStart": 1471,
                                                                                        "fullEnd": 1480,
                                                                                        "start": 1471,
                                                                                        "end": 1480,
                                                                                        "fullWidth": 9,
                                                                                        "width": 9,
                                                                                        "text": "undefined",
                                                                                        "value": "undefined",
                                                                                        "valueText": "undefined"
                                                                                    },
                                                                                    {
                                                                                        "kind": "CommaToken",
                                                                                        "fullStart": 1480,
                                                                                        "fullEnd": 1482,
                                                                                        "start": 1480,
                                                                                        "end": 1481,
                                                                                        "fullWidth": 2,
                                                                                        "width": 1,
                                                                                        "text": ",",
                                                                                        "value": ",",
                                                                                        "valueText": ",",
                                                                                        "hasTrailingTrivia": true,
                                                                                        "trailingTrivia": [
                                                                                            {
                                                                                                "kind": "WhitespaceTrivia",
                                                                                                "text": " "
                                                                                            }
                                                                                        ]
                                                                                    },
                                                                                    {
                                                                                        "kind": "IdentifierName",
                                                                                        "fullStart": 1482,
                                                                                        "fullEnd": 1491,
                                                                                        "start": 1482,
                                                                                        "end": 1491,
                                                                                        "fullWidth": 9,
                                                                                        "width": 9,
                                                                                        "text": "undefined",
                                                                                        "value": "undefined",
                                                                                        "valueText": "undefined"
                                                                                    },
                                                                                    {
                                                                                        "kind": "CommaToken",
                                                                                        "fullStart": 1491,
                                                                                        "fullEnd": 1493,
                                                                                        "start": 1491,
                                                                                        "end": 1492,
                                                                                        "fullWidth": 2,
                                                                                        "width": 1,
                                                                                        "text": ",",
                                                                                        "value": ",",
                                                                                        "valueText": ",",
                                                                                        "hasTrailingTrivia": true,
                                                                                        "trailingTrivia": [
                                                                                            {
                                                                                                "kind": "WhitespaceTrivia",
                                                                                                "text": " "
                                                                                            }
                                                                                        ]
                                                                                    },
                                                                                    {
                                                                                        "kind": "FalseKeyword",
                                                                                        "fullStart": 1493,
                                                                                        "fullEnd": 1498,
                                                                                        "start": 1493,
                                                                                        "end": 1498,
                                                                                        "fullWidth": 5,
                                                                                        "width": 5,
                                                                                        "text": "false",
                                                                                        "value": false,
                                                                                        "valueText": "false"
                                                                                    },
                                                                                    {
                                                                                        "kind": "CommaToken",
                                                                                        "fullStart": 1498,
                                                                                        "fullEnd": 1500,
                                                                                        "start": 1498,
                                                                                        "end": 1499,
                                                                                        "fullWidth": 2,
                                                                                        "width": 1,
                                                                                        "text": ",",
                                                                                        "value": ",",
                                                                                        "valueText": ",",
                                                                                        "hasTrailingTrivia": true,
                                                                                        "trailingTrivia": [
                                                                                            {
                                                                                                "kind": "WhitespaceTrivia",
                                                                                                "text": " "
                                                                                            }
                                                                                        ]
                                                                                    },
                                                                                    {
                                                                                        "kind": "FalseKeyword",
                                                                                        "fullStart": 1500,
                                                                                        "fullEnd": 1505,
                                                                                        "start": 1500,
                                                                                        "end": 1505,
                                                                                        "fullWidth": 5,
                                                                                        "width": 5,
                                                                                        "text": "false",
                                                                                        "value": false,
                                                                                        "valueText": "false"
                                                                                    }
                                                                                ],
                                                                                "closeParenToken": {
                                                                                    "kind": "CloseParenToken",
                                                                                    "fullStart": 1505,
                                                                                    "fullEnd": 1506,
                                                                                    "start": 1505,
                                                                                    "end": 1506,
                                                                                    "fullWidth": 1,
                                                                                    "width": 1,
                                                                                    "text": ")",
                                                                                    "value": ")",
                                                                                    "valueText": ")"
                                                                                }
                                                                            }
                                                                        }
                                                                    },
                                                                    "semicolonToken": {
                                                                        "kind": "SemicolonToken",
                                                                        "fullStart": 1506,
                                                                        "fullEnd": 1509,
                                                                        "start": 1506,
                                                                        "end": 1507,
                                                                        "fullWidth": 3,
                                                                        "width": 1,
                                                                        "text": ";",
                                                                        "value": ";",
                                                                        "valueText": ";",
                                                                        "hasTrailingTrivia": true,
                                                                        "hasTrailingNewLine": true,
                                                                        "trailingTrivia": [
                                                                            {
                                                                                "kind": "NewLineTrivia",
                                                                                "text": "\r\n"
                                                                            }
                                                                        ]
                                                                    }
                                                                }
                                                            ],
                                                            "closeBraceToken": {
                                                                "kind": "CloseBraceToken",
                                                                "fullStart": 1509,
                                                                "fullEnd": 1524,
                                                                "start": 1521,
                                                                "end": 1522,
                                                                "fullWidth": 15,
                                                                "width": 1,
                                                                "text": "}",
                                                                "value": "}",
                                                                "valueText": "}",
                                                                "hasLeadingTrivia": true,
                                                                "hasTrailingTrivia": true,
                                                                "hasTrailingNewLine": true,
                                                                "leadingTrivia": [
                                                                    {
                                                                        "kind": "WhitespaceTrivia",
                                                                        "text": "            "
                                                                    }
                                                                ],
                                                                "trailingTrivia": [
                                                                    {
                                                                        "kind": "NewLineTrivia",
                                                                        "text": "\r\n"
                                                                    }
                                                                ]
                                                            }
                                                        }
                                                    }
                                                },
                                                {
                                                    "kind": "ReturnStatement",
                                                    "fullStart": 1524,
                                                    "fullEnd": 1551,
                                                    "start": 1536,
                                                    "end": 1549,
                                                    "fullWidth": 27,
                                                    "width": 13,
                                                    "returnKeyword": {
                                                        "kind": "ReturnKeyword",
                                                        "fullStart": 1524,
                                                        "fullEnd": 1543,
                                                        "start": 1536,
                                                        "end": 1542,
                                                        "fullWidth": 19,
                                                        "width": 6,
                                                        "text": "return",
                                                        "value": "return",
                                                        "valueText": "return",
                                                        "hasLeadingTrivia": true,
                                                        "hasTrailingTrivia": true,
                                                        "leadingTrivia": [
                                                            {
                                                                "kind": "WhitespaceTrivia",
                                                                "text": "            "
                                                            }
                                                        ],
                                                        "trailingTrivia": [
                                                            {
                                                                "kind": "WhitespaceTrivia",
                                                                "text": " "
                                                            }
                                                        ]
                                                    },
                                                    "expression": {
                                                        "kind": "FalseKeyword",
                                                        "fullStart": 1543,
                                                        "fullEnd": 1548,
                                                        "start": 1543,
                                                        "end": 1548,
                                                        "fullWidth": 5,
                                                        "width": 5,
                                                        "text": "false",
                                                        "value": false,
                                                        "valueText": "false"
                                                    },
                                                    "semicolonToken": {
                                                        "kind": "SemicolonToken",
                                                        "fullStart": 1548,
                                                        "fullEnd": 1551,
                                                        "start": 1548,
                                                        "end": 1549,
                                                        "fullWidth": 3,
                                                        "width": 1,
                                                        "text": ";",
                                                        "value": ";",
                                                        "valueText": ";",
                                                        "hasTrailingTrivia": true,
                                                        "hasTrailingNewLine": true,
                                                        "trailingTrivia": [
                                                            {
                                                                "kind": "NewLineTrivia",
                                                                "text": "\r\n"
                                                            }
                                                        ]
                                                    }
                                                }
                                            ],
                                            "closeBraceToken": {
                                                "kind": "CloseBraceToken",
                                                "fullStart": 1551,
                                                "fullEnd": 1560,
                                                "start": 1559,
                                                "end": 1560,
                                                "fullWidth": 9,
                                                "width": 1,
                                                "text": "}",
                                                "value": "}",
                                                "valueText": "}",
                                                "hasLeadingTrivia": true,
                                                "leadingTrivia": [
                                                    {
                                                        "kind": "WhitespaceTrivia",
                                                        "text": "        "
                                                    }
                                                ]
                                            }
                                        }
                                    },
                                    "argumentList": {
                                        "kind": "ArgumentList",
                                        "fullStart": 1560,
                                        "fullEnd": 1562,
                                        "start": 1560,
                                        "end": 1562,
                                        "fullWidth": 2,
                                        "width": 2,
                                        "openParenToken": {
                                            "kind": "OpenParenToken",
                                            "fullStart": 1560,
                                            "fullEnd": 1561,
                                            "start": 1560,
                                            "end": 1561,
                                            "fullWidth": 1,
                                            "width": 1,
                                            "text": "(",
                                            "value": "(",
                                            "valueText": "("
                                        },
                                        "arguments": [],
                                        "closeParenToken": {
                                            "kind": "CloseParenToken",
                                            "fullStart": 1561,
                                            "fullEnd": 1562,
                                            "start": 1561,
                                            "end": 1562,
                                            "fullWidth": 1,
                                            "width": 1,
                                            "text": ")",
                                            "value": ")",
                                            "valueText": ")"
                                        }
                                    }
                                },
                                "closeParenToken": {
                                    "kind": "CloseParenToken",
                                    "fullStart": 1562,
                                    "fullEnd": 1563,
                                    "start": 1562,
                                    "end": 1563,
                                    "fullWidth": 1,
                                    "width": 1,
                                    "text": ")",
                                    "value": ")",
                                    "valueText": ")"
                                }
                            },
                            "semicolonToken": {
                                "kind": "SemicolonToken",
                                "fullStart": 1563,
                                "fullEnd": 1566,
                                "start": 1563,
                                "end": 1564,
                                "fullWidth": 3,
                                "width": 1,
                                "text": ";",
                                "value": ";",
                                "valueText": ";",
                                "hasTrailingTrivia": true,
                                "hasTrailingNewLine": true,
                                "trailingTrivia": [
                                    {
                                        "kind": "NewLineTrivia",
                                        "text": "\r\n"
                                    }
                                ]
                            }
                        }
                    ],
                    "closeBraceToken": {
                        "kind": "CloseBraceToken",
                        "fullStart": 1566,
                        "fullEnd": 1573,
                        "start": 1570,
                        "end": 1571,
                        "fullWidth": 7,
                        "width": 1,
                        "text": "}",
                        "value": "}",
                        "valueText": "}",
                        "hasLeadingTrivia": true,
                        "hasTrailingTrivia": true,
                        "hasTrailingNewLine": true,
                        "leadingTrivia": [
                            {
                                "kind": "WhitespaceTrivia",
                                "text": "    "
                            }
                        ],
                        "trailingTrivia": [
                            {
                                "kind": "NewLineTrivia",
                                "text": "\r\n"
                            }
                        ]
                    }
                }
            },
            {
                "kind": "ExpressionStatement",
                "fullStart": 1573,
                "fullEnd": 1597,
                "start": 1573,
                "end": 1595,
                "fullWidth": 24,
                "width": 22,
                "expression": {
                    "kind": "InvocationExpression",
                    "fullStart": 1573,
                    "fullEnd": 1594,
                    "start": 1573,
                    "end": 1594,
                    "fullWidth": 21,
                    "width": 21,
                    "expression": {
                        "kind": "IdentifierName",
                        "fullStart": 1573,
                        "fullEnd": 1584,
                        "start": 1573,
                        "end": 1584,
                        "fullWidth": 11,
                        "width": 11,
                        "text": "runTestCase",
                        "value": "runTestCase",
                        "valueText": "runTestCase"
                    },
                    "argumentList": {
                        "kind": "ArgumentList",
                        "fullStart": 1584,
                        "fullEnd": 1594,
                        "start": 1584,
                        "end": 1594,
                        "fullWidth": 10,
                        "width": 10,
                        "openParenToken": {
                            "kind": "OpenParenToken",
                            "fullStart": 1584,
                            "fullEnd": 1585,
                            "start": 1584,
                            "end": 1585,
                            "fullWidth": 1,
                            "width": 1,
                            "text": "(",
                            "value": "(",
                            "valueText": "("
                        },
                        "arguments": [
                            {
                                "kind": "IdentifierName",
                                "fullStart": 1585,
                                "fullEnd": 1593,
                                "start": 1585,
                                "end": 1593,
                                "fullWidth": 8,
                                "width": 8,
                                "text": "testcase",
                                "value": "testcase",
                                "valueText": "testcase"
                            }
                        ],
                        "closeParenToken": {
                            "kind": "CloseParenToken",
                            "fullStart": 1593,
                            "fullEnd": 1594,
                            "start": 1593,
                            "end": 1594,
                            "fullWidth": 1,
                            "width": 1,
                            "text": ")",
                            "value": ")",
                            "valueText": ")"
                        }
                    }
                },
                "semicolonToken": {
                    "kind": "SemicolonToken",
                    "fullStart": 1594,
                    "fullEnd": 1597,
                    "start": 1594,
                    "end": 1595,
                    "fullWidth": 3,
                    "width": 1,
                    "text": ";",
                    "value": ";",
                    "valueText": ";",
                    "hasTrailingTrivia": true,
                    "hasTrailingNewLine": true,
                    "trailingTrivia": [
                        {
                            "kind": "NewLineTrivia",
                            "text": "\r\n"
                        }
                    ]
                }
            }
        ],
        "endOfFileToken": {
            "kind": "EndOfFileToken",
            "fullStart": 1597,
            "fullEnd": 1597,
            "start": 1597,
            "end": 1597,
            "fullWidth": 0,
            "width": 0,
            "text": ""
        }
    },
    "lineMap": {
        "lineStarts": [
            0,
            67,
            152,
            232,
            308,
            380,
            385,
            439,
            741,
            746,
            748,
            750,
            773,
            804,
            838,
            865,
            880,
            933,
            964,
            997,
            1033,
            1070,
            1087,
            1126,
            1175,
            1190,
            1209,
            1266,
            1300,
            1333,
            1360,
            1509,
            1524,
            1551,
            1566,
            1573,
            1597
        ],
        "length": 1597
    }
}<|MERGE_RESOLUTION|>--- conflicted
+++ resolved
@@ -1222,11 +1222,8 @@
                                                                     "start": 1116,
                                                                     "end": 1121,
                                                                     "fullWidth": 5,
-<<<<<<< HEAD
                                                                     "width": 5,
-=======
                                                                     "modifiers": [],
->>>>>>> e3c38734
                                                                     "identifier": {
                                                                         "kind": "IdentifierName",
                                                                         "fullStart": 1116,
