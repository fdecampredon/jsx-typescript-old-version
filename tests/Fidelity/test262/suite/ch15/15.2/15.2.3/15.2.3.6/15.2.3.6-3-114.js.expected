{
    "isDeclaration": false,
    "languageVersion": "EcmaScript5",
    "parseOptions": {
        "allowAutomaticSemicolonInsertion": true
    },
    "sourceUnit": {
        "kind": "SourceUnit",
        "fullStart": 0,
        "fullEnd": 957,
        "start": 567,
        "end": 957,
        "fullWidth": 957,
        "width": 390,
        "isIncrementallyUnusable": true,
        "moduleElements": [
            {
                "kind": "FunctionDeclaration",
                "fullStart": 0,
                "fullEnd": 933,
                "start": 567,
                "end": 931,
                "fullWidth": 933,
                "width": 364,
                "modifiers": [],
                "functionKeyword": {
                    "kind": "FunctionKeyword",
                    "fullStart": 0,
                    "fullEnd": 576,
                    "start": 567,
                    "end": 575,
                    "fullWidth": 576,
                    "width": 8,
                    "text": "function",
                    "value": "function",
                    "valueText": "function",
                    "hasLeadingTrivia": true,
                    "hasLeadingComment": true,
                    "hasLeadingNewLine": true,
                    "hasTrailingTrivia": true,
                    "leadingTrivia": [
                        {
                            "kind": "SingleLineCommentTrivia",
                            "text": "/// Copyright (c) 2012 Ecma International.  All rights reserved. "
                        },
                        {
                            "kind": "NewLineTrivia",
                            "text": "\r\n"
                        },
                        {
                            "kind": "SingleLineCommentTrivia",
                            "text": "/// Ecma International makes this code available under the terms and conditions set"
                        },
                        {
                            "kind": "NewLineTrivia",
                            "text": "\r\n"
                        },
                        {
                            "kind": "SingleLineCommentTrivia",
                            "text": "/// forth on http://hg.ecmascript.org/tests/test262/raw-file/tip/LICENSE (the "
                        },
                        {
                            "kind": "NewLineTrivia",
                            "text": "\r\n"
                        },
                        {
                            "kind": "SingleLineCommentTrivia",
                            "text": "/// \"Use Terms\").   Any redistribution of this code must retain the above "
                        },
                        {
                            "kind": "NewLineTrivia",
                            "text": "\r\n"
                        },
                        {
                            "kind": "SingleLineCommentTrivia",
                            "text": "/// copyright and this notice and otherwise comply with the Use Terms."
                        },
                        {
                            "kind": "NewLineTrivia",
                            "text": "\r\n"
                        },
                        {
                            "kind": "MultiLineCommentTrivia",
                            "text": "/**\r\n * @path ch15/15.2/15.2.3/15.2.3.6/15.2.3.6-3-114.js\r\n * @description Object.defineProperty - 'configurable' property in 'Attributes' is a Boolean object (8.10.5 step 4.b)\r\n */"
                        },
                        {
                            "kind": "NewLineTrivia",
                            "text": "\r\n"
                        },
                        {
                            "kind": "NewLineTrivia",
                            "text": "\r\n"
                        },
                        {
                            "kind": "NewLineTrivia",
                            "text": "\r\n"
                        }
                    ],
                    "trailingTrivia": [
                        {
                            "kind": "WhitespaceTrivia",
                            "text": " "
                        }
                    ]
                },
                "identifier": {
                    "kind": "IdentifierName",
                    "fullStart": 576,
                    "fullEnd": 584,
                    "start": 576,
                    "end": 584,
                    "fullWidth": 8,
                    "width": 8,
                    "text": "testcase",
                    "value": "testcase",
                    "valueText": "testcase"
                },
                "callSignature": {
                    "kind": "CallSignature",
                    "fullStart": 584,
                    "fullEnd": 587,
                    "start": 584,
                    "end": 586,
                    "fullWidth": 3,
                    "width": 2,
                    "parameterList": {
                        "kind": "ParameterList",
                        "fullStart": 584,
                        "fullEnd": 587,
                        "start": 584,
                        "end": 586,
                        "fullWidth": 3,
                        "width": 2,
                        "openParenToken": {
                            "kind": "OpenParenToken",
                            "fullStart": 584,
                            "fullEnd": 585,
                            "start": 584,
                            "end": 585,
                            "fullWidth": 1,
                            "width": 1,
                            "text": "(",
                            "value": "(",
                            "valueText": "("
                        },
                        "parameters": [],
                        "closeParenToken": {
                            "kind": "CloseParenToken",
                            "fullStart": 585,
                            "fullEnd": 587,
                            "start": 585,
                            "end": 586,
                            "fullWidth": 2,
                            "width": 1,
                            "text": ")",
                            "value": ")",
                            "valueText": ")",
                            "hasTrailingTrivia": true,
                            "trailingTrivia": [
                                {
                                    "kind": "WhitespaceTrivia",
                                    "text": " "
                                }
                            ]
                        }
                    }
                },
                "block": {
                    "kind": "Block",
                    "fullStart": 587,
                    "fullEnd": 933,
                    "start": 587,
                    "end": 931,
                    "fullWidth": 346,
                    "width": 344,
                    "openBraceToken": {
                        "kind": "OpenBraceToken",
                        "fullStart": 587,
                        "fullEnd": 590,
                        "start": 587,
                        "end": 588,
                        "fullWidth": 3,
                        "width": 1,
                        "text": "{",
                        "value": "{",
                        "valueText": "{",
                        "hasTrailingTrivia": true,
                        "hasTrailingNewLine": true,
                        "trailingTrivia": [
                            {
                                "kind": "NewLineTrivia",
                                "text": "\r\n"
                            }
                        ]
                    },
                    "statements": [
                        {
                            "kind": "VariableStatement",
                            "fullStart": 590,
                            "fullEnd": 613,
                            "start": 598,
                            "end": 611,
                            "fullWidth": 23,
                            "width": 13,
                            "modifiers": [],
                            "variableDeclaration": {
                                "kind": "VariableDeclaration",
                                "fullStart": 590,
                                "fullEnd": 610,
                                "start": 598,
                                "end": 610,
                                "fullWidth": 20,
                                "width": 12,
                                "varKeyword": {
                                    "kind": "VarKeyword",
                                    "fullStart": 590,
                                    "fullEnd": 602,
                                    "start": 598,
                                    "end": 601,
                                    "fullWidth": 12,
                                    "width": 3,
                                    "text": "var",
                                    "value": "var",
                                    "valueText": "var",
                                    "hasLeadingTrivia": true,
                                    "hasTrailingTrivia": true,
                                    "leadingTrivia": [
                                        {
                                            "kind": "WhitespaceTrivia",
                                            "text": "        "
                                        }
                                    ],
                                    "trailingTrivia": [
                                        {
                                            "kind": "WhitespaceTrivia",
                                            "text": " "
                                        }
                                    ]
                                },
                                "variableDeclarators": [
                                    {
                                        "kind": "VariableDeclarator",
                                        "fullStart": 602,
                                        "fullEnd": 610,
                                        "start": 602,
                                        "end": 610,
                                        "fullWidth": 8,
<<<<<<< HEAD
                                        "width": 8,
                                        "identifier": {
=======
                                        "propertyName": {
>>>>>>> 85e84683
                                            "kind": "IdentifierName",
                                            "fullStart": 602,
                                            "fullEnd": 606,
                                            "start": 602,
                                            "end": 605,
                                            "fullWidth": 4,
                                            "width": 3,
                                            "text": "obj",
                                            "value": "obj",
                                            "valueText": "obj",
                                            "hasTrailingTrivia": true,
                                            "trailingTrivia": [
                                                {
                                                    "kind": "WhitespaceTrivia",
                                                    "text": " "
                                                }
                                            ]
                                        },
                                        "equalsValueClause": {
                                            "kind": "EqualsValueClause",
                                            "fullStart": 606,
                                            "fullEnd": 610,
                                            "start": 606,
                                            "end": 610,
                                            "fullWidth": 4,
                                            "width": 4,
                                            "equalsToken": {
                                                "kind": "EqualsToken",
                                                "fullStart": 606,
                                                "fullEnd": 608,
                                                "start": 606,
                                                "end": 607,
                                                "fullWidth": 2,
                                                "width": 1,
                                                "text": "=",
                                                "value": "=",
                                                "valueText": "=",
                                                "hasTrailingTrivia": true,
                                                "trailingTrivia": [
                                                    {
                                                        "kind": "WhitespaceTrivia",
                                                        "text": " "
                                                    }
                                                ]
                                            },
                                            "value": {
                                                "kind": "ObjectLiteralExpression",
                                                "fullStart": 608,
                                                "fullEnd": 610,
                                                "start": 608,
                                                "end": 610,
                                                "fullWidth": 2,
                                                "width": 2,
                                                "openBraceToken": {
                                                    "kind": "OpenBraceToken",
                                                    "fullStart": 608,
                                                    "fullEnd": 609,
                                                    "start": 608,
                                                    "end": 609,
                                                    "fullWidth": 1,
                                                    "width": 1,
                                                    "text": "{",
                                                    "value": "{",
                                                    "valueText": "{"
                                                },
                                                "propertyAssignments": [],
                                                "closeBraceToken": {
                                                    "kind": "CloseBraceToken",
                                                    "fullStart": 609,
                                                    "fullEnd": 610,
                                                    "start": 609,
                                                    "end": 610,
                                                    "fullWidth": 1,
                                                    "width": 1,
                                                    "text": "}",
                                                    "value": "}",
                                                    "valueText": "}"
                                                }
                                            }
                                        }
                                    }
                                ]
                            },
                            "semicolonToken": {
                                "kind": "SemicolonToken",
                                "fullStart": 610,
                                "fullEnd": 613,
                                "start": 610,
                                "end": 611,
                                "fullWidth": 3,
                                "width": 1,
                                "text": ";",
                                "value": ";",
                                "valueText": ";",
                                "hasTrailingTrivia": true,
                                "hasTrailingNewLine": true,
                                "trailingTrivia": [
                                    {
                                        "kind": "NewLineTrivia",
                                        "text": "\r\n"
                                    }
                                ]
                            }
                        },
                        {
                            "kind": "ExpressionStatement",
                            "fullStart": 613,
                            "fullEnd": 701,
                            "start": 623,
                            "end": 699,
                            "fullWidth": 88,
                            "width": 76,
                            "expression": {
                                "kind": "InvocationExpression",
                                "fullStart": 613,
                                "fullEnd": 698,
                                "start": 623,
                                "end": 698,
                                "fullWidth": 85,
                                "width": 75,
                                "expression": {
                                    "kind": "MemberAccessExpression",
                                    "fullStart": 613,
                                    "fullEnd": 644,
                                    "start": 623,
                                    "end": 644,
                                    "fullWidth": 31,
                                    "width": 21,
                                    "expression": {
                                        "kind": "IdentifierName",
                                        "fullStart": 613,
                                        "fullEnd": 629,
                                        "start": 623,
                                        "end": 629,
                                        "fullWidth": 16,
                                        "width": 6,
                                        "text": "Object",
                                        "value": "Object",
                                        "valueText": "Object",
                                        "hasLeadingTrivia": true,
                                        "hasLeadingNewLine": true,
                                        "leadingTrivia": [
                                            {
                                                "kind": "NewLineTrivia",
                                                "text": "\r\n"
                                            },
                                            {
                                                "kind": "WhitespaceTrivia",
                                                "text": "        "
                                            }
                                        ]
                                    },
                                    "dotToken": {
                                        "kind": "DotToken",
                                        "fullStart": 629,
                                        "fullEnd": 630,
                                        "start": 629,
                                        "end": 630,
                                        "fullWidth": 1,
                                        "width": 1,
                                        "text": ".",
                                        "value": ".",
                                        "valueText": "."
                                    },
                                    "name": {
                                        "kind": "IdentifierName",
                                        "fullStart": 630,
                                        "fullEnd": 644,
                                        "start": 630,
                                        "end": 644,
                                        "fullWidth": 14,
                                        "width": 14,
                                        "text": "defineProperty",
                                        "value": "defineProperty",
                                        "valueText": "defineProperty"
                                    }
                                },
                                "argumentList": {
                                    "kind": "ArgumentList",
                                    "fullStart": 644,
                                    "fullEnd": 698,
                                    "start": 644,
                                    "end": 698,
                                    "fullWidth": 54,
                                    "width": 54,
                                    "openParenToken": {
                                        "kind": "OpenParenToken",
                                        "fullStart": 644,
                                        "fullEnd": 645,
                                        "start": 644,
                                        "end": 645,
                                        "fullWidth": 1,
                                        "width": 1,
                                        "text": "(",
                                        "value": "(",
                                        "valueText": "("
                                    },
                                    "arguments": [
                                        {
                                            "kind": "IdentifierName",
                                            "fullStart": 645,
                                            "fullEnd": 648,
                                            "start": 645,
                                            "end": 648,
                                            "fullWidth": 3,
                                            "width": 3,
                                            "text": "obj",
                                            "value": "obj",
                                            "valueText": "obj"
                                        },
                                        {
                                            "kind": "CommaToken",
                                            "fullStart": 648,
                                            "fullEnd": 650,
                                            "start": 648,
                                            "end": 649,
                                            "fullWidth": 2,
                                            "width": 1,
                                            "text": ",",
                                            "value": ",",
                                            "valueText": ",",
                                            "hasTrailingTrivia": true,
                                            "trailingTrivia": [
                                                {
                                                    "kind": "WhitespaceTrivia",
                                                    "text": " "
                                                }
                                            ]
                                        },
                                        {
                                            "kind": "StringLiteral",
                                            "fullStart": 650,
                                            "fullEnd": 660,
                                            "start": 650,
                                            "end": 660,
                                            "fullWidth": 10,
                                            "width": 10,
                                            "text": "\"property\"",
                                            "value": "property",
                                            "valueText": "property"
                                        },
                                        {
                                            "kind": "CommaToken",
                                            "fullStart": 660,
                                            "fullEnd": 662,
                                            "start": 660,
                                            "end": 661,
                                            "fullWidth": 2,
                                            "width": 1,
                                            "text": ",",
                                            "value": ",",
                                            "valueText": ",",
                                            "hasTrailingTrivia": true,
                                            "trailingTrivia": [
                                                {
                                                    "kind": "WhitespaceTrivia",
                                                    "text": " "
                                                }
                                            ]
                                        },
                                        {
                                            "kind": "ObjectLiteralExpression",
                                            "fullStart": 662,
                                            "fullEnd": 697,
                                            "start": 662,
                                            "end": 697,
                                            "fullWidth": 35,
                                            "width": 35,
                                            "openBraceToken": {
                                                "kind": "OpenBraceToken",
                                                "fullStart": 662,
                                                "fullEnd": 664,
                                                "start": 662,
                                                "end": 663,
                                                "fullWidth": 2,
                                                "width": 1,
                                                "text": "{",
                                                "value": "{",
                                                "valueText": "{",
                                                "hasTrailingTrivia": true,
                                                "trailingTrivia": [
                                                    {
                                                        "kind": "WhitespaceTrivia",
                                                        "text": " "
                                                    }
                                                ]
                                            },
                                            "propertyAssignments": [
                                                {
                                                    "kind": "SimplePropertyAssignment",
                                                    "fullStart": 664,
                                                    "fullEnd": 696,
                                                    "start": 664,
                                                    "end": 695,
                                                    "fullWidth": 32,
                                                    "width": 31,
                                                    "propertyName": {
                                                        "kind": "IdentifierName",
                                                        "fullStart": 664,
                                                        "fullEnd": 676,
                                                        "start": 664,
                                                        "end": 676,
                                                        "fullWidth": 12,
                                                        "width": 12,
                                                        "text": "configurable",
                                                        "value": "configurable",
                                                        "valueText": "configurable"
                                                    },
                                                    "colonToken": {
                                                        "kind": "ColonToken",
                                                        "fullStart": 676,
                                                        "fullEnd": 678,
                                                        "start": 676,
                                                        "end": 677,
                                                        "fullWidth": 2,
                                                        "width": 1,
                                                        "text": ":",
                                                        "value": ":",
                                                        "valueText": ":",
                                                        "hasTrailingTrivia": true,
                                                        "trailingTrivia": [
                                                            {
                                                                "kind": "WhitespaceTrivia",
                                                                "text": " "
                                                            }
                                                        ]
                                                    },
                                                    "expression": {
                                                        "kind": "ObjectCreationExpression",
                                                        "fullStart": 678,
                                                        "fullEnd": 696,
                                                        "start": 678,
                                                        "end": 695,
                                                        "fullWidth": 18,
                                                        "width": 17,
                                                        "newKeyword": {
                                                            "kind": "NewKeyword",
                                                            "fullStart": 678,
                                                            "fullEnd": 682,
                                                            "start": 678,
                                                            "end": 681,
                                                            "fullWidth": 4,
                                                            "width": 3,
                                                            "text": "new",
                                                            "value": "new",
                                                            "valueText": "new",
                                                            "hasTrailingTrivia": true,
                                                            "trailingTrivia": [
                                                                {
                                                                    "kind": "WhitespaceTrivia",
                                                                    "text": " "
                                                                }
                                                            ]
                                                        },
                                                        "expression": {
                                                            "kind": "IdentifierName",
                                                            "fullStart": 682,
                                                            "fullEnd": 689,
                                                            "start": 682,
                                                            "end": 689,
                                                            "fullWidth": 7,
                                                            "width": 7,
                                                            "text": "Boolean",
                                                            "value": "Boolean",
                                                            "valueText": "Boolean"
                                                        },
                                                        "argumentList": {
                                                            "kind": "ArgumentList",
                                                            "fullStart": 689,
                                                            "fullEnd": 696,
                                                            "start": 689,
                                                            "end": 695,
                                                            "fullWidth": 7,
                                                            "width": 6,
                                                            "openParenToken": {
                                                                "kind": "OpenParenToken",
                                                                "fullStart": 689,
                                                                "fullEnd": 690,
                                                                "start": 689,
                                                                "end": 690,
                                                                "fullWidth": 1,
                                                                "width": 1,
                                                                "text": "(",
                                                                "value": "(",
                                                                "valueText": "("
                                                            },
                                                            "arguments": [
                                                                {
                                                                    "kind": "TrueKeyword",
                                                                    "fullStart": 690,
                                                                    "fullEnd": 694,
                                                                    "start": 690,
                                                                    "end": 694,
                                                                    "fullWidth": 4,
                                                                    "width": 4,
                                                                    "text": "true",
                                                                    "value": true,
                                                                    "valueText": "true"
                                                                }
                                                            ],
                                                            "closeParenToken": {
                                                                "kind": "CloseParenToken",
                                                                "fullStart": 694,
                                                                "fullEnd": 696,
                                                                "start": 694,
                                                                "end": 695,
                                                                "fullWidth": 2,
                                                                "width": 1,
                                                                "text": ")",
                                                                "value": ")",
                                                                "valueText": ")",
                                                                "hasTrailingTrivia": true,
                                                                "trailingTrivia": [
                                                                    {
                                                                        "kind": "WhitespaceTrivia",
                                                                        "text": " "
                                                                    }
                                                                ]
                                                            }
                                                        }
                                                    }
                                                }
                                            ],
                                            "closeBraceToken": {
                                                "kind": "CloseBraceToken",
                                                "fullStart": 696,
                                                "fullEnd": 697,
                                                "start": 696,
                                                "end": 697,
                                                "fullWidth": 1,
                                                "width": 1,
                                                "text": "}",
                                                "value": "}",
                                                "valueText": "}"
                                            }
                                        }
                                    ],
                                    "closeParenToken": {
                                        "kind": "CloseParenToken",
                                        "fullStart": 697,
                                        "fullEnd": 698,
                                        "start": 697,
                                        "end": 698,
                                        "fullWidth": 1,
                                        "width": 1,
                                        "text": ")",
                                        "value": ")",
                                        "valueText": ")"
                                    }
                                }
                            },
                            "semicolonToken": {
                                "kind": "SemicolonToken",
                                "fullStart": 698,
                                "fullEnd": 701,
                                "start": 698,
                                "end": 699,
                                "fullWidth": 3,
                                "width": 1,
                                "text": ";",
                                "value": ";",
                                "valueText": ";",
                                "hasTrailingTrivia": true,
                                "hasTrailingNewLine": true,
                                "trailingTrivia": [
                                    {
                                        "kind": "NewLineTrivia",
                                        "text": "\r\n"
                                    }
                                ]
                            }
                        },
                        {
                            "kind": "VariableStatement",
                            "fullStart": 701,
                            "fullEnd": 764,
                            "start": 711,
                            "end": 762,
                            "fullWidth": 63,
                            "width": 51,
                            "modifiers": [],
                            "variableDeclaration": {
                                "kind": "VariableDeclaration",
                                "fullStart": 701,
                                "fullEnd": 761,
                                "start": 711,
                                "end": 761,
                                "fullWidth": 60,
                                "width": 50,
                                "varKeyword": {
                                    "kind": "VarKeyword",
                                    "fullStart": 701,
                                    "fullEnd": 715,
                                    "start": 711,
                                    "end": 714,
                                    "fullWidth": 14,
                                    "width": 3,
                                    "text": "var",
                                    "value": "var",
                                    "valueText": "var",
                                    "hasLeadingTrivia": true,
                                    "hasLeadingNewLine": true,
                                    "hasTrailingTrivia": true,
                                    "leadingTrivia": [
                                        {
                                            "kind": "NewLineTrivia",
                                            "text": "\r\n"
                                        },
                                        {
                                            "kind": "WhitespaceTrivia",
                                            "text": "        "
                                        }
                                    ],
                                    "trailingTrivia": [
                                        {
                                            "kind": "WhitespaceTrivia",
                                            "text": " "
                                        }
                                    ]
                                },
                                "variableDeclarators": [
                                    {
                                        "kind": "VariableDeclarator",
                                        "fullStart": 715,
                                        "fullEnd": 761,
                                        "start": 715,
                                        "end": 761,
                                        "fullWidth": 46,
<<<<<<< HEAD
                                        "width": 46,
                                        "identifier": {
=======
                                        "propertyName": {
>>>>>>> 85e84683
                                            "kind": "IdentifierName",
                                            "fullStart": 715,
                                            "fullEnd": 729,
                                            "start": 715,
                                            "end": 728,
                                            "fullWidth": 14,
                                            "width": 13,
                                            "text": "beforeDeleted",
                                            "value": "beforeDeleted",
                                            "valueText": "beforeDeleted",
                                            "hasTrailingTrivia": true,
                                            "trailingTrivia": [
                                                {
                                                    "kind": "WhitespaceTrivia",
                                                    "text": " "
                                                }
                                            ]
                                        },
                                        "equalsValueClause": {
                                            "kind": "EqualsValueClause",
                                            "fullStart": 729,
                                            "fullEnd": 761,
                                            "start": 729,
                                            "end": 761,
                                            "fullWidth": 32,
                                            "width": 32,
                                            "equalsToken": {
                                                "kind": "EqualsToken",
                                                "fullStart": 729,
                                                "fullEnd": 731,
                                                "start": 729,
                                                "end": 730,
                                                "fullWidth": 2,
                                                "width": 1,
                                                "text": "=",
                                                "value": "=",
                                                "valueText": "=",
                                                "hasTrailingTrivia": true,
                                                "trailingTrivia": [
                                                    {
                                                        "kind": "WhitespaceTrivia",
                                                        "text": " "
                                                    }
                                                ]
                                            },
                                            "value": {
                                                "kind": "InvocationExpression",
                                                "fullStart": 731,
                                                "fullEnd": 761,
                                                "start": 731,
                                                "end": 761,
                                                "fullWidth": 30,
                                                "width": 30,
                                                "expression": {
                                                    "kind": "MemberAccessExpression",
                                                    "fullStart": 731,
                                                    "fullEnd": 749,
                                                    "start": 731,
                                                    "end": 749,
                                                    "fullWidth": 18,
                                                    "width": 18,
                                                    "expression": {
                                                        "kind": "IdentifierName",
                                                        "fullStart": 731,
                                                        "fullEnd": 734,
                                                        "start": 731,
                                                        "end": 734,
                                                        "fullWidth": 3,
                                                        "width": 3,
                                                        "text": "obj",
                                                        "value": "obj",
                                                        "valueText": "obj"
                                                    },
                                                    "dotToken": {
                                                        "kind": "DotToken",
                                                        "fullStart": 734,
                                                        "fullEnd": 735,
                                                        "start": 734,
                                                        "end": 735,
                                                        "fullWidth": 1,
                                                        "width": 1,
                                                        "text": ".",
                                                        "value": ".",
                                                        "valueText": "."
                                                    },
                                                    "name": {
                                                        "kind": "IdentifierName",
                                                        "fullStart": 735,
                                                        "fullEnd": 749,
                                                        "start": 735,
                                                        "end": 749,
                                                        "fullWidth": 14,
                                                        "width": 14,
                                                        "text": "hasOwnProperty",
                                                        "value": "hasOwnProperty",
                                                        "valueText": "hasOwnProperty"
                                                    }
                                                },
                                                "argumentList": {
                                                    "kind": "ArgumentList",
                                                    "fullStart": 749,
                                                    "fullEnd": 761,
                                                    "start": 749,
                                                    "end": 761,
                                                    "fullWidth": 12,
                                                    "width": 12,
                                                    "openParenToken": {
                                                        "kind": "OpenParenToken",
                                                        "fullStart": 749,
                                                        "fullEnd": 750,
                                                        "start": 749,
                                                        "end": 750,
                                                        "fullWidth": 1,
                                                        "width": 1,
                                                        "text": "(",
                                                        "value": "(",
                                                        "valueText": "("
                                                    },
                                                    "arguments": [
                                                        {
                                                            "kind": "StringLiteral",
                                                            "fullStart": 750,
                                                            "fullEnd": 760,
                                                            "start": 750,
                                                            "end": 760,
                                                            "fullWidth": 10,
                                                            "width": 10,
                                                            "text": "\"property\"",
                                                            "value": "property",
                                                            "valueText": "property"
                                                        }
                                                    ],
                                                    "closeParenToken": {
                                                        "kind": "CloseParenToken",
                                                        "fullStart": 760,
                                                        "fullEnd": 761,
                                                        "start": 760,
                                                        "end": 761,
                                                        "fullWidth": 1,
                                                        "width": 1,
                                                        "text": ")",
                                                        "value": ")",
                                                        "valueText": ")"
                                                    }
                                                }
                                            }
                                        }
                                    }
                                ]
                            },
                            "semicolonToken": {
                                "kind": "SemicolonToken",
                                "fullStart": 761,
                                "fullEnd": 764,
                                "start": 761,
                                "end": 762,
                                "fullWidth": 3,
                                "width": 1,
                                "text": ";",
                                "value": ";",
                                "valueText": ";",
                                "hasTrailingTrivia": true,
                                "hasTrailingNewLine": true,
                                "trailingTrivia": [
                                    {
                                        "kind": "NewLineTrivia",
                                        "text": "\r\n"
                                    }
                                ]
                            }
                        },
                        {
                            "kind": "ExpressionStatement",
                            "fullStart": 764,
                            "fullEnd": 796,
                            "start": 774,
                            "end": 794,
                            "fullWidth": 32,
                            "width": 20,
                            "expression": {
                                "kind": "DeleteExpression",
                                "fullStart": 764,
                                "fullEnd": 793,
                                "start": 774,
                                "end": 793,
                                "fullWidth": 29,
                                "width": 19,
                                "deleteKeyword": {
                                    "kind": "DeleteKeyword",
                                    "fullStart": 764,
                                    "fullEnd": 781,
                                    "start": 774,
                                    "end": 780,
                                    "fullWidth": 17,
                                    "width": 6,
                                    "text": "delete",
                                    "value": "delete",
                                    "valueText": "delete",
                                    "hasLeadingTrivia": true,
                                    "hasLeadingNewLine": true,
                                    "hasTrailingTrivia": true,
                                    "leadingTrivia": [
                                        {
                                            "kind": "NewLineTrivia",
                                            "text": "\r\n"
                                        },
                                        {
                                            "kind": "WhitespaceTrivia",
                                            "text": "        "
                                        }
                                    ],
                                    "trailingTrivia": [
                                        {
                                            "kind": "WhitespaceTrivia",
                                            "text": " "
                                        }
                                    ]
                                },
                                "expression": {
                                    "kind": "MemberAccessExpression",
                                    "fullStart": 781,
                                    "fullEnd": 793,
                                    "start": 781,
                                    "end": 793,
                                    "fullWidth": 12,
                                    "width": 12,
                                    "expression": {
                                        "kind": "IdentifierName",
                                        "fullStart": 781,
                                        "fullEnd": 784,
                                        "start": 781,
                                        "end": 784,
                                        "fullWidth": 3,
                                        "width": 3,
                                        "text": "obj",
                                        "value": "obj",
                                        "valueText": "obj"
                                    },
                                    "dotToken": {
                                        "kind": "DotToken",
                                        "fullStart": 784,
                                        "fullEnd": 785,
                                        "start": 784,
                                        "end": 785,
                                        "fullWidth": 1,
                                        "width": 1,
                                        "text": ".",
                                        "value": ".",
                                        "valueText": "."
                                    },
                                    "name": {
                                        "kind": "IdentifierName",
                                        "fullStart": 785,
                                        "fullEnd": 793,
                                        "start": 785,
                                        "end": 793,
                                        "fullWidth": 8,
                                        "width": 8,
                                        "text": "property",
                                        "value": "property",
                                        "valueText": "property"
                                    }
                                }
                            },
                            "semicolonToken": {
                                "kind": "SemicolonToken",
                                "fullStart": 793,
                                "fullEnd": 796,
                                "start": 793,
                                "end": 794,
                                "fullWidth": 3,
                                "width": 1,
                                "text": ";",
                                "value": ";",
                                "valueText": ";",
                                "hasTrailingTrivia": true,
                                "hasTrailingNewLine": true,
                                "trailingTrivia": [
                                    {
                                        "kind": "NewLineTrivia",
                                        "text": "\r\n"
                                    }
                                ]
                            }
                        },
                        {
                            "kind": "VariableStatement",
                            "fullStart": 796,
                            "fullEnd": 858,
                            "start": 806,
                            "end": 856,
                            "fullWidth": 62,
                            "width": 50,
                            "modifiers": [],
                            "variableDeclaration": {
                                "kind": "VariableDeclaration",
                                "fullStart": 796,
                                "fullEnd": 855,
                                "start": 806,
                                "end": 855,
                                "fullWidth": 59,
                                "width": 49,
                                "varKeyword": {
                                    "kind": "VarKeyword",
                                    "fullStart": 796,
                                    "fullEnd": 810,
                                    "start": 806,
                                    "end": 809,
                                    "fullWidth": 14,
                                    "width": 3,
                                    "text": "var",
                                    "value": "var",
                                    "valueText": "var",
                                    "hasLeadingTrivia": true,
                                    "hasLeadingNewLine": true,
                                    "hasTrailingTrivia": true,
                                    "leadingTrivia": [
                                        {
                                            "kind": "NewLineTrivia",
                                            "text": "\r\n"
                                        },
                                        {
                                            "kind": "WhitespaceTrivia",
                                            "text": "        "
                                        }
                                    ],
                                    "trailingTrivia": [
                                        {
                                            "kind": "WhitespaceTrivia",
                                            "text": " "
                                        }
                                    ]
                                },
                                "variableDeclarators": [
                                    {
                                        "kind": "VariableDeclarator",
                                        "fullStart": 810,
                                        "fullEnd": 855,
                                        "start": 810,
                                        "end": 855,
                                        "fullWidth": 45,
<<<<<<< HEAD
                                        "width": 45,
                                        "identifier": {
=======
                                        "propertyName": {
>>>>>>> 85e84683
                                            "kind": "IdentifierName",
                                            "fullStart": 810,
                                            "fullEnd": 823,
                                            "start": 810,
                                            "end": 822,
                                            "fullWidth": 13,
                                            "width": 12,
                                            "text": "afterDeleted",
                                            "value": "afterDeleted",
                                            "valueText": "afterDeleted",
                                            "hasTrailingTrivia": true,
                                            "trailingTrivia": [
                                                {
                                                    "kind": "WhitespaceTrivia",
                                                    "text": " "
                                                }
                                            ]
                                        },
                                        "equalsValueClause": {
                                            "kind": "EqualsValueClause",
                                            "fullStart": 823,
                                            "fullEnd": 855,
                                            "start": 823,
                                            "end": 855,
                                            "fullWidth": 32,
                                            "width": 32,
                                            "equalsToken": {
                                                "kind": "EqualsToken",
                                                "fullStart": 823,
                                                "fullEnd": 825,
                                                "start": 823,
                                                "end": 824,
                                                "fullWidth": 2,
                                                "width": 1,
                                                "text": "=",
                                                "value": "=",
                                                "valueText": "=",
                                                "hasTrailingTrivia": true,
                                                "trailingTrivia": [
                                                    {
                                                        "kind": "WhitespaceTrivia",
                                                        "text": " "
                                                    }
                                                ]
                                            },
                                            "value": {
                                                "kind": "InvocationExpression",
                                                "fullStart": 825,
                                                "fullEnd": 855,
                                                "start": 825,
                                                "end": 855,
                                                "fullWidth": 30,
                                                "width": 30,
                                                "expression": {
                                                    "kind": "MemberAccessExpression",
                                                    "fullStart": 825,
                                                    "fullEnd": 843,
                                                    "start": 825,
                                                    "end": 843,
                                                    "fullWidth": 18,
                                                    "width": 18,
                                                    "expression": {
                                                        "kind": "IdentifierName",
                                                        "fullStart": 825,
                                                        "fullEnd": 828,
                                                        "start": 825,
                                                        "end": 828,
                                                        "fullWidth": 3,
                                                        "width": 3,
                                                        "text": "obj",
                                                        "value": "obj",
                                                        "valueText": "obj"
                                                    },
                                                    "dotToken": {
                                                        "kind": "DotToken",
                                                        "fullStart": 828,
                                                        "fullEnd": 829,
                                                        "start": 828,
                                                        "end": 829,
                                                        "fullWidth": 1,
                                                        "width": 1,
                                                        "text": ".",
                                                        "value": ".",
                                                        "valueText": "."
                                                    },
                                                    "name": {
                                                        "kind": "IdentifierName",
                                                        "fullStart": 829,
                                                        "fullEnd": 843,
                                                        "start": 829,
                                                        "end": 843,
                                                        "fullWidth": 14,
                                                        "width": 14,
                                                        "text": "hasOwnProperty",
                                                        "value": "hasOwnProperty",
                                                        "valueText": "hasOwnProperty"
                                                    }
                                                },
                                                "argumentList": {
                                                    "kind": "ArgumentList",
                                                    "fullStart": 843,
                                                    "fullEnd": 855,
                                                    "start": 843,
                                                    "end": 855,
                                                    "fullWidth": 12,
                                                    "width": 12,
                                                    "openParenToken": {
                                                        "kind": "OpenParenToken",
                                                        "fullStart": 843,
                                                        "fullEnd": 844,
                                                        "start": 843,
                                                        "end": 844,
                                                        "fullWidth": 1,
                                                        "width": 1,
                                                        "text": "(",
                                                        "value": "(",
                                                        "valueText": "("
                                                    },
                                                    "arguments": [
                                                        {
                                                            "kind": "StringLiteral",
                                                            "fullStart": 844,
                                                            "fullEnd": 854,
                                                            "start": 844,
                                                            "end": 854,
                                                            "fullWidth": 10,
                                                            "width": 10,
                                                            "text": "\"property\"",
                                                            "value": "property",
                                                            "valueText": "property"
                                                        }
                                                    ],
                                                    "closeParenToken": {
                                                        "kind": "CloseParenToken",
                                                        "fullStart": 854,
                                                        "fullEnd": 855,
                                                        "start": 854,
                                                        "end": 855,
                                                        "fullWidth": 1,
                                                        "width": 1,
                                                        "text": ")",
                                                        "value": ")",
                                                        "valueText": ")"
                                                    }
                                                }
                                            }
                                        }
                                    }
                                ]
                            },
                            "semicolonToken": {
                                "kind": "SemicolonToken",
                                "fullStart": 855,
                                "fullEnd": 858,
                                "start": 855,
                                "end": 856,
                                "fullWidth": 3,
                                "width": 1,
                                "text": ";",
                                "value": ";",
                                "valueText": ";",
                                "hasTrailingTrivia": true,
                                "hasTrailingNewLine": true,
                                "trailingTrivia": [
                                    {
                                        "kind": "NewLineTrivia",
                                        "text": "\r\n"
                                    }
                                ]
                            }
                        },
                        {
                            "kind": "ReturnStatement",
                            "fullStart": 858,
                            "fullEnd": 926,
                            "start": 868,
                            "end": 924,
                            "fullWidth": 68,
                            "width": 56,
                            "returnKeyword": {
                                "kind": "ReturnKeyword",
                                "fullStart": 858,
                                "fullEnd": 875,
                                "start": 868,
                                "end": 874,
                                "fullWidth": 17,
                                "width": 6,
                                "text": "return",
                                "value": "return",
                                "valueText": "return",
                                "hasLeadingTrivia": true,
                                "hasLeadingNewLine": true,
                                "hasTrailingTrivia": true,
                                "leadingTrivia": [
                                    {
                                        "kind": "NewLineTrivia",
                                        "text": "\r\n"
                                    },
                                    {
                                        "kind": "WhitespaceTrivia",
                                        "text": "        "
                                    }
                                ],
                                "trailingTrivia": [
                                    {
                                        "kind": "WhitespaceTrivia",
                                        "text": " "
                                    }
                                ]
                            },
                            "expression": {
                                "kind": "LogicalAndExpression",
                                "fullStart": 875,
                                "fullEnd": 923,
                                "start": 875,
                                "end": 923,
                                "fullWidth": 48,
                                "width": 48,
                                "left": {
                                    "kind": "EqualsExpression",
                                    "fullStart": 875,
                                    "fullEnd": 898,
                                    "start": 875,
                                    "end": 897,
                                    "fullWidth": 23,
                                    "width": 22,
                                    "left": {
                                        "kind": "IdentifierName",
                                        "fullStart": 875,
                                        "fullEnd": 889,
                                        "start": 875,
                                        "end": 888,
                                        "fullWidth": 14,
                                        "width": 13,
                                        "text": "beforeDeleted",
                                        "value": "beforeDeleted",
                                        "valueText": "beforeDeleted",
                                        "hasTrailingTrivia": true,
                                        "trailingTrivia": [
                                            {
                                                "kind": "WhitespaceTrivia",
                                                "text": " "
                                            }
                                        ]
                                    },
                                    "operatorToken": {
                                        "kind": "EqualsEqualsEqualsToken",
                                        "fullStart": 889,
                                        "fullEnd": 893,
                                        "start": 889,
                                        "end": 892,
                                        "fullWidth": 4,
                                        "width": 3,
                                        "text": "===",
                                        "value": "===",
                                        "valueText": "===",
                                        "hasTrailingTrivia": true,
                                        "trailingTrivia": [
                                            {
                                                "kind": "WhitespaceTrivia",
                                                "text": " "
                                            }
                                        ]
                                    },
                                    "right": {
                                        "kind": "TrueKeyword",
                                        "fullStart": 893,
                                        "fullEnd": 898,
                                        "start": 893,
                                        "end": 897,
                                        "fullWidth": 5,
                                        "width": 4,
                                        "text": "true",
                                        "value": true,
                                        "valueText": "true",
                                        "hasTrailingTrivia": true,
                                        "trailingTrivia": [
                                            {
                                                "kind": "WhitespaceTrivia",
                                                "text": " "
                                            }
                                        ]
                                    }
                                },
                                "operatorToken": {
                                    "kind": "AmpersandAmpersandToken",
                                    "fullStart": 898,
                                    "fullEnd": 901,
                                    "start": 898,
                                    "end": 900,
                                    "fullWidth": 3,
                                    "width": 2,
                                    "text": "&&",
                                    "value": "&&",
                                    "valueText": "&&",
                                    "hasTrailingTrivia": true,
                                    "trailingTrivia": [
                                        {
                                            "kind": "WhitespaceTrivia",
                                            "text": " "
                                        }
                                    ]
                                },
                                "right": {
                                    "kind": "EqualsExpression",
                                    "fullStart": 901,
                                    "fullEnd": 923,
                                    "start": 901,
                                    "end": 923,
                                    "fullWidth": 22,
                                    "width": 22,
                                    "left": {
                                        "kind": "IdentifierName",
                                        "fullStart": 901,
                                        "fullEnd": 914,
                                        "start": 901,
                                        "end": 913,
                                        "fullWidth": 13,
                                        "width": 12,
                                        "text": "afterDeleted",
                                        "value": "afterDeleted",
                                        "valueText": "afterDeleted",
                                        "hasTrailingTrivia": true,
                                        "trailingTrivia": [
                                            {
                                                "kind": "WhitespaceTrivia",
                                                "text": " "
                                            }
                                        ]
                                    },
                                    "operatorToken": {
                                        "kind": "EqualsEqualsEqualsToken",
                                        "fullStart": 914,
                                        "fullEnd": 918,
                                        "start": 914,
                                        "end": 917,
                                        "fullWidth": 4,
                                        "width": 3,
                                        "text": "===",
                                        "value": "===",
                                        "valueText": "===",
                                        "hasTrailingTrivia": true,
                                        "trailingTrivia": [
                                            {
                                                "kind": "WhitespaceTrivia",
                                                "text": " "
                                            }
                                        ]
                                    },
                                    "right": {
                                        "kind": "FalseKeyword",
                                        "fullStart": 918,
                                        "fullEnd": 923,
                                        "start": 918,
                                        "end": 923,
                                        "fullWidth": 5,
                                        "width": 5,
                                        "text": "false",
                                        "value": false,
                                        "valueText": "false"
                                    }
                                }
                            },
                            "semicolonToken": {
                                "kind": "SemicolonToken",
                                "fullStart": 923,
                                "fullEnd": 926,
                                "start": 923,
                                "end": 924,
                                "fullWidth": 3,
                                "width": 1,
                                "text": ";",
                                "value": ";",
                                "valueText": ";",
                                "hasTrailingTrivia": true,
                                "hasTrailingNewLine": true,
                                "trailingTrivia": [
                                    {
                                        "kind": "NewLineTrivia",
                                        "text": "\r\n"
                                    }
                                ]
                            }
                        }
                    ],
                    "closeBraceToken": {
                        "kind": "CloseBraceToken",
                        "fullStart": 926,
                        "fullEnd": 933,
                        "start": 930,
                        "end": 931,
                        "fullWidth": 7,
                        "width": 1,
                        "text": "}",
                        "value": "}",
                        "valueText": "}",
                        "hasLeadingTrivia": true,
                        "hasTrailingTrivia": true,
                        "hasTrailingNewLine": true,
                        "leadingTrivia": [
                            {
                                "kind": "WhitespaceTrivia",
                                "text": "    "
                            }
                        ],
                        "trailingTrivia": [
                            {
                                "kind": "NewLineTrivia",
                                "text": "\r\n"
                            }
                        ]
                    }
                }
            },
            {
                "kind": "ExpressionStatement",
                "fullStart": 933,
                "fullEnd": 957,
                "start": 933,
                "end": 955,
                "fullWidth": 24,
                "width": 22,
                "expression": {
                    "kind": "InvocationExpression",
                    "fullStart": 933,
                    "fullEnd": 954,
                    "start": 933,
                    "end": 954,
                    "fullWidth": 21,
                    "width": 21,
                    "expression": {
                        "kind": "IdentifierName",
                        "fullStart": 933,
                        "fullEnd": 944,
                        "start": 933,
                        "end": 944,
                        "fullWidth": 11,
                        "width": 11,
                        "text": "runTestCase",
                        "value": "runTestCase",
                        "valueText": "runTestCase"
                    },
                    "argumentList": {
                        "kind": "ArgumentList",
                        "fullStart": 944,
                        "fullEnd": 954,
                        "start": 944,
                        "end": 954,
                        "fullWidth": 10,
                        "width": 10,
                        "openParenToken": {
                            "kind": "OpenParenToken",
                            "fullStart": 944,
                            "fullEnd": 945,
                            "start": 944,
                            "end": 945,
                            "fullWidth": 1,
                            "width": 1,
                            "text": "(",
                            "value": "(",
                            "valueText": "("
                        },
                        "arguments": [
                            {
                                "kind": "IdentifierName",
                                "fullStart": 945,
                                "fullEnd": 953,
                                "start": 945,
                                "end": 953,
                                "fullWidth": 8,
                                "width": 8,
                                "text": "testcase",
                                "value": "testcase",
                                "valueText": "testcase"
                            }
                        ],
                        "closeParenToken": {
                            "kind": "CloseParenToken",
                            "fullStart": 953,
                            "fullEnd": 954,
                            "start": 953,
                            "end": 954,
                            "fullWidth": 1,
                            "width": 1,
                            "text": ")",
                            "value": ")",
                            "valueText": ")"
                        }
                    }
                },
                "semicolonToken": {
                    "kind": "SemicolonToken",
                    "fullStart": 954,
                    "fullEnd": 957,
                    "start": 954,
                    "end": 955,
                    "fullWidth": 3,
                    "width": 1,
                    "text": ";",
                    "value": ";",
                    "valueText": ";",
                    "hasTrailingTrivia": true,
                    "hasTrailingNewLine": true,
                    "trailingTrivia": [
                        {
                            "kind": "NewLineTrivia",
                            "text": "\r\n"
                        }
                    ]
                }
            }
        ],
        "endOfFileToken": {
            "kind": "EndOfFileToken",
            "fullStart": 957,
            "fullEnd": 957,
            "start": 957,
            "end": 957,
            "fullWidth": 0,
            "width": 0,
            "text": ""
        }
    },
    "lineMap": {
        "lineStarts": [
            0,
            67,
            152,
            232,
            308,
            380,
            385,
            439,
            558,
            563,
            565,
            567,
            590,
            613,
            615,
            701,
            703,
            764,
            766,
            796,
            798,
            858,
            860,
            926,
            933,
            957
        ],
        "length": 957
    }
}<|MERGE_RESOLUTION|>--- conflicted
+++ resolved
@@ -245,12 +245,8 @@
                                         "start": 602,
                                         "end": 610,
                                         "fullWidth": 8,
-<<<<<<< HEAD
                                         "width": 8,
-                                        "identifier": {
-=======
                                         "propertyName": {
->>>>>>> 85e84683
                                             "kind": "IdentifierName",
                                             "fullStart": 602,
                                             "fullEnd": 606,
@@ -779,12 +775,8 @@
                                         "start": 715,
                                         "end": 761,
                                         "fullWidth": 46,
-<<<<<<< HEAD
                                         "width": 46,
-                                        "identifier": {
-=======
                                         "propertyName": {
->>>>>>> 85e84683
                                             "kind": "IdentifierName",
                                             "fullStart": 715,
                                             "fullEnd": 729,
@@ -1126,12 +1118,8 @@
                                         "start": 810,
                                         "end": 855,
                                         "fullWidth": 45,
-<<<<<<< HEAD
                                         "width": 45,
-                                        "identifier": {
-=======
                                         "propertyName": {
->>>>>>> 85e84683
                                             "kind": "IdentifierName",
                                             "fullStart": 810,
                                             "fullEnd": 823,
