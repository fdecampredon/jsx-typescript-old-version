--- conflicted
+++ resolved
@@ -1371,11 +1371,8 @@
                                                         "start": 1004,
                                                         "end": 1009,
                                                         "fullWidth": 5,
-<<<<<<< HEAD
                                                         "width": 5,
-=======
                                                         "modifiers": [],
->>>>>>> e3c38734
                                                         "identifier": {
                                                             "kind": "IdentifierName",
                                                             "fullStart": 1004,
