{
    "isDeclaration": false,
    "languageVersion": "EcmaScript5",
    "parseOptions": {
        "allowAutomaticSemicolonInsertion": true
    },
    "sourceUnit": {
        "kind": "SourceUnit",
        "fullStart": 0,
        "fullEnd": 844,
        "start": 554,
        "end": 844,
        "fullWidth": 844,
        "width": 290,
        "isIncrementallyUnusable": true,
        "moduleElements": [
            {
                "kind": "FunctionDeclaration",
                "fullStart": 0,
                "fullEnd": 820,
                "start": 554,
                "end": 818,
                "fullWidth": 820,
                "width": 264,
                "modifiers": [],
                "functionKeyword": {
                    "kind": "FunctionKeyword",
                    "fullStart": 0,
                    "fullEnd": 563,
                    "start": 554,
                    "end": 562,
                    "fullWidth": 563,
                    "width": 8,
                    "text": "function",
                    "value": "function",
                    "valueText": "function",
                    "hasLeadingTrivia": true,
                    "hasLeadingComment": true,
                    "hasLeadingNewLine": true,
                    "hasTrailingTrivia": true,
                    "leadingTrivia": [
                        {
                            "kind": "SingleLineCommentTrivia",
                            "text": "/// Copyright (c) 2012 Ecma International.  All rights reserved. "
                        },
                        {
                            "kind": "NewLineTrivia",
                            "text": "\r\n"
                        },
                        {
                            "kind": "SingleLineCommentTrivia",
                            "text": "/// Ecma International makes this code available under the terms and conditions set"
                        },
                        {
                            "kind": "NewLineTrivia",
                            "text": "\r\n"
                        },
                        {
                            "kind": "SingleLineCommentTrivia",
                            "text": "/// forth on http://hg.ecmascript.org/tests/test262/raw-file/tip/LICENSE (the "
                        },
                        {
                            "kind": "NewLineTrivia",
                            "text": "\r\n"
                        },
                        {
                            "kind": "SingleLineCommentTrivia",
                            "text": "/// \"Use Terms\").   Any redistribution of this code must retain the above "
                        },
                        {
                            "kind": "NewLineTrivia",
                            "text": "\r\n"
                        },
                        {
                            "kind": "SingleLineCommentTrivia",
                            "text": "/// copyright and this notice and otherwise comply with the Use Terms."
                        },
                        {
                            "kind": "NewLineTrivia",
                            "text": "\r\n"
                        },
                        {
                            "kind": "MultiLineCommentTrivia",
                            "text": "/**\r\n * @path ch15/15.2/15.2.3/15.2.3.6/15.2.3.6-3-127.js\r\n * @description Object.defineProperty - 'value' property in 'Attributes' is not present  (8.10.5 step 5)\r\n */"
                        },
                        {
                            "kind": "NewLineTrivia",
                            "text": "\r\n"
                        },
                        {
                            "kind": "NewLineTrivia",
                            "text": "\r\n"
                        },
                        {
                            "kind": "NewLineTrivia",
                            "text": "\r\n"
                        }
                    ],
                    "trailingTrivia": [
                        {
                            "kind": "WhitespaceTrivia",
                            "text": " "
                        }
                    ]
                },
                "identifier": {
                    "kind": "IdentifierName",
                    "fullStart": 563,
                    "fullEnd": 571,
                    "start": 563,
                    "end": 571,
                    "fullWidth": 8,
                    "width": 8,
                    "text": "testcase",
                    "value": "testcase",
                    "valueText": "testcase"
                },
                "callSignature": {
                    "kind": "CallSignature",
                    "fullStart": 571,
                    "fullEnd": 574,
                    "start": 571,
                    "end": 573,
                    "fullWidth": 3,
                    "width": 2,
                    "parameterList": {
                        "kind": "ParameterList",
                        "fullStart": 571,
                        "fullEnd": 574,
                        "start": 571,
                        "end": 573,
                        "fullWidth": 3,
                        "width": 2,
                        "openParenToken": {
                            "kind": "OpenParenToken",
                            "fullStart": 571,
                            "fullEnd": 572,
                            "start": 571,
                            "end": 572,
                            "fullWidth": 1,
                            "width": 1,
                            "text": "(",
                            "value": "(",
                            "valueText": "("
                        },
                        "parameters": [],
                        "closeParenToken": {
                            "kind": "CloseParenToken",
                            "fullStart": 572,
                            "fullEnd": 574,
                            "start": 572,
                            "end": 573,
                            "fullWidth": 2,
                            "width": 1,
                            "text": ")",
                            "value": ")",
                            "valueText": ")",
                            "hasTrailingTrivia": true,
                            "trailingTrivia": [
                                {
                                    "kind": "WhitespaceTrivia",
                                    "text": " "
                                }
                            ]
                        }
                    }
                },
                "block": {
                    "kind": "Block",
                    "fullStart": 574,
                    "fullEnd": 820,
                    "start": 574,
                    "end": 818,
                    "fullWidth": 246,
                    "width": 244,
                    "openBraceToken": {
                        "kind": "OpenBraceToken",
                        "fullStart": 574,
                        "fullEnd": 577,
                        "start": 574,
                        "end": 575,
                        "fullWidth": 3,
                        "width": 1,
                        "text": "{",
                        "value": "{",
                        "valueText": "{",
                        "hasTrailingTrivia": true,
                        "hasTrailingNewLine": true,
                        "trailingTrivia": [
                            {
                                "kind": "NewLineTrivia",
                                "text": "\r\n"
                            }
                        ]
                    },
                    "statements": [
                        {
                            "kind": "VariableStatement",
                            "fullStart": 577,
                            "fullEnd": 601,
                            "start": 585,
                            "end": 599,
                            "fullWidth": 24,
                            "width": 14,
                            "modifiers": [],
                            "variableDeclaration": {
                                "kind": "VariableDeclaration",
                                "fullStart": 577,
                                "fullEnd": 598,
                                "start": 585,
                                "end": 598,
                                "fullWidth": 21,
                                "width": 13,
                                "varKeyword": {
                                    "kind": "VarKeyword",
                                    "fullStart": 577,
                                    "fullEnd": 589,
                                    "start": 585,
                                    "end": 588,
                                    "fullWidth": 12,
                                    "width": 3,
                                    "text": "var",
                                    "value": "var",
                                    "valueText": "var",
                                    "hasLeadingTrivia": true,
                                    "hasTrailingTrivia": true,
                                    "leadingTrivia": [
                                        {
                                            "kind": "WhitespaceTrivia",
                                            "text": "        "
                                        }
                                    ],
                                    "trailingTrivia": [
                                        {
                                            "kind": "WhitespaceTrivia",
                                            "text": " "
                                        }
                                    ]
                                },
                                "variableDeclarators": [
                                    {
                                        "kind": "VariableDeclarator",
                                        "fullStart": 589,
                                        "fullEnd": 598,
                                        "start": 589,
                                        "end": 598,
                                        "fullWidth": 9,
<<<<<<< HEAD
                                        "width": 9,
                                        "identifier": {
=======
                                        "propertyName": {
>>>>>>> 85e84683
                                            "kind": "IdentifierName",
                                            "fullStart": 589,
                                            "fullEnd": 593,
                                            "start": 589,
                                            "end": 592,
                                            "fullWidth": 4,
                                            "width": 3,
                                            "text": "obj",
                                            "value": "obj",
                                            "valueText": "obj",
                                            "hasTrailingTrivia": true,
                                            "trailingTrivia": [
                                                {
                                                    "kind": "WhitespaceTrivia",
                                                    "text": " "
                                                }
                                            ]
                                        },
                                        "equalsValueClause": {
                                            "kind": "EqualsValueClause",
                                            "fullStart": 593,
                                            "fullEnd": 598,
                                            "start": 593,
                                            "end": 598,
                                            "fullWidth": 5,
                                            "width": 5,
                                            "equalsToken": {
                                                "kind": "EqualsToken",
                                                "fullStart": 593,
                                                "fullEnd": 595,
                                                "start": 593,
                                                "end": 594,
                                                "fullWidth": 2,
                                                "width": 1,
                                                "text": "=",
                                                "value": "=",
                                                "valueText": "=",
                                                "hasTrailingTrivia": true,
                                                "trailingTrivia": [
                                                    {
                                                        "kind": "WhitespaceTrivia",
                                                        "text": " "
                                                    }
                                                ]
                                            },
                                            "value": {
                                                "kind": "ObjectLiteralExpression",
                                                "fullStart": 595,
                                                "fullEnd": 598,
                                                "start": 595,
                                                "end": 598,
                                                "fullWidth": 3,
                                                "width": 3,
                                                "openBraceToken": {
                                                    "kind": "OpenBraceToken",
                                                    "fullStart": 595,
                                                    "fullEnd": 597,
                                                    "start": 595,
                                                    "end": 596,
                                                    "fullWidth": 2,
                                                    "width": 1,
                                                    "text": "{",
                                                    "value": "{",
                                                    "valueText": "{",
                                                    "hasTrailingTrivia": true,
                                                    "trailingTrivia": [
                                                        {
                                                            "kind": "WhitespaceTrivia",
                                                            "text": " "
                                                        }
                                                    ]
                                                },
                                                "propertyAssignments": [],
                                                "closeBraceToken": {
                                                    "kind": "CloseBraceToken",
                                                    "fullStart": 597,
                                                    "fullEnd": 598,
                                                    "start": 597,
                                                    "end": 598,
                                                    "fullWidth": 1,
                                                    "width": 1,
                                                    "text": "}",
                                                    "value": "}",
                                                    "valueText": "}"
                                                }
                                            }
                                        }
                                    }
                                ]
                            },
                            "semicolonToken": {
                                "kind": "SemicolonToken",
                                "fullStart": 598,
                                "fullEnd": 601,
                                "start": 598,
                                "end": 599,
                                "fullWidth": 3,
                                "width": 1,
                                "text": ";",
                                "value": ";",
                                "valueText": ";",
                                "hasTrailingTrivia": true,
                                "hasTrailingNewLine": true,
                                "trailingTrivia": [
                                    {
                                        "kind": "NewLineTrivia",
                                        "text": "\r\n"
                                    }
                                ]
                            }
                        },
                        {
                            "kind": "VariableStatement",
                            "fullStart": 601,
                            "fullEnd": 665,
                            "start": 611,
                            "end": 663,
                            "fullWidth": 64,
                            "width": 52,
                            "modifiers": [],
                            "variableDeclaration": {
                                "kind": "VariableDeclaration",
                                "fullStart": 601,
                                "fullEnd": 662,
                                "start": 611,
                                "end": 662,
                                "fullWidth": 61,
                                "width": 51,
                                "varKeyword": {
                                    "kind": "VarKeyword",
                                    "fullStart": 601,
                                    "fullEnd": 615,
                                    "start": 611,
                                    "end": 614,
                                    "fullWidth": 14,
                                    "width": 3,
                                    "text": "var",
                                    "value": "var",
                                    "valueText": "var",
                                    "hasLeadingTrivia": true,
                                    "hasLeadingNewLine": true,
                                    "hasTrailingTrivia": true,
                                    "leadingTrivia": [
                                        {
                                            "kind": "NewLineTrivia",
                                            "text": "\r\n"
                                        },
                                        {
                                            "kind": "WhitespaceTrivia",
                                            "text": "        "
                                        }
                                    ],
                                    "trailingTrivia": [
                                        {
                                            "kind": "WhitespaceTrivia",
                                            "text": " "
                                        }
                                    ]
                                },
                                "variableDeclarators": [
                                    {
                                        "kind": "VariableDeclarator",
                                        "fullStart": 615,
                                        "fullEnd": 662,
                                        "start": 615,
                                        "end": 662,
                                        "fullWidth": 47,
<<<<<<< HEAD
                                        "width": 47,
                                        "identifier": {
=======
                                        "propertyName": {
>>>>>>> 85e84683
                                            "kind": "IdentifierName",
                                            "fullStart": 615,
                                            "fullEnd": 620,
                                            "start": 615,
                                            "end": 619,
                                            "fullWidth": 5,
                                            "width": 4,
                                            "text": "attr",
                                            "value": "attr",
                                            "valueText": "attr",
                                            "hasTrailingTrivia": true,
                                            "trailingTrivia": [
                                                {
                                                    "kind": "WhitespaceTrivia",
                                                    "text": " "
                                                }
                                            ]
                                        },
                                        "equalsValueClause": {
                                            "kind": "EqualsValueClause",
                                            "fullStart": 620,
                                            "fullEnd": 662,
                                            "start": 620,
                                            "end": 662,
                                            "fullWidth": 42,
                                            "width": 42,
                                            "equalsToken": {
                                                "kind": "EqualsToken",
                                                "fullStart": 620,
                                                "fullEnd": 622,
                                                "start": 620,
                                                "end": 621,
                                                "fullWidth": 2,
                                                "width": 1,
                                                "text": "=",
                                                "value": "=",
                                                "valueText": "=",
                                                "hasTrailingTrivia": true,
                                                "trailingTrivia": [
                                                    {
                                                        "kind": "WhitespaceTrivia",
                                                        "text": " "
                                                    }
                                                ]
                                            },
                                            "value": {
                                                "kind": "ObjectLiteralExpression",
                                                "fullStart": 622,
                                                "fullEnd": 662,
                                                "start": 622,
                                                "end": 662,
                                                "fullWidth": 40,
                                                "width": 40,
                                                "openBraceToken": {
                                                    "kind": "OpenBraceToken",
                                                    "fullStart": 622,
                                                    "fullEnd": 625,
                                                    "start": 622,
                                                    "end": 623,
                                                    "fullWidth": 3,
                                                    "width": 1,
                                                    "text": "{",
                                                    "value": "{",
                                                    "valueText": "{",
                                                    "hasTrailingTrivia": true,
                                                    "hasTrailingNewLine": true,
                                                    "trailingTrivia": [
                                                        {
                                                            "kind": "NewLineTrivia",
                                                            "text": "\r\n"
                                                        }
                                                    ]
                                                },
                                                "propertyAssignments": [
                                                    {
                                                        "kind": "SimplePropertyAssignment",
                                                        "fullStart": 625,
                                                        "fullEnd": 653,
                                                        "start": 637,
                                                        "end": 651,
                                                        "fullWidth": 28,
                                                        "width": 14,
                                                        "propertyName": {
                                                            "kind": "IdentifierName",
                                                            "fullStart": 625,
                                                            "fullEnd": 645,
                                                            "start": 637,
                                                            "end": 645,
                                                            "fullWidth": 20,
                                                            "width": 8,
                                                            "text": "writable",
                                                            "value": "writable",
                                                            "valueText": "writable",
                                                            "hasLeadingTrivia": true,
                                                            "leadingTrivia": [
                                                                {
                                                                    "kind": "WhitespaceTrivia",
                                                                    "text": "            "
                                                                }
                                                            ]
                                                        },
                                                        "colonToken": {
                                                            "kind": "ColonToken",
                                                            "fullStart": 645,
                                                            "fullEnd": 647,
                                                            "start": 645,
                                                            "end": 646,
                                                            "fullWidth": 2,
                                                            "width": 1,
                                                            "text": ":",
                                                            "value": ":",
                                                            "valueText": ":",
                                                            "hasTrailingTrivia": true,
                                                            "trailingTrivia": [
                                                                {
                                                                    "kind": "WhitespaceTrivia",
                                                                    "text": " "
                                                                }
                                                            ]
                                                        },
                                                        "expression": {
                                                            "kind": "TrueKeyword",
                                                            "fullStart": 647,
                                                            "fullEnd": 653,
                                                            "start": 647,
                                                            "end": 651,
                                                            "fullWidth": 6,
                                                            "width": 4,
                                                            "text": "true",
                                                            "value": true,
                                                            "valueText": "true",
                                                            "hasTrailingTrivia": true,
                                                            "hasTrailingNewLine": true,
                                                            "trailingTrivia": [
                                                                {
                                                                    "kind": "NewLineTrivia",
                                                                    "text": "\r\n"
                                                                }
                                                            ]
                                                        }
                                                    }
                                                ],
                                                "closeBraceToken": {
                                                    "kind": "CloseBraceToken",
                                                    "fullStart": 653,
                                                    "fullEnd": 662,
                                                    "start": 661,
                                                    "end": 662,
                                                    "fullWidth": 9,
                                                    "width": 1,
                                                    "text": "}",
                                                    "value": "}",
                                                    "valueText": "}",
                                                    "hasLeadingTrivia": true,
                                                    "leadingTrivia": [
                                                        {
                                                            "kind": "WhitespaceTrivia",
                                                            "text": "        "
                                                        }
                                                    ]
                                                }
                                            }
                                        }
                                    }
                                ]
                            },
                            "semicolonToken": {
                                "kind": "SemicolonToken",
                                "fullStart": 662,
                                "fullEnd": 665,
                                "start": 662,
                                "end": 663,
                                "fullWidth": 3,
                                "width": 1,
                                "text": ";",
                                "value": ";",
                                "valueText": ";",
                                "hasTrailingTrivia": true,
                                "hasTrailingNewLine": true,
                                "trailingTrivia": [
                                    {
                                        "kind": "NewLineTrivia",
                                        "text": "\r\n"
                                    }
                                ]
                            }
                        },
                        {
                            "kind": "ExpressionStatement",
                            "fullStart": 665,
                            "fullEnd": 722,
                            "start": 675,
                            "end": 720,
                            "fullWidth": 57,
                            "width": 45,
                            "expression": {
                                "kind": "InvocationExpression",
                                "fullStart": 665,
                                "fullEnd": 719,
                                "start": 675,
                                "end": 719,
                                "fullWidth": 54,
                                "width": 44,
                                "expression": {
                                    "kind": "MemberAccessExpression",
                                    "fullStart": 665,
                                    "fullEnd": 696,
                                    "start": 675,
                                    "end": 696,
                                    "fullWidth": 31,
                                    "width": 21,
                                    "expression": {
                                        "kind": "IdentifierName",
                                        "fullStart": 665,
                                        "fullEnd": 681,
                                        "start": 675,
                                        "end": 681,
                                        "fullWidth": 16,
                                        "width": 6,
                                        "text": "Object",
                                        "value": "Object",
                                        "valueText": "Object",
                                        "hasLeadingTrivia": true,
                                        "hasLeadingNewLine": true,
                                        "leadingTrivia": [
                                            {
                                                "kind": "NewLineTrivia",
                                                "text": "\r\n"
                                            },
                                            {
                                                "kind": "WhitespaceTrivia",
                                                "text": "        "
                                            }
                                        ]
                                    },
                                    "dotToken": {
                                        "kind": "DotToken",
                                        "fullStart": 681,
                                        "fullEnd": 682,
                                        "start": 681,
                                        "end": 682,
                                        "fullWidth": 1,
                                        "width": 1,
                                        "text": ".",
                                        "value": ".",
                                        "valueText": "."
                                    },
                                    "name": {
                                        "kind": "IdentifierName",
                                        "fullStart": 682,
                                        "fullEnd": 696,
                                        "start": 682,
                                        "end": 696,
                                        "fullWidth": 14,
                                        "width": 14,
                                        "text": "defineProperty",
                                        "value": "defineProperty",
                                        "valueText": "defineProperty"
                                    }
                                },
                                "argumentList": {
                                    "kind": "ArgumentList",
                                    "fullStart": 696,
                                    "fullEnd": 719,
                                    "start": 696,
                                    "end": 719,
                                    "fullWidth": 23,
                                    "width": 23,
                                    "openParenToken": {
                                        "kind": "OpenParenToken",
                                        "fullStart": 696,
                                        "fullEnd": 697,
                                        "start": 696,
                                        "end": 697,
                                        "fullWidth": 1,
                                        "width": 1,
                                        "text": "(",
                                        "value": "(",
                                        "valueText": "("
                                    },
                                    "arguments": [
                                        {
                                            "kind": "IdentifierName",
                                            "fullStart": 697,
                                            "fullEnd": 700,
                                            "start": 697,
                                            "end": 700,
                                            "fullWidth": 3,
                                            "width": 3,
                                            "text": "obj",
                                            "value": "obj",
                                            "valueText": "obj"
                                        },
                                        {
                                            "kind": "CommaToken",
                                            "fullStart": 700,
                                            "fullEnd": 702,
                                            "start": 700,
                                            "end": 701,
                                            "fullWidth": 2,
                                            "width": 1,
                                            "text": ",",
                                            "value": ",",
                                            "valueText": ",",
                                            "hasTrailingTrivia": true,
                                            "trailingTrivia": [
                                                {
                                                    "kind": "WhitespaceTrivia",
                                                    "text": " "
                                                }
                                            ]
                                        },
                                        {
                                            "kind": "StringLiteral",
                                            "fullStart": 702,
                                            "fullEnd": 712,
                                            "start": 702,
                                            "end": 712,
                                            "fullWidth": 10,
                                            "width": 10,
                                            "text": "\"property\"",
                                            "value": "property",
                                            "valueText": "property"
                                        },
                                        {
                                            "kind": "CommaToken",
                                            "fullStart": 712,
                                            "fullEnd": 714,
                                            "start": 712,
                                            "end": 713,
                                            "fullWidth": 2,
                                            "width": 1,
                                            "text": ",",
                                            "value": ",",
                                            "valueText": ",",
                                            "hasTrailingTrivia": true,
                                            "trailingTrivia": [
                                                {
                                                    "kind": "WhitespaceTrivia",
                                                    "text": " "
                                                }
                                            ]
                                        },
                                        {
                                            "kind": "IdentifierName",
                                            "fullStart": 714,
                                            "fullEnd": 718,
                                            "start": 714,
                                            "end": 718,
                                            "fullWidth": 4,
                                            "width": 4,
                                            "text": "attr",
                                            "value": "attr",
                                            "valueText": "attr"
                                        }
                                    ],
                                    "closeParenToken": {
                                        "kind": "CloseParenToken",
                                        "fullStart": 718,
                                        "fullEnd": 719,
                                        "start": 718,
                                        "end": 719,
                                        "fullWidth": 1,
                                        "width": 1,
                                        "text": ")",
                                        "value": ")",
                                        "valueText": ")"
                                    }
                                }
                            },
                            "semicolonToken": {
                                "kind": "SemicolonToken",
                                "fullStart": 719,
                                "fullEnd": 722,
                                "start": 719,
                                "end": 720,
                                "fullWidth": 3,
                                "width": 1,
                                "text": ";",
                                "value": ";",
                                "valueText": ";",
                                "hasTrailingTrivia": true,
                                "hasTrailingNewLine": true,
                                "trailingTrivia": [
                                    {
                                        "kind": "NewLineTrivia",
                                        "text": "\r\n"
                                    }
                                ]
                            }
                        },
                        {
                            "kind": "ReturnStatement",
                            "fullStart": 722,
                            "fullEnd": 813,
                            "start": 732,
                            "end": 811,
                            "fullWidth": 91,
                            "width": 79,
                            "returnKeyword": {
                                "kind": "ReturnKeyword",
                                "fullStart": 722,
                                "fullEnd": 739,
                                "start": 732,
                                "end": 738,
                                "fullWidth": 17,
                                "width": 6,
                                "text": "return",
                                "value": "return",
                                "valueText": "return",
                                "hasLeadingTrivia": true,
                                "hasLeadingNewLine": true,
                                "hasTrailingTrivia": true,
                                "leadingTrivia": [
                                    {
                                        "kind": "NewLineTrivia",
                                        "text": "\r\n"
                                    },
                                    {
                                        "kind": "WhitespaceTrivia",
                                        "text": "        "
                                    }
                                ],
                                "trailingTrivia": [
                                    {
                                        "kind": "WhitespaceTrivia",
                                        "text": " "
                                    }
                                ]
                            },
                            "expression": {
                                "kind": "LogicalAndExpression",
                                "fullStart": 739,
                                "fullEnd": 810,
                                "start": 739,
                                "end": 810,
                                "fullWidth": 71,
                                "width": 71,
                                "left": {
                                    "kind": "InvocationExpression",
                                    "fullStart": 739,
                                    "fullEnd": 770,
                                    "start": 739,
                                    "end": 769,
                                    "fullWidth": 31,
                                    "width": 30,
                                    "expression": {
                                        "kind": "MemberAccessExpression",
                                        "fullStart": 739,
                                        "fullEnd": 757,
                                        "start": 739,
                                        "end": 757,
                                        "fullWidth": 18,
                                        "width": 18,
                                        "expression": {
                                            "kind": "IdentifierName",
                                            "fullStart": 739,
                                            "fullEnd": 742,
                                            "start": 739,
                                            "end": 742,
                                            "fullWidth": 3,
                                            "width": 3,
                                            "text": "obj",
                                            "value": "obj",
                                            "valueText": "obj"
                                        },
                                        "dotToken": {
                                            "kind": "DotToken",
                                            "fullStart": 742,
                                            "fullEnd": 743,
                                            "start": 742,
                                            "end": 743,
                                            "fullWidth": 1,
                                            "width": 1,
                                            "text": ".",
                                            "value": ".",
                                            "valueText": "."
                                        },
                                        "name": {
                                            "kind": "IdentifierName",
                                            "fullStart": 743,
                                            "fullEnd": 757,
                                            "start": 743,
                                            "end": 757,
                                            "fullWidth": 14,
                                            "width": 14,
                                            "text": "hasOwnProperty",
                                            "value": "hasOwnProperty",
                                            "valueText": "hasOwnProperty"
                                        }
                                    },
                                    "argumentList": {
                                        "kind": "ArgumentList",
                                        "fullStart": 757,
                                        "fullEnd": 770,
                                        "start": 757,
                                        "end": 769,
                                        "fullWidth": 13,
                                        "width": 12,
                                        "openParenToken": {
                                            "kind": "OpenParenToken",
                                            "fullStart": 757,
                                            "fullEnd": 758,
                                            "start": 757,
                                            "end": 758,
                                            "fullWidth": 1,
                                            "width": 1,
                                            "text": "(",
                                            "value": "(",
                                            "valueText": "("
                                        },
                                        "arguments": [
                                            {
                                                "kind": "StringLiteral",
                                                "fullStart": 758,
                                                "fullEnd": 768,
                                                "start": 758,
                                                "end": 768,
                                                "fullWidth": 10,
                                                "width": 10,
                                                "text": "\"property\"",
                                                "value": "property",
                                                "valueText": "property"
                                            }
                                        ],
                                        "closeParenToken": {
                                            "kind": "CloseParenToken",
                                            "fullStart": 768,
                                            "fullEnd": 770,
                                            "start": 768,
                                            "end": 769,
                                            "fullWidth": 2,
                                            "width": 1,
                                            "text": ")",
                                            "value": ")",
                                            "valueText": ")",
                                            "hasTrailingTrivia": true,
                                            "trailingTrivia": [
                                                {
                                                    "kind": "WhitespaceTrivia",
                                                    "text": " "
                                                }
                                            ]
                                        }
                                    }
                                },
                                "operatorToken": {
                                    "kind": "AmpersandAmpersandToken",
                                    "fullStart": 770,
                                    "fullEnd": 773,
                                    "start": 770,
                                    "end": 772,
                                    "fullWidth": 3,
                                    "width": 2,
                                    "text": "&&",
                                    "value": "&&",
                                    "valueText": "&&",
                                    "hasTrailingTrivia": true,
                                    "trailingTrivia": [
                                        {
                                            "kind": "WhitespaceTrivia",
                                            "text": " "
                                        }
                                    ]
                                },
                                "right": {
                                    "kind": "EqualsExpression",
                                    "fullStart": 773,
                                    "fullEnd": 810,
                                    "start": 773,
                                    "end": 810,
                                    "fullWidth": 37,
                                    "width": 37,
                                    "left": {
                                        "kind": "TypeOfExpression",
                                        "fullStart": 773,
                                        "fullEnd": 795,
                                        "start": 773,
                                        "end": 794,
                                        "fullWidth": 22,
                                        "width": 21,
                                        "typeOfKeyword": {
                                            "kind": "TypeOfKeyword",
                                            "fullStart": 773,
                                            "fullEnd": 780,
                                            "start": 773,
                                            "end": 779,
                                            "fullWidth": 7,
                                            "width": 6,
                                            "text": "typeof",
                                            "value": "typeof",
                                            "valueText": "typeof",
                                            "hasTrailingTrivia": true,
                                            "trailingTrivia": [
                                                {
                                                    "kind": "WhitespaceTrivia",
                                                    "text": " "
                                                }
                                            ]
                                        },
                                        "expression": {
                                            "kind": "ParenthesizedExpression",
                                            "fullStart": 780,
                                            "fullEnd": 795,
                                            "start": 780,
                                            "end": 794,
                                            "fullWidth": 15,
                                            "width": 14,
                                            "openParenToken": {
                                                "kind": "OpenParenToken",
                                                "fullStart": 780,
                                                "fullEnd": 781,
                                                "start": 780,
                                                "end": 781,
                                                "fullWidth": 1,
                                                "width": 1,
                                                "text": "(",
                                                "value": "(",
                                                "valueText": "("
                                            },
                                            "expression": {
                                                "kind": "MemberAccessExpression",
                                                "fullStart": 781,
                                                "fullEnd": 793,
                                                "start": 781,
                                                "end": 793,
                                                "fullWidth": 12,
                                                "width": 12,
                                                "expression": {
                                                    "kind": "IdentifierName",
                                                    "fullStart": 781,
                                                    "fullEnd": 784,
                                                    "start": 781,
                                                    "end": 784,
                                                    "fullWidth": 3,
                                                    "width": 3,
                                                    "text": "obj",
                                                    "value": "obj",
                                                    "valueText": "obj"
                                                },
                                                "dotToken": {
                                                    "kind": "DotToken",
                                                    "fullStart": 784,
                                                    "fullEnd": 785,
                                                    "start": 784,
                                                    "end": 785,
                                                    "fullWidth": 1,
                                                    "width": 1,
                                                    "text": ".",
                                                    "value": ".",
                                                    "valueText": "."
                                                },
                                                "name": {
                                                    "kind": "IdentifierName",
                                                    "fullStart": 785,
                                                    "fullEnd": 793,
                                                    "start": 785,
                                                    "end": 793,
                                                    "fullWidth": 8,
                                                    "width": 8,
                                                    "text": "property",
                                                    "value": "property",
                                                    "valueText": "property"
                                                }
                                            },
                                            "closeParenToken": {
                                                "kind": "CloseParenToken",
                                                "fullStart": 793,
                                                "fullEnd": 795,
                                                "start": 793,
                                                "end": 794,
                                                "fullWidth": 2,
                                                "width": 1,
                                                "text": ")",
                                                "value": ")",
                                                "valueText": ")",
                                                "hasTrailingTrivia": true,
                                                "trailingTrivia": [
                                                    {
                                                        "kind": "WhitespaceTrivia",
                                                        "text": " "
                                                    }
                                                ]
                                            }
                                        }
                                    },
                                    "operatorToken": {
                                        "kind": "EqualsEqualsEqualsToken",
                                        "fullStart": 795,
                                        "fullEnd": 799,
                                        "start": 795,
                                        "end": 798,
                                        "fullWidth": 4,
                                        "width": 3,
                                        "text": "===",
                                        "value": "===",
                                        "valueText": "===",
                                        "hasTrailingTrivia": true,
                                        "trailingTrivia": [
                                            {
                                                "kind": "WhitespaceTrivia",
                                                "text": " "
                                            }
                                        ]
                                    },
                                    "right": {
                                        "kind": "StringLiteral",
                                        "fullStart": 799,
                                        "fullEnd": 810,
                                        "start": 799,
                                        "end": 810,
                                        "fullWidth": 11,
                                        "width": 11,
                                        "text": "\"undefined\"",
                                        "value": "undefined",
                                        "valueText": "undefined"
                                    }
                                }
                            },
                            "semicolonToken": {
                                "kind": "SemicolonToken",
                                "fullStart": 810,
                                "fullEnd": 813,
                                "start": 810,
                                "end": 811,
                                "fullWidth": 3,
                                "width": 1,
                                "text": ";",
                                "value": ";",
                                "valueText": ";",
                                "hasTrailingTrivia": true,
                                "hasTrailingNewLine": true,
                                "trailingTrivia": [
                                    {
                                        "kind": "NewLineTrivia",
                                        "text": "\r\n"
                                    }
                                ]
                            }
                        }
                    ],
                    "closeBraceToken": {
                        "kind": "CloseBraceToken",
                        "fullStart": 813,
                        "fullEnd": 820,
                        "start": 817,
                        "end": 818,
                        "fullWidth": 7,
                        "width": 1,
                        "text": "}",
                        "value": "}",
                        "valueText": "}",
                        "hasLeadingTrivia": true,
                        "hasTrailingTrivia": true,
                        "hasTrailingNewLine": true,
                        "leadingTrivia": [
                            {
                                "kind": "WhitespaceTrivia",
                                "text": "    "
                            }
                        ],
                        "trailingTrivia": [
                            {
                                "kind": "NewLineTrivia",
                                "text": "\r\n"
                            }
                        ]
                    }
                }
            },
            {
                "kind": "ExpressionStatement",
                "fullStart": 820,
                "fullEnd": 844,
                "start": 820,
                "end": 842,
                "fullWidth": 24,
                "width": 22,
                "expression": {
                    "kind": "InvocationExpression",
                    "fullStart": 820,
                    "fullEnd": 841,
                    "start": 820,
                    "end": 841,
                    "fullWidth": 21,
                    "width": 21,
                    "expression": {
                        "kind": "IdentifierName",
                        "fullStart": 820,
                        "fullEnd": 831,
                        "start": 820,
                        "end": 831,
                        "fullWidth": 11,
                        "width": 11,
                        "text": "runTestCase",
                        "value": "runTestCase",
                        "valueText": "runTestCase"
                    },
                    "argumentList": {
                        "kind": "ArgumentList",
                        "fullStart": 831,
                        "fullEnd": 841,
                        "start": 831,
                        "end": 841,
                        "fullWidth": 10,
                        "width": 10,
                        "openParenToken": {
                            "kind": "OpenParenToken",
                            "fullStart": 831,
                            "fullEnd": 832,
                            "start": 831,
                            "end": 832,
                            "fullWidth": 1,
                            "width": 1,
                            "text": "(",
                            "value": "(",
                            "valueText": "("
                        },
                        "arguments": [
                            {
                                "kind": "IdentifierName",
                                "fullStart": 832,
                                "fullEnd": 840,
                                "start": 832,
                                "end": 840,
                                "fullWidth": 8,
                                "width": 8,
                                "text": "testcase",
                                "value": "testcase",
                                "valueText": "testcase"
                            }
                        ],
                        "closeParenToken": {
                            "kind": "CloseParenToken",
                            "fullStart": 840,
                            "fullEnd": 841,
                            "start": 840,
                            "end": 841,
                            "fullWidth": 1,
                            "width": 1,
                            "text": ")",
                            "value": ")",
                            "valueText": ")"
                        }
                    }
                },
                "semicolonToken": {
                    "kind": "SemicolonToken",
                    "fullStart": 841,
                    "fullEnd": 844,
                    "start": 841,
                    "end": 842,
                    "fullWidth": 3,
                    "width": 1,
                    "text": ";",
                    "value": ";",
                    "valueText": ";",
                    "hasTrailingTrivia": true,
                    "hasTrailingNewLine": true,
                    "trailingTrivia": [
                        {
                            "kind": "NewLineTrivia",
                            "text": "\r\n"
                        }
                    ]
                }
            }
        ],
        "endOfFileToken": {
            "kind": "EndOfFileToken",
            "fullStart": 844,
            "fullEnd": 844,
            "start": 844,
            "end": 844,
            "fullWidth": 0,
            "width": 0,
            "text": ""
        }
    },
    "lineMap": {
        "lineStarts": [
            0,
            67,
            152,
            232,
            308,
            380,
            385,
            439,
            545,
            550,
            552,
            554,
            577,
            601,
            603,
            625,
            653,
            665,
            667,
            722,
            724,
            813,
            820,
            844
        ],
        "length": 844
    }
}<|MERGE_RESOLUTION|>--- conflicted
+++ resolved
@@ -245,12 +245,8 @@
                                         "start": 589,
                                         "end": 598,
                                         "fullWidth": 9,
-<<<<<<< HEAD
                                         "width": 9,
-                                        "identifier": {
-=======
                                         "propertyName": {
->>>>>>> 85e84683
                                             "kind": "IdentifierName",
                                             "fullStart": 589,
                                             "fullEnd": 593,
@@ -418,12 +414,8 @@
                                         "start": 615,
                                         "end": 662,
                                         "fullWidth": 47,
-<<<<<<< HEAD
                                         "width": 47,
-                                        "identifier": {
-=======
                                         "propertyName": {
->>>>>>> 85e84683
                                             "kind": "IdentifierName",
                                             "fullStart": 615,
                                             "fullEnd": 620,
