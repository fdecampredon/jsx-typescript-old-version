{
    "isDeclaration": false,
    "languageVersion": "EcmaScript5",
    "parseOptions": {
        "allowAutomaticSemicolonInsertion": true
    },
    "sourceUnit": {
        "kind": "SourceUnit",
        "fullStart": 0,
        "fullEnd": 1187,
        "start": 612,
        "end": 1187,
        "fullWidth": 1187,
        "width": 575,
        "isIncrementallyUnusable": true,
        "moduleElements": [
            {
                "kind": "FunctionDeclaration",
                "fullStart": 0,
                "fullEnd": 1163,
                "start": 612,
                "end": 1161,
                "fullWidth": 1163,
                "width": 549,
                "modifiers": [],
                "functionKeyword": {
                    "kind": "FunctionKeyword",
                    "fullStart": 0,
                    "fullEnd": 621,
                    "start": 612,
                    "end": 620,
                    "fullWidth": 621,
                    "width": 8,
                    "text": "function",
                    "value": "function",
                    "valueText": "function",
                    "hasLeadingTrivia": true,
                    "hasLeadingComment": true,
                    "hasLeadingNewLine": true,
                    "hasTrailingTrivia": true,
                    "leadingTrivia": [
                        {
                            "kind": "SingleLineCommentTrivia",
                            "text": "/// Copyright (c) 2012 Ecma International.  All rights reserved. "
                        },
                        {
                            "kind": "NewLineTrivia",
                            "text": "\r\n"
                        },
                        {
                            "kind": "SingleLineCommentTrivia",
                            "text": "/// Ecma International makes this code available under the terms and conditions set"
                        },
                        {
                            "kind": "NewLineTrivia",
                            "text": "\r\n"
                        },
                        {
                            "kind": "SingleLineCommentTrivia",
                            "text": "/// forth on http://hg.ecmascript.org/tests/test262/raw-file/tip/LICENSE (the "
                        },
                        {
                            "kind": "NewLineTrivia",
                            "text": "\r\n"
                        },
                        {
                            "kind": "SingleLineCommentTrivia",
                            "text": "/// \"Use Terms\").   Any redistribution of this code must retain the above "
                        },
                        {
                            "kind": "NewLineTrivia",
                            "text": "\r\n"
                        },
                        {
                            "kind": "SingleLineCommentTrivia",
                            "text": "/// copyright and this notice and otherwise comply with the Use Terms."
                        },
                        {
                            "kind": "NewLineTrivia",
                            "text": "\r\n"
                        },
                        {
                            "kind": "MultiLineCommentTrivia",
                            "text": "/**\r\n * @path ch15/15.2/15.2.3/15.2.3.6/15.2.3.6-3-88-1.js\r\n * @description Object.defineProperty - 'Attributes' is a String object that uses Object's [[Get]] method to access the 'configurable' property (8.10.5 step 4.a)\r\n */"
                        },
                        {
                            "kind": "NewLineTrivia",
                            "text": "\r\n"
                        },
                        {
                            "kind": "NewLineTrivia",
                            "text": "\r\n"
                        },
                        {
                            "kind": "NewLineTrivia",
                            "text": "\r\n"
                        }
                    ],
                    "trailingTrivia": [
                        {
                            "kind": "WhitespaceTrivia",
                            "text": " "
                        }
                    ]
                },
                "identifier": {
                    "kind": "IdentifierName",
                    "fullStart": 621,
                    "fullEnd": 629,
                    "start": 621,
                    "end": 629,
                    "fullWidth": 8,
                    "width": 8,
                    "text": "testcase",
                    "value": "testcase",
                    "valueText": "testcase"
                },
                "callSignature": {
                    "kind": "CallSignature",
                    "fullStart": 629,
                    "fullEnd": 632,
                    "start": 629,
                    "end": 631,
                    "fullWidth": 3,
                    "width": 2,
                    "parameterList": {
                        "kind": "ParameterList",
                        "fullStart": 629,
                        "fullEnd": 632,
                        "start": 629,
                        "end": 631,
                        "fullWidth": 3,
                        "width": 2,
                        "openParenToken": {
                            "kind": "OpenParenToken",
                            "fullStart": 629,
                            "fullEnd": 630,
                            "start": 629,
                            "end": 630,
                            "fullWidth": 1,
                            "width": 1,
                            "text": "(",
                            "value": "(",
                            "valueText": "("
                        },
                        "parameters": [],
                        "closeParenToken": {
                            "kind": "CloseParenToken",
                            "fullStart": 630,
                            "fullEnd": 632,
                            "start": 630,
                            "end": 631,
                            "fullWidth": 2,
                            "width": 1,
                            "text": ")",
                            "value": ")",
                            "valueText": ")",
                            "hasTrailingTrivia": true,
                            "trailingTrivia": [
                                {
                                    "kind": "WhitespaceTrivia",
                                    "text": " "
                                }
                            ]
                        }
                    }
                },
                "block": {
                    "kind": "Block",
                    "fullStart": 632,
                    "fullEnd": 1163,
                    "start": 632,
                    "end": 1161,
                    "fullWidth": 531,
                    "width": 529,
                    "openBraceToken": {
                        "kind": "OpenBraceToken",
                        "fullStart": 632,
                        "fullEnd": 635,
                        "start": 632,
                        "end": 633,
                        "fullWidth": 3,
                        "width": 1,
                        "text": "{",
                        "value": "{",
                        "valueText": "{",
                        "hasTrailingTrivia": true,
                        "hasTrailingNewLine": true,
                        "trailingTrivia": [
                            {
                                "kind": "NewLineTrivia",
                                "text": "\r\n"
                            }
                        ]
                    },
                    "statements": [
                        {
                            "kind": "VariableStatement",
                            "fullStart": 635,
                            "fullEnd": 658,
                            "start": 643,
                            "end": 656,
                            "fullWidth": 23,
                            "width": 13,
                            "modifiers": [],
                            "variableDeclaration": {
                                "kind": "VariableDeclaration",
                                "fullStart": 635,
                                "fullEnd": 655,
                                "start": 643,
                                "end": 655,
                                "fullWidth": 20,
                                "width": 12,
                                "varKeyword": {
                                    "kind": "VarKeyword",
                                    "fullStart": 635,
                                    "fullEnd": 647,
                                    "start": 643,
                                    "end": 646,
                                    "fullWidth": 12,
                                    "width": 3,
                                    "text": "var",
                                    "value": "var",
                                    "valueText": "var",
                                    "hasLeadingTrivia": true,
                                    "hasTrailingTrivia": true,
                                    "leadingTrivia": [
                                        {
                                            "kind": "WhitespaceTrivia",
                                            "text": "        "
                                        }
                                    ],
                                    "trailingTrivia": [
                                        {
                                            "kind": "WhitespaceTrivia",
                                            "text": " "
                                        }
                                    ]
                                },
                                "variableDeclarators": [
                                    {
                                        "kind": "VariableDeclarator",
                                        "fullStart": 647,
                                        "fullEnd": 655,
                                        "start": 647,
                                        "end": 655,
                                        "fullWidth": 8,
<<<<<<< HEAD
                                        "width": 8,
                                        "identifier": {
=======
                                        "propertyName": {
>>>>>>> 85e84683
                                            "kind": "IdentifierName",
                                            "fullStart": 647,
                                            "fullEnd": 651,
                                            "start": 647,
                                            "end": 650,
                                            "fullWidth": 4,
                                            "width": 3,
                                            "text": "obj",
                                            "value": "obj",
                                            "valueText": "obj",
                                            "hasTrailingTrivia": true,
                                            "trailingTrivia": [
                                                {
                                                    "kind": "WhitespaceTrivia",
                                                    "text": " "
                                                }
                                            ]
                                        },
                                        "equalsValueClause": {
                                            "kind": "EqualsValueClause",
                                            "fullStart": 651,
                                            "fullEnd": 655,
                                            "start": 651,
                                            "end": 655,
                                            "fullWidth": 4,
                                            "width": 4,
                                            "equalsToken": {
                                                "kind": "EqualsToken",
                                                "fullStart": 651,
                                                "fullEnd": 653,
                                                "start": 651,
                                                "end": 652,
                                                "fullWidth": 2,
                                                "width": 1,
                                                "text": "=",
                                                "value": "=",
                                                "valueText": "=",
                                                "hasTrailingTrivia": true,
                                                "trailingTrivia": [
                                                    {
                                                        "kind": "WhitespaceTrivia",
                                                        "text": " "
                                                    }
                                                ]
                                            },
                                            "value": {
                                                "kind": "ObjectLiteralExpression",
                                                "fullStart": 653,
                                                "fullEnd": 655,
                                                "start": 653,
                                                "end": 655,
                                                "fullWidth": 2,
                                                "width": 2,
                                                "openBraceToken": {
                                                    "kind": "OpenBraceToken",
                                                    "fullStart": 653,
                                                    "fullEnd": 654,
                                                    "start": 653,
                                                    "end": 654,
                                                    "fullWidth": 1,
                                                    "width": 1,
                                                    "text": "{",
                                                    "value": "{",
                                                    "valueText": "{"
                                                },
                                                "propertyAssignments": [],
                                                "closeBraceToken": {
                                                    "kind": "CloseBraceToken",
                                                    "fullStart": 654,
                                                    "fullEnd": 655,
                                                    "start": 654,
                                                    "end": 655,
                                                    "fullWidth": 1,
                                                    "width": 1,
                                                    "text": "}",
                                                    "value": "}",
                                                    "valueText": "}"
                                                }
                                            }
                                        }
                                    }
                                ]
                            },
                            "semicolonToken": {
                                "kind": "SemicolonToken",
                                "fullStart": 655,
                                "fullEnd": 658,
                                "start": 655,
                                "end": 656,
                                "fullWidth": 3,
                                "width": 1,
                                "text": ";",
                                "value": ";",
                                "valueText": ";",
                                "hasTrailingTrivia": true,
                                "hasTrailingNewLine": true,
                                "trailingTrivia": [
                                    {
                                        "kind": "NewLineTrivia",
                                        "text": "\r\n"
                                    }
                                ]
                            }
                        },
                        {
                            "kind": "TryStatement",
                            "fullStart": 658,
                            "fullEnd": 1156,
                            "start": 666,
                            "end": 1154,
                            "fullWidth": 498,
                            "width": 488,
                            "tryKeyword": {
                                "kind": "TryKeyword",
                                "fullStart": 658,
                                "fullEnd": 670,
                                "start": 666,
                                "end": 669,
                                "fullWidth": 12,
                                "width": 3,
                                "text": "try",
                                "value": "try",
                                "valueText": "try",
                                "hasLeadingTrivia": true,
                                "hasTrailingTrivia": true,
                                "leadingTrivia": [
                                    {
                                        "kind": "WhitespaceTrivia",
                                        "text": "        "
                                    }
                                ],
                                "trailingTrivia": [
                                    {
                                        "kind": "WhitespaceTrivia",
                                        "text": " "
                                    }
                                ]
                            },
                            "block": {
                                "kind": "Block",
                                "fullStart": 670,
                                "fullEnd": 1083,
                                "start": 670,
                                "end": 1082,
                                "fullWidth": 413,
                                "width": 412,
                                "openBraceToken": {
                                    "kind": "OpenBraceToken",
                                    "fullStart": 670,
                                    "fullEnd": 673,
                                    "start": 670,
                                    "end": 671,
                                    "fullWidth": 3,
                                    "width": 1,
                                    "text": "{",
                                    "value": "{",
                                    "valueText": "{",
                                    "hasTrailingTrivia": true,
                                    "hasTrailingNewLine": true,
                                    "trailingTrivia": [
                                        {
                                            "kind": "NewLineTrivia",
                                            "text": "\r\n"
                                        }
                                    ]
                                },
                                "statements": [
                                    {
                                        "kind": "ExpressionStatement",
                                        "fullStart": 673,
                                        "fullEnd": 724,
                                        "start": 685,
                                        "end": 722,
                                        "fullWidth": 51,
                                        "width": 37,
                                        "expression": {
                                            "kind": "AssignmentExpression",
                                            "fullStart": 673,
                                            "fullEnd": 721,
                                            "start": 685,
                                            "end": 721,
                                            "fullWidth": 48,
                                            "width": 36,
                                            "left": {
                                                "kind": "MemberAccessExpression",
                                                "fullStart": 673,
                                                "fullEnd": 715,
                                                "start": 685,
                                                "end": 714,
                                                "fullWidth": 42,
                                                "width": 29,
                                                "expression": {
                                                    "kind": "MemberAccessExpression",
                                                    "fullStart": 673,
                                                    "fullEnd": 701,
                                                    "start": 685,
                                                    "end": 701,
                                                    "fullWidth": 28,
                                                    "width": 16,
                                                    "expression": {
                                                        "kind": "IdentifierName",
                                                        "fullStart": 673,
                                                        "fullEnd": 691,
                                                        "start": 685,
                                                        "end": 691,
                                                        "fullWidth": 18,
                                                        "width": 6,
                                                        "text": "String",
                                                        "value": "String",
                                                        "valueText": "String",
                                                        "hasLeadingTrivia": true,
                                                        "leadingTrivia": [
                                                            {
                                                                "kind": "WhitespaceTrivia",
                                                                "text": "            "
                                                            }
                                                        ]
                                                    },
                                                    "dotToken": {
                                                        "kind": "DotToken",
                                                        "fullStart": 691,
                                                        "fullEnd": 692,
                                                        "start": 691,
                                                        "end": 692,
                                                        "fullWidth": 1,
                                                        "width": 1,
                                                        "text": ".",
                                                        "value": ".",
                                                        "valueText": "."
                                                    },
                                                    "name": {
                                                        "kind": "IdentifierName",
                                                        "fullStart": 692,
                                                        "fullEnd": 701,
                                                        "start": 692,
                                                        "end": 701,
                                                        "fullWidth": 9,
                                                        "width": 9,
                                                        "text": "prototype",
                                                        "value": "prototype",
                                                        "valueText": "prototype"
                                                    }
                                                },
                                                "dotToken": {
                                                    "kind": "DotToken",
                                                    "fullStart": 701,
                                                    "fullEnd": 702,
                                                    "start": 701,
                                                    "end": 702,
                                                    "fullWidth": 1,
                                                    "width": 1,
                                                    "text": ".",
                                                    "value": ".",
                                                    "valueText": "."
                                                },
                                                "name": {
                                                    "kind": "IdentifierName",
                                                    "fullStart": 702,
                                                    "fullEnd": 715,
                                                    "start": 702,
                                                    "end": 714,
                                                    "fullWidth": 13,
                                                    "width": 12,
                                                    "text": "configurable",
                                                    "value": "configurable",
                                                    "valueText": "configurable",
                                                    "hasTrailingTrivia": true,
                                                    "trailingTrivia": [
                                                        {
                                                            "kind": "WhitespaceTrivia",
                                                            "text": " "
                                                        }
                                                    ]
                                                }
                                            },
                                            "operatorToken": {
                                                "kind": "EqualsToken",
                                                "fullStart": 715,
                                                "fullEnd": 717,
                                                "start": 715,
                                                "end": 716,
                                                "fullWidth": 2,
                                                "width": 1,
                                                "text": "=",
                                                "value": "=",
                                                "valueText": "=",
                                                "hasTrailingTrivia": true,
                                                "trailingTrivia": [
                                                    {
                                                        "kind": "WhitespaceTrivia",
                                                        "text": " "
                                                    }
                                                ]
                                            },
                                            "right": {
                                                "kind": "TrueKeyword",
                                                "fullStart": 717,
                                                "fullEnd": 721,
                                                "start": 717,
                                                "end": 721,
                                                "fullWidth": 4,
                                                "width": 4,
                                                "text": "true",
                                                "value": true,
                                                "valueText": "true"
                                            }
                                        },
                                        "semicolonToken": {
                                            "kind": "SemicolonToken",
                                            "fullStart": 721,
                                            "fullEnd": 724,
                                            "start": 721,
                                            "end": 722,
                                            "fullWidth": 3,
                                            "width": 1,
                                            "text": ";",
                                            "value": ";",
                                            "valueText": ";",
                                            "hasTrailingTrivia": true,
                                            "hasTrailingNewLine": true,
                                            "trailingTrivia": [
                                                {
                                                    "kind": "NewLineTrivia",
                                                    "text": "\r\n"
                                                }
                                            ]
                                        }
                                    },
                                    {
                                        "kind": "VariableStatement",
                                        "fullStart": 724,
                                        "fullEnd": 769,
                                        "start": 736,
                                        "end": 767,
                                        "fullWidth": 45,
                                        "width": 31,
                                        "modifiers": [],
                                        "variableDeclaration": {
                                            "kind": "VariableDeclaration",
                                            "fullStart": 724,
                                            "fullEnd": 766,
                                            "start": 736,
                                            "end": 766,
                                            "fullWidth": 42,
                                            "width": 30,
                                            "varKeyword": {
                                                "kind": "VarKeyword",
                                                "fullStart": 724,
                                                "fullEnd": 740,
                                                "start": 736,
                                                "end": 739,
                                                "fullWidth": 16,
                                                "width": 3,
                                                "text": "var",
                                                "value": "var",
                                                "valueText": "var",
                                                "hasLeadingTrivia": true,
                                                "hasTrailingTrivia": true,
                                                "leadingTrivia": [
                                                    {
                                                        "kind": "WhitespaceTrivia",
                                                        "text": "            "
                                                    }
                                                ],
                                                "trailingTrivia": [
                                                    {
                                                        "kind": "WhitespaceTrivia",
                                                        "text": " "
                                                    }
                                                ]
                                            },
                                            "variableDeclarators": [
                                                {
                                                    "kind": "VariableDeclarator",
                                                    "fullStart": 740,
                                                    "fullEnd": 766,
                                                    "start": 740,
                                                    "end": 766,
                                                    "fullWidth": 26,
<<<<<<< HEAD
                                                    "width": 26,
                                                    "identifier": {
=======
                                                    "propertyName": {
>>>>>>> 85e84683
                                                        "kind": "IdentifierName",
                                                        "fullStart": 740,
                                                        "fullEnd": 747,
                                                        "start": 740,
                                                        "end": 746,
                                                        "fullWidth": 7,
                                                        "width": 6,
                                                        "text": "strObj",
                                                        "value": "strObj",
                                                        "valueText": "strObj",
                                                        "hasTrailingTrivia": true,
                                                        "trailingTrivia": [
                                                            {
                                                                "kind": "WhitespaceTrivia",
                                                                "text": " "
                                                            }
                                                        ]
                                                    },
                                                    "equalsValueClause": {
                                                        "kind": "EqualsValueClause",
                                                        "fullStart": 747,
                                                        "fullEnd": 766,
                                                        "start": 747,
                                                        "end": 766,
                                                        "fullWidth": 19,
                                                        "width": 19,
                                                        "equalsToken": {
                                                            "kind": "EqualsToken",
                                                            "fullStart": 747,
                                                            "fullEnd": 749,
                                                            "start": 747,
                                                            "end": 748,
                                                            "fullWidth": 2,
                                                            "width": 1,
                                                            "text": "=",
                                                            "value": "=",
                                                            "valueText": "=",
                                                            "hasTrailingTrivia": true,
                                                            "trailingTrivia": [
                                                                {
                                                                    "kind": "WhitespaceTrivia",
                                                                    "text": " "
                                                                }
                                                            ]
                                                        },
                                                        "value": {
                                                            "kind": "ObjectCreationExpression",
                                                            "fullStart": 749,
                                                            "fullEnd": 766,
                                                            "start": 749,
                                                            "end": 766,
                                                            "fullWidth": 17,
                                                            "width": 17,
                                                            "newKeyword": {
                                                                "kind": "NewKeyword",
                                                                "fullStart": 749,
                                                                "fullEnd": 753,
                                                                "start": 749,
                                                                "end": 752,
                                                                "fullWidth": 4,
                                                                "width": 3,
                                                                "text": "new",
                                                                "value": "new",
                                                                "valueText": "new",
                                                                "hasTrailingTrivia": true,
                                                                "trailingTrivia": [
                                                                    {
                                                                        "kind": "WhitespaceTrivia",
                                                                        "text": " "
                                                                    }
                                                                ]
                                                            },
                                                            "expression": {
                                                                "kind": "IdentifierName",
                                                                "fullStart": 753,
                                                                "fullEnd": 759,
                                                                "start": 753,
                                                                "end": 759,
                                                                "fullWidth": 6,
                                                                "width": 6,
                                                                "text": "String",
                                                                "value": "String",
                                                                "valueText": "String"
                                                            },
                                                            "argumentList": {
                                                                "kind": "ArgumentList",
                                                                "fullStart": 759,
                                                                "fullEnd": 766,
                                                                "start": 759,
                                                                "end": 766,
                                                                "fullWidth": 7,
                                                                "width": 7,
                                                                "openParenToken": {
                                                                    "kind": "OpenParenToken",
                                                                    "fullStart": 759,
                                                                    "fullEnd": 760,
                                                                    "start": 759,
                                                                    "end": 760,
                                                                    "fullWidth": 1,
                                                                    "width": 1,
                                                                    "text": "(",
                                                                    "value": "(",
                                                                    "valueText": "("
                                                                },
                                                                "arguments": [
                                                                    {
                                                                        "kind": "StringLiteral",
                                                                        "fullStart": 760,
                                                                        "fullEnd": 765,
                                                                        "start": 760,
                                                                        "end": 765,
                                                                        "fullWidth": 5,
                                                                        "width": 5,
                                                                        "text": "\"abc\"",
                                                                        "value": "abc",
                                                                        "valueText": "abc"
                                                                    }
                                                                ],
                                                                "closeParenToken": {
                                                                    "kind": "CloseParenToken",
                                                                    "fullStart": 765,
                                                                    "fullEnd": 766,
                                                                    "start": 765,
                                                                    "end": 766,
                                                                    "fullWidth": 1,
                                                                    "width": 1,
                                                                    "text": ")",
                                                                    "value": ")",
                                                                    "valueText": ")"
                                                                }
                                                            }
                                                        }
                                                    }
                                                }
                                            ]
                                        },
                                        "semicolonToken": {
                                            "kind": "SemicolonToken",
                                            "fullStart": 766,
                                            "fullEnd": 769,
                                            "start": 766,
                                            "end": 767,
                                            "fullWidth": 3,
                                            "width": 1,
                                            "text": ";",
                                            "value": ";",
                                            "valueText": ";",
                                            "hasTrailingTrivia": true,
                                            "hasTrailingNewLine": true,
                                            "trailingTrivia": [
                                                {
                                                    "kind": "NewLineTrivia",
                                                    "text": "\r\n"
                                                }
                                            ]
                                        }
                                    },
                                    {
                                        "kind": "ExpressionStatement",
                                        "fullStart": 769,
                                        "fullEnd": 832,
                                        "start": 783,
                                        "end": 830,
                                        "fullWidth": 63,
                                        "width": 47,
                                        "expression": {
                                            "kind": "InvocationExpression",
                                            "fullStart": 769,
                                            "fullEnd": 829,
                                            "start": 783,
                                            "end": 829,
                                            "fullWidth": 60,
                                            "width": 46,
                                            "expression": {
                                                "kind": "MemberAccessExpression",
                                                "fullStart": 769,
                                                "fullEnd": 804,
                                                "start": 783,
                                                "end": 804,
                                                "fullWidth": 35,
                                                "width": 21,
                                                "expression": {
                                                    "kind": "IdentifierName",
                                                    "fullStart": 769,
                                                    "fullEnd": 789,
                                                    "start": 783,
                                                    "end": 789,
                                                    "fullWidth": 20,
                                                    "width": 6,
                                                    "text": "Object",
                                                    "value": "Object",
                                                    "valueText": "Object",
                                                    "hasLeadingTrivia": true,
                                                    "hasLeadingNewLine": true,
                                                    "leadingTrivia": [
                                                        {
                                                            "kind": "NewLineTrivia",
                                                            "text": "\r\n"
                                                        },
                                                        {
                                                            "kind": "WhitespaceTrivia",
                                                            "text": "            "
                                                        }
                                                    ]
                                                },
                                                "dotToken": {
                                                    "kind": "DotToken",
                                                    "fullStart": 789,
                                                    "fullEnd": 790,
                                                    "start": 789,
                                                    "end": 790,
                                                    "fullWidth": 1,
                                                    "width": 1,
                                                    "text": ".",
                                                    "value": ".",
                                                    "valueText": "."
                                                },
                                                "name": {
                                                    "kind": "IdentifierName",
                                                    "fullStart": 790,
                                                    "fullEnd": 804,
                                                    "start": 790,
                                                    "end": 804,
                                                    "fullWidth": 14,
                                                    "width": 14,
                                                    "text": "defineProperty",
                                                    "value": "defineProperty",
                                                    "valueText": "defineProperty"
                                                }
                                            },
                                            "argumentList": {
                                                "kind": "ArgumentList",
                                                "fullStart": 804,
                                                "fullEnd": 829,
                                                "start": 804,
                                                "end": 829,
                                                "fullWidth": 25,
                                                "width": 25,
                                                "openParenToken": {
                                                    "kind": "OpenParenToken",
                                                    "fullStart": 804,
                                                    "fullEnd": 805,
                                                    "start": 804,
                                                    "end": 805,
                                                    "fullWidth": 1,
                                                    "width": 1,
                                                    "text": "(",
                                                    "value": "(",
                                                    "valueText": "("
                                                },
                                                "arguments": [
                                                    {
                                                        "kind": "IdentifierName",
                                                        "fullStart": 805,
                                                        "fullEnd": 808,
                                                        "start": 805,
                                                        "end": 808,
                                                        "fullWidth": 3,
                                                        "width": 3,
                                                        "text": "obj",
                                                        "value": "obj",
                                                        "valueText": "obj"
                                                    },
                                                    {
                                                        "kind": "CommaToken",
                                                        "fullStart": 808,
                                                        "fullEnd": 810,
                                                        "start": 808,
                                                        "end": 809,
                                                        "fullWidth": 2,
                                                        "width": 1,
                                                        "text": ",",
                                                        "value": ",",
                                                        "valueText": ",",
                                                        "hasTrailingTrivia": true,
                                                        "trailingTrivia": [
                                                            {
                                                                "kind": "WhitespaceTrivia",
                                                                "text": " "
                                                            }
                                                        ]
                                                    },
                                                    {
                                                        "kind": "StringLiteral",
                                                        "fullStart": 810,
                                                        "fullEnd": 820,
                                                        "start": 810,
                                                        "end": 820,
                                                        "fullWidth": 10,
                                                        "width": 10,
                                                        "text": "\"property\"",
                                                        "value": "property",
                                                        "valueText": "property"
                                                    },
                                                    {
                                                        "kind": "CommaToken",
                                                        "fullStart": 820,
                                                        "fullEnd": 822,
                                                        "start": 820,
                                                        "end": 821,
                                                        "fullWidth": 2,
                                                        "width": 1,
                                                        "text": ",",
                                                        "value": ",",
                                                        "valueText": ",",
                                                        "hasTrailingTrivia": true,
                                                        "trailingTrivia": [
                                                            {
                                                                "kind": "WhitespaceTrivia",
                                                                "text": " "
                                                            }
                                                        ]
                                                    },
                                                    {
                                                        "kind": "IdentifierName",
                                                        "fullStart": 822,
                                                        "fullEnd": 828,
                                                        "start": 822,
                                                        "end": 828,
                                                        "fullWidth": 6,
                                                        "width": 6,
                                                        "text": "strObj",
                                                        "value": "strObj",
                                                        "valueText": "strObj"
                                                    }
                                                ],
                                                "closeParenToken": {
                                                    "kind": "CloseParenToken",
                                                    "fullStart": 828,
                                                    "fullEnd": 829,
                                                    "start": 828,
                                                    "end": 829,
                                                    "fullWidth": 1,
                                                    "width": 1,
                                                    "text": ")",
                                                    "value": ")",
                                                    "valueText": ")"
                                                }
                                            }
                                        },
                                        "semicolonToken": {
                                            "kind": "SemicolonToken",
                                            "fullStart": 829,
                                            "fullEnd": 832,
                                            "start": 829,
                                            "end": 830,
                                            "fullWidth": 3,
                                            "width": 1,
                                            "text": ";",
                                            "value": ";",
                                            "valueText": ";",
                                            "hasTrailingTrivia": true,
                                            "hasTrailingNewLine": true,
                                            "trailingTrivia": [
                                                {
                                                    "kind": "NewLineTrivia",
                                                    "text": "\r\n"
                                                }
                                            ]
                                        }
                                    },
                                    {
                                        "kind": "VariableStatement",
                                        "fullStart": 832,
                                        "fullEnd": 899,
                                        "start": 846,
                                        "end": 897,
                                        "fullWidth": 67,
                                        "width": 51,
                                        "modifiers": [],
                                        "variableDeclaration": {
                                            "kind": "VariableDeclaration",
                                            "fullStart": 832,
                                            "fullEnd": 896,
                                            "start": 846,
                                            "end": 896,
                                            "fullWidth": 64,
                                            "width": 50,
                                            "varKeyword": {
                                                "kind": "VarKeyword",
                                                "fullStart": 832,
                                                "fullEnd": 850,
                                                "start": 846,
                                                "end": 849,
                                                "fullWidth": 18,
                                                "width": 3,
                                                "text": "var",
                                                "value": "var",
                                                "valueText": "var",
                                                "hasLeadingTrivia": true,
                                                "hasLeadingNewLine": true,
                                                "hasTrailingTrivia": true,
                                                "leadingTrivia": [
                                                    {
                                                        "kind": "NewLineTrivia",
                                                        "text": "\r\n"
                                                    },
                                                    {
                                                        "kind": "WhitespaceTrivia",
                                                        "text": "            "
                                                    }
                                                ],
                                                "trailingTrivia": [
                                                    {
                                                        "kind": "WhitespaceTrivia",
                                                        "text": " "
                                                    }
                                                ]
                                            },
                                            "variableDeclarators": [
                                                {
                                                    "kind": "VariableDeclarator",
                                                    "fullStart": 850,
                                                    "fullEnd": 896,
                                                    "start": 850,
                                                    "end": 896,
                                                    "fullWidth": 46,
<<<<<<< HEAD
                                                    "width": 46,
                                                    "identifier": {
=======
                                                    "propertyName": {
>>>>>>> 85e84683
                                                        "kind": "IdentifierName",
                                                        "fullStart": 850,
                                                        "fullEnd": 864,
                                                        "start": 850,
                                                        "end": 863,
                                                        "fullWidth": 14,
                                                        "width": 13,
                                                        "text": "beforeDeleted",
                                                        "value": "beforeDeleted",
                                                        "valueText": "beforeDeleted",
                                                        "hasTrailingTrivia": true,
                                                        "trailingTrivia": [
                                                            {
                                                                "kind": "WhitespaceTrivia",
                                                                "text": " "
                                                            }
                                                        ]
                                                    },
                                                    "equalsValueClause": {
                                                        "kind": "EqualsValueClause",
                                                        "fullStart": 864,
                                                        "fullEnd": 896,
                                                        "start": 864,
                                                        "end": 896,
                                                        "fullWidth": 32,
                                                        "width": 32,
                                                        "equalsToken": {
                                                            "kind": "EqualsToken",
                                                            "fullStart": 864,
                                                            "fullEnd": 866,
                                                            "start": 864,
                                                            "end": 865,
                                                            "fullWidth": 2,
                                                            "width": 1,
                                                            "text": "=",
                                                            "value": "=",
                                                            "valueText": "=",
                                                            "hasTrailingTrivia": true,
                                                            "trailingTrivia": [
                                                                {
                                                                    "kind": "WhitespaceTrivia",
                                                                    "text": " "
                                                                }
                                                            ]
                                                        },
                                                        "value": {
                                                            "kind": "InvocationExpression",
                                                            "fullStart": 866,
                                                            "fullEnd": 896,
                                                            "start": 866,
                                                            "end": 896,
                                                            "fullWidth": 30,
                                                            "width": 30,
                                                            "expression": {
                                                                "kind": "MemberAccessExpression",
                                                                "fullStart": 866,
                                                                "fullEnd": 884,
                                                                "start": 866,
                                                                "end": 884,
                                                                "fullWidth": 18,
                                                                "width": 18,
                                                                "expression": {
                                                                    "kind": "IdentifierName",
                                                                    "fullStart": 866,
                                                                    "fullEnd": 869,
                                                                    "start": 866,
                                                                    "end": 869,
                                                                    "fullWidth": 3,
                                                                    "width": 3,
                                                                    "text": "obj",
                                                                    "value": "obj",
                                                                    "valueText": "obj"
                                                                },
                                                                "dotToken": {
                                                                    "kind": "DotToken",
                                                                    "fullStart": 869,
                                                                    "fullEnd": 870,
                                                                    "start": 869,
                                                                    "end": 870,
                                                                    "fullWidth": 1,
                                                                    "width": 1,
                                                                    "text": ".",
                                                                    "value": ".",
                                                                    "valueText": "."
                                                                },
                                                                "name": {
                                                                    "kind": "IdentifierName",
                                                                    "fullStart": 870,
                                                                    "fullEnd": 884,
                                                                    "start": 870,
                                                                    "end": 884,
                                                                    "fullWidth": 14,
                                                                    "width": 14,
                                                                    "text": "hasOwnProperty",
                                                                    "value": "hasOwnProperty",
                                                                    "valueText": "hasOwnProperty"
                                                                }
                                                            },
                                                            "argumentList": {
                                                                "kind": "ArgumentList",
                                                                "fullStart": 884,
                                                                "fullEnd": 896,
                                                                "start": 884,
                                                                "end": 896,
                                                                "fullWidth": 12,
                                                                "width": 12,
                                                                "openParenToken": {
                                                                    "kind": "OpenParenToken",
                                                                    "fullStart": 884,
                                                                    "fullEnd": 885,
                                                                    "start": 884,
                                                                    "end": 885,
                                                                    "fullWidth": 1,
                                                                    "width": 1,
                                                                    "text": "(",
                                                                    "value": "(",
                                                                    "valueText": "("
                                                                },
                                                                "arguments": [
                                                                    {
                                                                        "kind": "StringLiteral",
                                                                        "fullStart": 885,
                                                                        "fullEnd": 895,
                                                                        "start": 885,
                                                                        "end": 895,
                                                                        "fullWidth": 10,
                                                                        "width": 10,
                                                                        "text": "\"property\"",
                                                                        "value": "property",
                                                                        "valueText": "property"
                                                                    }
                                                                ],
                                                                "closeParenToken": {
                                                                    "kind": "CloseParenToken",
                                                                    "fullStart": 895,
                                                                    "fullEnd": 896,
                                                                    "start": 895,
                                                                    "end": 896,
                                                                    "fullWidth": 1,
                                                                    "width": 1,
                                                                    "text": ")",
                                                                    "value": ")",
                                                                    "valueText": ")"
                                                                }
                                                            }
                                                        }
                                                    }
                                                }
                                            ]
                                        },
                                        "semicolonToken": {
                                            "kind": "SemicolonToken",
                                            "fullStart": 896,
                                            "fullEnd": 899,
                                            "start": 896,
                                            "end": 897,
                                            "fullWidth": 3,
                                            "width": 1,
                                            "text": ";",
                                            "value": ";",
                                            "valueText": ";",
                                            "hasTrailingTrivia": true,
                                            "hasTrailingNewLine": true,
                                            "trailingTrivia": [
                                                {
                                                    "kind": "NewLineTrivia",
                                                    "text": "\r\n"
                                                }
                                            ]
                                        }
                                    },
                                    {
                                        "kind": "ExpressionStatement",
                                        "fullStart": 899,
                                        "fullEnd": 935,
                                        "start": 913,
                                        "end": 933,
                                        "fullWidth": 36,
                                        "width": 20,
                                        "expression": {
                                            "kind": "DeleteExpression",
                                            "fullStart": 899,
                                            "fullEnd": 932,
                                            "start": 913,
                                            "end": 932,
                                            "fullWidth": 33,
                                            "width": 19,
                                            "deleteKeyword": {
                                                "kind": "DeleteKeyword",
                                                "fullStart": 899,
                                                "fullEnd": 920,
                                                "start": 913,
                                                "end": 919,
                                                "fullWidth": 21,
                                                "width": 6,
                                                "text": "delete",
                                                "value": "delete",
                                                "valueText": "delete",
                                                "hasLeadingTrivia": true,
                                                "hasLeadingNewLine": true,
                                                "hasTrailingTrivia": true,
                                                "leadingTrivia": [
                                                    {
                                                        "kind": "NewLineTrivia",
                                                        "text": "\r\n"
                                                    },
                                                    {
                                                        "kind": "WhitespaceTrivia",
                                                        "text": "            "
                                                    }
                                                ],
                                                "trailingTrivia": [
                                                    {
                                                        "kind": "WhitespaceTrivia",
                                                        "text": " "
                                                    }
                                                ]
                                            },
                                            "expression": {
                                                "kind": "MemberAccessExpression",
                                                "fullStart": 920,
                                                "fullEnd": 932,
                                                "start": 920,
                                                "end": 932,
                                                "fullWidth": 12,
                                                "width": 12,
                                                "expression": {
                                                    "kind": "IdentifierName",
                                                    "fullStart": 920,
                                                    "fullEnd": 923,
                                                    "start": 920,
                                                    "end": 923,
                                                    "fullWidth": 3,
                                                    "width": 3,
                                                    "text": "obj",
                                                    "value": "obj",
                                                    "valueText": "obj"
                                                },
                                                "dotToken": {
                                                    "kind": "DotToken",
                                                    "fullStart": 923,
                                                    "fullEnd": 924,
                                                    "start": 923,
                                                    "end": 924,
                                                    "fullWidth": 1,
                                                    "width": 1,
                                                    "text": ".",
                                                    "value": ".",
                                                    "valueText": "."
                                                },
                                                "name": {
                                                    "kind": "IdentifierName",
                                                    "fullStart": 924,
                                                    "fullEnd": 932,
                                                    "start": 924,
                                                    "end": 932,
                                                    "fullWidth": 8,
                                                    "width": 8,
                                                    "text": "property",
                                                    "value": "property",
                                                    "valueText": "property"
                                                }
                                            }
                                        },
                                        "semicolonToken": {
                                            "kind": "SemicolonToken",
                                            "fullStart": 932,
                                            "fullEnd": 935,
                                            "start": 932,
                                            "end": 933,
                                            "fullWidth": 3,
                                            "width": 1,
                                            "text": ";",
                                            "value": ";",
                                            "valueText": ";",
                                            "hasTrailingTrivia": true,
                                            "hasTrailingNewLine": true,
                                            "trailingTrivia": [
                                                {
                                                    "kind": "NewLineTrivia",
                                                    "text": "\r\n"
                                                }
                                            ]
                                        }
                                    },
                                    {
                                        "kind": "VariableStatement",
                                        "fullStart": 935,
                                        "fullEnd": 1001,
                                        "start": 949,
                                        "end": 999,
                                        "fullWidth": 66,
                                        "width": 50,
                                        "modifiers": [],
                                        "variableDeclaration": {
                                            "kind": "VariableDeclaration",
                                            "fullStart": 935,
                                            "fullEnd": 998,
                                            "start": 949,
                                            "end": 998,
                                            "fullWidth": 63,
                                            "width": 49,
                                            "varKeyword": {
                                                "kind": "VarKeyword",
                                                "fullStart": 935,
                                                "fullEnd": 953,
                                                "start": 949,
                                                "end": 952,
                                                "fullWidth": 18,
                                                "width": 3,
                                                "text": "var",
                                                "value": "var",
                                                "valueText": "var",
                                                "hasLeadingTrivia": true,
                                                "hasLeadingNewLine": true,
                                                "hasTrailingTrivia": true,
                                                "leadingTrivia": [
                                                    {
                                                        "kind": "NewLineTrivia",
                                                        "text": "\r\n"
                                                    },
                                                    {
                                                        "kind": "WhitespaceTrivia",
                                                        "text": "            "
                                                    }
                                                ],
                                                "trailingTrivia": [
                                                    {
                                                        "kind": "WhitespaceTrivia",
                                                        "text": " "
                                                    }
                                                ]
                                            },
                                            "variableDeclarators": [
                                                {
                                                    "kind": "VariableDeclarator",
                                                    "fullStart": 953,
                                                    "fullEnd": 998,
                                                    "start": 953,
                                                    "end": 998,
                                                    "fullWidth": 45,
<<<<<<< HEAD
                                                    "width": 45,
                                                    "identifier": {
=======
                                                    "propertyName": {
>>>>>>> 85e84683
                                                        "kind": "IdentifierName",
                                                        "fullStart": 953,
                                                        "fullEnd": 966,
                                                        "start": 953,
                                                        "end": 965,
                                                        "fullWidth": 13,
                                                        "width": 12,
                                                        "text": "afterDeleted",
                                                        "value": "afterDeleted",
                                                        "valueText": "afterDeleted",
                                                        "hasTrailingTrivia": true,
                                                        "trailingTrivia": [
                                                            {
                                                                "kind": "WhitespaceTrivia",
                                                                "text": " "
                                                            }
                                                        ]
                                                    },
                                                    "equalsValueClause": {
                                                        "kind": "EqualsValueClause",
                                                        "fullStart": 966,
                                                        "fullEnd": 998,
                                                        "start": 966,
                                                        "end": 998,
                                                        "fullWidth": 32,
                                                        "width": 32,
                                                        "equalsToken": {
                                                            "kind": "EqualsToken",
                                                            "fullStart": 966,
                                                            "fullEnd": 968,
                                                            "start": 966,
                                                            "end": 967,
                                                            "fullWidth": 2,
                                                            "width": 1,
                                                            "text": "=",
                                                            "value": "=",
                                                            "valueText": "=",
                                                            "hasTrailingTrivia": true,
                                                            "trailingTrivia": [
                                                                {
                                                                    "kind": "WhitespaceTrivia",
                                                                    "text": " "
                                                                }
                                                            ]
                                                        },
                                                        "value": {
                                                            "kind": "InvocationExpression",
                                                            "fullStart": 968,
                                                            "fullEnd": 998,
                                                            "start": 968,
                                                            "end": 998,
                                                            "fullWidth": 30,
                                                            "width": 30,
                                                            "expression": {
                                                                "kind": "MemberAccessExpression",
                                                                "fullStart": 968,
                                                                "fullEnd": 986,
                                                                "start": 968,
                                                                "end": 986,
                                                                "fullWidth": 18,
                                                                "width": 18,
                                                                "expression": {
                                                                    "kind": "IdentifierName",
                                                                    "fullStart": 968,
                                                                    "fullEnd": 971,
                                                                    "start": 968,
                                                                    "end": 971,
                                                                    "fullWidth": 3,
                                                                    "width": 3,
                                                                    "text": "obj",
                                                                    "value": "obj",
                                                                    "valueText": "obj"
                                                                },
                                                                "dotToken": {
                                                                    "kind": "DotToken",
                                                                    "fullStart": 971,
                                                                    "fullEnd": 972,
                                                                    "start": 971,
                                                                    "end": 972,
                                                                    "fullWidth": 1,
                                                                    "width": 1,
                                                                    "text": ".",
                                                                    "value": ".",
                                                                    "valueText": "."
                                                                },
                                                                "name": {
                                                                    "kind": "IdentifierName",
                                                                    "fullStart": 972,
                                                                    "fullEnd": 986,
                                                                    "start": 972,
                                                                    "end": 986,
                                                                    "fullWidth": 14,
                                                                    "width": 14,
                                                                    "text": "hasOwnProperty",
                                                                    "value": "hasOwnProperty",
                                                                    "valueText": "hasOwnProperty"
                                                                }
                                                            },
                                                            "argumentList": {
                                                                "kind": "ArgumentList",
                                                                "fullStart": 986,
                                                                "fullEnd": 998,
                                                                "start": 986,
                                                                "end": 998,
                                                                "fullWidth": 12,
                                                                "width": 12,
                                                                "openParenToken": {
                                                                    "kind": "OpenParenToken",
                                                                    "fullStart": 986,
                                                                    "fullEnd": 987,
                                                                    "start": 986,
                                                                    "end": 987,
                                                                    "fullWidth": 1,
                                                                    "width": 1,
                                                                    "text": "(",
                                                                    "value": "(",
                                                                    "valueText": "("
                                                                },
                                                                "arguments": [
                                                                    {
                                                                        "kind": "StringLiteral",
                                                                        "fullStart": 987,
                                                                        "fullEnd": 997,
                                                                        "start": 987,
                                                                        "end": 997,
                                                                        "fullWidth": 10,
                                                                        "width": 10,
                                                                        "text": "\"property\"",
                                                                        "value": "property",
                                                                        "valueText": "property"
                                                                    }
                                                                ],
                                                                "closeParenToken": {
                                                                    "kind": "CloseParenToken",
                                                                    "fullStart": 997,
                                                                    "fullEnd": 998,
                                                                    "start": 997,
                                                                    "end": 998,
                                                                    "fullWidth": 1,
                                                                    "width": 1,
                                                                    "text": ")",
                                                                    "value": ")",
                                                                    "valueText": ")"
                                                                }
                                                            }
                                                        }
                                                    }
                                                }
                                            ]
                                        },
                                        "semicolonToken": {
                                            "kind": "SemicolonToken",
                                            "fullStart": 998,
                                            "fullEnd": 1001,
                                            "start": 998,
                                            "end": 999,
                                            "fullWidth": 3,
                                            "width": 1,
                                            "text": ";",
                                            "value": ";",
                                            "valueText": ";",
                                            "hasTrailingTrivia": true,
                                            "hasTrailingNewLine": true,
                                            "trailingTrivia": [
                                                {
                                                    "kind": "NewLineTrivia",
                                                    "text": "\r\n"
                                                }
                                            ]
                                        }
                                    },
                                    {
                                        "kind": "ReturnStatement",
                                        "fullStart": 1001,
                                        "fullEnd": 1073,
                                        "start": 1015,
                                        "end": 1071,
                                        "fullWidth": 72,
                                        "width": 56,
                                        "returnKeyword": {
                                            "kind": "ReturnKeyword",
                                            "fullStart": 1001,
                                            "fullEnd": 1022,
                                            "start": 1015,
                                            "end": 1021,
                                            "fullWidth": 21,
                                            "width": 6,
                                            "text": "return",
                                            "value": "return",
                                            "valueText": "return",
                                            "hasLeadingTrivia": true,
                                            "hasLeadingNewLine": true,
                                            "hasTrailingTrivia": true,
                                            "leadingTrivia": [
                                                {
                                                    "kind": "NewLineTrivia",
                                                    "text": "\r\n"
                                                },
                                                {
                                                    "kind": "WhitespaceTrivia",
                                                    "text": "            "
                                                }
                                            ],
                                            "trailingTrivia": [
                                                {
                                                    "kind": "WhitespaceTrivia",
                                                    "text": " "
                                                }
                                            ]
                                        },
                                        "expression": {
                                            "kind": "LogicalAndExpression",
                                            "fullStart": 1022,
                                            "fullEnd": 1070,
                                            "start": 1022,
                                            "end": 1070,
                                            "fullWidth": 48,
                                            "width": 48,
                                            "left": {
                                                "kind": "EqualsExpression",
                                                "fullStart": 1022,
                                                "fullEnd": 1045,
                                                "start": 1022,
                                                "end": 1044,
                                                "fullWidth": 23,
                                                "width": 22,
                                                "left": {
                                                    "kind": "IdentifierName",
                                                    "fullStart": 1022,
                                                    "fullEnd": 1036,
                                                    "start": 1022,
                                                    "end": 1035,
                                                    "fullWidth": 14,
                                                    "width": 13,
                                                    "text": "beforeDeleted",
                                                    "value": "beforeDeleted",
                                                    "valueText": "beforeDeleted",
                                                    "hasTrailingTrivia": true,
                                                    "trailingTrivia": [
                                                        {
                                                            "kind": "WhitespaceTrivia",
                                                            "text": " "
                                                        }
                                                    ]
                                                },
                                                "operatorToken": {
                                                    "kind": "EqualsEqualsEqualsToken",
                                                    "fullStart": 1036,
                                                    "fullEnd": 1040,
                                                    "start": 1036,
                                                    "end": 1039,
                                                    "fullWidth": 4,
                                                    "width": 3,
                                                    "text": "===",
                                                    "value": "===",
                                                    "valueText": "===",
                                                    "hasTrailingTrivia": true,
                                                    "trailingTrivia": [
                                                        {
                                                            "kind": "WhitespaceTrivia",
                                                            "text": " "
                                                        }
                                                    ]
                                                },
                                                "right": {
                                                    "kind": "TrueKeyword",
                                                    "fullStart": 1040,
                                                    "fullEnd": 1045,
                                                    "start": 1040,
                                                    "end": 1044,
                                                    "fullWidth": 5,
                                                    "width": 4,
                                                    "text": "true",
                                                    "value": true,
                                                    "valueText": "true",
                                                    "hasTrailingTrivia": true,
                                                    "trailingTrivia": [
                                                        {
                                                            "kind": "WhitespaceTrivia",
                                                            "text": " "
                                                        }
                                                    ]
                                                }
                                            },
                                            "operatorToken": {
                                                "kind": "AmpersandAmpersandToken",
                                                "fullStart": 1045,
                                                "fullEnd": 1048,
                                                "start": 1045,
                                                "end": 1047,
                                                "fullWidth": 3,
                                                "width": 2,
                                                "text": "&&",
                                                "value": "&&",
                                                "valueText": "&&",
                                                "hasTrailingTrivia": true,
                                                "trailingTrivia": [
                                                    {
                                                        "kind": "WhitespaceTrivia",
                                                        "text": " "
                                                    }
                                                ]
                                            },
                                            "right": {
                                                "kind": "EqualsExpression",
                                                "fullStart": 1048,
                                                "fullEnd": 1070,
                                                "start": 1048,
                                                "end": 1070,
                                                "fullWidth": 22,
                                                "width": 22,
                                                "left": {
                                                    "kind": "IdentifierName",
                                                    "fullStart": 1048,
                                                    "fullEnd": 1061,
                                                    "start": 1048,
                                                    "end": 1060,
                                                    "fullWidth": 13,
                                                    "width": 12,
                                                    "text": "afterDeleted",
                                                    "value": "afterDeleted",
                                                    "valueText": "afterDeleted",
                                                    "hasTrailingTrivia": true,
                                                    "trailingTrivia": [
                                                        {
                                                            "kind": "WhitespaceTrivia",
                                                            "text": " "
                                                        }
                                                    ]
                                                },
                                                "operatorToken": {
                                                    "kind": "EqualsEqualsEqualsToken",
                                                    "fullStart": 1061,
                                                    "fullEnd": 1065,
                                                    "start": 1061,
                                                    "end": 1064,
                                                    "fullWidth": 4,
                                                    "width": 3,
                                                    "text": "===",
                                                    "value": "===",
                                                    "valueText": "===",
                                                    "hasTrailingTrivia": true,
                                                    "trailingTrivia": [
                                                        {
                                                            "kind": "WhitespaceTrivia",
                                                            "text": " "
                                                        }
                                                    ]
                                                },
                                                "right": {
                                                    "kind": "FalseKeyword",
                                                    "fullStart": 1065,
                                                    "fullEnd": 1070,
                                                    "start": 1065,
                                                    "end": 1070,
                                                    "fullWidth": 5,
                                                    "width": 5,
                                                    "text": "false",
                                                    "value": false,
                                                    "valueText": "false"
                                                }
                                            }
                                        },
                                        "semicolonToken": {
                                            "kind": "SemicolonToken",
                                            "fullStart": 1070,
                                            "fullEnd": 1073,
                                            "start": 1070,
                                            "end": 1071,
                                            "fullWidth": 3,
                                            "width": 1,
                                            "text": ";",
                                            "value": ";",
                                            "valueText": ";",
                                            "hasTrailingTrivia": true,
                                            "hasTrailingNewLine": true,
                                            "trailingTrivia": [
                                                {
                                                    "kind": "NewLineTrivia",
                                                    "text": "\r\n"
                                                }
                                            ]
                                        }
                                    }
                                ],
                                "closeBraceToken": {
                                    "kind": "CloseBraceToken",
                                    "fullStart": 1073,
                                    "fullEnd": 1083,
                                    "start": 1081,
                                    "end": 1082,
                                    "fullWidth": 10,
                                    "width": 1,
                                    "text": "}",
                                    "value": "}",
                                    "valueText": "}",
                                    "hasLeadingTrivia": true,
                                    "hasTrailingTrivia": true,
                                    "leadingTrivia": [
                                        {
                                            "kind": "WhitespaceTrivia",
                                            "text": "        "
                                        }
                                    ],
                                    "trailingTrivia": [
                                        {
                                            "kind": "WhitespaceTrivia",
                                            "text": " "
                                        }
                                    ]
                                }
                            },
                            "finallyClause": {
                                "kind": "FinallyClause",
                                "fullStart": 1083,
                                "fullEnd": 1156,
                                "start": 1083,
                                "end": 1154,
                                "fullWidth": 73,
                                "width": 71,
                                "finallyKeyword": {
                                    "kind": "FinallyKeyword",
                                    "fullStart": 1083,
                                    "fullEnd": 1091,
                                    "start": 1083,
                                    "end": 1090,
                                    "fullWidth": 8,
                                    "width": 7,
                                    "text": "finally",
                                    "value": "finally",
                                    "valueText": "finally",
                                    "hasTrailingTrivia": true,
                                    "trailingTrivia": [
                                        {
                                            "kind": "WhitespaceTrivia",
                                            "text": " "
                                        }
                                    ]
                                },
                                "block": {
                                    "kind": "Block",
                                    "fullStart": 1091,
                                    "fullEnd": 1156,
                                    "start": 1091,
                                    "end": 1154,
                                    "fullWidth": 65,
                                    "width": 63,
                                    "openBraceToken": {
                                        "kind": "OpenBraceToken",
                                        "fullStart": 1091,
                                        "fullEnd": 1094,
                                        "start": 1091,
                                        "end": 1092,
                                        "fullWidth": 3,
                                        "width": 1,
                                        "text": "{",
                                        "value": "{",
                                        "valueText": "{",
                                        "hasTrailingTrivia": true,
                                        "hasTrailingNewLine": true,
                                        "trailingTrivia": [
                                            {
                                                "kind": "NewLineTrivia",
                                                "text": "\r\n"
                                            }
                                        ]
                                    },
                                    "statements": [
                                        {
                                            "kind": "ExpressionStatement",
                                            "fullStart": 1094,
                                            "fullEnd": 1145,
                                            "start": 1106,
                                            "end": 1143,
                                            "fullWidth": 51,
                                            "width": 37,
                                            "expression": {
                                                "kind": "DeleteExpression",
                                                "fullStart": 1094,
                                                "fullEnd": 1142,
                                                "start": 1106,
                                                "end": 1142,
                                                "fullWidth": 48,
                                                "width": 36,
                                                "deleteKeyword": {
                                                    "kind": "DeleteKeyword",
                                                    "fullStart": 1094,
                                                    "fullEnd": 1113,
                                                    "start": 1106,
                                                    "end": 1112,
                                                    "fullWidth": 19,
                                                    "width": 6,
                                                    "text": "delete",
                                                    "value": "delete",
                                                    "valueText": "delete",
                                                    "hasLeadingTrivia": true,
                                                    "hasTrailingTrivia": true,
                                                    "leadingTrivia": [
                                                        {
                                                            "kind": "WhitespaceTrivia",
                                                            "text": "            "
                                                        }
                                                    ],
                                                    "trailingTrivia": [
                                                        {
                                                            "kind": "WhitespaceTrivia",
                                                            "text": " "
                                                        }
                                                    ]
                                                },
                                                "expression": {
                                                    "kind": "MemberAccessExpression",
                                                    "fullStart": 1113,
                                                    "fullEnd": 1142,
                                                    "start": 1113,
                                                    "end": 1142,
                                                    "fullWidth": 29,
                                                    "width": 29,
                                                    "expression": {
                                                        "kind": "MemberAccessExpression",
                                                        "fullStart": 1113,
                                                        "fullEnd": 1129,
                                                        "start": 1113,
                                                        "end": 1129,
                                                        "fullWidth": 16,
                                                        "width": 16,
                                                        "expression": {
                                                            "kind": "IdentifierName",
                                                            "fullStart": 1113,
                                                            "fullEnd": 1119,
                                                            "start": 1113,
                                                            "end": 1119,
                                                            "fullWidth": 6,
                                                            "width": 6,
                                                            "text": "String",
                                                            "value": "String",
                                                            "valueText": "String"
                                                        },
                                                        "dotToken": {
                                                            "kind": "DotToken",
                                                            "fullStart": 1119,
                                                            "fullEnd": 1120,
                                                            "start": 1119,
                                                            "end": 1120,
                                                            "fullWidth": 1,
                                                            "width": 1,
                                                            "text": ".",
                                                            "value": ".",
                                                            "valueText": "."
                                                        },
                                                        "name": {
                                                            "kind": "IdentifierName",
                                                            "fullStart": 1120,
                                                            "fullEnd": 1129,
                                                            "start": 1120,
                                                            "end": 1129,
                                                            "fullWidth": 9,
                                                            "width": 9,
                                                            "text": "prototype",
                                                            "value": "prototype",
                                                            "valueText": "prototype"
                                                        }
                                                    },
                                                    "dotToken": {
                                                        "kind": "DotToken",
                                                        "fullStart": 1129,
                                                        "fullEnd": 1130,
                                                        "start": 1129,
                                                        "end": 1130,
                                                        "fullWidth": 1,
                                                        "width": 1,
                                                        "text": ".",
                                                        "value": ".",
                                                        "valueText": "."
                                                    },
                                                    "name": {
                                                        "kind": "IdentifierName",
                                                        "fullStart": 1130,
                                                        "fullEnd": 1142,
                                                        "start": 1130,
                                                        "end": 1142,
                                                        "fullWidth": 12,
                                                        "width": 12,
                                                        "text": "configurable",
                                                        "value": "configurable",
                                                        "valueText": "configurable"
                                                    }
                                                }
                                            },
                                            "semicolonToken": {
                                                "kind": "SemicolonToken",
                                                "fullStart": 1142,
                                                "fullEnd": 1145,
                                                "start": 1142,
                                                "end": 1143,
                                                "fullWidth": 3,
                                                "width": 1,
                                                "text": ";",
                                                "value": ";",
                                                "valueText": ";",
                                                "hasTrailingTrivia": true,
                                                "hasTrailingNewLine": true,
                                                "trailingTrivia": [
                                                    {
                                                        "kind": "NewLineTrivia",
                                                        "text": "\r\n"
                                                    }
                                                ]
                                            }
                                        }
                                    ],
                                    "closeBraceToken": {
                                        "kind": "CloseBraceToken",
                                        "fullStart": 1145,
                                        "fullEnd": 1156,
                                        "start": 1153,
                                        "end": 1154,
                                        "fullWidth": 11,
                                        "width": 1,
                                        "text": "}",
                                        "value": "}",
                                        "valueText": "}",
                                        "hasLeadingTrivia": true,
                                        "hasTrailingTrivia": true,
                                        "hasTrailingNewLine": true,
                                        "leadingTrivia": [
                                            {
                                                "kind": "WhitespaceTrivia",
                                                "text": "        "
                                            }
                                        ],
                                        "trailingTrivia": [
                                            {
                                                "kind": "NewLineTrivia",
                                                "text": "\r\n"
                                            }
                                        ]
                                    }
                                }
                            }
                        }
                    ],
                    "closeBraceToken": {
                        "kind": "CloseBraceToken",
                        "fullStart": 1156,
                        "fullEnd": 1163,
                        "start": 1160,
                        "end": 1161,
                        "fullWidth": 7,
                        "width": 1,
                        "text": "}",
                        "value": "}",
                        "valueText": "}",
                        "hasLeadingTrivia": true,
                        "hasTrailingTrivia": true,
                        "hasTrailingNewLine": true,
                        "leadingTrivia": [
                            {
                                "kind": "WhitespaceTrivia",
                                "text": "    "
                            }
                        ],
                        "trailingTrivia": [
                            {
                                "kind": "NewLineTrivia",
                                "text": "\r\n"
                            }
                        ]
                    }
                }
            },
            {
                "kind": "ExpressionStatement",
                "fullStart": 1163,
                "fullEnd": 1187,
                "start": 1163,
                "end": 1185,
                "fullWidth": 24,
                "width": 22,
                "expression": {
                    "kind": "InvocationExpression",
                    "fullStart": 1163,
                    "fullEnd": 1184,
                    "start": 1163,
                    "end": 1184,
                    "fullWidth": 21,
                    "width": 21,
                    "expression": {
                        "kind": "IdentifierName",
                        "fullStart": 1163,
                        "fullEnd": 1174,
                        "start": 1163,
                        "end": 1174,
                        "fullWidth": 11,
                        "width": 11,
                        "text": "runTestCase",
                        "value": "runTestCase",
                        "valueText": "runTestCase"
                    },
                    "argumentList": {
                        "kind": "ArgumentList",
                        "fullStart": 1174,
                        "fullEnd": 1184,
                        "start": 1174,
                        "end": 1184,
                        "fullWidth": 10,
                        "width": 10,
                        "openParenToken": {
                            "kind": "OpenParenToken",
                            "fullStart": 1174,
                            "fullEnd": 1175,
                            "start": 1174,
                            "end": 1175,
                            "fullWidth": 1,
                            "width": 1,
                            "text": "(",
                            "value": "(",
                            "valueText": "("
                        },
                        "arguments": [
                            {
                                "kind": "IdentifierName",
                                "fullStart": 1175,
                                "fullEnd": 1183,
                                "start": 1175,
                                "end": 1183,
                                "fullWidth": 8,
                                "width": 8,
                                "text": "testcase",
                                "value": "testcase",
                                "valueText": "testcase"
                            }
                        ],
                        "closeParenToken": {
                            "kind": "CloseParenToken",
                            "fullStart": 1183,
                            "fullEnd": 1184,
                            "start": 1183,
                            "end": 1184,
                            "fullWidth": 1,
                            "width": 1,
                            "text": ")",
                            "value": ")",
                            "valueText": ")"
                        }
                    }
                },
                "semicolonToken": {
                    "kind": "SemicolonToken",
                    "fullStart": 1184,
                    "fullEnd": 1187,
                    "start": 1184,
                    "end": 1185,
                    "fullWidth": 3,
                    "width": 1,
                    "text": ";",
                    "value": ";",
                    "valueText": ";",
                    "hasTrailingTrivia": true,
                    "hasTrailingNewLine": true,
                    "trailingTrivia": [
                        {
                            "kind": "NewLineTrivia",
                            "text": "\r\n"
                        }
                    ]
                }
            }
        ],
        "endOfFileToken": {
            "kind": "EndOfFileToken",
            "fullStart": 1187,
            "fullEnd": 1187,
            "start": 1187,
            "end": 1187,
            "fullWidth": 0,
            "width": 0,
            "text": ""
        }
    },
    "lineMap": {
        "lineStarts": [
            0,
            67,
            152,
            232,
            308,
            380,
            385,
            440,
            603,
            608,
            610,
            612,
            635,
            658,
            673,
            724,
            769,
            771,
            832,
            834,
            899,
            901,
            935,
            937,
            1001,
            1003,
            1073,
            1094,
            1145,
            1156,
            1163,
            1187
        ],
        "length": 1187
    }
}<|MERGE_RESOLUTION|>--- conflicted
+++ resolved
@@ -245,12 +245,8 @@
                                         "start": 647,
                                         "end": 655,
                                         "fullWidth": 8,
-<<<<<<< HEAD
                                         "width": 8,
-                                        "identifier": {
-=======
                                         "propertyName": {
->>>>>>> 85e84683
                                             "kind": "IdentifierName",
                                             "fullStart": 647,
                                             "fullEnd": 651,
@@ -630,12 +626,8 @@
                                                     "start": 740,
                                                     "end": 766,
                                                     "fullWidth": 26,
-<<<<<<< HEAD
                                                     "width": 26,
-                                                    "identifier": {
-=======
                                                     "propertyName": {
->>>>>>> 85e84683
                                                         "kind": "IdentifierName",
                                                         "fullStart": 740,
                                                         "fullEnd": 747,
@@ -1053,12 +1045,8 @@
                                                     "start": 850,
                                                     "end": 896,
                                                     "fullWidth": 46,
-<<<<<<< HEAD
                                                     "width": 46,
-                                                    "identifier": {
-=======
                                                     "propertyName": {
->>>>>>> 85e84683
                                                         "kind": "IdentifierName",
                                                         "fullStart": 850,
                                                         "fullEnd": 864,
@@ -1400,12 +1388,8 @@
                                                     "start": 953,
                                                     "end": 998,
                                                     "fullWidth": 45,
-<<<<<<< HEAD
                                                     "width": 45,
-                                                    "identifier": {
-=======
                                                     "propertyName": {
->>>>>>> 85e84683
                                                         "kind": "IdentifierName",
                                                         "fullStart": 953,
                                                         "fullEnd": 966,
