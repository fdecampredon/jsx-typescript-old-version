{
    "isDeclaration": false,
    "languageVersion": "EcmaScript5",
    "parseOptions": {
        "allowAutomaticSemicolonInsertion": true
    },
    "sourceUnit": {
        "kind": "SourceUnit",
        "fullStart": 0,
        "fullEnd": 1572,
        "start": 534,
        "end": 1572,
        "fullWidth": 1572,
        "width": 1038,
        "isIncrementallyUnusable": true,
        "moduleElements": [
            {
                "kind": "FunctionDeclaration",
                "fullStart": 0,
                "fullEnd": 1548,
                "start": 534,
                "end": 1546,
                "fullWidth": 1548,
                "width": 1012,
                "modifiers": [],
                "functionKeyword": {
                    "kind": "FunctionKeyword",
                    "fullStart": 0,
                    "fullEnd": 543,
                    "start": 534,
                    "end": 542,
                    "fullWidth": 543,
                    "width": 8,
                    "text": "function",
                    "value": "function",
                    "valueText": "function",
                    "hasLeadingTrivia": true,
                    "hasLeadingComment": true,
                    "hasLeadingNewLine": true,
                    "hasTrailingTrivia": true,
                    "leadingTrivia": [
                        {
                            "kind": "SingleLineCommentTrivia",
                            "text": "/// Copyright (c) 2012 Ecma International.  All rights reserved. "
                        },
                        {
                            "kind": "NewLineTrivia",
                            "text": "\r\n"
                        },
                        {
                            "kind": "SingleLineCommentTrivia",
                            "text": "/// Ecma International makes this code available under the terms and conditions set"
                        },
                        {
                            "kind": "NewLineTrivia",
                            "text": "\r\n"
                        },
                        {
                            "kind": "SingleLineCommentTrivia",
                            "text": "/// forth on http://hg.ecmascript.org/tests/test262/raw-file/tip/LICENSE (the "
                        },
                        {
                            "kind": "NewLineTrivia",
                            "text": "\r\n"
                        },
                        {
                            "kind": "SingleLineCommentTrivia",
                            "text": "/// \"Use Terms\").   Any redistribution of this code must retain the above "
                        },
                        {
                            "kind": "NewLineTrivia",
                            "text": "\r\n"
                        },
                        {
                            "kind": "SingleLineCommentTrivia",
                            "text": "/// copyright and this notice and otherwise comply with the Use Terms."
                        },
                        {
                            "kind": "NewLineTrivia",
                            "text": "\r\n"
                        },
                        {
                            "kind": "MultiLineCommentTrivia",
                            "text": "/**\r\n * @path ch15/15.2/15.2.3/15.2.3.6/15.2.3.6-4-602.js\r\n * @description ES5 Attributes - all attributes in Object.defineProperty are correct\r\n */"
                        },
                        {
                            "kind": "NewLineTrivia",
                            "text": "\r\n"
                        },
                        {
                            "kind": "NewLineTrivia",
                            "text": "\r\n"
                        },
                        {
                            "kind": "NewLineTrivia",
                            "text": "\r\n"
                        }
                    ],
                    "trailingTrivia": [
                        {
                            "kind": "WhitespaceTrivia",
                            "text": " "
                        }
                    ]
                },
                "identifier": {
                    "kind": "IdentifierName",
                    "fullStart": 543,
                    "fullEnd": 551,
                    "start": 543,
                    "end": 551,
                    "fullWidth": 8,
                    "width": 8,
                    "text": "testcase",
                    "value": "testcase",
                    "valueText": "testcase"
                },
                "callSignature": {
                    "kind": "CallSignature",
                    "fullStart": 551,
                    "fullEnd": 554,
                    "start": 551,
                    "end": 553,
                    "fullWidth": 3,
                    "width": 2,
                    "parameterList": {
                        "kind": "ParameterList",
                        "fullStart": 551,
                        "fullEnd": 554,
                        "start": 551,
                        "end": 553,
                        "fullWidth": 3,
                        "width": 2,
                        "openParenToken": {
                            "kind": "OpenParenToken",
                            "fullStart": 551,
                            "fullEnd": 552,
                            "start": 551,
                            "end": 552,
                            "fullWidth": 1,
                            "width": 1,
                            "text": "(",
                            "value": "(",
                            "valueText": "("
                        },
                        "parameters": [],
                        "closeParenToken": {
                            "kind": "CloseParenToken",
                            "fullStart": 552,
                            "fullEnd": 554,
                            "start": 552,
                            "end": 553,
                            "fullWidth": 2,
                            "width": 1,
                            "text": ")",
                            "value": ")",
                            "valueText": ")",
                            "hasTrailingTrivia": true,
                            "trailingTrivia": [
                                {
                                    "kind": "WhitespaceTrivia",
                                    "text": " "
                                }
                            ]
                        }
                    }
                },
                "block": {
                    "kind": "Block",
                    "fullStart": 554,
                    "fullEnd": 1548,
                    "start": 554,
                    "end": 1546,
                    "fullWidth": 994,
                    "width": 992,
                    "openBraceToken": {
                        "kind": "OpenBraceToken",
                        "fullStart": 554,
                        "fullEnd": 557,
                        "start": 554,
                        "end": 555,
                        "fullWidth": 3,
                        "width": 1,
                        "text": "{",
                        "value": "{",
                        "valueText": "{",
                        "hasTrailingTrivia": true,
                        "hasTrailingNewLine": true,
                        "trailingTrivia": [
                            {
                                "kind": "NewLineTrivia",
                                "text": "\r\n"
                            }
                        ]
                    },
                    "statements": [
                        {
                            "kind": "VariableStatement",
                            "fullStart": 557,
                            "fullEnd": 636,
                            "start": 565,
                            "end": 634,
                            "fullWidth": 79,
                            "width": 69,
                            "modifiers": [],
                            "variableDeclaration": {
                                "kind": "VariableDeclaration",
                                "fullStart": 557,
                                "fullEnd": 633,
                                "start": 565,
                                "end": 633,
                                "fullWidth": 76,
                                "width": 68,
                                "varKeyword": {
                                    "kind": "VarKeyword",
                                    "fullStart": 557,
                                    "fullEnd": 569,
                                    "start": 565,
                                    "end": 568,
                                    "fullWidth": 12,
                                    "width": 3,
                                    "text": "var",
                                    "value": "var",
                                    "valueText": "var",
                                    "hasLeadingTrivia": true,
                                    "hasTrailingTrivia": true,
                                    "leadingTrivia": [
                                        {
                                            "kind": "WhitespaceTrivia",
                                            "text": "        "
                                        }
                                    ],
                                    "trailingTrivia": [
                                        {
                                            "kind": "WhitespaceTrivia",
                                            "text": " "
                                        }
                                    ]
                                },
                                "variableDeclarators": [
                                    {
                                        "kind": "VariableDeclarator",
                                        "fullStart": 569,
                                        "fullEnd": 633,
                                        "start": 569,
                                        "end": 633,
                                        "fullWidth": 64,
<<<<<<< HEAD
                                        "width": 64,
                                        "identifier": {
=======
                                        "propertyName": {
>>>>>>> 85e84683
                                            "kind": "IdentifierName",
                                            "fullStart": 569,
                                            "fullEnd": 574,
                                            "start": 569,
                                            "end": 573,
                                            "fullWidth": 5,
                                            "width": 4,
                                            "text": "desc",
                                            "value": "desc",
                                            "valueText": "desc",
                                            "hasTrailingTrivia": true,
                                            "trailingTrivia": [
                                                {
                                                    "kind": "WhitespaceTrivia",
                                                    "text": " "
                                                }
                                            ]
                                        },
                                        "equalsValueClause": {
                                            "kind": "EqualsValueClause",
                                            "fullStart": 574,
                                            "fullEnd": 633,
                                            "start": 574,
                                            "end": 633,
                                            "fullWidth": 59,
                                            "width": 59,
                                            "equalsToken": {
                                                "kind": "EqualsToken",
                                                "fullStart": 574,
                                                "fullEnd": 576,
                                                "start": 574,
                                                "end": 575,
                                                "fullWidth": 2,
                                                "width": 1,
                                                "text": "=",
                                                "value": "=",
                                                "valueText": "=",
                                                "hasTrailingTrivia": true,
                                                "trailingTrivia": [
                                                    {
                                                        "kind": "WhitespaceTrivia",
                                                        "text": " "
                                                    }
                                                ]
                                            },
                                            "value": {
                                                "kind": "InvocationExpression",
                                                "fullStart": 576,
                                                "fullEnd": 633,
                                                "start": 576,
                                                "end": 633,
                                                "fullWidth": 57,
                                                "width": 57,
                                                "expression": {
                                                    "kind": "MemberAccessExpression",
                                                    "fullStart": 576,
                                                    "fullEnd": 607,
                                                    "start": 576,
                                                    "end": 607,
                                                    "fullWidth": 31,
                                                    "width": 31,
                                                    "expression": {
                                                        "kind": "IdentifierName",
                                                        "fullStart": 576,
                                                        "fullEnd": 582,
                                                        "start": 576,
                                                        "end": 582,
                                                        "fullWidth": 6,
                                                        "width": 6,
                                                        "text": "Object",
                                                        "value": "Object",
                                                        "valueText": "Object"
                                                    },
                                                    "dotToken": {
                                                        "kind": "DotToken",
                                                        "fullStart": 582,
                                                        "fullEnd": 583,
                                                        "start": 582,
                                                        "end": 583,
                                                        "fullWidth": 1,
                                                        "width": 1,
                                                        "text": ".",
                                                        "value": ".",
                                                        "valueText": "."
                                                    },
                                                    "name": {
                                                        "kind": "IdentifierName",
                                                        "fullStart": 583,
                                                        "fullEnd": 607,
                                                        "start": 583,
                                                        "end": 607,
                                                        "fullWidth": 24,
                                                        "width": 24,
                                                        "text": "getOwnPropertyDescriptor",
                                                        "value": "getOwnPropertyDescriptor",
                                                        "valueText": "getOwnPropertyDescriptor"
                                                    }
                                                },
                                                "argumentList": {
                                                    "kind": "ArgumentList",
                                                    "fullStart": 607,
                                                    "fullEnd": 633,
                                                    "start": 607,
                                                    "end": 633,
                                                    "fullWidth": 26,
                                                    "width": 26,
                                                    "openParenToken": {
                                                        "kind": "OpenParenToken",
                                                        "fullStart": 607,
                                                        "fullEnd": 608,
                                                        "start": 607,
                                                        "end": 608,
                                                        "fullWidth": 1,
                                                        "width": 1,
                                                        "text": "(",
                                                        "value": "(",
                                                        "valueText": "("
                                                    },
                                                    "arguments": [
                                                        {
                                                            "kind": "IdentifierName",
                                                            "fullStart": 608,
                                                            "fullEnd": 614,
                                                            "start": 608,
                                                            "end": 614,
                                                            "fullWidth": 6,
                                                            "width": 6,
                                                            "text": "Object",
                                                            "value": "Object",
                                                            "valueText": "Object"
                                                        },
                                                        {
                                                            "kind": "CommaToken",
                                                            "fullStart": 614,
                                                            "fullEnd": 616,
                                                            "start": 614,
                                                            "end": 615,
                                                            "fullWidth": 2,
                                                            "width": 1,
                                                            "text": ",",
                                                            "value": ",",
                                                            "valueText": ",",
                                                            "hasTrailingTrivia": true,
                                                            "trailingTrivia": [
                                                                {
                                                                    "kind": "WhitespaceTrivia",
                                                                    "text": " "
                                                                }
                                                            ]
                                                        },
                                                        {
                                                            "kind": "StringLiteral",
                                                            "fullStart": 616,
                                                            "fullEnd": 632,
                                                            "start": 616,
                                                            "end": 632,
                                                            "fullWidth": 16,
                                                            "width": 16,
                                                            "text": "\"defineProperty\"",
                                                            "value": "defineProperty",
                                                            "valueText": "defineProperty"
                                                        }
                                                    ],
                                                    "closeParenToken": {
                                                        "kind": "CloseParenToken",
                                                        "fullStart": 632,
                                                        "fullEnd": 633,
                                                        "start": 632,
                                                        "end": 633,
                                                        "fullWidth": 1,
                                                        "width": 1,
                                                        "text": ")",
                                                        "value": ")",
                                                        "valueText": ")"
                                                    }
                                                }
                                            }
                                        }
                                    }
                                ]
                            },
                            "semicolonToken": {
                                "kind": "SemicolonToken",
                                "fullStart": 633,
                                "fullEnd": 636,
                                "start": 633,
                                "end": 634,
                                "fullWidth": 3,
                                "width": 1,
                                "text": ";",
                                "value": ";",
                                "valueText": ";",
                                "hasTrailingTrivia": true,
                                "hasTrailingNewLine": true,
                                "trailingTrivia": [
                                    {
                                        "kind": "NewLineTrivia",
                                        "text": "\r\n"
                                    }
                                ]
                            }
                        },
                        {
                            "kind": "VariableStatement",
                            "fullStart": 636,
                            "fullEnd": 757,
                            "start": 646,
                            "end": 755,
                            "fullWidth": 121,
                            "width": 109,
                            "modifiers": [],
                            "variableDeclaration": {
                                "kind": "VariableDeclaration",
                                "fullStart": 636,
                                "fullEnd": 754,
                                "start": 646,
                                "end": 754,
                                "fullWidth": 118,
                                "width": 108,
                                "varKeyword": {
                                    "kind": "VarKeyword",
                                    "fullStart": 636,
                                    "fullEnd": 650,
                                    "start": 646,
                                    "end": 649,
                                    "fullWidth": 14,
                                    "width": 3,
                                    "text": "var",
                                    "value": "var",
                                    "valueText": "var",
                                    "hasLeadingTrivia": true,
                                    "hasLeadingNewLine": true,
                                    "hasTrailingTrivia": true,
                                    "leadingTrivia": [
                                        {
                                            "kind": "NewLineTrivia",
                                            "text": "\r\n"
                                        },
                                        {
                                            "kind": "WhitespaceTrivia",
                                            "text": "        "
                                        }
                                    ],
                                    "trailingTrivia": [
                                        {
                                            "kind": "WhitespaceTrivia",
                                            "text": " "
                                        }
                                    ]
                                },
                                "variableDeclarators": [
                                    {
                                        "kind": "VariableDeclarator",
                                        "fullStart": 650,
                                        "fullEnd": 754,
                                        "start": 650,
                                        "end": 754,
                                        "fullWidth": 104,
<<<<<<< HEAD
                                        "width": 104,
                                        "identifier": {
=======
                                        "propertyName": {
>>>>>>> 85e84683
                                            "kind": "IdentifierName",
                                            "fullStart": 650,
                                            "fullEnd": 669,
                                            "start": 650,
                                            "end": 668,
                                            "fullWidth": 19,
                                            "width": 18,
                                            "text": "propertyAreCorrect",
                                            "value": "propertyAreCorrect",
                                            "valueText": "propertyAreCorrect",
                                            "hasTrailingTrivia": true,
                                            "trailingTrivia": [
                                                {
                                                    "kind": "WhitespaceTrivia",
                                                    "text": " "
                                                }
                                            ]
                                        },
                                        "equalsValueClause": {
                                            "kind": "EqualsValueClause",
                                            "fullStart": 669,
                                            "fullEnd": 754,
                                            "start": 669,
                                            "end": 754,
                                            "fullWidth": 85,
                                            "width": 85,
                                            "equalsToken": {
                                                "kind": "EqualsToken",
                                                "fullStart": 669,
                                                "fullEnd": 671,
                                                "start": 669,
                                                "end": 670,
                                                "fullWidth": 2,
                                                "width": 1,
                                                "text": "=",
                                                "value": "=",
                                                "valueText": "=",
                                                "hasTrailingTrivia": true,
                                                "trailingTrivia": [
                                                    {
                                                        "kind": "WhitespaceTrivia",
                                                        "text": " "
                                                    }
                                                ]
                                            },
                                            "value": {
                                                "kind": "ParenthesizedExpression",
                                                "fullStart": 671,
                                                "fullEnd": 754,
                                                "start": 671,
                                                "end": 754,
                                                "fullWidth": 83,
                                                "width": 83,
                                                "openParenToken": {
                                                    "kind": "OpenParenToken",
                                                    "fullStart": 671,
                                                    "fullEnd": 672,
                                                    "start": 671,
                                                    "end": 672,
                                                    "fullWidth": 1,
                                                    "width": 1,
                                                    "text": "(",
                                                    "value": "(",
                                                    "valueText": "("
                                                },
                                                "expression": {
                                                    "kind": "LogicalAndExpression",
                                                    "fullStart": 672,
                                                    "fullEnd": 753,
                                                    "start": 672,
                                                    "end": 753,
                                                    "fullWidth": 81,
                                                    "width": 81,
                                                    "left": {
                                                        "kind": "LogicalAndExpression",
                                                        "fullStart": 672,
                                                        "fullEnd": 724,
                                                        "start": 672,
                                                        "end": 723,
                                                        "fullWidth": 52,
                                                        "width": 51,
                                                        "left": {
                                                            "kind": "EqualsExpression",
                                                            "fullStart": 672,
                                                            "fullEnd": 695,
                                                            "start": 672,
                                                            "end": 694,
                                                            "fullWidth": 23,
                                                            "width": 22,
                                                            "left": {
                                                                "kind": "MemberAccessExpression",
                                                                "fullStart": 672,
                                                                "fullEnd": 686,
                                                                "start": 672,
                                                                "end": 685,
                                                                "fullWidth": 14,
                                                                "width": 13,
                                                                "expression": {
                                                                    "kind": "IdentifierName",
                                                                    "fullStart": 672,
                                                                    "fullEnd": 676,
                                                                    "start": 672,
                                                                    "end": 676,
                                                                    "fullWidth": 4,
                                                                    "width": 4,
                                                                    "text": "desc",
                                                                    "value": "desc",
                                                                    "valueText": "desc"
                                                                },
                                                                "dotToken": {
                                                                    "kind": "DotToken",
                                                                    "fullStart": 676,
                                                                    "fullEnd": 677,
                                                                    "start": 676,
                                                                    "end": 677,
                                                                    "fullWidth": 1,
                                                                    "width": 1,
                                                                    "text": ".",
                                                                    "value": ".",
                                                                    "valueText": "."
                                                                },
                                                                "name": {
                                                                    "kind": "IdentifierName",
                                                                    "fullStart": 677,
                                                                    "fullEnd": 686,
                                                                    "start": 677,
                                                                    "end": 685,
                                                                    "fullWidth": 9,
                                                                    "width": 8,
                                                                    "text": "writable",
                                                                    "value": "writable",
                                                                    "valueText": "writable",
                                                                    "hasTrailingTrivia": true,
                                                                    "trailingTrivia": [
                                                                        {
                                                                            "kind": "WhitespaceTrivia",
                                                                            "text": " "
                                                                        }
                                                                    ]
                                                                }
                                                            },
                                                            "operatorToken": {
                                                                "kind": "EqualsEqualsEqualsToken",
                                                                "fullStart": 686,
                                                                "fullEnd": 690,
                                                                "start": 686,
                                                                "end": 689,
                                                                "fullWidth": 4,
                                                                "width": 3,
                                                                "text": "===",
                                                                "value": "===",
                                                                "valueText": "===",
                                                                "hasTrailingTrivia": true,
                                                                "trailingTrivia": [
                                                                    {
                                                                        "kind": "WhitespaceTrivia",
                                                                        "text": " "
                                                                    }
                                                                ]
                                                            },
                                                            "right": {
                                                                "kind": "TrueKeyword",
                                                                "fullStart": 690,
                                                                "fullEnd": 695,
                                                                "start": 690,
                                                                "end": 694,
                                                                "fullWidth": 5,
                                                                "width": 4,
                                                                "text": "true",
                                                                "value": true,
                                                                "valueText": "true",
                                                                "hasTrailingTrivia": true,
                                                                "trailingTrivia": [
                                                                    {
                                                                        "kind": "WhitespaceTrivia",
                                                                        "text": " "
                                                                    }
                                                                ]
                                                            }
                                                        },
                                                        "operatorToken": {
                                                            "kind": "AmpersandAmpersandToken",
                                                            "fullStart": 695,
                                                            "fullEnd": 698,
                                                            "start": 695,
                                                            "end": 697,
                                                            "fullWidth": 3,
                                                            "width": 2,
                                                            "text": "&&",
                                                            "value": "&&",
                                                            "valueText": "&&",
                                                            "hasTrailingTrivia": true,
                                                            "trailingTrivia": [
                                                                {
                                                                    "kind": "WhitespaceTrivia",
                                                                    "text": " "
                                                                }
                                                            ]
                                                        },
                                                        "right": {
                                                            "kind": "EqualsExpression",
                                                            "fullStart": 698,
                                                            "fullEnd": 724,
                                                            "start": 698,
                                                            "end": 723,
                                                            "fullWidth": 26,
                                                            "width": 25,
                                                            "left": {
                                                                "kind": "MemberAccessExpression",
                                                                "fullStart": 698,
                                                                "fullEnd": 714,
                                                                "start": 698,
                                                                "end": 713,
                                                                "fullWidth": 16,
                                                                "width": 15,
                                                                "expression": {
                                                                    "kind": "IdentifierName",
                                                                    "fullStart": 698,
                                                                    "fullEnd": 702,
                                                                    "start": 698,
                                                                    "end": 702,
                                                                    "fullWidth": 4,
                                                                    "width": 4,
                                                                    "text": "desc",
                                                                    "value": "desc",
                                                                    "valueText": "desc"
                                                                },
                                                                "dotToken": {
                                                                    "kind": "DotToken",
                                                                    "fullStart": 702,
                                                                    "fullEnd": 703,
                                                                    "start": 702,
                                                                    "end": 703,
                                                                    "fullWidth": 1,
                                                                    "width": 1,
                                                                    "text": ".",
                                                                    "value": ".",
                                                                    "valueText": "."
                                                                },
                                                                "name": {
                                                                    "kind": "IdentifierName",
                                                                    "fullStart": 703,
                                                                    "fullEnd": 714,
                                                                    "start": 703,
                                                                    "end": 713,
                                                                    "fullWidth": 11,
                                                                    "width": 10,
                                                                    "text": "enumerable",
                                                                    "value": "enumerable",
                                                                    "valueText": "enumerable",
                                                                    "hasTrailingTrivia": true,
                                                                    "trailingTrivia": [
                                                                        {
                                                                            "kind": "WhitespaceTrivia",
                                                                            "text": " "
                                                                        }
                                                                    ]
                                                                }
                                                            },
                                                            "operatorToken": {
                                                                "kind": "EqualsEqualsEqualsToken",
                                                                "fullStart": 714,
                                                                "fullEnd": 718,
                                                                "start": 714,
                                                                "end": 717,
                                                                "fullWidth": 4,
                                                                "width": 3,
                                                                "text": "===",
                                                                "value": "===",
                                                                "valueText": "===",
                                                                "hasTrailingTrivia": true,
                                                                "trailingTrivia": [
                                                                    {
                                                                        "kind": "WhitespaceTrivia",
                                                                        "text": " "
                                                                    }
                                                                ]
                                                            },
                                                            "right": {
                                                                "kind": "FalseKeyword",
                                                                "fullStart": 718,
                                                                "fullEnd": 724,
                                                                "start": 718,
                                                                "end": 723,
                                                                "fullWidth": 6,
                                                                "width": 5,
                                                                "text": "false",
                                                                "value": false,
                                                                "valueText": "false",
                                                                "hasTrailingTrivia": true,
                                                                "trailingTrivia": [
                                                                    {
                                                                        "kind": "WhitespaceTrivia",
                                                                        "text": " "
                                                                    }
                                                                ]
                                                            }
                                                        }
                                                    },
                                                    "operatorToken": {
                                                        "kind": "AmpersandAmpersandToken",
                                                        "fullStart": 724,
                                                        "fullEnd": 727,
                                                        "start": 724,
                                                        "end": 726,
                                                        "fullWidth": 3,
                                                        "width": 2,
                                                        "text": "&&",
                                                        "value": "&&",
                                                        "valueText": "&&",
                                                        "hasTrailingTrivia": true,
                                                        "trailingTrivia": [
                                                            {
                                                                "kind": "WhitespaceTrivia",
                                                                "text": " "
                                                            }
                                                        ]
                                                    },
                                                    "right": {
                                                        "kind": "EqualsExpression",
                                                        "fullStart": 727,
                                                        "fullEnd": 753,
                                                        "start": 727,
                                                        "end": 753,
                                                        "fullWidth": 26,
                                                        "width": 26,
                                                        "left": {
                                                            "kind": "MemberAccessExpression",
                                                            "fullStart": 727,
                                                            "fullEnd": 745,
                                                            "start": 727,
                                                            "end": 744,
                                                            "fullWidth": 18,
                                                            "width": 17,
                                                            "expression": {
                                                                "kind": "IdentifierName",
                                                                "fullStart": 727,
                                                                "fullEnd": 731,
                                                                "start": 727,
                                                                "end": 731,
                                                                "fullWidth": 4,
                                                                "width": 4,
                                                                "text": "desc",
                                                                "value": "desc",
                                                                "valueText": "desc"
                                                            },
                                                            "dotToken": {
                                                                "kind": "DotToken",
                                                                "fullStart": 731,
                                                                "fullEnd": 732,
                                                                "start": 731,
                                                                "end": 732,
                                                                "fullWidth": 1,
                                                                "width": 1,
                                                                "text": ".",
                                                                "value": ".",
                                                                "valueText": "."
                                                            },
                                                            "name": {
                                                                "kind": "IdentifierName",
                                                                "fullStart": 732,
                                                                "fullEnd": 745,
                                                                "start": 732,
                                                                "end": 744,
                                                                "fullWidth": 13,
                                                                "width": 12,
                                                                "text": "configurable",
                                                                "value": "configurable",
                                                                "valueText": "configurable",
                                                                "hasTrailingTrivia": true,
                                                                "trailingTrivia": [
                                                                    {
                                                                        "kind": "WhitespaceTrivia",
                                                                        "text": " "
                                                                    }
                                                                ]
                                                            }
                                                        },
                                                        "operatorToken": {
                                                            "kind": "EqualsEqualsEqualsToken",
                                                            "fullStart": 745,
                                                            "fullEnd": 749,
                                                            "start": 745,
                                                            "end": 748,
                                                            "fullWidth": 4,
                                                            "width": 3,
                                                            "text": "===",
                                                            "value": "===",
                                                            "valueText": "===",
                                                            "hasTrailingTrivia": true,
                                                            "trailingTrivia": [
                                                                {
                                                                    "kind": "WhitespaceTrivia",
                                                                    "text": " "
                                                                }
                                                            ]
                                                        },
                                                        "right": {
                                                            "kind": "TrueKeyword",
                                                            "fullStart": 749,
                                                            "fullEnd": 753,
                                                            "start": 749,
                                                            "end": 753,
                                                            "fullWidth": 4,
                                                            "width": 4,
                                                            "text": "true",
                                                            "value": true,
                                                            "valueText": "true"
                                                        }
                                                    }
                                                },
                                                "closeParenToken": {
                                                    "kind": "CloseParenToken",
                                                    "fullStart": 753,
                                                    "fullEnd": 754,
                                                    "start": 753,
                                                    "end": 754,
                                                    "fullWidth": 1,
                                                    "width": 1,
                                                    "text": ")",
                                                    "value": ")",
                                                    "valueText": ")"
                                                }
                                            }
                                        }
                                    }
                                ]
                            },
                            "semicolonToken": {
                                "kind": "SemicolonToken",
                                "fullStart": 754,
                                "fullEnd": 757,
                                "start": 754,
                                "end": 755,
                                "fullWidth": 3,
                                "width": 1,
                                "text": ";",
                                "value": ";",
                                "valueText": ";",
                                "hasTrailingTrivia": true,
                                "hasTrailingNewLine": true,
                                "trailingTrivia": [
                                    {
                                        "kind": "NewLineTrivia",
                                        "text": "\r\n"
                                    }
                                ]
                            }
                        },
                        {
                            "kind": "VariableStatement",
                            "fullStart": 757,
                            "fullEnd": 800,
                            "start": 765,
                            "end": 798,
                            "fullWidth": 43,
                            "width": 33,
                            "modifiers": [],
                            "variableDeclaration": {
                                "kind": "VariableDeclaration",
                                "fullStart": 757,
                                "fullEnd": 797,
                                "start": 765,
                                "end": 797,
                                "fullWidth": 40,
                                "width": 32,
                                "varKeyword": {
                                    "kind": "VarKeyword",
                                    "fullStart": 757,
                                    "fullEnd": 769,
                                    "start": 765,
                                    "end": 768,
                                    "fullWidth": 12,
                                    "width": 3,
                                    "text": "var",
                                    "value": "var",
                                    "valueText": "var",
                                    "hasLeadingTrivia": true,
                                    "hasTrailingTrivia": true,
                                    "leadingTrivia": [
                                        {
                                            "kind": "WhitespaceTrivia",
                                            "text": "        "
                                        }
                                    ],
                                    "trailingTrivia": [
                                        {
                                            "kind": "WhitespaceTrivia",
                                            "text": " "
                                        }
                                    ]
                                },
                                "variableDeclarators": [
                                    {
                                        "kind": "VariableDeclarator",
                                        "fullStart": 769,
                                        "fullEnd": 797,
                                        "start": 769,
                                        "end": 797,
                                        "fullWidth": 28,
<<<<<<< HEAD
                                        "width": 28,
                                        "identifier": {
=======
                                        "propertyName": {
>>>>>>> 85e84683
                                            "kind": "IdentifierName",
                                            "fullStart": 769,
                                            "fullEnd": 774,
                                            "start": 769,
                                            "end": 773,
                                            "fullWidth": 5,
                                            "width": 4,
                                            "text": "temp",
                                            "value": "temp",
                                            "valueText": "temp",
                                            "hasTrailingTrivia": true,
                                            "trailingTrivia": [
                                                {
                                                    "kind": "WhitespaceTrivia",
                                                    "text": " "
                                                }
                                            ]
                                        },
                                        "equalsValueClause": {
                                            "kind": "EqualsValueClause",
                                            "fullStart": 774,
                                            "fullEnd": 797,
                                            "start": 774,
                                            "end": 797,
                                            "fullWidth": 23,
                                            "width": 23,
                                            "equalsToken": {
                                                "kind": "EqualsToken",
                                                "fullStart": 774,
                                                "fullEnd": 776,
                                                "start": 774,
                                                "end": 775,
                                                "fullWidth": 2,
                                                "width": 1,
                                                "text": "=",
                                                "value": "=",
                                                "valueText": "=",
                                                "hasTrailingTrivia": true,
                                                "trailingTrivia": [
                                                    {
                                                        "kind": "WhitespaceTrivia",
                                                        "text": " "
                                                    }
                                                ]
                                            },
                                            "value": {
                                                "kind": "MemberAccessExpression",
                                                "fullStart": 776,
                                                "fullEnd": 797,
                                                "start": 776,
                                                "end": 797,
                                                "fullWidth": 21,
                                                "width": 21,
                                                "expression": {
                                                    "kind": "IdentifierName",
                                                    "fullStart": 776,
                                                    "fullEnd": 782,
                                                    "start": 776,
                                                    "end": 782,
                                                    "fullWidth": 6,
                                                    "width": 6,
                                                    "text": "Object",
                                                    "value": "Object",
                                                    "valueText": "Object"
                                                },
                                                "dotToken": {
                                                    "kind": "DotToken",
                                                    "fullStart": 782,
                                                    "fullEnd": 783,
                                                    "start": 782,
                                                    "end": 783,
                                                    "fullWidth": 1,
                                                    "width": 1,
                                                    "text": ".",
                                                    "value": ".",
                                                    "valueText": "."
                                                },
                                                "name": {
                                                    "kind": "IdentifierName",
                                                    "fullStart": 783,
                                                    "fullEnd": 797,
                                                    "start": 783,
                                                    "end": 797,
                                                    "fullWidth": 14,
                                                    "width": 14,
                                                    "text": "defineProperty",
                                                    "value": "defineProperty",
                                                    "valueText": "defineProperty"
                                                }
                                            }
                                        }
                                    }
                                ]
                            },
                            "semicolonToken": {
                                "kind": "SemicolonToken",
                                "fullStart": 797,
                                "fullEnd": 800,
                                "start": 797,
                                "end": 798,
                                "fullWidth": 3,
                                "width": 1,
                                "text": ";",
                                "value": ";",
                                "valueText": ";",
                                "hasTrailingTrivia": true,
                                "hasTrailingNewLine": true,
                                "trailingTrivia": [
                                    {
                                        "kind": "NewLineTrivia",
                                        "text": "\r\n"
                                    }
                                ]
                            }
                        },
                        {
                            "kind": "TryStatement",
                            "fullStart": 800,
                            "fullEnd": 1541,
                            "start": 808,
                            "end": 1539,
                            "fullWidth": 741,
                            "width": 731,
                            "tryKeyword": {
                                "kind": "TryKeyword",
                                "fullStart": 800,
                                "fullEnd": 812,
                                "start": 808,
                                "end": 811,
                                "fullWidth": 12,
                                "width": 3,
                                "text": "try",
                                "value": "try",
                                "valueText": "try",
                                "hasLeadingTrivia": true,
                                "hasTrailingTrivia": true,
                                "leadingTrivia": [
                                    {
                                        "kind": "WhitespaceTrivia",
                                        "text": "        "
                                    }
                                ],
                                "trailingTrivia": [
                                    {
                                        "kind": "WhitespaceTrivia",
                                        "text": " "
                                    }
                                ]
                            },
                            "block": {
                                "kind": "Block",
                                "fullStart": 812,
                                "fullEnd": 1361,
                                "start": 812,
                                "end": 1360,
                                "fullWidth": 549,
                                "width": 548,
                                "openBraceToken": {
                                    "kind": "OpenBraceToken",
                                    "fullStart": 812,
                                    "fullEnd": 815,
                                    "start": 812,
                                    "end": 813,
                                    "fullWidth": 3,
                                    "width": 1,
                                    "text": "{",
                                    "value": "{",
                                    "valueText": "{",
                                    "hasTrailingTrivia": true,
                                    "hasTrailingNewLine": true,
                                    "trailingTrivia": [
                                        {
                                            "kind": "NewLineTrivia",
                                            "text": "\r\n"
                                        }
                                    ]
                                },
                                "statements": [
                                    {
                                        "kind": "ExpressionStatement",
                                        "fullStart": 815,
                                        "fullEnd": 860,
                                        "start": 827,
                                        "end": 858,
                                        "fullWidth": 45,
                                        "width": 31,
                                        "expression": {
                                            "kind": "AssignmentExpression",
                                            "fullStart": 815,
                                            "fullEnd": 857,
                                            "start": 827,
                                            "end": 857,
                                            "fullWidth": 42,
                                            "width": 30,
                                            "left": {
                                                "kind": "MemberAccessExpression",
                                                "fullStart": 815,
                                                "fullEnd": 849,
                                                "start": 827,
                                                "end": 848,
                                                "fullWidth": 34,
                                                "width": 21,
                                                "expression": {
                                                    "kind": "IdentifierName",
                                                    "fullStart": 815,
                                                    "fullEnd": 833,
                                                    "start": 827,
                                                    "end": 833,
                                                    "fullWidth": 18,
                                                    "width": 6,
                                                    "text": "Object",
                                                    "value": "Object",
                                                    "valueText": "Object",
                                                    "hasLeadingTrivia": true,
                                                    "leadingTrivia": [
                                                        {
                                                            "kind": "WhitespaceTrivia",
                                                            "text": "            "
                                                        }
                                                    ]
                                                },
                                                "dotToken": {
                                                    "kind": "DotToken",
                                                    "fullStart": 833,
                                                    "fullEnd": 834,
                                                    "start": 833,
                                                    "end": 834,
                                                    "fullWidth": 1,
                                                    "width": 1,
                                                    "text": ".",
                                                    "value": ".",
                                                    "valueText": "."
                                                },
                                                "name": {
                                                    "kind": "IdentifierName",
                                                    "fullStart": 834,
                                                    "fullEnd": 849,
                                                    "start": 834,
                                                    "end": 848,
                                                    "fullWidth": 15,
                                                    "width": 14,
                                                    "text": "defineProperty",
                                                    "value": "defineProperty",
                                                    "valueText": "defineProperty",
                                                    "hasTrailingTrivia": true,
                                                    "trailingTrivia": [
                                                        {
                                                            "kind": "WhitespaceTrivia",
                                                            "text": " "
                                                        }
                                                    ]
                                                }
                                            },
                                            "operatorToken": {
                                                "kind": "EqualsToken",
                                                "fullStart": 849,
                                                "fullEnd": 851,
                                                "start": 849,
                                                "end": 850,
                                                "fullWidth": 2,
                                                "width": 1,
                                                "text": "=",
                                                "value": "=",
                                                "valueText": "=",
                                                "hasTrailingTrivia": true,
                                                "trailingTrivia": [
                                                    {
                                                        "kind": "WhitespaceTrivia",
                                                        "text": " "
                                                    }
                                                ]
                                            },
                                            "right": {
                                                "kind": "StringLiteral",
                                                "fullStart": 851,
                                                "fullEnd": 857,
                                                "start": 851,
                                                "end": 857,
                                                "fullWidth": 6,
                                                "width": 6,
                                                "text": "\"2010\"",
                                                "value": "2010",
                                                "valueText": "2010"
                                            }
                                        },
                                        "semicolonToken": {
                                            "kind": "SemicolonToken",
                                            "fullStart": 857,
                                            "fullEnd": 860,
                                            "start": 857,
                                            "end": 858,
                                            "fullWidth": 3,
                                            "width": 1,
                                            "text": ";",
                                            "value": ";",
                                            "valueText": ";",
                                            "hasTrailingTrivia": true,
                                            "hasTrailingNewLine": true,
                                            "trailingTrivia": [
                                                {
                                                    "kind": "NewLineTrivia",
                                                    "text": "\r\n"
                                                }
                                            ]
                                        }
                                    },
                                    {
                                        "kind": "VariableStatement",
                                        "fullStart": 860,
                                        "fullEnd": 928,
                                        "start": 874,
                                        "end": 926,
                                        "fullWidth": 68,
                                        "width": 52,
                                        "modifiers": [],
                                        "variableDeclaration": {
                                            "kind": "VariableDeclaration",
                                            "fullStart": 860,
                                            "fullEnd": 925,
                                            "start": 874,
                                            "end": 925,
                                            "fullWidth": 65,
                                            "width": 51,
                                            "varKeyword": {
                                                "kind": "VarKeyword",
                                                "fullStart": 860,
                                                "fullEnd": 878,
                                                "start": 874,
                                                "end": 877,
                                                "fullWidth": 18,
                                                "width": 3,
                                                "text": "var",
                                                "value": "var",
                                                "valueText": "var",
                                                "hasLeadingTrivia": true,
                                                "hasLeadingNewLine": true,
                                                "hasTrailingTrivia": true,
                                                "leadingTrivia": [
                                                    {
                                                        "kind": "NewLineTrivia",
                                                        "text": "\r\n"
                                                    },
                                                    {
                                                        "kind": "WhitespaceTrivia",
                                                        "text": "            "
                                                    }
                                                ],
                                                "trailingTrivia": [
                                                    {
                                                        "kind": "WhitespaceTrivia",
                                                        "text": " "
                                                    }
                                                ]
                                            },
                                            "variableDeclarators": [
                                                {
                                                    "kind": "VariableDeclarator",
                                                    "fullStart": 878,
                                                    "fullEnd": 925,
                                                    "start": 878,
                                                    "end": 925,
                                                    "fullWidth": 47,
<<<<<<< HEAD
                                                    "width": 47,
                                                    "identifier": {
=======
                                                    "propertyName": {
>>>>>>> 85e84683
                                                        "kind": "IdentifierName",
                                                        "fullStart": 878,
                                                        "fullEnd": 889,
                                                        "start": 878,
                                                        "end": 888,
                                                        "fullWidth": 11,
                                                        "width": 10,
                                                        "text": "isWritable",
                                                        "value": "isWritable",
                                                        "valueText": "isWritable",
                                                        "hasTrailingTrivia": true,
                                                        "trailingTrivia": [
                                                            {
                                                                "kind": "WhitespaceTrivia",
                                                                "text": " "
                                                            }
                                                        ]
                                                    },
                                                    "equalsValueClause": {
                                                        "kind": "EqualsValueClause",
                                                        "fullStart": 889,
                                                        "fullEnd": 925,
                                                        "start": 889,
                                                        "end": 925,
                                                        "fullWidth": 36,
                                                        "width": 36,
                                                        "equalsToken": {
                                                            "kind": "EqualsToken",
                                                            "fullStart": 889,
                                                            "fullEnd": 891,
                                                            "start": 889,
                                                            "end": 890,
                                                            "fullWidth": 2,
                                                            "width": 1,
                                                            "text": "=",
                                                            "value": "=",
                                                            "valueText": "=",
                                                            "hasTrailingTrivia": true,
                                                            "trailingTrivia": [
                                                                {
                                                                    "kind": "WhitespaceTrivia",
                                                                    "text": " "
                                                                }
                                                            ]
                                                        },
                                                        "value": {
                                                            "kind": "ParenthesizedExpression",
                                                            "fullStart": 891,
                                                            "fullEnd": 925,
                                                            "start": 891,
                                                            "end": 925,
                                                            "fullWidth": 34,
                                                            "width": 34,
                                                            "openParenToken": {
                                                                "kind": "OpenParenToken",
                                                                "fullStart": 891,
                                                                "fullEnd": 892,
                                                                "start": 891,
                                                                "end": 892,
                                                                "fullWidth": 1,
                                                                "width": 1,
                                                                "text": "(",
                                                                "value": "(",
                                                                "valueText": "("
                                                            },
                                                            "expression": {
                                                                "kind": "EqualsExpression",
                                                                "fullStart": 892,
                                                                "fullEnd": 924,
                                                                "start": 892,
                                                                "end": 924,
                                                                "fullWidth": 32,
                                                                "width": 32,
                                                                "left": {
                                                                    "kind": "MemberAccessExpression",
                                                                    "fullStart": 892,
                                                                    "fullEnd": 914,
                                                                    "start": 892,
                                                                    "end": 913,
                                                                    "fullWidth": 22,
                                                                    "width": 21,
                                                                    "expression": {
                                                                        "kind": "IdentifierName",
                                                                        "fullStart": 892,
                                                                        "fullEnd": 898,
                                                                        "start": 892,
                                                                        "end": 898,
                                                                        "fullWidth": 6,
                                                                        "width": 6,
                                                                        "text": "Object",
                                                                        "value": "Object",
                                                                        "valueText": "Object"
                                                                    },
                                                                    "dotToken": {
                                                                        "kind": "DotToken",
                                                                        "fullStart": 898,
                                                                        "fullEnd": 899,
                                                                        "start": 898,
                                                                        "end": 899,
                                                                        "fullWidth": 1,
                                                                        "width": 1,
                                                                        "text": ".",
                                                                        "value": ".",
                                                                        "valueText": "."
                                                                    },
                                                                    "name": {
                                                                        "kind": "IdentifierName",
                                                                        "fullStart": 899,
                                                                        "fullEnd": 914,
                                                                        "start": 899,
                                                                        "end": 913,
                                                                        "fullWidth": 15,
                                                                        "width": 14,
                                                                        "text": "defineProperty",
                                                                        "value": "defineProperty",
                                                                        "valueText": "defineProperty",
                                                                        "hasTrailingTrivia": true,
                                                                        "trailingTrivia": [
                                                                            {
                                                                                "kind": "WhitespaceTrivia",
                                                                                "text": " "
                                                                            }
                                                                        ]
                                                                    }
                                                                },
                                                                "operatorToken": {
                                                                    "kind": "EqualsEqualsEqualsToken",
                                                                    "fullStart": 914,
                                                                    "fullEnd": 918,
                                                                    "start": 914,
                                                                    "end": 917,
                                                                    "fullWidth": 4,
                                                                    "width": 3,
                                                                    "text": "===",
                                                                    "value": "===",
                                                                    "valueText": "===",
                                                                    "hasTrailingTrivia": true,
                                                                    "trailingTrivia": [
                                                                        {
                                                                            "kind": "WhitespaceTrivia",
                                                                            "text": " "
                                                                        }
                                                                    ]
                                                                },
                                                                "right": {
                                                                    "kind": "StringLiteral",
                                                                    "fullStart": 918,
                                                                    "fullEnd": 924,
                                                                    "start": 918,
                                                                    "end": 924,
                                                                    "fullWidth": 6,
                                                                    "width": 6,
                                                                    "text": "\"2010\"",
                                                                    "value": "2010",
                                                                    "valueText": "2010"
                                                                }
                                                            },
                                                            "closeParenToken": {
                                                                "kind": "CloseParenToken",
                                                                "fullStart": 924,
                                                                "fullEnd": 925,
                                                                "start": 924,
                                                                "end": 925,
                                                                "fullWidth": 1,
                                                                "width": 1,
                                                                "text": ")",
                                                                "value": ")",
                                                                "valueText": ")"
                                                            }
                                                        }
                                                    }
                                                }
                                            ]
                                        },
                                        "semicolonToken": {
                                            "kind": "SemicolonToken",
                                            "fullStart": 925,
                                            "fullEnd": 928,
                                            "start": 925,
                                            "end": 926,
                                            "fullWidth": 3,
                                            "width": 1,
                                            "text": ";",
                                            "value": ";",
                                            "valueText": ";",
                                            "hasTrailingTrivia": true,
                                            "hasTrailingNewLine": true,
                                            "trailingTrivia": [
                                                {
                                                    "kind": "NewLineTrivia",
                                                    "text": "\r\n"
                                                }
                                            ]
                                        }
                                    },
                                    {
                                        "kind": "VariableStatement",
                                        "fullStart": 928,
                                        "fullEnd": 969,
                                        "start": 942,
                                        "end": 967,
                                        "fullWidth": 41,
                                        "width": 25,
                                        "modifiers": [],
                                        "variableDeclaration": {
                                            "kind": "VariableDeclaration",
                                            "fullStart": 928,
                                            "fullEnd": 966,
                                            "start": 942,
                                            "end": 966,
                                            "fullWidth": 38,
                                            "width": 24,
                                            "varKeyword": {
                                                "kind": "VarKeyword",
                                                "fullStart": 928,
                                                "fullEnd": 946,
                                                "start": 942,
                                                "end": 945,
                                                "fullWidth": 18,
                                                "width": 3,
                                                "text": "var",
                                                "value": "var",
                                                "valueText": "var",
                                                "hasLeadingTrivia": true,
                                                "hasLeadingNewLine": true,
                                                "hasTrailingTrivia": true,
                                                "leadingTrivia": [
                                                    {
                                                        "kind": "NewLineTrivia",
                                                        "text": "\r\n"
                                                    },
                                                    {
                                                        "kind": "WhitespaceTrivia",
                                                        "text": "            "
                                                    }
                                                ],
                                                "trailingTrivia": [
                                                    {
                                                        "kind": "WhitespaceTrivia",
                                                        "text": " "
                                                    }
                                                ]
                                            },
                                            "variableDeclarators": [
                                                {
                                                    "kind": "VariableDeclarator",
                                                    "fullStart": 946,
                                                    "fullEnd": 966,
                                                    "start": 946,
                                                    "end": 966,
                                                    "fullWidth": 20,
<<<<<<< HEAD
                                                    "width": 20,
                                                    "identifier": {
=======
                                                    "propertyName": {
>>>>>>> 85e84683
                                                        "kind": "IdentifierName",
                                                        "fullStart": 946,
                                                        "fullEnd": 959,
                                                        "start": 946,
                                                        "end": 958,
                                                        "fullWidth": 13,
                                                        "width": 12,
                                                        "text": "isEnumerable",
                                                        "value": "isEnumerable",
                                                        "valueText": "isEnumerable",
                                                        "hasTrailingTrivia": true,
                                                        "trailingTrivia": [
                                                            {
                                                                "kind": "WhitespaceTrivia",
                                                                "text": " "
                                                            }
                                                        ]
                                                    },
                                                    "equalsValueClause": {
                                                        "kind": "EqualsValueClause",
                                                        "fullStart": 959,
                                                        "fullEnd": 966,
                                                        "start": 959,
                                                        "end": 966,
                                                        "fullWidth": 7,
                                                        "width": 7,
                                                        "equalsToken": {
                                                            "kind": "EqualsToken",
                                                            "fullStart": 959,
                                                            "fullEnd": 961,
                                                            "start": 959,
                                                            "end": 960,
                                                            "fullWidth": 2,
                                                            "width": 1,
                                                            "text": "=",
                                                            "value": "=",
                                                            "valueText": "=",
                                                            "hasTrailingTrivia": true,
                                                            "trailingTrivia": [
                                                                {
                                                                    "kind": "WhitespaceTrivia",
                                                                    "text": " "
                                                                }
                                                            ]
                                                        },
                                                        "value": {
                                                            "kind": "FalseKeyword",
                                                            "fullStart": 961,
                                                            "fullEnd": 966,
                                                            "start": 961,
                                                            "end": 966,
                                                            "fullWidth": 5,
                                                            "width": 5,
                                                            "text": "false",
                                                            "value": false,
                                                            "valueText": "false"
                                                        }
                                                    }
                                                }
                                            ]
                                        },
                                        "semicolonToken": {
                                            "kind": "SemicolonToken",
                                            "fullStart": 966,
                                            "fullEnd": 969,
                                            "start": 966,
                                            "end": 967,
                                            "fullWidth": 3,
                                            "width": 1,
                                            "text": ";",
                                            "value": ";",
                                            "valueText": ";",
                                            "hasTrailingTrivia": true,
                                            "hasTrailingNewLine": true,
                                            "trailingTrivia": [
                                                {
                                                    "kind": "NewLineTrivia",
                                                    "text": "\r\n"
                                                }
                                            ]
                                        }
                                    },
                                    {
                                        "kind": "ForInStatement",
                                        "fullStart": 969,
                                        "fullEnd": 1137,
                                        "start": 983,
                                        "end": 1135,
                                        "fullWidth": 168,
                                        "width": 152,
                                        "forKeyword": {
                                            "kind": "ForKeyword",
                                            "fullStart": 969,
                                            "fullEnd": 987,
                                            "start": 983,
                                            "end": 986,
                                            "fullWidth": 18,
                                            "width": 3,
                                            "text": "for",
                                            "value": "for",
                                            "valueText": "for",
                                            "hasLeadingTrivia": true,
                                            "hasLeadingNewLine": true,
                                            "hasTrailingTrivia": true,
                                            "leadingTrivia": [
                                                {
                                                    "kind": "NewLineTrivia",
                                                    "text": "\r\n"
                                                },
                                                {
                                                    "kind": "WhitespaceTrivia",
                                                    "text": "            "
                                                }
                                            ],
                                            "trailingTrivia": [
                                                {
                                                    "kind": "WhitespaceTrivia",
                                                    "text": " "
                                                }
                                            ]
                                        },
                                        "openParenToken": {
                                            "kind": "OpenParenToken",
                                            "fullStart": 987,
                                            "fullEnd": 988,
                                            "start": 987,
                                            "end": 988,
                                            "fullWidth": 1,
                                            "width": 1,
                                            "text": "(",
                                            "value": "(",
                                            "valueText": "("
                                        },
                                        "variableDeclaration": {
                                            "kind": "VariableDeclaration",
                                            "fullStart": 988,
                                            "fullEnd": 997,
                                            "start": 988,
                                            "end": 996,
                                            "fullWidth": 9,
                                            "width": 8,
                                            "varKeyword": {
                                                "kind": "VarKeyword",
                                                "fullStart": 988,
                                                "fullEnd": 992,
                                                "start": 988,
                                                "end": 991,
                                                "fullWidth": 4,
                                                "width": 3,
                                                "text": "var",
                                                "value": "var",
                                                "valueText": "var",
                                                "hasTrailingTrivia": true,
                                                "trailingTrivia": [
                                                    {
                                                        "kind": "WhitespaceTrivia",
                                                        "text": " "
                                                    }
                                                ]
                                            },
                                            "variableDeclarators": [
                                                {
                                                    "kind": "VariableDeclarator",
                                                    "fullStart": 992,
                                                    "fullEnd": 997,
                                                    "start": 992,
                                                    "end": 996,
                                                    "fullWidth": 5,
<<<<<<< HEAD
                                                    "width": 4,
                                                    "identifier": {
=======
                                                    "propertyName": {
>>>>>>> 85e84683
                                                        "kind": "IdentifierName",
                                                        "fullStart": 992,
                                                        "fullEnd": 997,
                                                        "start": 992,
                                                        "end": 996,
                                                        "fullWidth": 5,
                                                        "width": 4,
                                                        "text": "prop",
                                                        "value": "prop",
                                                        "valueText": "prop",
                                                        "hasTrailingTrivia": true,
                                                        "trailingTrivia": [
                                                            {
                                                                "kind": "WhitespaceTrivia",
                                                                "text": " "
                                                            }
                                                        ]
                                                    }
                                                }
                                            ]
                                        },
                                        "inKeyword": {
                                            "kind": "InKeyword",
                                            "fullStart": 997,
                                            "fullEnd": 1000,
                                            "start": 997,
                                            "end": 999,
                                            "fullWidth": 3,
                                            "width": 2,
                                            "text": "in",
                                            "value": "in",
                                            "valueText": "in",
                                            "hasTrailingTrivia": true,
                                            "trailingTrivia": [
                                                {
                                                    "kind": "WhitespaceTrivia",
                                                    "text": " "
                                                }
                                            ]
                                        },
                                        "expression": {
                                            "kind": "IdentifierName",
                                            "fullStart": 1000,
                                            "fullEnd": 1006,
                                            "start": 1000,
                                            "end": 1006,
                                            "fullWidth": 6,
                                            "width": 6,
                                            "text": "Object",
                                            "value": "Object",
                                            "valueText": "Object"
                                        },
                                        "closeParenToken": {
                                            "kind": "CloseParenToken",
                                            "fullStart": 1006,
                                            "fullEnd": 1008,
                                            "start": 1006,
                                            "end": 1007,
                                            "fullWidth": 2,
                                            "width": 1,
                                            "text": ")",
                                            "value": ")",
                                            "valueText": ")",
                                            "hasTrailingTrivia": true,
                                            "trailingTrivia": [
                                                {
                                                    "kind": "WhitespaceTrivia",
                                                    "text": " "
                                                }
                                            ]
                                        },
                                        "statement": {
                                            "kind": "Block",
                                            "fullStart": 1008,
                                            "fullEnd": 1137,
                                            "start": 1008,
                                            "end": 1135,
                                            "fullWidth": 129,
                                            "width": 127,
                                            "openBraceToken": {
                                                "kind": "OpenBraceToken",
                                                "fullStart": 1008,
                                                "fullEnd": 1011,
                                                "start": 1008,
                                                "end": 1009,
                                                "fullWidth": 3,
                                                "width": 1,
                                                "text": "{",
                                                "value": "{",
                                                "valueText": "{",
                                                "hasTrailingTrivia": true,
                                                "hasTrailingNewLine": true,
                                                "trailingTrivia": [
                                                    {
                                                        "kind": "NewLineTrivia",
                                                        "text": "\r\n"
                                                    }
                                                ]
                                            },
                                            "statements": [
                                                {
                                                    "kind": "IfStatement",
                                                    "fullStart": 1011,
                                                    "fullEnd": 1122,
                                                    "start": 1027,
                                                    "end": 1120,
                                                    "fullWidth": 111,
                                                    "width": 93,
                                                    "ifKeyword": {
                                                        "kind": "IfKeyword",
                                                        "fullStart": 1011,
                                                        "fullEnd": 1030,
                                                        "start": 1027,
                                                        "end": 1029,
                                                        "fullWidth": 19,
                                                        "width": 2,
                                                        "text": "if",
                                                        "value": "if",
                                                        "valueText": "if",
                                                        "hasLeadingTrivia": true,
                                                        "hasTrailingTrivia": true,
                                                        "leadingTrivia": [
                                                            {
                                                                "kind": "WhitespaceTrivia",
                                                                "text": "                "
                                                            }
                                                        ],
                                                        "trailingTrivia": [
                                                            {
                                                                "kind": "WhitespaceTrivia",
                                                                "text": " "
                                                            }
                                                        ]
                                                    },
                                                    "openParenToken": {
                                                        "kind": "OpenParenToken",
                                                        "fullStart": 1030,
                                                        "fullEnd": 1031,
                                                        "start": 1030,
                                                        "end": 1031,
                                                        "fullWidth": 1,
                                                        "width": 1,
                                                        "text": "(",
                                                        "value": "(",
                                                        "valueText": "("
                                                    },
                                                    "condition": {
                                                        "kind": "EqualsExpression",
                                                        "fullStart": 1031,
                                                        "fullEnd": 1056,
                                                        "start": 1031,
                                                        "end": 1056,
                                                        "fullWidth": 25,
                                                        "width": 25,
                                                        "left": {
                                                            "kind": "IdentifierName",
                                                            "fullStart": 1031,
                                                            "fullEnd": 1036,
                                                            "start": 1031,
                                                            "end": 1035,
                                                            "fullWidth": 5,
                                                            "width": 4,
                                                            "text": "prop",
                                                            "value": "prop",
                                                            "valueText": "prop",
                                                            "hasTrailingTrivia": true,
                                                            "trailingTrivia": [
                                                                {
                                                                    "kind": "WhitespaceTrivia",
                                                                    "text": " "
                                                                }
                                                            ]
                                                        },
                                                        "operatorToken": {
                                                            "kind": "EqualsEqualsEqualsToken",
                                                            "fullStart": 1036,
                                                            "fullEnd": 1040,
                                                            "start": 1036,
                                                            "end": 1039,
                                                            "fullWidth": 4,
                                                            "width": 3,
                                                            "text": "===",
                                                            "value": "===",
                                                            "valueText": "===",
                                                            "hasTrailingTrivia": true,
                                                            "trailingTrivia": [
                                                                {
                                                                    "kind": "WhitespaceTrivia",
                                                                    "text": " "
                                                                }
                                                            ]
                                                        },
                                                        "right": {
                                                            "kind": "StringLiteral",
                                                            "fullStart": 1040,
                                                            "fullEnd": 1056,
                                                            "start": 1040,
                                                            "end": 1056,
                                                            "fullWidth": 16,
                                                            "width": 16,
                                                            "text": "\"defineProperty\"",
                                                            "value": "defineProperty",
                                                            "valueText": "defineProperty"
                                                        }
                                                    },
                                                    "closeParenToken": {
                                                        "kind": "CloseParenToken",
                                                        "fullStart": 1056,
                                                        "fullEnd": 1058,
                                                        "start": 1056,
                                                        "end": 1057,
                                                        "fullWidth": 2,
                                                        "width": 1,
                                                        "text": ")",
                                                        "value": ")",
                                                        "valueText": ")",
                                                        "hasTrailingTrivia": true,
                                                        "trailingTrivia": [
                                                            {
                                                                "kind": "WhitespaceTrivia",
                                                                "text": " "
                                                            }
                                                        ]
                                                    },
                                                    "statement": {
                                                        "kind": "Block",
                                                        "fullStart": 1058,
                                                        "fullEnd": 1122,
                                                        "start": 1058,
                                                        "end": 1120,
                                                        "fullWidth": 64,
                                                        "width": 62,
                                                        "openBraceToken": {
                                                            "kind": "OpenBraceToken",
                                                            "fullStart": 1058,
                                                            "fullEnd": 1061,
                                                            "start": 1058,
                                                            "end": 1059,
                                                            "fullWidth": 3,
                                                            "width": 1,
                                                            "text": "{",
                                                            "value": "{",
                                                            "valueText": "{",
                                                            "hasTrailingTrivia": true,
                                                            "hasTrailingNewLine": true,
                                                            "trailingTrivia": [
                                                                {
                                                                    "kind": "NewLineTrivia",
                                                                    "text": "\r\n"
                                                                }
                                                            ]
                                                        },
                                                        "statements": [
                                                            {
                                                                "kind": "ExpressionStatement",
                                                                "fullStart": 1061,
                                                                "fullEnd": 1103,
                                                                "start": 1081,
                                                                "end": 1101,
                                                                "fullWidth": 42,
                                                                "width": 20,
                                                                "expression": {
                                                                    "kind": "AssignmentExpression",
                                                                    "fullStart": 1061,
                                                                    "fullEnd": 1100,
                                                                    "start": 1081,
                                                                    "end": 1100,
                                                                    "fullWidth": 39,
                                                                    "width": 19,
                                                                    "left": {
                                                                        "kind": "IdentifierName",
                                                                        "fullStart": 1061,
                                                                        "fullEnd": 1094,
                                                                        "start": 1081,
                                                                        "end": 1093,
                                                                        "fullWidth": 33,
                                                                        "width": 12,
                                                                        "text": "isEnumerable",
                                                                        "value": "isEnumerable",
                                                                        "valueText": "isEnumerable",
                                                                        "hasLeadingTrivia": true,
                                                                        "hasTrailingTrivia": true,
                                                                        "leadingTrivia": [
                                                                            {
                                                                                "kind": "WhitespaceTrivia",
                                                                                "text": "                    "
                                                                            }
                                                                        ],
                                                                        "trailingTrivia": [
                                                                            {
                                                                                "kind": "WhitespaceTrivia",
                                                                                "text": " "
                                                                            }
                                                                        ]
                                                                    },
                                                                    "operatorToken": {
                                                                        "kind": "EqualsToken",
                                                                        "fullStart": 1094,
                                                                        "fullEnd": 1096,
                                                                        "start": 1094,
                                                                        "end": 1095,
                                                                        "fullWidth": 2,
                                                                        "width": 1,
                                                                        "text": "=",
                                                                        "value": "=",
                                                                        "valueText": "=",
                                                                        "hasTrailingTrivia": true,
                                                                        "trailingTrivia": [
                                                                            {
                                                                                "kind": "WhitespaceTrivia",
                                                                                "text": " "
                                                                            }
                                                                        ]
                                                                    },
                                                                    "right": {
                                                                        "kind": "TrueKeyword",
                                                                        "fullStart": 1096,
                                                                        "fullEnd": 1100,
                                                                        "start": 1096,
                                                                        "end": 1100,
                                                                        "fullWidth": 4,
                                                                        "width": 4,
                                                                        "text": "true",
                                                                        "value": true,
                                                                        "valueText": "true"
                                                                    }
                                                                },
                                                                "semicolonToken": {
                                                                    "kind": "SemicolonToken",
                                                                    "fullStart": 1100,
                                                                    "fullEnd": 1103,
                                                                    "start": 1100,
                                                                    "end": 1101,
                                                                    "fullWidth": 3,
                                                                    "width": 1,
                                                                    "text": ";",
                                                                    "value": ";",
                                                                    "valueText": ";",
                                                                    "hasTrailingTrivia": true,
                                                                    "hasTrailingNewLine": true,
                                                                    "trailingTrivia": [
                                                                        {
                                                                            "kind": "NewLineTrivia",
                                                                            "text": "\r\n"
                                                                        }
                                                                    ]
                                                                }
                                                            }
                                                        ],
                                                        "closeBraceToken": {
                                                            "kind": "CloseBraceToken",
                                                            "fullStart": 1103,
                                                            "fullEnd": 1122,
                                                            "start": 1119,
                                                            "end": 1120,
                                                            "fullWidth": 19,
                                                            "width": 1,
                                                            "text": "}",
                                                            "value": "}",
                                                            "valueText": "}",
                                                            "hasLeadingTrivia": true,
                                                            "hasTrailingTrivia": true,
                                                            "hasTrailingNewLine": true,
                                                            "leadingTrivia": [
                                                                {
                                                                    "kind": "WhitespaceTrivia",
                                                                    "text": "                "
                                                                }
                                                            ],
                                                            "trailingTrivia": [
                                                                {
                                                                    "kind": "NewLineTrivia",
                                                                    "text": "\r\n"
                                                                }
                                                            ]
                                                        }
                                                    }
                                                }
                                            ],
                                            "closeBraceToken": {
                                                "kind": "CloseBraceToken",
                                                "fullStart": 1122,
                                                "fullEnd": 1137,
                                                "start": 1134,
                                                "end": 1135,
                                                "fullWidth": 15,
                                                "width": 1,
                                                "text": "}",
                                                "value": "}",
                                                "valueText": "}",
                                                "hasLeadingTrivia": true,
                                                "hasTrailingTrivia": true,
                                                "hasTrailingNewLine": true,
                                                "leadingTrivia": [
                                                    {
                                                        "kind": "WhitespaceTrivia",
                                                        "text": "            "
                                                    }
                                                ],
                                                "trailingTrivia": [
                                                    {
                                                        "kind": "NewLineTrivia",
                                                        "text": "\r\n"
                                                    }
                                                ]
                                            }
                                        }
                                    },
                                    {
                                        "kind": "ExpressionStatement",
                                        "fullStart": 1137,
                                        "fullEnd": 1182,
                                        "start": 1151,
                                        "end": 1180,
                                        "fullWidth": 45,
                                        "width": 29,
                                        "expression": {
                                            "kind": "DeleteExpression",
                                            "fullStart": 1137,
                                            "fullEnd": 1179,
                                            "start": 1151,
                                            "end": 1179,
                                            "fullWidth": 42,
                                            "width": 28,
                                            "deleteKeyword": {
                                                "kind": "DeleteKeyword",
                                                "fullStart": 1137,
                                                "fullEnd": 1158,
                                                "start": 1151,
                                                "end": 1157,
                                                "fullWidth": 21,
                                                "width": 6,
                                                "text": "delete",
                                                "value": "delete",
                                                "valueText": "delete",
                                                "hasLeadingTrivia": true,
                                                "hasLeadingNewLine": true,
                                                "hasTrailingTrivia": true,
                                                "leadingTrivia": [
                                                    {
                                                        "kind": "NewLineTrivia",
                                                        "text": "\r\n"
                                                    },
                                                    {
                                                        "kind": "WhitespaceTrivia",
                                                        "text": "            "
                                                    }
                                                ],
                                                "trailingTrivia": [
                                                    {
                                                        "kind": "WhitespaceTrivia",
                                                        "text": " "
                                                    }
                                                ]
                                            },
                                            "expression": {
                                                "kind": "MemberAccessExpression",
                                                "fullStart": 1158,
                                                "fullEnd": 1179,
                                                "start": 1158,
                                                "end": 1179,
                                                "fullWidth": 21,
                                                "width": 21,
                                                "expression": {
                                                    "kind": "IdentifierName",
                                                    "fullStart": 1158,
                                                    "fullEnd": 1164,
                                                    "start": 1158,
                                                    "end": 1164,
                                                    "fullWidth": 6,
                                                    "width": 6,
                                                    "text": "Object",
                                                    "value": "Object",
                                                    "valueText": "Object"
                                                },
                                                "dotToken": {
                                                    "kind": "DotToken",
                                                    "fullStart": 1164,
                                                    "fullEnd": 1165,
                                                    "start": 1164,
                                                    "end": 1165,
                                                    "fullWidth": 1,
                                                    "width": 1,
                                                    "text": ".",
                                                    "value": ".",
                                                    "valueText": "."
                                                },
                                                "name": {
                                                    "kind": "IdentifierName",
                                                    "fullStart": 1165,
                                                    "fullEnd": 1179,
                                                    "start": 1165,
                                                    "end": 1179,
                                                    "fullWidth": 14,
                                                    "width": 14,
                                                    "text": "defineProperty",
                                                    "value": "defineProperty",
                                                    "valueText": "defineProperty"
                                                }
                                            }
                                        },
                                        "semicolonToken": {
                                            "kind": "SemicolonToken",
                                            "fullStart": 1179,
                                            "fullEnd": 1182,
                                            "start": 1179,
                                            "end": 1180,
                                            "fullWidth": 3,
                                            "width": 1,
                                            "text": ";",
                                            "value": ";",
                                            "valueText": ";",
                                            "hasTrailingTrivia": true,
                                            "hasTrailingNewLine": true,
                                            "trailingTrivia": [
                                                {
                                                    "kind": "NewLineTrivia",
                                                    "text": "\r\n"
                                                }
                                            ]
                                        }
                                    },
                                    {
                                        "kind": "VariableStatement",
                                        "fullStart": 1182,
                                        "fullEnd": 1260,
                                        "start": 1196,
                                        "end": 1258,
                                        "fullWidth": 78,
                                        "width": 62,
                                        "modifiers": [],
                                        "variableDeclaration": {
                                            "kind": "VariableDeclaration",
                                            "fullStart": 1182,
                                            "fullEnd": 1257,
                                            "start": 1196,
                                            "end": 1257,
                                            "fullWidth": 75,
                                            "width": 61,
                                            "varKeyword": {
                                                "kind": "VarKeyword",
                                                "fullStart": 1182,
                                                "fullEnd": 1200,
                                                "start": 1196,
                                                "end": 1199,
                                                "fullWidth": 18,
                                                "width": 3,
                                                "text": "var",
                                                "value": "var",
                                                "valueText": "var",
                                                "hasLeadingTrivia": true,
                                                "hasLeadingNewLine": true,
                                                "hasTrailingTrivia": true,
                                                "leadingTrivia": [
                                                    {
                                                        "kind": "NewLineTrivia",
                                                        "text": "\r\n"
                                                    },
                                                    {
                                                        "kind": "WhitespaceTrivia",
                                                        "text": "            "
                                                    }
                                                ],
                                                "trailingTrivia": [
                                                    {
                                                        "kind": "WhitespaceTrivia",
                                                        "text": " "
                                                    }
                                                ]
                                            },
                                            "variableDeclarators": [
                                                {
                                                    "kind": "VariableDeclarator",
                                                    "fullStart": 1200,
                                                    "fullEnd": 1257,
                                                    "start": 1200,
                                                    "end": 1257,
                                                    "fullWidth": 57,
<<<<<<< HEAD
                                                    "width": 57,
                                                    "identifier": {
=======
                                                    "propertyName": {
>>>>>>> 85e84683
                                                        "kind": "IdentifierName",
                                                        "fullStart": 1200,
                                                        "fullEnd": 1215,
                                                        "start": 1200,
                                                        "end": 1214,
                                                        "fullWidth": 15,
                                                        "width": 14,
                                                        "text": "isConfigurable",
                                                        "value": "isConfigurable",
                                                        "valueText": "isConfigurable",
                                                        "hasTrailingTrivia": true,
                                                        "trailingTrivia": [
                                                            {
                                                                "kind": "WhitespaceTrivia",
                                                                "text": " "
                                                            }
                                                        ]
                                                    },
                                                    "equalsValueClause": {
                                                        "kind": "EqualsValueClause",
                                                        "fullStart": 1215,
                                                        "fullEnd": 1257,
                                                        "start": 1215,
                                                        "end": 1257,
                                                        "fullWidth": 42,
                                                        "width": 42,
                                                        "equalsToken": {
                                                            "kind": "EqualsToken",
                                                            "fullStart": 1215,
                                                            "fullEnd": 1217,
                                                            "start": 1215,
                                                            "end": 1216,
                                                            "fullWidth": 2,
                                                            "width": 1,
                                                            "text": "=",
                                                            "value": "=",
                                                            "valueText": "=",
                                                            "hasTrailingTrivia": true,
                                                            "trailingTrivia": [
                                                                {
                                                                    "kind": "WhitespaceTrivia",
                                                                    "text": " "
                                                                }
                                                            ]
                                                        },
                                                        "value": {
                                                            "kind": "LogicalNotExpression",
                                                            "fullStart": 1217,
                                                            "fullEnd": 1257,
                                                            "start": 1217,
                                                            "end": 1257,
                                                            "fullWidth": 40,
                                                            "width": 40,
                                                            "operatorToken": {
                                                                "kind": "ExclamationToken",
                                                                "fullStart": 1217,
                                                                "fullEnd": 1218,
                                                                "start": 1217,
                                                                "end": 1218,
                                                                "fullWidth": 1,
                                                                "width": 1,
                                                                "text": "!",
                                                                "value": "!",
                                                                "valueText": "!"
                                                            },
                                                            "operand": {
                                                                "kind": "InvocationExpression",
                                                                "fullStart": 1218,
                                                                "fullEnd": 1257,
                                                                "start": 1218,
                                                                "end": 1257,
                                                                "fullWidth": 39,
                                                                "width": 39,
                                                                "expression": {
                                                                    "kind": "MemberAccessExpression",
                                                                    "fullStart": 1218,
                                                                    "fullEnd": 1239,
                                                                    "start": 1218,
                                                                    "end": 1239,
                                                                    "fullWidth": 21,
                                                                    "width": 21,
                                                                    "expression": {
                                                                        "kind": "IdentifierName",
                                                                        "fullStart": 1218,
                                                                        "fullEnd": 1224,
                                                                        "start": 1218,
                                                                        "end": 1224,
                                                                        "fullWidth": 6,
                                                                        "width": 6,
                                                                        "text": "Object",
                                                                        "value": "Object",
                                                                        "valueText": "Object"
                                                                    },
                                                                    "dotToken": {
                                                                        "kind": "DotToken",
                                                                        "fullStart": 1224,
                                                                        "fullEnd": 1225,
                                                                        "start": 1224,
                                                                        "end": 1225,
                                                                        "fullWidth": 1,
                                                                        "width": 1,
                                                                        "text": ".",
                                                                        "value": ".",
                                                                        "valueText": "."
                                                                    },
                                                                    "name": {
                                                                        "kind": "IdentifierName",
                                                                        "fullStart": 1225,
                                                                        "fullEnd": 1239,
                                                                        "start": 1225,
                                                                        "end": 1239,
                                                                        "fullWidth": 14,
                                                                        "width": 14,
                                                                        "text": "hasOwnProperty",
                                                                        "value": "hasOwnProperty",
                                                                        "valueText": "hasOwnProperty"
                                                                    }
                                                                },
                                                                "argumentList": {
                                                                    "kind": "ArgumentList",
                                                                    "fullStart": 1239,
                                                                    "fullEnd": 1257,
                                                                    "start": 1239,
                                                                    "end": 1257,
                                                                    "fullWidth": 18,
                                                                    "width": 18,
                                                                    "openParenToken": {
                                                                        "kind": "OpenParenToken",
                                                                        "fullStart": 1239,
                                                                        "fullEnd": 1240,
                                                                        "start": 1239,
                                                                        "end": 1240,
                                                                        "fullWidth": 1,
                                                                        "width": 1,
                                                                        "text": "(",
                                                                        "value": "(",
                                                                        "valueText": "("
                                                                    },
                                                                    "arguments": [
                                                                        {
                                                                            "kind": "StringLiteral",
                                                                            "fullStart": 1240,
                                                                            "fullEnd": 1256,
                                                                            "start": 1240,
                                                                            "end": 1256,
                                                                            "fullWidth": 16,
                                                                            "width": 16,
                                                                            "text": "\"defineProperty\"",
                                                                            "value": "defineProperty",
                                                                            "valueText": "defineProperty"
                                                                        }
                                                                    ],
                                                                    "closeParenToken": {
                                                                        "kind": "CloseParenToken",
                                                                        "fullStart": 1256,
                                                                        "fullEnd": 1257,
                                                                        "start": 1256,
                                                                        "end": 1257,
                                                                        "fullWidth": 1,
                                                                        "width": 1,
                                                                        "text": ")",
                                                                        "value": ")",
                                                                        "valueText": ")"
                                                                    }
                                                                }
                                                            }
                                                        }
                                                    }
                                                }
                                            ]
                                        },
                                        "semicolonToken": {
                                            "kind": "SemicolonToken",
                                            "fullStart": 1257,
                                            "fullEnd": 1260,
                                            "start": 1257,
                                            "end": 1258,
                                            "fullWidth": 3,
                                            "width": 1,
                                            "text": ";",
                                            "value": ";",
                                            "valueText": ";",
                                            "hasTrailingTrivia": true,
                                            "hasTrailingNewLine": true,
                                            "trailingTrivia": [
                                                {
                                                    "kind": "NewLineTrivia",
                                                    "text": "\r\n"
                                                }
                                            ]
                                        }
                                    },
                                    {
                                        "kind": "ReturnStatement",
                                        "fullStart": 1260,
                                        "fullEnd": 1351,
                                        "start": 1274,
                                        "end": 1349,
                                        "fullWidth": 91,
                                        "width": 75,
                                        "returnKeyword": {
                                            "kind": "ReturnKeyword",
                                            "fullStart": 1260,
                                            "fullEnd": 1281,
                                            "start": 1274,
                                            "end": 1280,
                                            "fullWidth": 21,
                                            "width": 6,
                                            "text": "return",
                                            "value": "return",
                                            "valueText": "return",
                                            "hasLeadingTrivia": true,
                                            "hasLeadingNewLine": true,
                                            "hasTrailingTrivia": true,
                                            "leadingTrivia": [
                                                {
                                                    "kind": "NewLineTrivia",
                                                    "text": "\r\n"
                                                },
                                                {
                                                    "kind": "WhitespaceTrivia",
                                                    "text": "            "
                                                }
                                            ],
                                            "trailingTrivia": [
                                                {
                                                    "kind": "WhitespaceTrivia",
                                                    "text": " "
                                                }
                                            ]
                                        },
                                        "expression": {
                                            "kind": "LogicalAndExpression",
                                            "fullStart": 1281,
                                            "fullEnd": 1348,
                                            "start": 1281,
                                            "end": 1348,
                                            "fullWidth": 67,
                                            "width": 67,
                                            "left": {
                                                "kind": "LogicalAndExpression",
                                                "fullStart": 1281,
                                                "fullEnd": 1331,
                                                "start": 1281,
                                                "end": 1330,
                                                "fullWidth": 50,
                                                "width": 49,
                                                "left": {
                                                    "kind": "LogicalAndExpression",
                                                    "fullStart": 1281,
                                                    "fullEnd": 1314,
                                                    "start": 1281,
                                                    "end": 1313,
                                                    "fullWidth": 33,
                                                    "width": 32,
                                                    "left": {
                                                        "kind": "IdentifierName",
                                                        "fullStart": 1281,
                                                        "fullEnd": 1300,
                                                        "start": 1281,
                                                        "end": 1299,
                                                        "fullWidth": 19,
                                                        "width": 18,
                                                        "text": "propertyAreCorrect",
                                                        "value": "propertyAreCorrect",
                                                        "valueText": "propertyAreCorrect",
                                                        "hasTrailingTrivia": true,
                                                        "trailingTrivia": [
                                                            {
                                                                "kind": "WhitespaceTrivia",
                                                                "text": " "
                                                            }
                                                        ]
                                                    },
                                                    "operatorToken": {
                                                        "kind": "AmpersandAmpersandToken",
                                                        "fullStart": 1300,
                                                        "fullEnd": 1303,
                                                        "start": 1300,
                                                        "end": 1302,
                                                        "fullWidth": 3,
                                                        "width": 2,
                                                        "text": "&&",
                                                        "value": "&&",
                                                        "valueText": "&&",
                                                        "hasTrailingTrivia": true,
                                                        "trailingTrivia": [
                                                            {
                                                                "kind": "WhitespaceTrivia",
                                                                "text": " "
                                                            }
                                                        ]
                                                    },
                                                    "right": {
                                                        "kind": "IdentifierName",
                                                        "fullStart": 1303,
                                                        "fullEnd": 1314,
                                                        "start": 1303,
                                                        "end": 1313,
                                                        "fullWidth": 11,
                                                        "width": 10,
                                                        "text": "isWritable",
                                                        "value": "isWritable",
                                                        "valueText": "isWritable",
                                                        "hasTrailingTrivia": true,
                                                        "trailingTrivia": [
                                                            {
                                                                "kind": "WhitespaceTrivia",
                                                                "text": " "
                                                            }
                                                        ]
                                                    }
                                                },
                                                "operatorToken": {
                                                    "kind": "AmpersandAmpersandToken",
                                                    "fullStart": 1314,
                                                    "fullEnd": 1317,
                                                    "start": 1314,
                                                    "end": 1316,
                                                    "fullWidth": 3,
                                                    "width": 2,
                                                    "text": "&&",
                                                    "value": "&&",
                                                    "valueText": "&&",
                                                    "hasTrailingTrivia": true,
                                                    "trailingTrivia": [
                                                        {
                                                            "kind": "WhitespaceTrivia",
                                                            "text": " "
                                                        }
                                                    ]
                                                },
                                                "right": {
                                                    "kind": "LogicalNotExpression",
                                                    "fullStart": 1317,
                                                    "fullEnd": 1331,
                                                    "start": 1317,
                                                    "end": 1330,
                                                    "fullWidth": 14,
                                                    "width": 13,
                                                    "operatorToken": {
                                                        "kind": "ExclamationToken",
                                                        "fullStart": 1317,
                                                        "fullEnd": 1318,
                                                        "start": 1317,
                                                        "end": 1318,
                                                        "fullWidth": 1,
                                                        "width": 1,
                                                        "text": "!",
                                                        "value": "!",
                                                        "valueText": "!"
                                                    },
                                                    "operand": {
                                                        "kind": "IdentifierName",
                                                        "fullStart": 1318,
                                                        "fullEnd": 1331,
                                                        "start": 1318,
                                                        "end": 1330,
                                                        "fullWidth": 13,
                                                        "width": 12,
                                                        "text": "isEnumerable",
                                                        "value": "isEnumerable",
                                                        "valueText": "isEnumerable",
                                                        "hasTrailingTrivia": true,
                                                        "trailingTrivia": [
                                                            {
                                                                "kind": "WhitespaceTrivia",
                                                                "text": " "
                                                            }
                                                        ]
                                                    }
                                                }
                                            },
                                            "operatorToken": {
                                                "kind": "AmpersandAmpersandToken",
                                                "fullStart": 1331,
                                                "fullEnd": 1334,
                                                "start": 1331,
                                                "end": 1333,
                                                "fullWidth": 3,
                                                "width": 2,
                                                "text": "&&",
                                                "value": "&&",
                                                "valueText": "&&",
                                                "hasTrailingTrivia": true,
                                                "trailingTrivia": [
                                                    {
                                                        "kind": "WhitespaceTrivia",
                                                        "text": " "
                                                    }
                                                ]
                                            },
                                            "right": {
                                                "kind": "IdentifierName",
                                                "fullStart": 1334,
                                                "fullEnd": 1348,
                                                "start": 1334,
                                                "end": 1348,
                                                "fullWidth": 14,
                                                "width": 14,
                                                "text": "isConfigurable",
                                                "value": "isConfigurable",
                                                "valueText": "isConfigurable"
                                            }
                                        },
                                        "semicolonToken": {
                                            "kind": "SemicolonToken",
                                            "fullStart": 1348,
                                            "fullEnd": 1351,
                                            "start": 1348,
                                            "end": 1349,
                                            "fullWidth": 3,
                                            "width": 1,
                                            "text": ";",
                                            "value": ";",
                                            "valueText": ";",
                                            "hasTrailingTrivia": true,
                                            "hasTrailingNewLine": true,
                                            "trailingTrivia": [
                                                {
                                                    "kind": "NewLineTrivia",
                                                    "text": "\r\n"
                                                }
                                            ]
                                        }
                                    }
                                ],
                                "closeBraceToken": {
                                    "kind": "CloseBraceToken",
                                    "fullStart": 1351,
                                    "fullEnd": 1361,
                                    "start": 1359,
                                    "end": 1360,
                                    "fullWidth": 10,
                                    "width": 1,
                                    "text": "}",
                                    "value": "}",
                                    "valueText": "}",
                                    "hasLeadingTrivia": true,
                                    "hasTrailingTrivia": true,
                                    "leadingTrivia": [
                                        {
                                            "kind": "WhitespaceTrivia",
                                            "text": "        "
                                        }
                                    ],
                                    "trailingTrivia": [
                                        {
                                            "kind": "WhitespaceTrivia",
                                            "text": " "
                                        }
                                    ]
                                }
                            },
                            "finallyClause": {
                                "kind": "FinallyClause",
                                "fullStart": 1361,
                                "fullEnd": 1541,
                                "start": 1361,
                                "end": 1539,
                                "fullWidth": 180,
                                "width": 178,
                                "finallyKeyword": {
                                    "kind": "FinallyKeyword",
                                    "fullStart": 1361,
                                    "fullEnd": 1369,
                                    "start": 1361,
                                    "end": 1368,
                                    "fullWidth": 8,
                                    "width": 7,
                                    "text": "finally",
                                    "value": "finally",
                                    "valueText": "finally",
                                    "hasTrailingTrivia": true,
                                    "trailingTrivia": [
                                        {
                                            "kind": "WhitespaceTrivia",
                                            "text": " "
                                        }
                                    ]
                                },
                                "block": {
                                    "kind": "Block",
                                    "fullStart": 1369,
                                    "fullEnd": 1541,
                                    "start": 1369,
                                    "end": 1539,
                                    "fullWidth": 172,
                                    "width": 170,
                                    "openBraceToken": {
                                        "kind": "OpenBraceToken",
                                        "fullStart": 1369,
                                        "fullEnd": 1372,
                                        "start": 1369,
                                        "end": 1370,
                                        "fullWidth": 3,
                                        "width": 1,
                                        "text": "{",
                                        "value": "{",
                                        "valueText": "{",
                                        "hasTrailingTrivia": true,
                                        "hasTrailingNewLine": true,
                                        "trailingTrivia": [
                                            {
                                                "kind": "NewLineTrivia",
                                                "text": "\r\n"
                                            }
                                        ]
                                    },
                                    "statements": [
                                        {
                                            "kind": "ExpressionStatement",
                                            "fullStart": 1372,
                                            "fullEnd": 1415,
                                            "start": 1384,
                                            "end": 1413,
                                            "fullWidth": 43,
                                            "width": 29,
                                            "expression": {
                                                "kind": "AssignmentExpression",
                                                "fullStart": 1372,
                                                "fullEnd": 1412,
                                                "start": 1384,
                                                "end": 1412,
                                                "fullWidth": 40,
                                                "width": 28,
                                                "left": {
                                                    "kind": "MemberAccessExpression",
                                                    "fullStart": 1372,
                                                    "fullEnd": 1406,
                                                    "start": 1384,
                                                    "end": 1405,
                                                    "fullWidth": 34,
                                                    "width": 21,
                                                    "expression": {
                                                        "kind": "IdentifierName",
                                                        "fullStart": 1372,
                                                        "fullEnd": 1390,
                                                        "start": 1384,
                                                        "end": 1390,
                                                        "fullWidth": 18,
                                                        "width": 6,
                                                        "text": "Object",
                                                        "value": "Object",
                                                        "valueText": "Object",
                                                        "hasLeadingTrivia": true,
                                                        "leadingTrivia": [
                                                            {
                                                                "kind": "WhitespaceTrivia",
                                                                "text": "            "
                                                            }
                                                        ]
                                                    },
                                                    "dotToken": {
                                                        "kind": "DotToken",
                                                        "fullStart": 1390,
                                                        "fullEnd": 1391,
                                                        "start": 1390,
                                                        "end": 1391,
                                                        "fullWidth": 1,
                                                        "width": 1,
                                                        "text": ".",
                                                        "value": ".",
                                                        "valueText": "."
                                                    },
                                                    "name": {
                                                        "kind": "IdentifierName",
                                                        "fullStart": 1391,
                                                        "fullEnd": 1406,
                                                        "start": 1391,
                                                        "end": 1405,
                                                        "fullWidth": 15,
                                                        "width": 14,
                                                        "text": "defineProperty",
                                                        "value": "defineProperty",
                                                        "valueText": "defineProperty",
                                                        "hasTrailingTrivia": true,
                                                        "trailingTrivia": [
                                                            {
                                                                "kind": "WhitespaceTrivia",
                                                                "text": " "
                                                            }
                                                        ]
                                                    }
                                                },
                                                "operatorToken": {
                                                    "kind": "EqualsToken",
                                                    "fullStart": 1406,
                                                    "fullEnd": 1408,
                                                    "start": 1406,
                                                    "end": 1407,
                                                    "fullWidth": 2,
                                                    "width": 1,
                                                    "text": "=",
                                                    "value": "=",
                                                    "valueText": "=",
                                                    "hasTrailingTrivia": true,
                                                    "trailingTrivia": [
                                                        {
                                                            "kind": "WhitespaceTrivia",
                                                            "text": " "
                                                        }
                                                    ]
                                                },
                                                "right": {
                                                    "kind": "IdentifierName",
                                                    "fullStart": 1408,
                                                    "fullEnd": 1412,
                                                    "start": 1408,
                                                    "end": 1412,
                                                    "fullWidth": 4,
                                                    "width": 4,
                                                    "text": "temp",
                                                    "value": "temp",
                                                    "valueText": "temp"
                                                }
                                            },
                                            "semicolonToken": {
                                                "kind": "SemicolonToken",
                                                "fullStart": 1412,
                                                "fullEnd": 1415,
                                                "start": 1412,
                                                "end": 1413,
                                                "fullWidth": 3,
                                                "width": 1,
                                                "text": ";",
                                                "value": ";",
                                                "valueText": ";",
                                                "hasTrailingTrivia": true,
                                                "hasTrailingNewLine": true,
                                                "trailingTrivia": [
                                                    {
                                                        "kind": "NewLineTrivia",
                                                        "text": "\r\n"
                                                    }
                                                ]
                                            }
                                        },
                                        {
                                            "kind": "ExpressionStatement",
                                            "fullStart": 1415,
                                            "fullEnd": 1530,
                                            "start": 1427,
                                            "end": 1528,
                                            "fullWidth": 115,
                                            "width": 101,
                                            "expression": {
                                                "kind": "InvocationExpression",
                                                "fullStart": 1415,
                                                "fullEnd": 1527,
                                                "start": 1427,
                                                "end": 1527,
                                                "fullWidth": 112,
                                                "width": 100,
                                                "expression": {
                                                    "kind": "MemberAccessExpression",
                                                    "fullStart": 1415,
                                                    "fullEnd": 1448,
                                                    "start": 1427,
                                                    "end": 1448,
                                                    "fullWidth": 33,
                                                    "width": 21,
                                                    "expression": {
                                                        "kind": "IdentifierName",
                                                        "fullStart": 1415,
                                                        "fullEnd": 1433,
                                                        "start": 1427,
                                                        "end": 1433,
                                                        "fullWidth": 18,
                                                        "width": 6,
                                                        "text": "Object",
                                                        "value": "Object",
                                                        "valueText": "Object",
                                                        "hasLeadingTrivia": true,
                                                        "leadingTrivia": [
                                                            {
                                                                "kind": "WhitespaceTrivia",
                                                                "text": "            "
                                                            }
                                                        ]
                                                    },
                                                    "dotToken": {
                                                        "kind": "DotToken",
                                                        "fullStart": 1433,
                                                        "fullEnd": 1434,
                                                        "start": 1433,
                                                        "end": 1434,
                                                        "fullWidth": 1,
                                                        "width": 1,
                                                        "text": ".",
                                                        "value": ".",
                                                        "valueText": "."
                                                    },
                                                    "name": {
                                                        "kind": "IdentifierName",
                                                        "fullStart": 1434,
                                                        "fullEnd": 1448,
                                                        "start": 1434,
                                                        "end": 1448,
                                                        "fullWidth": 14,
                                                        "width": 14,
                                                        "text": "defineProperty",
                                                        "value": "defineProperty",
                                                        "valueText": "defineProperty"
                                                    }
                                                },
                                                "argumentList": {
                                                    "kind": "ArgumentList",
                                                    "fullStart": 1448,
                                                    "fullEnd": 1527,
                                                    "start": 1448,
                                                    "end": 1527,
                                                    "fullWidth": 79,
                                                    "width": 79,
                                                    "openParenToken": {
                                                        "kind": "OpenParenToken",
                                                        "fullStart": 1448,
                                                        "fullEnd": 1449,
                                                        "start": 1448,
                                                        "end": 1449,
                                                        "fullWidth": 1,
                                                        "width": 1,
                                                        "text": "(",
                                                        "value": "(",
                                                        "valueText": "("
                                                    },
                                                    "arguments": [
                                                        {
                                                            "kind": "IdentifierName",
                                                            "fullStart": 1449,
                                                            "fullEnd": 1455,
                                                            "start": 1449,
                                                            "end": 1455,
                                                            "fullWidth": 6,
                                                            "width": 6,
                                                            "text": "Object",
                                                            "value": "Object",
                                                            "valueText": "Object"
                                                        },
                                                        {
                                                            "kind": "CommaToken",
                                                            "fullStart": 1455,
                                                            "fullEnd": 1457,
                                                            "start": 1455,
                                                            "end": 1456,
                                                            "fullWidth": 2,
                                                            "width": 1,
                                                            "text": ",",
                                                            "value": ",",
                                                            "valueText": ",",
                                                            "hasTrailingTrivia": true,
                                                            "trailingTrivia": [
                                                                {
                                                                    "kind": "WhitespaceTrivia",
                                                                    "text": " "
                                                                }
                                                            ]
                                                        },
                                                        {
                                                            "kind": "StringLiteral",
                                                            "fullStart": 1457,
                                                            "fullEnd": 1473,
                                                            "start": 1457,
                                                            "end": 1473,
                                                            "fullWidth": 16,
                                                            "width": 16,
                                                            "text": "\"defineProperty\"",
                                                            "value": "defineProperty",
                                                            "valueText": "defineProperty"
                                                        },
                                                        {
                                                            "kind": "CommaToken",
                                                            "fullStart": 1473,
                                                            "fullEnd": 1475,
                                                            "start": 1473,
                                                            "end": 1474,
                                                            "fullWidth": 2,
                                                            "width": 1,
                                                            "text": ",",
                                                            "value": ",",
                                                            "valueText": ",",
                                                            "hasTrailingTrivia": true,
                                                            "trailingTrivia": [
                                                                {
                                                                    "kind": "WhitespaceTrivia",
                                                                    "text": " "
                                                                }
                                                            ]
                                                        },
                                                        {
                                                            "kind": "ObjectLiteralExpression",
                                                            "fullStart": 1475,
                                                            "fullEnd": 1526,
                                                            "start": 1475,
                                                            "end": 1526,
                                                            "fullWidth": 51,
                                                            "width": 51,
                                                            "openBraceToken": {
                                                                "kind": "OpenBraceToken",
                                                                "fullStart": 1475,
                                                                "fullEnd": 1478,
                                                                "start": 1475,
                                                                "end": 1476,
                                                                "fullWidth": 3,
                                                                "width": 1,
                                                                "text": "{",
                                                                "value": "{",
                                                                "valueText": "{",
                                                                "hasTrailingTrivia": true,
                                                                "hasTrailingNewLine": true,
                                                                "trailingTrivia": [
                                                                    {
                                                                        "kind": "NewLineTrivia",
                                                                        "text": "\r\n"
                                                                    }
                                                                ]
                                                            },
                                                            "propertyAssignments": [
                                                                {
                                                                    "kind": "SimplePropertyAssignment",
                                                                    "fullStart": 1478,
                                                                    "fullEnd": 1513,
                                                                    "start": 1494,
                                                                    "end": 1511,
                                                                    "fullWidth": 35,
                                                                    "width": 17,
                                                                    "propertyName": {
                                                                        "kind": "IdentifierName",
                                                                        "fullStart": 1478,
                                                                        "fullEnd": 1504,
                                                                        "start": 1494,
                                                                        "end": 1504,
                                                                        "fullWidth": 26,
                                                                        "width": 10,
                                                                        "text": "enumerable",
                                                                        "value": "enumerable",
                                                                        "valueText": "enumerable",
                                                                        "hasLeadingTrivia": true,
                                                                        "leadingTrivia": [
                                                                            {
                                                                                "kind": "WhitespaceTrivia",
                                                                                "text": "                "
                                                                            }
                                                                        ]
                                                                    },
                                                                    "colonToken": {
                                                                        "kind": "ColonToken",
                                                                        "fullStart": 1504,
                                                                        "fullEnd": 1506,
                                                                        "start": 1504,
                                                                        "end": 1505,
                                                                        "fullWidth": 2,
                                                                        "width": 1,
                                                                        "text": ":",
                                                                        "value": ":",
                                                                        "valueText": ":",
                                                                        "hasTrailingTrivia": true,
                                                                        "trailingTrivia": [
                                                                            {
                                                                                "kind": "WhitespaceTrivia",
                                                                                "text": " "
                                                                            }
                                                                        ]
                                                                    },
                                                                    "expression": {
                                                                        "kind": "FalseKeyword",
                                                                        "fullStart": 1506,
                                                                        "fullEnd": 1513,
                                                                        "start": 1506,
                                                                        "end": 1511,
                                                                        "fullWidth": 7,
                                                                        "width": 5,
                                                                        "text": "false",
                                                                        "value": false,
                                                                        "valueText": "false",
                                                                        "hasTrailingTrivia": true,
                                                                        "hasTrailingNewLine": true,
                                                                        "trailingTrivia": [
                                                                            {
                                                                                "kind": "NewLineTrivia",
                                                                                "text": "\r\n"
                                                                            }
                                                                        ]
                                                                    }
                                                                }
                                                            ],
                                                            "closeBraceToken": {
                                                                "kind": "CloseBraceToken",
                                                                "fullStart": 1513,
                                                                "fullEnd": 1526,
                                                                "start": 1525,
                                                                "end": 1526,
                                                                "fullWidth": 13,
                                                                "width": 1,
                                                                "text": "}",
                                                                "value": "}",
                                                                "valueText": "}",
                                                                "hasLeadingTrivia": true,
                                                                "leadingTrivia": [
                                                                    {
                                                                        "kind": "WhitespaceTrivia",
                                                                        "text": "            "
                                                                    }
                                                                ]
                                                            }
                                                        }
                                                    ],
                                                    "closeParenToken": {
                                                        "kind": "CloseParenToken",
                                                        "fullStart": 1526,
                                                        "fullEnd": 1527,
                                                        "start": 1526,
                                                        "end": 1527,
                                                        "fullWidth": 1,
                                                        "width": 1,
                                                        "text": ")",
                                                        "value": ")",
                                                        "valueText": ")"
                                                    }
                                                }
                                            },
                                            "semicolonToken": {
                                                "kind": "SemicolonToken",
                                                "fullStart": 1527,
                                                "fullEnd": 1530,
                                                "start": 1527,
                                                "end": 1528,
                                                "fullWidth": 3,
                                                "width": 1,
                                                "text": ";",
                                                "value": ";",
                                                "valueText": ";",
                                                "hasTrailingTrivia": true,
                                                "hasTrailingNewLine": true,
                                                "trailingTrivia": [
                                                    {
                                                        "kind": "NewLineTrivia",
                                                        "text": "\r\n"
                                                    }
                                                ]
                                            }
                                        }
                                    ],
                                    "closeBraceToken": {
                                        "kind": "CloseBraceToken",
                                        "fullStart": 1530,
                                        "fullEnd": 1541,
                                        "start": 1538,
                                        "end": 1539,
                                        "fullWidth": 11,
                                        "width": 1,
                                        "text": "}",
                                        "value": "}",
                                        "valueText": "}",
                                        "hasLeadingTrivia": true,
                                        "hasTrailingTrivia": true,
                                        "hasTrailingNewLine": true,
                                        "leadingTrivia": [
                                            {
                                                "kind": "WhitespaceTrivia",
                                                "text": "        "
                                            }
                                        ],
                                        "trailingTrivia": [
                                            {
                                                "kind": "NewLineTrivia",
                                                "text": "\r\n"
                                            }
                                        ]
                                    }
                                }
                            }
                        }
                    ],
                    "closeBraceToken": {
                        "kind": "CloseBraceToken",
                        "fullStart": 1541,
                        "fullEnd": 1548,
                        "start": 1545,
                        "end": 1546,
                        "fullWidth": 7,
                        "width": 1,
                        "text": "}",
                        "value": "}",
                        "valueText": "}",
                        "hasLeadingTrivia": true,
                        "hasTrailingTrivia": true,
                        "hasTrailingNewLine": true,
                        "leadingTrivia": [
                            {
                                "kind": "WhitespaceTrivia",
                                "text": "    "
                            }
                        ],
                        "trailingTrivia": [
                            {
                                "kind": "NewLineTrivia",
                                "text": "\r\n"
                            }
                        ]
                    }
                }
            },
            {
                "kind": "ExpressionStatement",
                "fullStart": 1548,
                "fullEnd": 1572,
                "start": 1548,
                "end": 1570,
                "fullWidth": 24,
                "width": 22,
                "expression": {
                    "kind": "InvocationExpression",
                    "fullStart": 1548,
                    "fullEnd": 1569,
                    "start": 1548,
                    "end": 1569,
                    "fullWidth": 21,
                    "width": 21,
                    "expression": {
                        "kind": "IdentifierName",
                        "fullStart": 1548,
                        "fullEnd": 1559,
                        "start": 1548,
                        "end": 1559,
                        "fullWidth": 11,
                        "width": 11,
                        "text": "runTestCase",
                        "value": "runTestCase",
                        "valueText": "runTestCase"
                    },
                    "argumentList": {
                        "kind": "ArgumentList",
                        "fullStart": 1559,
                        "fullEnd": 1569,
                        "start": 1559,
                        "end": 1569,
                        "fullWidth": 10,
                        "width": 10,
                        "openParenToken": {
                            "kind": "OpenParenToken",
                            "fullStart": 1559,
                            "fullEnd": 1560,
                            "start": 1559,
                            "end": 1560,
                            "fullWidth": 1,
                            "width": 1,
                            "text": "(",
                            "value": "(",
                            "valueText": "("
                        },
                        "arguments": [
                            {
                                "kind": "IdentifierName",
                                "fullStart": 1560,
                                "fullEnd": 1568,
                                "start": 1560,
                                "end": 1568,
                                "fullWidth": 8,
                                "width": 8,
                                "text": "testcase",
                                "value": "testcase",
                                "valueText": "testcase"
                            }
                        ],
                        "closeParenToken": {
                            "kind": "CloseParenToken",
                            "fullStart": 1568,
                            "fullEnd": 1569,
                            "start": 1568,
                            "end": 1569,
                            "fullWidth": 1,
                            "width": 1,
                            "text": ")",
                            "value": ")",
                            "valueText": ")"
                        }
                    }
                },
                "semicolonToken": {
                    "kind": "SemicolonToken",
                    "fullStart": 1569,
                    "fullEnd": 1572,
                    "start": 1569,
                    "end": 1570,
                    "fullWidth": 3,
                    "width": 1,
                    "text": ";",
                    "value": ";",
                    "valueText": ";",
                    "hasTrailingTrivia": true,
                    "hasTrailingNewLine": true,
                    "trailingTrivia": [
                        {
                            "kind": "NewLineTrivia",
                            "text": "\r\n"
                        }
                    ]
                }
            }
        ],
        "endOfFileToken": {
            "kind": "EndOfFileToken",
            "fullStart": 1572,
            "fullEnd": 1572,
            "start": 1572,
            "end": 1572,
            "fullWidth": 0,
            "width": 0,
            "text": ""
        }
    },
    "lineMap": {
        "lineStarts": [
            0,
            67,
            152,
            232,
            308,
            380,
            385,
            439,
            525,
            530,
            532,
            534,
            557,
            636,
            638,
            757,
            800,
            815,
            860,
            862,
            928,
            930,
            969,
            971,
            1011,
            1061,
            1103,
            1122,
            1137,
            1139,
            1182,
            1184,
            1260,
            1262,
            1351,
            1372,
            1415,
            1478,
            1513,
            1530,
            1541,
            1548,
            1572
        ],
        "length": 1572
    }
}<|MERGE_RESOLUTION|>--- conflicted
+++ resolved
@@ -245,12 +245,8 @@
                                         "start": 569,
                                         "end": 633,
                                         "fullWidth": 64,
-<<<<<<< HEAD
                                         "width": 64,
-                                        "identifier": {
-=======
                                         "propertyName": {
->>>>>>> 85e84683
                                             "kind": "IdentifierName",
                                             "fullStart": 569,
                                             "fullEnd": 574,
@@ -509,12 +505,8 @@
                                         "start": 650,
                                         "end": 754,
                                         "fullWidth": 104,
-<<<<<<< HEAD
                                         "width": 104,
-                                        "identifier": {
-=======
                                         "propertyName": {
->>>>>>> 85e84683
                                             "kind": "IdentifierName",
                                             "fullStart": 650,
                                             "fullEnd": 669,
@@ -1015,12 +1007,8 @@
                                         "start": 769,
                                         "end": 797,
                                         "fullWidth": 28,
-<<<<<<< HEAD
                                         "width": 28,
-                                        "identifier": {
-=======
                                         "propertyName": {
->>>>>>> 85e84683
                                             "kind": "IdentifierName",
                                             "fullStart": 769,
                                             "fullEnd": 774,
@@ -1383,12 +1371,8 @@
                                                     "start": 878,
                                                     "end": 925,
                                                     "fullWidth": 47,
-<<<<<<< HEAD
                                                     "width": 47,
-                                                    "identifier": {
-=======
                                                     "propertyName": {
->>>>>>> 85e84683
                                                         "kind": "IdentifierName",
                                                         "fullStart": 878,
                                                         "fullEnd": 889,
@@ -1640,12 +1624,8 @@
                                                     "start": 946,
                                                     "end": 966,
                                                     "fullWidth": 20,
-<<<<<<< HEAD
                                                     "width": 20,
-                                                    "identifier": {
-=======
                                                     "propertyName": {
->>>>>>> 85e84683
                                                         "kind": "IdentifierName",
                                                         "fullStart": 946,
                                                         "fullEnd": 959,
@@ -1814,12 +1794,8 @@
                                                     "start": 992,
                                                     "end": 996,
                                                     "fullWidth": 5,
-<<<<<<< HEAD
                                                     "width": 4,
-                                                    "identifier": {
-=======
                                                     "propertyName": {
->>>>>>> 85e84683
                                                         "kind": "IdentifierName",
                                                         "fullStart": 992,
                                                         "fullEnd": 997,
@@ -2398,12 +2374,8 @@
                                                     "start": 1200,
                                                     "end": 1257,
                                                     "fullWidth": 57,
-<<<<<<< HEAD
                                                     "width": 57,
-                                                    "identifier": {
-=======
                                                     "propertyName": {
->>>>>>> 85e84683
                                                         "kind": "IdentifierName",
                                                         "fullStart": 1200,
                                                         "fullEnd": 1215,
