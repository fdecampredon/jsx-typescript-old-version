--- conflicted
+++ resolved
@@ -1050,11 +1050,8 @@
                                                                         "start": 779,
                                                                         "end": 784,
                                                                         "fullWidth": 5,
-<<<<<<< HEAD
                                                                         "width": 5,
-=======
                                                                         "modifiers": [],
->>>>>>> e3c38734
                                                                         "identifier": {
                                                                             "kind": "IdentifierName",
                                                                             "fullStart": 779,
@@ -2152,11 +2149,8 @@
                                                                         "start": 1102,
                                                                         "end": 1107,
                                                                         "fullWidth": 5,
-<<<<<<< HEAD
                                                                         "width": 5,
-=======
                                                                         "modifiers": [],
->>>>>>> e3c38734
                                                                         "identifier": {
                                                                             "kind": "IdentifierName",
                                                                             "fullStart": 1102,
@@ -3483,11 +3477,8 @@
                                                                         "start": 1498,
                                                                         "end": 1503,
                                                                         "fullWidth": 5,
-<<<<<<< HEAD
                                                                         "width": 5,
-=======
                                                                         "modifiers": [],
->>>>>>> e3c38734
                                                                         "identifier": {
                                                                             "kind": "IdentifierName",
                                                                             "fullStart": 1498,
