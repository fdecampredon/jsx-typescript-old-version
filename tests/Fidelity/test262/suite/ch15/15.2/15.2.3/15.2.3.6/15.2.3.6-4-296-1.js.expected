{
    "isDeclaration": false,
    "languageVersion": "EcmaScript5",
    "parseOptions": {
        "allowAutomaticSemicolonInsertion": true
    },
    "sourceUnit": {
        "kind": "SourceUnit",
        "fullStart": 0,
        "fullEnd": 1528,
        "start": 816,
        "end": 1528,
        "fullWidth": 1528,
        "width": 712,
        "isIncrementallyUnusable": true,
        "moduleElements": [
            {
                "kind": "FunctionDeclaration",
                "fullStart": 0,
                "fullEnd": 1504,
                "start": 816,
                "end": 1502,
                "fullWidth": 1504,
                "width": 686,
                "modifiers": [],
                "functionKeyword": {
                    "kind": "FunctionKeyword",
                    "fullStart": 0,
                    "fullEnd": 825,
                    "start": 816,
                    "end": 824,
                    "fullWidth": 825,
                    "width": 8,
                    "text": "function",
                    "value": "function",
                    "valueText": "function",
                    "hasLeadingTrivia": true,
                    "hasLeadingComment": true,
                    "hasLeadingNewLine": true,
                    "hasTrailingTrivia": true,
                    "leadingTrivia": [
                        {
                            "kind": "SingleLineCommentTrivia",
                            "text": "/// Copyright (c) 2012 Ecma International.  All rights reserved. "
                        },
                        {
                            "kind": "NewLineTrivia",
                            "text": "\r\n"
                        },
                        {
                            "kind": "SingleLineCommentTrivia",
                            "text": "/// Ecma International makes this code available under the terms and conditions set"
                        },
                        {
                            "kind": "NewLineTrivia",
                            "text": "\r\n"
                        },
                        {
                            "kind": "SingleLineCommentTrivia",
                            "text": "/// forth on http://hg.ecmascript.org/tests/test262/raw-file/tip/LICENSE (the "
                        },
                        {
                            "kind": "NewLineTrivia",
                            "text": "\r\n"
                        },
                        {
                            "kind": "SingleLineCommentTrivia",
                            "text": "/// \"Use Terms\").   Any redistribution of this code must retain the above "
                        },
                        {
                            "kind": "NewLineTrivia",
                            "text": "\r\n"
                        },
                        {
                            "kind": "SingleLineCommentTrivia",
                            "text": "/// copyright and this notice and otherwise comply with the Use Terms."
                        },
                        {
                            "kind": "NewLineTrivia",
                            "text": "\r\n"
                        },
                        {
                            "kind": "MultiLineCommentTrivia",
                            "text": "/**\r\n * @path ch15/15.2/15.2.3/15.2.3.6/15.2.3.6-4-296-1.js\r\n * @description Object.defineProperty - 'O' is an Arguments object of a function that has formal parameters, 'name' is own data property of 'O' which is also defined in [[ParameterMap]] of 'O', test TypeError is thrown when updating the [[Configurable]] attribute value of 'name' which is defined as non-configurable (10.6 [[DefineOwnProperty]] step 4 and step 5b)\r\n */"
                        },
                        {
                            "kind": "NewLineTrivia",
                            "text": "\r\n"
                        },
                        {
                            "kind": "NewLineTrivia",
                            "text": "\r\n"
                        },
                        {
                            "kind": "NewLineTrivia",
                            "text": "\r\n"
                        }
                    ],
                    "trailingTrivia": [
                        {
                            "kind": "WhitespaceTrivia",
                            "text": " "
                        }
                    ]
                },
                "identifier": {
                    "kind": "IdentifierName",
                    "fullStart": 825,
                    "fullEnd": 833,
                    "start": 825,
                    "end": 833,
                    "fullWidth": 8,
                    "width": 8,
                    "text": "testcase",
                    "value": "testcase",
                    "valueText": "testcase"
                },
                "callSignature": {
                    "kind": "CallSignature",
                    "fullStart": 833,
                    "fullEnd": 836,
                    "start": 833,
                    "end": 835,
                    "fullWidth": 3,
                    "width": 2,
                    "parameterList": {
                        "kind": "ParameterList",
                        "fullStart": 833,
                        "fullEnd": 836,
                        "start": 833,
                        "end": 835,
                        "fullWidth": 3,
                        "width": 2,
                        "openParenToken": {
                            "kind": "OpenParenToken",
                            "fullStart": 833,
                            "fullEnd": 834,
                            "start": 833,
                            "end": 834,
                            "fullWidth": 1,
                            "width": 1,
                            "text": "(",
                            "value": "(",
                            "valueText": "("
                        },
                        "parameters": [],
                        "closeParenToken": {
                            "kind": "CloseParenToken",
                            "fullStart": 834,
                            "fullEnd": 836,
                            "start": 834,
                            "end": 835,
                            "fullWidth": 2,
                            "width": 1,
                            "text": ")",
                            "value": ")",
                            "valueText": ")",
                            "hasTrailingTrivia": true,
                            "trailingTrivia": [
                                {
                                    "kind": "WhitespaceTrivia",
                                    "text": " "
                                }
                            ]
                        }
                    }
                },
                "block": {
                    "kind": "Block",
                    "fullStart": 836,
                    "fullEnd": 1504,
                    "start": 836,
                    "end": 1502,
                    "fullWidth": 668,
                    "width": 666,
                    "openBraceToken": {
                        "kind": "OpenBraceToken",
                        "fullStart": 836,
                        "fullEnd": 839,
                        "start": 836,
                        "end": 837,
                        "fullWidth": 3,
                        "width": 1,
                        "text": "{",
                        "value": "{",
                        "valueText": "{",
                        "hasTrailingTrivia": true,
                        "hasTrailingNewLine": true,
                        "trailingTrivia": [
                            {
                                "kind": "NewLineTrivia",
                                "text": "\r\n"
                            }
                        ]
                    },
                    "statements": [
                        {
                            "kind": "ReturnStatement",
                            "fullStart": 839,
                            "fullEnd": 1497,
                            "start": 847,
                            "end": 1495,
                            "fullWidth": 658,
                            "width": 648,
                            "returnKeyword": {
                                "kind": "ReturnKeyword",
                                "fullStart": 839,
                                "fullEnd": 854,
                                "start": 847,
                                "end": 853,
                                "fullWidth": 15,
                                "width": 6,
                                "text": "return",
                                "value": "return",
                                "valueText": "return",
                                "hasLeadingTrivia": true,
                                "hasTrailingTrivia": true,
                                "leadingTrivia": [
                                    {
                                        "kind": "WhitespaceTrivia",
                                        "text": "        "
                                    }
                                ],
                                "trailingTrivia": [
                                    {
                                        "kind": "WhitespaceTrivia",
                                        "text": " "
                                    }
                                ]
                            },
                            "expression": {
                                "kind": "ParenthesizedExpression",
                                "fullStart": 854,
                                "fullEnd": 1494,
                                "start": 854,
                                "end": 1494,
                                "fullWidth": 640,
                                "width": 640,
                                "openParenToken": {
                                    "kind": "OpenParenToken",
                                    "fullStart": 854,
                                    "fullEnd": 855,
                                    "start": 854,
                                    "end": 855,
                                    "fullWidth": 1,
                                    "width": 1,
                                    "text": "(",
                                    "value": "(",
                                    "valueText": "("
                                },
                                "expression": {
                                    "kind": "InvocationExpression",
                                    "fullStart": 855,
                                    "fullEnd": 1493,
                                    "start": 855,
                                    "end": 1493,
                                    "fullWidth": 638,
                                    "width": 638,
                                    "expression": {
                                        "kind": "FunctionExpression",
                                        "fullStart": 855,
                                        "fullEnd": 1484,
                                        "start": 855,
                                        "end": 1484,
                                        "fullWidth": 629,
                                        "width": 629,
                                        "functionKeyword": {
                                            "kind": "FunctionKeyword",
                                            "fullStart": 855,
                                            "fullEnd": 864,
                                            "start": 855,
                                            "end": 863,
                                            "fullWidth": 9,
                                            "width": 8,
                                            "text": "function",
                                            "value": "function",
                                            "valueText": "function",
                                            "hasTrailingTrivia": true,
                                            "trailingTrivia": [
                                                {
                                                    "kind": "WhitespaceTrivia",
                                                    "text": " "
                                                }
                                            ]
                                        },
                                        "callSignature": {
                                            "kind": "CallSignature",
                                            "fullStart": 864,
                                            "fullEnd": 874,
                                            "start": 864,
                                            "end": 873,
                                            "fullWidth": 10,
                                            "width": 9,
                                            "parameterList": {
                                                "kind": "ParameterList",
                                                "fullStart": 864,
                                                "fullEnd": 874,
                                                "start": 864,
                                                "end": 873,
                                                "fullWidth": 10,
                                                "width": 9,
                                                "openParenToken": {
                                                    "kind": "OpenParenToken",
                                                    "fullStart": 864,
                                                    "fullEnd": 865,
                                                    "start": 864,
                                                    "end": 865,
                                                    "fullWidth": 1,
                                                    "width": 1,
                                                    "text": "(",
                                                    "value": "(",
                                                    "valueText": "("
                                                },
                                                "parameters": [
                                                    {
                                                        "kind": "Parameter",
                                                        "fullStart": 865,
                                                        "fullEnd": 866,
                                                        "start": 865,
                                                        "end": 866,
                                                        "fullWidth": 1,
<<<<<<< HEAD
                                                        "width": 1,
=======
                                                        "modifiers": [],
>>>>>>> e3c38734
                                                        "identifier": {
                                                            "kind": "IdentifierName",
                                                            "fullStart": 865,
                                                            "fullEnd": 866,
                                                            "start": 865,
                                                            "end": 866,
                                                            "fullWidth": 1,
                                                            "width": 1,
                                                            "text": "a",
                                                            "value": "a",
                                                            "valueText": "a"
                                                        }
                                                    },
                                                    {
                                                        "kind": "CommaToken",
                                                        "fullStart": 866,
                                                        "fullEnd": 868,
                                                        "start": 866,
                                                        "end": 867,
                                                        "fullWidth": 2,
                                                        "width": 1,
                                                        "text": ",",
                                                        "value": ",",
                                                        "valueText": ",",
                                                        "hasTrailingTrivia": true,
                                                        "trailingTrivia": [
                                                            {
                                                                "kind": "WhitespaceTrivia",
                                                                "text": " "
                                                            }
                                                        ]
                                                    },
                                                    {
                                                        "kind": "Parameter",
                                                        "fullStart": 868,
                                                        "fullEnd": 869,
                                                        "start": 868,
                                                        "end": 869,
                                                        "fullWidth": 1,
<<<<<<< HEAD
                                                        "width": 1,
=======
                                                        "modifiers": [],
>>>>>>> e3c38734
                                                        "identifier": {
                                                            "kind": "IdentifierName",
                                                            "fullStart": 868,
                                                            "fullEnd": 869,
                                                            "start": 868,
                                                            "end": 869,
                                                            "fullWidth": 1,
                                                            "width": 1,
                                                            "text": "b",
                                                            "value": "b",
                                                            "valueText": "b"
                                                        }
                                                    },
                                                    {
                                                        "kind": "CommaToken",
                                                        "fullStart": 869,
                                                        "fullEnd": 871,
                                                        "start": 869,
                                                        "end": 870,
                                                        "fullWidth": 2,
                                                        "width": 1,
                                                        "text": ",",
                                                        "value": ",",
                                                        "valueText": ",",
                                                        "hasTrailingTrivia": true,
                                                        "trailingTrivia": [
                                                            {
                                                                "kind": "WhitespaceTrivia",
                                                                "text": " "
                                                            }
                                                        ]
                                                    },
                                                    {
                                                        "kind": "Parameter",
                                                        "fullStart": 871,
                                                        "fullEnd": 872,
                                                        "start": 871,
                                                        "end": 872,
                                                        "fullWidth": 1,
<<<<<<< HEAD
                                                        "width": 1,
=======
                                                        "modifiers": [],
>>>>>>> e3c38734
                                                        "identifier": {
                                                            "kind": "IdentifierName",
                                                            "fullStart": 871,
                                                            "fullEnd": 872,
                                                            "start": 871,
                                                            "end": 872,
                                                            "fullWidth": 1,
                                                            "width": 1,
                                                            "text": "c",
                                                            "value": "c",
                                                            "valueText": "c"
                                                        }
                                                    }
                                                ],
                                                "closeParenToken": {
                                                    "kind": "CloseParenToken",
                                                    "fullStart": 872,
                                                    "fullEnd": 874,
                                                    "start": 872,
                                                    "end": 873,
                                                    "fullWidth": 2,
                                                    "width": 1,
                                                    "text": ")",
                                                    "value": ")",
                                                    "valueText": ")",
                                                    "hasTrailingTrivia": true,
                                                    "trailingTrivia": [
                                                        {
                                                            "kind": "WhitespaceTrivia",
                                                            "text": " "
                                                        }
                                                    ]
                                                }
                                            }
                                        },
                                        "block": {
                                            "kind": "Block",
                                            "fullStart": 874,
                                            "fullEnd": 1484,
                                            "start": 874,
                                            "end": 1484,
                                            "fullWidth": 610,
                                            "width": 610,
                                            "openBraceToken": {
                                                "kind": "OpenBraceToken",
                                                "fullStart": 874,
                                                "fullEnd": 877,
                                                "start": 874,
                                                "end": 875,
                                                "fullWidth": 3,
                                                "width": 1,
                                                "text": "{",
                                                "value": "{",
                                                "valueText": "{",
                                                "hasTrailingTrivia": true,
                                                "hasTrailingNewLine": true,
                                                "trailingTrivia": [
                                                    {
                                                        "kind": "NewLineTrivia",
                                                        "text": "\r\n"
                                                    }
                                                ]
                                            },
                                            "statements": [
                                                {
                                                    "kind": "ExpressionStatement",
                                                    "fullStart": 877,
                                                    "fullEnd": 1082,
                                                    "start": 889,
                                                    "end": 1080,
                                                    "fullWidth": 205,
                                                    "width": 191,
                                                    "expression": {
                                                        "kind": "InvocationExpression",
                                                        "fullStart": 877,
                                                        "fullEnd": 1079,
                                                        "start": 889,
                                                        "end": 1079,
                                                        "fullWidth": 202,
                                                        "width": 190,
                                                        "expression": {
                                                            "kind": "MemberAccessExpression",
                                                            "fullStart": 877,
                                                            "fullEnd": 910,
                                                            "start": 889,
                                                            "end": 910,
                                                            "fullWidth": 33,
                                                            "width": 21,
                                                            "expression": {
                                                                "kind": "IdentifierName",
                                                                "fullStart": 877,
                                                                "fullEnd": 895,
                                                                "start": 889,
                                                                "end": 895,
                                                                "fullWidth": 18,
                                                                "width": 6,
                                                                "text": "Object",
                                                                "value": "Object",
                                                                "valueText": "Object",
                                                                "hasLeadingTrivia": true,
                                                                "leadingTrivia": [
                                                                    {
                                                                        "kind": "WhitespaceTrivia",
                                                                        "text": "            "
                                                                    }
                                                                ]
                                                            },
                                                            "dotToken": {
                                                                "kind": "DotToken",
                                                                "fullStart": 895,
                                                                "fullEnd": 896,
                                                                "start": 895,
                                                                "end": 896,
                                                                "fullWidth": 1,
                                                                "width": 1,
                                                                "text": ".",
                                                                "value": ".",
                                                                "valueText": "."
                                                            },
                                                            "name": {
                                                                "kind": "IdentifierName",
                                                                "fullStart": 896,
                                                                "fullEnd": 910,
                                                                "start": 896,
                                                                "end": 910,
                                                                "fullWidth": 14,
                                                                "width": 14,
                                                                "text": "defineProperty",
                                                                "value": "defineProperty",
                                                                "valueText": "defineProperty"
                                                            }
                                                        },
                                                        "argumentList": {
                                                            "kind": "ArgumentList",
                                                            "fullStart": 910,
                                                            "fullEnd": 1079,
                                                            "start": 910,
                                                            "end": 1079,
                                                            "fullWidth": 169,
                                                            "width": 169,
                                                            "openParenToken": {
                                                                "kind": "OpenParenToken",
                                                                "fullStart": 910,
                                                                "fullEnd": 911,
                                                                "start": 910,
                                                                "end": 911,
                                                                "fullWidth": 1,
                                                                "width": 1,
                                                                "text": "(",
                                                                "value": "(",
                                                                "valueText": "("
                                                            },
                                                            "arguments": [
                                                                {
                                                                    "kind": "IdentifierName",
                                                                    "fullStart": 911,
                                                                    "fullEnd": 920,
                                                                    "start": 911,
                                                                    "end": 920,
                                                                    "fullWidth": 9,
                                                                    "width": 9,
                                                                    "text": "arguments",
                                                                    "value": "arguments",
                                                                    "valueText": "arguments"
                                                                },
                                                                {
                                                                    "kind": "CommaToken",
                                                                    "fullStart": 920,
                                                                    "fullEnd": 922,
                                                                    "start": 920,
                                                                    "end": 921,
                                                                    "fullWidth": 2,
                                                                    "width": 1,
                                                                    "text": ",",
                                                                    "value": ",",
                                                                    "valueText": ",",
                                                                    "hasTrailingTrivia": true,
                                                                    "trailingTrivia": [
                                                                        {
                                                                            "kind": "WhitespaceTrivia",
                                                                            "text": " "
                                                                        }
                                                                    ]
                                                                },
                                                                {
                                                                    "kind": "StringLiteral",
                                                                    "fullStart": 922,
                                                                    "fullEnd": 925,
                                                                    "start": 922,
                                                                    "end": 925,
                                                                    "fullWidth": 3,
                                                                    "width": 3,
                                                                    "text": "\"0\"",
                                                                    "value": "0",
                                                                    "valueText": "0"
                                                                },
                                                                {
                                                                    "kind": "CommaToken",
                                                                    "fullStart": 925,
                                                                    "fullEnd": 927,
                                                                    "start": 925,
                                                                    "end": 926,
                                                                    "fullWidth": 2,
                                                                    "width": 1,
                                                                    "text": ",",
                                                                    "value": ",",
                                                                    "valueText": ",",
                                                                    "hasTrailingTrivia": true,
                                                                    "trailingTrivia": [
                                                                        {
                                                                            "kind": "WhitespaceTrivia",
                                                                            "text": " "
                                                                        }
                                                                    ]
                                                                },
                                                                {
                                                                    "kind": "ObjectLiteralExpression",
                                                                    "fullStart": 927,
                                                                    "fullEnd": 1078,
                                                                    "start": 927,
                                                                    "end": 1078,
                                                                    "fullWidth": 151,
                                                                    "width": 151,
                                                                    "openBraceToken": {
                                                                        "kind": "OpenBraceToken",
                                                                        "fullStart": 927,
                                                                        "fullEnd": 930,
                                                                        "start": 927,
                                                                        "end": 928,
                                                                        "fullWidth": 3,
                                                                        "width": 1,
                                                                        "text": "{",
                                                                        "value": "{",
                                                                        "valueText": "{",
                                                                        "hasTrailingTrivia": true,
                                                                        "hasTrailingNewLine": true,
                                                                        "trailingTrivia": [
                                                                            {
                                                                                "kind": "NewLineTrivia",
                                                                                "text": "\r\n"
                                                                            }
                                                                        ]
                                                                    },
                                                                    "propertyAssignments": [
                                                                        {
                                                                            "kind": "SimplePropertyAssignment",
                                                                            "fullStart": 930,
                                                                            "fullEnd": 955,
                                                                            "start": 946,
                                                                            "end": 955,
                                                                            "fullWidth": 25,
                                                                            "width": 9,
                                                                            "propertyName": {
                                                                                "kind": "IdentifierName",
                                                                                "fullStart": 930,
                                                                                "fullEnd": 951,
                                                                                "start": 946,
                                                                                "end": 951,
                                                                                "fullWidth": 21,
                                                                                "width": 5,
                                                                                "text": "value",
                                                                                "value": "value",
                                                                                "valueText": "value",
                                                                                "hasLeadingTrivia": true,
                                                                                "leadingTrivia": [
                                                                                    {
                                                                                        "kind": "WhitespaceTrivia",
                                                                                        "text": "                "
                                                                                    }
                                                                                ]
                                                                            },
                                                                            "colonToken": {
                                                                                "kind": "ColonToken",
                                                                                "fullStart": 951,
                                                                                "fullEnd": 953,
                                                                                "start": 951,
                                                                                "end": 952,
                                                                                "fullWidth": 2,
                                                                                "width": 1,
                                                                                "text": ":",
                                                                                "value": ":",
                                                                                "valueText": ":",
                                                                                "hasTrailingTrivia": true,
                                                                                "trailingTrivia": [
                                                                                    {
                                                                                        "kind": "WhitespaceTrivia",
                                                                                        "text": " "
                                                                                    }
                                                                                ]
                                                                            },
                                                                            "expression": {
                                                                                "kind": "NumericLiteral",
                                                                                "fullStart": 953,
                                                                                "fullEnd": 955,
                                                                                "start": 953,
                                                                                "end": 955,
                                                                                "fullWidth": 2,
                                                                                "width": 2,
                                                                                "text": "10",
                                                                                "value": 10,
                                                                                "valueText": "10"
                                                                            }
                                                                        },
                                                                        {
                                                                            "kind": "CommaToken",
                                                                            "fullStart": 955,
                                                                            "fullEnd": 958,
                                                                            "start": 955,
                                                                            "end": 956,
                                                                            "fullWidth": 3,
                                                                            "width": 1,
                                                                            "text": ",",
                                                                            "value": ",",
                                                                            "valueText": ",",
                                                                            "hasTrailingTrivia": true,
                                                                            "hasTrailingNewLine": true,
                                                                            "trailingTrivia": [
                                                                                {
                                                                                    "kind": "NewLineTrivia",
                                                                                    "text": "\r\n"
                                                                                }
                                                                            ]
                                                                        },
                                                                        {
                                                                            "kind": "SimplePropertyAssignment",
                                                                            "fullStart": 958,
                                                                            "fullEnd": 989,
                                                                            "start": 974,
                                                                            "end": 989,
                                                                            "fullWidth": 31,
                                                                            "width": 15,
                                                                            "propertyName": {
                                                                                "kind": "IdentifierName",
                                                                                "fullStart": 958,
                                                                                "fullEnd": 982,
                                                                                "start": 974,
                                                                                "end": 982,
                                                                                "fullWidth": 24,
                                                                                "width": 8,
                                                                                "text": "writable",
                                                                                "value": "writable",
                                                                                "valueText": "writable",
                                                                                "hasLeadingTrivia": true,
                                                                                "leadingTrivia": [
                                                                                    {
                                                                                        "kind": "WhitespaceTrivia",
                                                                                        "text": "                "
                                                                                    }
                                                                                ]
                                                                            },
                                                                            "colonToken": {
                                                                                "kind": "ColonToken",
                                                                                "fullStart": 982,
                                                                                "fullEnd": 984,
                                                                                "start": 982,
                                                                                "end": 983,
                                                                                "fullWidth": 2,
                                                                                "width": 1,
                                                                                "text": ":",
                                                                                "value": ":",
                                                                                "valueText": ":",
                                                                                "hasTrailingTrivia": true,
                                                                                "trailingTrivia": [
                                                                                    {
                                                                                        "kind": "WhitespaceTrivia",
                                                                                        "text": " "
                                                                                    }
                                                                                ]
                                                                            },
                                                                            "expression": {
                                                                                "kind": "FalseKeyword",
                                                                                "fullStart": 984,
                                                                                "fullEnd": 989,
                                                                                "start": 984,
                                                                                "end": 989,
                                                                                "fullWidth": 5,
                                                                                "width": 5,
                                                                                "text": "false",
                                                                                "value": false,
                                                                                "valueText": "false"
                                                                            }
                                                                        },
                                                                        {
                                                                            "kind": "CommaToken",
                                                                            "fullStart": 989,
                                                                            "fullEnd": 992,
                                                                            "start": 989,
                                                                            "end": 990,
                                                                            "fullWidth": 3,
                                                                            "width": 1,
                                                                            "text": ",",
                                                                            "value": ",",
                                                                            "valueText": ",",
                                                                            "hasTrailingTrivia": true,
                                                                            "hasTrailingNewLine": true,
                                                                            "trailingTrivia": [
                                                                                {
                                                                                    "kind": "NewLineTrivia",
                                                                                    "text": "\r\n"
                                                                                }
                                                                            ]
                                                                        },
                                                                        {
                                                                            "kind": "SimplePropertyAssignment",
                                                                            "fullStart": 992,
                                                                            "fullEnd": 1025,
                                                                            "start": 1008,
                                                                            "end": 1025,
                                                                            "fullWidth": 33,
                                                                            "width": 17,
                                                                            "propertyName": {
                                                                                "kind": "IdentifierName",
                                                                                "fullStart": 992,
                                                                                "fullEnd": 1018,
                                                                                "start": 1008,
                                                                                "end": 1018,
                                                                                "fullWidth": 26,
                                                                                "width": 10,
                                                                                "text": "enumerable",
                                                                                "value": "enumerable",
                                                                                "valueText": "enumerable",
                                                                                "hasLeadingTrivia": true,
                                                                                "leadingTrivia": [
                                                                                    {
                                                                                        "kind": "WhitespaceTrivia",
                                                                                        "text": "                "
                                                                                    }
                                                                                ]
                                                                            },
                                                                            "colonToken": {
                                                                                "kind": "ColonToken",
                                                                                "fullStart": 1018,
                                                                                "fullEnd": 1020,
                                                                                "start": 1018,
                                                                                "end": 1019,
                                                                                "fullWidth": 2,
                                                                                "width": 1,
                                                                                "text": ":",
                                                                                "value": ":",
                                                                                "valueText": ":",
                                                                                "hasTrailingTrivia": true,
                                                                                "trailingTrivia": [
                                                                                    {
                                                                                        "kind": "WhitespaceTrivia",
                                                                                        "text": " "
                                                                                    }
                                                                                ]
                                                                            },
                                                                            "expression": {
                                                                                "kind": "FalseKeyword",
                                                                                "fullStart": 1020,
                                                                                "fullEnd": 1025,
                                                                                "start": 1020,
                                                                                "end": 1025,
                                                                                "fullWidth": 5,
                                                                                "width": 5,
                                                                                "text": "false",
                                                                                "value": false,
                                                                                "valueText": "false"
                                                                            }
                                                                        },
                                                                        {
                                                                            "kind": "CommaToken",
                                                                            "fullStart": 1025,
                                                                            "fullEnd": 1028,
                                                                            "start": 1025,
                                                                            "end": 1026,
                                                                            "fullWidth": 3,
                                                                            "width": 1,
                                                                            "text": ",",
                                                                            "value": ",",
                                                                            "valueText": ",",
                                                                            "hasTrailingTrivia": true,
                                                                            "hasTrailingNewLine": true,
                                                                            "trailingTrivia": [
                                                                                {
                                                                                    "kind": "NewLineTrivia",
                                                                                    "text": "\r\n"
                                                                                }
                                                                            ]
                                                                        },
                                                                        {
                                                                            "kind": "SimplePropertyAssignment",
                                                                            "fullStart": 1028,
                                                                            "fullEnd": 1065,
                                                                            "start": 1044,
                                                                            "end": 1063,
                                                                            "fullWidth": 37,
                                                                            "width": 19,
                                                                            "propertyName": {
                                                                                "kind": "IdentifierName",
                                                                                "fullStart": 1028,
                                                                                "fullEnd": 1056,
                                                                                "start": 1044,
                                                                                "end": 1056,
                                                                                "fullWidth": 28,
                                                                                "width": 12,
                                                                                "text": "configurable",
                                                                                "value": "configurable",
                                                                                "valueText": "configurable",
                                                                                "hasLeadingTrivia": true,
                                                                                "leadingTrivia": [
                                                                                    {
                                                                                        "kind": "WhitespaceTrivia",
                                                                                        "text": "                "
                                                                                    }
                                                                                ]
                                                                            },
                                                                            "colonToken": {
                                                                                "kind": "ColonToken",
                                                                                "fullStart": 1056,
                                                                                "fullEnd": 1058,
                                                                                "start": 1056,
                                                                                "end": 1057,
                                                                                "fullWidth": 2,
                                                                                "width": 1,
                                                                                "text": ":",
                                                                                "value": ":",
                                                                                "valueText": ":",
                                                                                "hasTrailingTrivia": true,
                                                                                "trailingTrivia": [
                                                                                    {
                                                                                        "kind": "WhitespaceTrivia",
                                                                                        "text": " "
                                                                                    }
                                                                                ]
                                                                            },
                                                                            "expression": {
                                                                                "kind": "FalseKeyword",
                                                                                "fullStart": 1058,
                                                                                "fullEnd": 1065,
                                                                                "start": 1058,
                                                                                "end": 1063,
                                                                                "fullWidth": 7,
                                                                                "width": 5,
                                                                                "text": "false",
                                                                                "value": false,
                                                                                "valueText": "false",
                                                                                "hasTrailingTrivia": true,
                                                                                "hasTrailingNewLine": true,
                                                                                "trailingTrivia": [
                                                                                    {
                                                                                        "kind": "NewLineTrivia",
                                                                                        "text": "\r\n"
                                                                                    }
                                                                                ]
                                                                            }
                                                                        }
                                                                    ],
                                                                    "closeBraceToken": {
                                                                        "kind": "CloseBraceToken",
                                                                        "fullStart": 1065,
                                                                        "fullEnd": 1078,
                                                                        "start": 1077,
                                                                        "end": 1078,
                                                                        "fullWidth": 13,
                                                                        "width": 1,
                                                                        "text": "}",
                                                                        "value": "}",
                                                                        "valueText": "}",
                                                                        "hasLeadingTrivia": true,
                                                                        "leadingTrivia": [
                                                                            {
                                                                                "kind": "WhitespaceTrivia",
                                                                                "text": "            "
                                                                            }
                                                                        ]
                                                                    }
                                                                }
                                                            ],
                                                            "closeParenToken": {
                                                                "kind": "CloseParenToken",
                                                                "fullStart": 1078,
                                                                "fullEnd": 1079,
                                                                "start": 1078,
                                                                "end": 1079,
                                                                "fullWidth": 1,
                                                                "width": 1,
                                                                "text": ")",
                                                                "value": ")",
                                                                "valueText": ")"
                                                            }
                                                        }
                                                    },
                                                    "semicolonToken": {
                                                        "kind": "SemicolonToken",
                                                        "fullStart": 1079,
                                                        "fullEnd": 1082,
                                                        "start": 1079,
                                                        "end": 1080,
                                                        "fullWidth": 3,
                                                        "width": 1,
                                                        "text": ";",
                                                        "value": ";",
                                                        "valueText": ";",
                                                        "hasTrailingTrivia": true,
                                                        "hasTrailingNewLine": true,
                                                        "trailingTrivia": [
                                                            {
                                                                "kind": "NewLineTrivia",
                                                                "text": "\r\n"
                                                            }
                                                        ]
                                                    }
                                                },
                                                {
                                                    "kind": "TryStatement",
                                                    "fullStart": 1082,
                                                    "fullEnd": 1448,
                                                    "start": 1094,
                                                    "end": 1446,
                                                    "fullWidth": 366,
                                                    "width": 352,
                                                    "tryKeyword": {
                                                        "kind": "TryKeyword",
                                                        "fullStart": 1082,
                                                        "fullEnd": 1098,
                                                        "start": 1094,
                                                        "end": 1097,
                                                        "fullWidth": 16,
                                                        "width": 3,
                                                        "text": "try",
                                                        "value": "try",
                                                        "valueText": "try",
                                                        "hasLeadingTrivia": true,
                                                        "hasTrailingTrivia": true,
                                                        "leadingTrivia": [
                                                            {
                                                                "kind": "WhitespaceTrivia",
                                                                "text": "            "
                                                            }
                                                        ],
                                                        "trailingTrivia": [
                                                            {
                                                                "kind": "WhitespaceTrivia",
                                                                "text": " "
                                                            }
                                                        ]
                                                    },
                                                    "block": {
                                                        "kind": "Block",
                                                        "fullStart": 1098,
                                                        "fullEnd": 1233,
                                                        "start": 1098,
                                                        "end": 1232,
                                                        "fullWidth": 135,
                                                        "width": 134,
                                                        "openBraceToken": {
                                                            "kind": "OpenBraceToken",
                                                            "fullStart": 1098,
                                                            "fullEnd": 1101,
                                                            "start": 1098,
                                                            "end": 1099,
                                                            "fullWidth": 3,
                                                            "width": 1,
                                                            "text": "{",
                                                            "value": "{",
                                                            "valueText": "{",
                                                            "hasTrailingTrivia": true,
                                                            "hasTrailingNewLine": true,
                                                            "trailingTrivia": [
                                                                {
                                                                    "kind": "NewLineTrivia",
                                                                    "text": "\r\n"
                                                                }
                                                            ]
                                                        },
                                                        "statements": [
                                                            {
                                                                "kind": "ExpressionStatement",
                                                                "fullStart": 1101,
                                                                "fullEnd": 1219,
                                                                "start": 1117,
                                                                "end": 1217,
                                                                "fullWidth": 118,
                                                                "width": 100,
                                                                "expression": {
                                                                    "kind": "InvocationExpression",
                                                                    "fullStart": 1101,
                                                                    "fullEnd": 1216,
                                                                    "start": 1117,
                                                                    "end": 1216,
                                                                    "fullWidth": 115,
                                                                    "width": 99,
                                                                    "expression": {
                                                                        "kind": "MemberAccessExpression",
                                                                        "fullStart": 1101,
                                                                        "fullEnd": 1138,
                                                                        "start": 1117,
                                                                        "end": 1138,
                                                                        "fullWidth": 37,
                                                                        "width": 21,
                                                                        "expression": {
                                                                            "kind": "IdentifierName",
                                                                            "fullStart": 1101,
                                                                            "fullEnd": 1123,
                                                                            "start": 1117,
                                                                            "end": 1123,
                                                                            "fullWidth": 22,
                                                                            "width": 6,
                                                                            "text": "Object",
                                                                            "value": "Object",
                                                                            "valueText": "Object",
                                                                            "hasLeadingTrivia": true,
                                                                            "leadingTrivia": [
                                                                                {
                                                                                    "kind": "WhitespaceTrivia",
                                                                                    "text": "                "
                                                                                }
                                                                            ]
                                                                        },
                                                                        "dotToken": {
                                                                            "kind": "DotToken",
                                                                            "fullStart": 1123,
                                                                            "fullEnd": 1124,
                                                                            "start": 1123,
                                                                            "end": 1124,
                                                                            "fullWidth": 1,
                                                                            "width": 1,
                                                                            "text": ".",
                                                                            "value": ".",
                                                                            "valueText": "."
                                                                        },
                                                                        "name": {
                                                                            "kind": "IdentifierName",
                                                                            "fullStart": 1124,
                                                                            "fullEnd": 1138,
                                                                            "start": 1124,
                                                                            "end": 1138,
                                                                            "fullWidth": 14,
                                                                            "width": 14,
                                                                            "text": "defineProperty",
                                                                            "value": "defineProperty",
                                                                            "valueText": "defineProperty"
                                                                        }
                                                                    },
                                                                    "argumentList": {
                                                                        "kind": "ArgumentList",
                                                                        "fullStart": 1138,
                                                                        "fullEnd": 1216,
                                                                        "start": 1138,
                                                                        "end": 1216,
                                                                        "fullWidth": 78,
                                                                        "width": 78,
                                                                        "openParenToken": {
                                                                            "kind": "OpenParenToken",
                                                                            "fullStart": 1138,
                                                                            "fullEnd": 1139,
                                                                            "start": 1138,
                                                                            "end": 1139,
                                                                            "fullWidth": 1,
                                                                            "width": 1,
                                                                            "text": "(",
                                                                            "value": "(",
                                                                            "valueText": "("
                                                                        },
                                                                        "arguments": [
                                                                            {
                                                                                "kind": "IdentifierName",
                                                                                "fullStart": 1139,
                                                                                "fullEnd": 1148,
                                                                                "start": 1139,
                                                                                "end": 1148,
                                                                                "fullWidth": 9,
                                                                                "width": 9,
                                                                                "text": "arguments",
                                                                                "value": "arguments",
                                                                                "valueText": "arguments"
                                                                            },
                                                                            {
                                                                                "kind": "CommaToken",
                                                                                "fullStart": 1148,
                                                                                "fullEnd": 1150,
                                                                                "start": 1148,
                                                                                "end": 1149,
                                                                                "fullWidth": 2,
                                                                                "width": 1,
                                                                                "text": ",",
                                                                                "value": ",",
                                                                                "valueText": ",",
                                                                                "hasTrailingTrivia": true,
                                                                                "trailingTrivia": [
                                                                                    {
                                                                                        "kind": "WhitespaceTrivia",
                                                                                        "text": " "
                                                                                    }
                                                                                ]
                                                                            },
                                                                            {
                                                                                "kind": "StringLiteral",
                                                                                "fullStart": 1150,
                                                                                "fullEnd": 1153,
                                                                                "start": 1150,
                                                                                "end": 1153,
                                                                                "fullWidth": 3,
                                                                                "width": 3,
                                                                                "text": "\"0\"",
                                                                                "value": "0",
                                                                                "valueText": "0"
                                                                            },
                                                                            {
                                                                                "kind": "CommaToken",
                                                                                "fullStart": 1153,
                                                                                "fullEnd": 1155,
                                                                                "start": 1153,
                                                                                "end": 1154,
                                                                                "fullWidth": 2,
                                                                                "width": 1,
                                                                                "text": ",",
                                                                                "value": ",",
                                                                                "valueText": ",",
                                                                                "hasTrailingTrivia": true,
                                                                                "trailingTrivia": [
                                                                                    {
                                                                                        "kind": "WhitespaceTrivia",
                                                                                        "text": " "
                                                                                    }
                                                                                ]
                                                                            },
                                                                            {
                                                                                "kind": "ObjectLiteralExpression",
                                                                                "fullStart": 1155,
                                                                                "fullEnd": 1215,
                                                                                "start": 1155,
                                                                                "end": 1215,
                                                                                "fullWidth": 60,
                                                                                "width": 60,
                                                                                "openBraceToken": {
                                                                                    "kind": "OpenBraceToken",
                                                                                    "fullStart": 1155,
                                                                                    "fullEnd": 1158,
                                                                                    "start": 1155,
                                                                                    "end": 1156,
                                                                                    "fullWidth": 3,
                                                                                    "width": 1,
                                                                                    "text": "{",
                                                                                    "value": "{",
                                                                                    "valueText": "{",
                                                                                    "hasTrailingTrivia": true,
                                                                                    "hasTrailingNewLine": true,
                                                                                    "trailingTrivia": [
                                                                                        {
                                                                                            "kind": "NewLineTrivia",
                                                                                            "text": "\r\n"
                                                                                        }
                                                                                    ]
                                                                                },
                                                                                "propertyAssignments": [
                                                                                    {
                                                                                        "kind": "SimplePropertyAssignment",
                                                                                        "fullStart": 1158,
                                                                                        "fullEnd": 1198,
                                                                                        "start": 1178,
                                                                                        "end": 1196,
                                                                                        "fullWidth": 40,
                                                                                        "width": 18,
                                                                                        "propertyName": {
                                                                                            "kind": "IdentifierName",
                                                                                            "fullStart": 1158,
                                                                                            "fullEnd": 1190,
                                                                                            "start": 1178,
                                                                                            "end": 1190,
                                                                                            "fullWidth": 32,
                                                                                            "width": 12,
                                                                                            "text": "configurable",
                                                                                            "value": "configurable",
                                                                                            "valueText": "configurable",
                                                                                            "hasLeadingTrivia": true,
                                                                                            "leadingTrivia": [
                                                                                                {
                                                                                                    "kind": "WhitespaceTrivia",
                                                                                                    "text": "                    "
                                                                                                }
                                                                                            ]
                                                                                        },
                                                                                        "colonToken": {
                                                                                            "kind": "ColonToken",
                                                                                            "fullStart": 1190,
                                                                                            "fullEnd": 1192,
                                                                                            "start": 1190,
                                                                                            "end": 1191,
                                                                                            "fullWidth": 2,
                                                                                            "width": 1,
                                                                                            "text": ":",
                                                                                            "value": ":",
                                                                                            "valueText": ":",
                                                                                            "hasTrailingTrivia": true,
                                                                                            "trailingTrivia": [
                                                                                                {
                                                                                                    "kind": "WhitespaceTrivia",
                                                                                                    "text": " "
                                                                                                }
                                                                                            ]
                                                                                        },
                                                                                        "expression": {
                                                                                            "kind": "TrueKeyword",
                                                                                            "fullStart": 1192,
                                                                                            "fullEnd": 1198,
                                                                                            "start": 1192,
                                                                                            "end": 1196,
                                                                                            "fullWidth": 6,
                                                                                            "width": 4,
                                                                                            "text": "true",
                                                                                            "value": true,
                                                                                            "valueText": "true",
                                                                                            "hasTrailingTrivia": true,
                                                                                            "hasTrailingNewLine": true,
                                                                                            "trailingTrivia": [
                                                                                                {
                                                                                                    "kind": "NewLineTrivia",
                                                                                                    "text": "\r\n"
                                                                                                }
                                                                                            ]
                                                                                        }
                                                                                    }
                                                                                ],
                                                                                "closeBraceToken": {
                                                                                    "kind": "CloseBraceToken",
                                                                                    "fullStart": 1198,
                                                                                    "fullEnd": 1215,
                                                                                    "start": 1214,
                                                                                    "end": 1215,
                                                                                    "fullWidth": 17,
                                                                                    "width": 1,
                                                                                    "text": "}",
                                                                                    "value": "}",
                                                                                    "valueText": "}",
                                                                                    "hasLeadingTrivia": true,
                                                                                    "leadingTrivia": [
                                                                                        {
                                                                                            "kind": "WhitespaceTrivia",
                                                                                            "text": "                "
                                                                                        }
                                                                                    ]
                                                                                }
                                                                            }
                                                                        ],
                                                                        "closeParenToken": {
                                                                            "kind": "CloseParenToken",
                                                                            "fullStart": 1215,
                                                                            "fullEnd": 1216,
                                                                            "start": 1215,
                                                                            "end": 1216,
                                                                            "fullWidth": 1,
                                                                            "width": 1,
                                                                            "text": ")",
                                                                            "value": ")",
                                                                            "valueText": ")"
                                                                        }
                                                                    }
                                                                },
                                                                "semicolonToken": {
                                                                    "kind": "SemicolonToken",
                                                                    "fullStart": 1216,
                                                                    "fullEnd": 1219,
                                                                    "start": 1216,
                                                                    "end": 1217,
                                                                    "fullWidth": 3,
                                                                    "width": 1,
                                                                    "text": ";",
                                                                    "value": ";",
                                                                    "valueText": ";",
                                                                    "hasTrailingTrivia": true,
                                                                    "hasTrailingNewLine": true,
                                                                    "trailingTrivia": [
                                                                        {
                                                                            "kind": "NewLineTrivia",
                                                                            "text": "\r\n"
                                                                        }
                                                                    ]
                                                                }
                                                            }
                                                        ],
                                                        "closeBraceToken": {
                                                            "kind": "CloseBraceToken",
                                                            "fullStart": 1219,
                                                            "fullEnd": 1233,
                                                            "start": 1231,
                                                            "end": 1232,
                                                            "fullWidth": 14,
                                                            "width": 1,
                                                            "text": "}",
                                                            "value": "}",
                                                            "valueText": "}",
                                                            "hasLeadingTrivia": true,
                                                            "hasTrailingTrivia": true,
                                                            "leadingTrivia": [
                                                                {
                                                                    "kind": "WhitespaceTrivia",
                                                                    "text": "            "
                                                                }
                                                            ],
                                                            "trailingTrivia": [
                                                                {
                                                                    "kind": "WhitespaceTrivia",
                                                                    "text": " "
                                                                }
                                                            ]
                                                        }
                                                    },
                                                    "catchClause": {
                                                        "kind": "CatchClause",
                                                        "fullStart": 1233,
                                                        "fullEnd": 1448,
                                                        "start": 1233,
                                                        "end": 1446,
                                                        "fullWidth": 215,
                                                        "width": 213,
                                                        "catchKeyword": {
                                                            "kind": "CatchKeyword",
                                                            "fullStart": 1233,
                                                            "fullEnd": 1239,
                                                            "start": 1233,
                                                            "end": 1238,
                                                            "fullWidth": 6,
                                                            "width": 5,
                                                            "text": "catch",
                                                            "value": "catch",
                                                            "valueText": "catch",
                                                            "hasTrailingTrivia": true,
                                                            "trailingTrivia": [
                                                                {
                                                                    "kind": "WhitespaceTrivia",
                                                                    "text": " "
                                                                }
                                                            ]
                                                        },
                                                        "openParenToken": {
                                                            "kind": "OpenParenToken",
                                                            "fullStart": 1239,
                                                            "fullEnd": 1240,
                                                            "start": 1239,
                                                            "end": 1240,
                                                            "fullWidth": 1,
                                                            "width": 1,
                                                            "text": "(",
                                                            "value": "(",
                                                            "valueText": "("
                                                        },
                                                        "identifier": {
                                                            "kind": "IdentifierName",
                                                            "fullStart": 1240,
                                                            "fullEnd": 1241,
                                                            "start": 1240,
                                                            "end": 1241,
                                                            "fullWidth": 1,
                                                            "width": 1,
                                                            "text": "e",
                                                            "value": "e",
                                                            "valueText": "e"
                                                        },
                                                        "closeParenToken": {
                                                            "kind": "CloseParenToken",
                                                            "fullStart": 1241,
                                                            "fullEnd": 1243,
                                                            "start": 1241,
                                                            "end": 1242,
                                                            "fullWidth": 2,
                                                            "width": 1,
                                                            "text": ")",
                                                            "value": ")",
                                                            "valueText": ")",
                                                            "hasTrailingTrivia": true,
                                                            "trailingTrivia": [
                                                                {
                                                                    "kind": "WhitespaceTrivia",
                                                                    "text": " "
                                                                }
                                                            ]
                                                        },
                                                        "block": {
                                                            "kind": "Block",
                                                            "fullStart": 1243,
                                                            "fullEnd": 1448,
                                                            "start": 1243,
                                                            "end": 1446,
                                                            "fullWidth": 205,
                                                            "width": 203,
                                                            "openBraceToken": {
                                                                "kind": "OpenBraceToken",
                                                                "fullStart": 1243,
                                                                "fullEnd": 1246,
                                                                "start": 1243,
                                                                "end": 1244,
                                                                "fullWidth": 3,
                                                                "width": 1,
                                                                "text": "{",
                                                                "value": "{",
                                                                "valueText": "{",
                                                                "hasTrailingTrivia": true,
                                                                "hasTrailingNewLine": true,
                                                                "trailingTrivia": [
                                                                    {
                                                                        "kind": "NewLineTrivia",
                                                                        "text": "\r\n"
                                                                    }
                                                                ]
                                                            },
                                                            "statements": [
                                                                {
                                                                    "kind": "VariableStatement",
                                                                    "fullStart": 1246,
                                                                    "fullEnd": 1292,
                                                                    "start": 1262,
                                                                    "end": 1290,
                                                                    "fullWidth": 46,
                                                                    "width": 28,
                                                                    "modifiers": [],
                                                                    "variableDeclaration": {
                                                                        "kind": "VariableDeclaration",
                                                                        "fullStart": 1246,
                                                                        "fullEnd": 1289,
                                                                        "start": 1262,
                                                                        "end": 1289,
                                                                        "fullWidth": 43,
                                                                        "width": 27,
                                                                        "varKeyword": {
                                                                            "kind": "VarKeyword",
                                                                            "fullStart": 1246,
                                                                            "fullEnd": 1266,
                                                                            "start": 1262,
                                                                            "end": 1265,
                                                                            "fullWidth": 20,
                                                                            "width": 3,
                                                                            "text": "var",
                                                                            "value": "var",
                                                                            "valueText": "var",
                                                                            "hasLeadingTrivia": true,
                                                                            "hasTrailingTrivia": true,
                                                                            "leadingTrivia": [
                                                                                {
                                                                                    "kind": "WhitespaceTrivia",
                                                                                    "text": "                "
                                                                                }
                                                                            ],
                                                                            "trailingTrivia": [
                                                                                {
                                                                                    "kind": "WhitespaceTrivia",
                                                                                    "text": " "
                                                                                }
                                                                            ]
                                                                        },
                                                                        "variableDeclarators": [
                                                                            {
                                                                                "kind": "VariableDeclarator",
                                                                                "fullStart": 1266,
                                                                                "fullEnd": 1289,
                                                                                "start": 1266,
                                                                                "end": 1289,
                                                                                "fullWidth": 23,
                                                                                "width": 23,
                                                                                "identifier": {
                                                                                    "kind": "IdentifierName",
                                                                                    "fullStart": 1266,
                                                                                    "fullEnd": 1279,
                                                                                    "start": 1266,
                                                                                    "end": 1278,
                                                                                    "fullWidth": 13,
                                                                                    "width": 12,
                                                                                    "text": "verifyFormal",
                                                                                    "value": "verifyFormal",
                                                                                    "valueText": "verifyFormal",
                                                                                    "hasTrailingTrivia": true,
                                                                                    "trailingTrivia": [
                                                                                        {
                                                                                            "kind": "WhitespaceTrivia",
                                                                                            "text": " "
                                                                                        }
                                                                                    ]
                                                                                },
                                                                                "equalsValueClause": {
                                                                                    "kind": "EqualsValueClause",
                                                                                    "fullStart": 1279,
                                                                                    "fullEnd": 1289,
                                                                                    "start": 1279,
                                                                                    "end": 1289,
                                                                                    "fullWidth": 10,
                                                                                    "width": 10,
                                                                                    "equalsToken": {
                                                                                        "kind": "EqualsToken",
                                                                                        "fullStart": 1279,
                                                                                        "fullEnd": 1281,
                                                                                        "start": 1279,
                                                                                        "end": 1280,
                                                                                        "fullWidth": 2,
                                                                                        "width": 1,
                                                                                        "text": "=",
                                                                                        "value": "=",
                                                                                        "valueText": "=",
                                                                                        "hasTrailingTrivia": true,
                                                                                        "trailingTrivia": [
                                                                                            {
                                                                                                "kind": "WhitespaceTrivia",
                                                                                                "text": " "
                                                                                            }
                                                                                        ]
                                                                                    },
                                                                                    "value": {
                                                                                        "kind": "EqualsExpression",
                                                                                        "fullStart": 1281,
                                                                                        "fullEnd": 1289,
                                                                                        "start": 1281,
                                                                                        "end": 1289,
                                                                                        "fullWidth": 8,
                                                                                        "width": 8,
                                                                                        "left": {
                                                                                            "kind": "IdentifierName",
                                                                                            "fullStart": 1281,
                                                                                            "fullEnd": 1283,
                                                                                            "start": 1281,
                                                                                            "end": 1282,
                                                                                            "fullWidth": 2,
                                                                                            "width": 1,
                                                                                            "text": "a",
                                                                                            "value": "a",
                                                                                            "valueText": "a",
                                                                                            "hasTrailingTrivia": true,
                                                                                            "trailingTrivia": [
                                                                                                {
                                                                                                    "kind": "WhitespaceTrivia",
                                                                                                    "text": " "
                                                                                                }
                                                                                            ]
                                                                                        },
                                                                                        "operatorToken": {
                                                                                            "kind": "EqualsEqualsEqualsToken",
                                                                                            "fullStart": 1283,
                                                                                            "fullEnd": 1287,
                                                                                            "start": 1283,
                                                                                            "end": 1286,
                                                                                            "fullWidth": 4,
                                                                                            "width": 3,
                                                                                            "text": "===",
                                                                                            "value": "===",
                                                                                            "valueText": "===",
                                                                                            "hasTrailingTrivia": true,
                                                                                            "trailingTrivia": [
                                                                                                {
                                                                                                    "kind": "WhitespaceTrivia",
                                                                                                    "text": " "
                                                                                                }
                                                                                            ]
                                                                                        },
                                                                                        "right": {
                                                                                            "kind": "NumericLiteral",
                                                                                            "fullStart": 1287,
                                                                                            "fullEnd": 1289,
                                                                                            "start": 1287,
                                                                                            "end": 1289,
                                                                                            "fullWidth": 2,
                                                                                            "width": 2,
                                                                                            "text": "10",
                                                                                            "value": 10,
                                                                                            "valueText": "10"
                                                                                        }
                                                                                    }
                                                                                }
                                                                            }
                                                                        ]
                                                                    },
                                                                    "semicolonToken": {
                                                                        "kind": "SemicolonToken",
                                                                        "fullStart": 1289,
                                                                        "fullEnd": 1292,
                                                                        "start": 1289,
                                                                        "end": 1290,
                                                                        "fullWidth": 3,
                                                                        "width": 1,
                                                                        "text": ";",
                                                                        "value": ";",
                                                                        "valueText": ";",
                                                                        "hasTrailingTrivia": true,
                                                                        "hasTrailingNewLine": true,
                                                                        "trailingTrivia": [
                                                                            {
                                                                                "kind": "NewLineTrivia",
                                                                                "text": "\r\n"
                                                                            }
                                                                        ]
                                                                    }
                                                                },
                                                                {
                                                                    "kind": "ReturnStatement",
                                                                    "fullStart": 1292,
                                                                    "fullEnd": 1433,
                                                                    "start": 1308,
                                                                    "end": 1431,
                                                                    "fullWidth": 141,
                                                                    "width": 123,
                                                                    "returnKeyword": {
                                                                        "kind": "ReturnKeyword",
                                                                        "fullStart": 1292,
                                                                        "fullEnd": 1315,
                                                                        "start": 1308,
                                                                        "end": 1314,
                                                                        "fullWidth": 23,
                                                                        "width": 6,
                                                                        "text": "return",
                                                                        "value": "return",
                                                                        "valueText": "return",
                                                                        "hasLeadingTrivia": true,
                                                                        "hasTrailingTrivia": true,
                                                                        "leadingTrivia": [
                                                                            {
                                                                                "kind": "WhitespaceTrivia",
                                                                                "text": "                "
                                                                            }
                                                                        ],
                                                                        "trailingTrivia": [
                                                                            {
                                                                                "kind": "WhitespaceTrivia",
                                                                                "text": " "
                                                                            }
                                                                        ]
                                                                    },
                                                                    "expression": {
                                                                        "kind": "LogicalAndExpression",
                                                                        "fullStart": 1315,
                                                                        "fullEnd": 1430,
                                                                        "start": 1315,
                                                                        "end": 1430,
                                                                        "fullWidth": 115,
                                                                        "width": 115,
                                                                        "left": {
                                                                            "kind": "LogicalAndExpression",
                                                                            "fullStart": 1315,
                                                                            "fullEnd": 1415,
                                                                            "start": 1315,
                                                                            "end": 1414,
                                                                            "fullWidth": 100,
                                                                            "width": 99,
                                                                            "left": {
                                                                                "kind": "InstanceOfExpression",
                                                                                "fullStart": 1315,
                                                                                "fullEnd": 1338,
                                                                                "start": 1315,
                                                                                "end": 1337,
                                                                                "fullWidth": 23,
                                                                                "width": 22,
                                                                                "left": {
                                                                                    "kind": "IdentifierName",
                                                                                    "fullStart": 1315,
                                                                                    "fullEnd": 1317,
                                                                                    "start": 1315,
                                                                                    "end": 1316,
                                                                                    "fullWidth": 2,
                                                                                    "width": 1,
                                                                                    "text": "e",
                                                                                    "value": "e",
                                                                                    "valueText": "e",
                                                                                    "hasTrailingTrivia": true,
                                                                                    "trailingTrivia": [
                                                                                        {
                                                                                            "kind": "WhitespaceTrivia",
                                                                                            "text": " "
                                                                                        }
                                                                                    ]
                                                                                },
                                                                                "operatorToken": {
                                                                                    "kind": "InstanceOfKeyword",
                                                                                    "fullStart": 1317,
                                                                                    "fullEnd": 1328,
                                                                                    "start": 1317,
                                                                                    "end": 1327,
                                                                                    "fullWidth": 11,
                                                                                    "width": 10,
                                                                                    "text": "instanceof",
                                                                                    "value": "instanceof",
                                                                                    "valueText": "instanceof",
                                                                                    "hasTrailingTrivia": true,
                                                                                    "trailingTrivia": [
                                                                                        {
                                                                                            "kind": "WhitespaceTrivia",
                                                                                            "text": " "
                                                                                        }
                                                                                    ]
                                                                                },
                                                                                "right": {
                                                                                    "kind": "IdentifierName",
                                                                                    "fullStart": 1328,
                                                                                    "fullEnd": 1338,
                                                                                    "start": 1328,
                                                                                    "end": 1337,
                                                                                    "fullWidth": 10,
                                                                                    "width": 9,
                                                                                    "text": "TypeError",
                                                                                    "value": "TypeError",
                                                                                    "valueText": "TypeError",
                                                                                    "hasTrailingTrivia": true,
                                                                                    "trailingTrivia": [
                                                                                        {
                                                                                            "kind": "WhitespaceTrivia",
                                                                                            "text": " "
                                                                                        }
                                                                                    ]
                                                                                }
                                                                            },
                                                                            "operatorToken": {
                                                                                "kind": "AmpersandAmpersandToken",
                                                                                "fullStart": 1338,
                                                                                "fullEnd": 1341,
                                                                                "start": 1338,
                                                                                "end": 1340,
                                                                                "fullWidth": 3,
                                                                                "width": 2,
                                                                                "text": "&&",
                                                                                "value": "&&",
                                                                                "valueText": "&&",
                                                                                "hasTrailingTrivia": true,
                                                                                "trailingTrivia": [
                                                                                    {
                                                                                        "kind": "WhitespaceTrivia",
                                                                                        "text": " "
                                                                                    }
                                                                                ]
                                                                            },
                                                                            "right": {
                                                                                "kind": "InvocationExpression",
                                                                                "fullStart": 1341,
                                                                                "fullEnd": 1415,
                                                                                "start": 1341,
                                                                                "end": 1414,
                                                                                "fullWidth": 74,
                                                                                "width": 73,
                                                                                "expression": {
                                                                                    "kind": "IdentifierName",
                                                                                    "fullStart": 1341,
                                                                                    "fullEnd": 1373,
                                                                                    "start": 1341,
                                                                                    "end": 1373,
                                                                                    "fullWidth": 32,
                                                                                    "width": 32,
                                                                                    "text": "dataPropertyAttributesAreCorrect",
                                                                                    "value": "dataPropertyAttributesAreCorrect",
                                                                                    "valueText": "dataPropertyAttributesAreCorrect"
                                                                                },
                                                                                "argumentList": {
                                                                                    "kind": "ArgumentList",
                                                                                    "fullStart": 1373,
                                                                                    "fullEnd": 1415,
                                                                                    "start": 1373,
                                                                                    "end": 1414,
                                                                                    "fullWidth": 42,
                                                                                    "width": 41,
                                                                                    "openParenToken": {
                                                                                        "kind": "OpenParenToken",
                                                                                        "fullStart": 1373,
                                                                                        "fullEnd": 1374,
                                                                                        "start": 1373,
                                                                                        "end": 1374,
                                                                                        "fullWidth": 1,
                                                                                        "width": 1,
                                                                                        "text": "(",
                                                                                        "value": "(",
                                                                                        "valueText": "("
                                                                                    },
                                                                                    "arguments": [
                                                                                        {
                                                                                            "kind": "IdentifierName",
                                                                                            "fullStart": 1374,
                                                                                            "fullEnd": 1383,
                                                                                            "start": 1374,
                                                                                            "end": 1383,
                                                                                            "fullWidth": 9,
                                                                                            "width": 9,
                                                                                            "text": "arguments",
                                                                                            "value": "arguments",
                                                                                            "valueText": "arguments"
                                                                                        },
                                                                                        {
                                                                                            "kind": "CommaToken",
                                                                                            "fullStart": 1383,
                                                                                            "fullEnd": 1385,
                                                                                            "start": 1383,
                                                                                            "end": 1384,
                                                                                            "fullWidth": 2,
                                                                                            "width": 1,
                                                                                            "text": ",",
                                                                                            "value": ",",
                                                                                            "valueText": ",",
                                                                                            "hasTrailingTrivia": true,
                                                                                            "trailingTrivia": [
                                                                                                {
                                                                                                    "kind": "WhitespaceTrivia",
                                                                                                    "text": " "
                                                                                                }
                                                                                            ]
                                                                                        },
                                                                                        {
                                                                                            "kind": "StringLiteral",
                                                                                            "fullStart": 1385,
                                                                                            "fullEnd": 1388,
                                                                                            "start": 1385,
                                                                                            "end": 1388,
                                                                                            "fullWidth": 3,
                                                                                            "width": 3,
                                                                                            "text": "\"0\"",
                                                                                            "value": "0",
                                                                                            "valueText": "0"
                                                                                        },
                                                                                        {
                                                                                            "kind": "CommaToken",
                                                                                            "fullStart": 1388,
                                                                                            "fullEnd": 1390,
                                                                                            "start": 1388,
                                                                                            "end": 1389,
                                                                                            "fullWidth": 2,
                                                                                            "width": 1,
                                                                                            "text": ",",
                                                                                            "value": ",",
                                                                                            "valueText": ",",
                                                                                            "hasTrailingTrivia": true,
                                                                                            "trailingTrivia": [
                                                                                                {
                                                                                                    "kind": "WhitespaceTrivia",
                                                                                                    "text": " "
                                                                                                }
                                                                                            ]
                                                                                        },
                                                                                        {
                                                                                            "kind": "NumericLiteral",
                                                                                            "fullStart": 1390,
                                                                                            "fullEnd": 1392,
                                                                                            "start": 1390,
                                                                                            "end": 1392,
                                                                                            "fullWidth": 2,
                                                                                            "width": 2,
                                                                                            "text": "10",
                                                                                            "value": 10,
                                                                                            "valueText": "10"
                                                                                        },
                                                                                        {
                                                                                            "kind": "CommaToken",
                                                                                            "fullStart": 1392,
                                                                                            "fullEnd": 1394,
                                                                                            "start": 1392,
                                                                                            "end": 1393,
                                                                                            "fullWidth": 2,
                                                                                            "width": 1,
                                                                                            "text": ",",
                                                                                            "value": ",",
                                                                                            "valueText": ",",
                                                                                            "hasTrailingTrivia": true,
                                                                                            "trailingTrivia": [
                                                                                                {
                                                                                                    "kind": "WhitespaceTrivia",
                                                                                                    "text": " "
                                                                                                }
                                                                                            ]
                                                                                        },
                                                                                        {
                                                                                            "kind": "FalseKeyword",
                                                                                            "fullStart": 1394,
                                                                                            "fullEnd": 1399,
                                                                                            "start": 1394,
                                                                                            "end": 1399,
                                                                                            "fullWidth": 5,
                                                                                            "width": 5,
                                                                                            "text": "false",
                                                                                            "value": false,
                                                                                            "valueText": "false"
                                                                                        },
                                                                                        {
                                                                                            "kind": "CommaToken",
                                                                                            "fullStart": 1399,
                                                                                            "fullEnd": 1401,
                                                                                            "start": 1399,
                                                                                            "end": 1400,
                                                                                            "fullWidth": 2,
                                                                                            "width": 1,
                                                                                            "text": ",",
                                                                                            "value": ",",
                                                                                            "valueText": ",",
                                                                                            "hasTrailingTrivia": true,
                                                                                            "trailingTrivia": [
                                                                                                {
                                                                                                    "kind": "WhitespaceTrivia",
                                                                                                    "text": " "
                                                                                                }
                                                                                            ]
                                                                                        },
                                                                                        {
                                                                                            "kind": "FalseKeyword",
                                                                                            "fullStart": 1401,
                                                                                            "fullEnd": 1406,
                                                                                            "start": 1401,
                                                                                            "end": 1406,
                                                                                            "fullWidth": 5,
                                                                                            "width": 5,
                                                                                            "text": "false",
                                                                                            "value": false,
                                                                                            "valueText": "false"
                                                                                        },
                                                                                        {
                                                                                            "kind": "CommaToken",
                                                                                            "fullStart": 1406,
                                                                                            "fullEnd": 1408,
                                                                                            "start": 1406,
                                                                                            "end": 1407,
                                                                                            "fullWidth": 2,
                                                                                            "width": 1,
                                                                                            "text": ",",
                                                                                            "value": ",",
                                                                                            "valueText": ",",
                                                                                            "hasTrailingTrivia": true,
                                                                                            "trailingTrivia": [
                                                                                                {
                                                                                                    "kind": "WhitespaceTrivia",
                                                                                                    "text": " "
                                                                                                }
                                                                                            ]
                                                                                        },
                                                                                        {
                                                                                            "kind": "FalseKeyword",
                                                                                            "fullStart": 1408,
                                                                                            "fullEnd": 1413,
                                                                                            "start": 1408,
                                                                                            "end": 1413,
                                                                                            "fullWidth": 5,
                                                                                            "width": 5,
                                                                                            "text": "false",
                                                                                            "value": false,
                                                                                            "valueText": "false"
                                                                                        }
                                                                                    ],
                                                                                    "closeParenToken": {
                                                                                        "kind": "CloseParenToken",
                                                                                        "fullStart": 1413,
                                                                                        "fullEnd": 1415,
                                                                                        "start": 1413,
                                                                                        "end": 1414,
                                                                                        "fullWidth": 2,
                                                                                        "width": 1,
                                                                                        "text": ")",
                                                                                        "value": ")",
                                                                                        "valueText": ")",
                                                                                        "hasTrailingTrivia": true,
                                                                                        "trailingTrivia": [
                                                                                            {
                                                                                                "kind": "WhitespaceTrivia",
                                                                                                "text": " "
                                                                                            }
                                                                                        ]
                                                                                    }
                                                                                }
                                                                            }
                                                                        },
                                                                        "operatorToken": {
                                                                            "kind": "AmpersandAmpersandToken",
                                                                            "fullStart": 1415,
                                                                            "fullEnd": 1418,
                                                                            "start": 1415,
                                                                            "end": 1417,
                                                                            "fullWidth": 3,
                                                                            "width": 2,
                                                                            "text": "&&",
                                                                            "value": "&&",
                                                                            "valueText": "&&",
                                                                            "hasTrailingTrivia": true,
                                                                            "trailingTrivia": [
                                                                                {
                                                                                    "kind": "WhitespaceTrivia",
                                                                                    "text": " "
                                                                                }
                                                                            ]
                                                                        },
                                                                        "right": {
                                                                            "kind": "IdentifierName",
                                                                            "fullStart": 1418,
                                                                            "fullEnd": 1430,
                                                                            "start": 1418,
                                                                            "end": 1430,
                                                                            "fullWidth": 12,
                                                                            "width": 12,
                                                                            "text": "verifyFormal",
                                                                            "value": "verifyFormal",
                                                                            "valueText": "verifyFormal"
                                                                        }
                                                                    },
                                                                    "semicolonToken": {
                                                                        "kind": "SemicolonToken",
                                                                        "fullStart": 1430,
                                                                        "fullEnd": 1433,
                                                                        "start": 1430,
                                                                        "end": 1431,
                                                                        "fullWidth": 3,
                                                                        "width": 1,
                                                                        "text": ";",
                                                                        "value": ";",
                                                                        "valueText": ";",
                                                                        "hasTrailingTrivia": true,
                                                                        "hasTrailingNewLine": true,
                                                                        "trailingTrivia": [
                                                                            {
                                                                                "kind": "NewLineTrivia",
                                                                                "text": "\r\n"
                                                                            }
                                                                        ]
                                                                    }
                                                                }
                                                            ],
                                                            "closeBraceToken": {
                                                                "kind": "CloseBraceToken",
                                                                "fullStart": 1433,
                                                                "fullEnd": 1448,
                                                                "start": 1445,
                                                                "end": 1446,
                                                                "fullWidth": 15,
                                                                "width": 1,
                                                                "text": "}",
                                                                "value": "}",
                                                                "valueText": "}",
                                                                "hasLeadingTrivia": true,
                                                                "hasTrailingTrivia": true,
                                                                "hasTrailingNewLine": true,
                                                                "leadingTrivia": [
                                                                    {
                                                                        "kind": "WhitespaceTrivia",
                                                                        "text": "            "
                                                                    }
                                                                ],
                                                                "trailingTrivia": [
                                                                    {
                                                                        "kind": "NewLineTrivia",
                                                                        "text": "\r\n"
                                                                    }
                                                                ]
                                                            }
                                                        }
                                                    }
                                                },
                                                {
                                                    "kind": "ReturnStatement",
                                                    "fullStart": 1448,
                                                    "fullEnd": 1475,
                                                    "start": 1460,
                                                    "end": 1473,
                                                    "fullWidth": 27,
                                                    "width": 13,
                                                    "returnKeyword": {
                                                        "kind": "ReturnKeyword",
                                                        "fullStart": 1448,
                                                        "fullEnd": 1467,
                                                        "start": 1460,
                                                        "end": 1466,
                                                        "fullWidth": 19,
                                                        "width": 6,
                                                        "text": "return",
                                                        "value": "return",
                                                        "valueText": "return",
                                                        "hasLeadingTrivia": true,
                                                        "hasTrailingTrivia": true,
                                                        "leadingTrivia": [
                                                            {
                                                                "kind": "WhitespaceTrivia",
                                                                "text": "            "
                                                            }
                                                        ],
                                                        "trailingTrivia": [
                                                            {
                                                                "kind": "WhitespaceTrivia",
                                                                "text": " "
                                                            }
                                                        ]
                                                    },
                                                    "expression": {
                                                        "kind": "FalseKeyword",
                                                        "fullStart": 1467,
                                                        "fullEnd": 1472,
                                                        "start": 1467,
                                                        "end": 1472,
                                                        "fullWidth": 5,
                                                        "width": 5,
                                                        "text": "false",
                                                        "value": false,
                                                        "valueText": "false"
                                                    },
                                                    "semicolonToken": {
                                                        "kind": "SemicolonToken",
                                                        "fullStart": 1472,
                                                        "fullEnd": 1475,
                                                        "start": 1472,
                                                        "end": 1473,
                                                        "fullWidth": 3,
                                                        "width": 1,
                                                        "text": ";",
                                                        "value": ";",
                                                        "valueText": ";",
                                                        "hasTrailingTrivia": true,
                                                        "hasTrailingNewLine": true,
                                                        "trailingTrivia": [
                                                            {
                                                                "kind": "NewLineTrivia",
                                                                "text": "\r\n"
                                                            }
                                                        ]
                                                    }
                                                }
                                            ],
                                            "closeBraceToken": {
                                                "kind": "CloseBraceToken",
                                                "fullStart": 1475,
                                                "fullEnd": 1484,
                                                "start": 1483,
                                                "end": 1484,
                                                "fullWidth": 9,
                                                "width": 1,
                                                "text": "}",
                                                "value": "}",
                                                "valueText": "}",
                                                "hasLeadingTrivia": true,
                                                "leadingTrivia": [
                                                    {
                                                        "kind": "WhitespaceTrivia",
                                                        "text": "        "
                                                    }
                                                ]
                                            }
                                        }
                                    },
                                    "argumentList": {
                                        "kind": "ArgumentList",
                                        "fullStart": 1484,
                                        "fullEnd": 1493,
                                        "start": 1484,
                                        "end": 1493,
                                        "fullWidth": 9,
                                        "width": 9,
                                        "openParenToken": {
                                            "kind": "OpenParenToken",
                                            "fullStart": 1484,
                                            "fullEnd": 1485,
                                            "start": 1484,
                                            "end": 1485,
                                            "fullWidth": 1,
                                            "width": 1,
                                            "text": "(",
                                            "value": "(",
                                            "valueText": "("
                                        },
                                        "arguments": [
                                            {
                                                "kind": "NumericLiteral",
                                                "fullStart": 1485,
                                                "fullEnd": 1486,
                                                "start": 1485,
                                                "end": 1486,
                                                "fullWidth": 1,
                                                "width": 1,
                                                "text": "0",
                                                "value": 0,
                                                "valueText": "0"
                                            },
                                            {
                                                "kind": "CommaToken",
                                                "fullStart": 1486,
                                                "fullEnd": 1488,
                                                "start": 1486,
                                                "end": 1487,
                                                "fullWidth": 2,
                                                "width": 1,
                                                "text": ",",
                                                "value": ",",
                                                "valueText": ",",
                                                "hasTrailingTrivia": true,
                                                "trailingTrivia": [
                                                    {
                                                        "kind": "WhitespaceTrivia",
                                                        "text": " "
                                                    }
                                                ]
                                            },
                                            {
                                                "kind": "NumericLiteral",
                                                "fullStart": 1488,
                                                "fullEnd": 1489,
                                                "start": 1488,
                                                "end": 1489,
                                                "fullWidth": 1,
                                                "width": 1,
                                                "text": "1",
                                                "value": 1,
                                                "valueText": "1"
                                            },
                                            {
                                                "kind": "CommaToken",
                                                "fullStart": 1489,
                                                "fullEnd": 1491,
                                                "start": 1489,
                                                "end": 1490,
                                                "fullWidth": 2,
                                                "width": 1,
                                                "text": ",",
                                                "value": ",",
                                                "valueText": ",",
                                                "hasTrailingTrivia": true,
                                                "trailingTrivia": [
                                                    {
                                                        "kind": "WhitespaceTrivia",
                                                        "text": " "
                                                    }
                                                ]
                                            },
                                            {
                                                "kind": "NumericLiteral",
                                                "fullStart": 1491,
                                                "fullEnd": 1492,
                                                "start": 1491,
                                                "end": 1492,
                                                "fullWidth": 1,
                                                "width": 1,
                                                "text": "2",
                                                "value": 2,
                                                "valueText": "2"
                                            }
                                        ],
                                        "closeParenToken": {
                                            "kind": "CloseParenToken",
                                            "fullStart": 1492,
                                            "fullEnd": 1493,
                                            "start": 1492,
                                            "end": 1493,
                                            "fullWidth": 1,
                                            "width": 1,
                                            "text": ")",
                                            "value": ")",
                                            "valueText": ")"
                                        }
                                    }
                                },
                                "closeParenToken": {
                                    "kind": "CloseParenToken",
                                    "fullStart": 1493,
                                    "fullEnd": 1494,
                                    "start": 1493,
                                    "end": 1494,
                                    "fullWidth": 1,
                                    "width": 1,
                                    "text": ")",
                                    "value": ")",
                                    "valueText": ")"
                                }
                            },
                            "semicolonToken": {
                                "kind": "SemicolonToken",
                                "fullStart": 1494,
                                "fullEnd": 1497,
                                "start": 1494,
                                "end": 1495,
                                "fullWidth": 3,
                                "width": 1,
                                "text": ";",
                                "value": ";",
                                "valueText": ";",
                                "hasTrailingTrivia": true,
                                "hasTrailingNewLine": true,
                                "trailingTrivia": [
                                    {
                                        "kind": "NewLineTrivia",
                                        "text": "\r\n"
                                    }
                                ]
                            }
                        }
                    ],
                    "closeBraceToken": {
                        "kind": "CloseBraceToken",
                        "fullStart": 1497,
                        "fullEnd": 1504,
                        "start": 1501,
                        "end": 1502,
                        "fullWidth": 7,
                        "width": 1,
                        "text": "}",
                        "value": "}",
                        "valueText": "}",
                        "hasLeadingTrivia": true,
                        "hasTrailingTrivia": true,
                        "hasTrailingNewLine": true,
                        "leadingTrivia": [
                            {
                                "kind": "WhitespaceTrivia",
                                "text": "    "
                            }
                        ],
                        "trailingTrivia": [
                            {
                                "kind": "NewLineTrivia",
                                "text": "\r\n"
                            }
                        ]
                    }
                }
            },
            {
                "kind": "ExpressionStatement",
                "fullStart": 1504,
                "fullEnd": 1528,
                "start": 1504,
                "end": 1526,
                "fullWidth": 24,
                "width": 22,
                "expression": {
                    "kind": "InvocationExpression",
                    "fullStart": 1504,
                    "fullEnd": 1525,
                    "start": 1504,
                    "end": 1525,
                    "fullWidth": 21,
                    "width": 21,
                    "expression": {
                        "kind": "IdentifierName",
                        "fullStart": 1504,
                        "fullEnd": 1515,
                        "start": 1504,
                        "end": 1515,
                        "fullWidth": 11,
                        "width": 11,
                        "text": "runTestCase",
                        "value": "runTestCase",
                        "valueText": "runTestCase"
                    },
                    "argumentList": {
                        "kind": "ArgumentList",
                        "fullStart": 1515,
                        "fullEnd": 1525,
                        "start": 1515,
                        "end": 1525,
                        "fullWidth": 10,
                        "width": 10,
                        "openParenToken": {
                            "kind": "OpenParenToken",
                            "fullStart": 1515,
                            "fullEnd": 1516,
                            "start": 1515,
                            "end": 1516,
                            "fullWidth": 1,
                            "width": 1,
                            "text": "(",
                            "value": "(",
                            "valueText": "("
                        },
                        "arguments": [
                            {
                                "kind": "IdentifierName",
                                "fullStart": 1516,
                                "fullEnd": 1524,
                                "start": 1516,
                                "end": 1524,
                                "fullWidth": 8,
                                "width": 8,
                                "text": "testcase",
                                "value": "testcase",
                                "valueText": "testcase"
                            }
                        ],
                        "closeParenToken": {
                            "kind": "CloseParenToken",
                            "fullStart": 1524,
                            "fullEnd": 1525,
                            "start": 1524,
                            "end": 1525,
                            "fullWidth": 1,
                            "width": 1,
                            "text": ")",
                            "value": ")",
                            "valueText": ")"
                        }
                    }
                },
                "semicolonToken": {
                    "kind": "SemicolonToken",
                    "fullStart": 1525,
                    "fullEnd": 1528,
                    "start": 1525,
                    "end": 1526,
                    "fullWidth": 3,
                    "width": 1,
                    "text": ";",
                    "value": ";",
                    "valueText": ";",
                    "hasTrailingTrivia": true,
                    "hasTrailingNewLine": true,
                    "trailingTrivia": [
                        {
                            "kind": "NewLineTrivia",
                            "text": "\r\n"
                        }
                    ]
                }
            }
        ],
        "endOfFileToken": {
            "kind": "EndOfFileToken",
            "fullStart": 1528,
            "fullEnd": 1528,
            "start": 1528,
            "end": 1528,
            "fullWidth": 0,
            "width": 0,
            "text": ""
        }
    },
    "lineMap": {
        "lineStarts": [
            0,
            67,
            152,
            232,
            308,
            380,
            385,
            441,
            807,
            812,
            814,
            816,
            839,
            877,
            930,
            958,
            992,
            1028,
            1065,
            1082,
            1101,
            1158,
            1198,
            1219,
            1246,
            1292,
            1433,
            1448,
            1475,
            1497,
            1504,
            1528
        ],
        "length": 1528
    }
}<|MERGE_RESOLUTION|>--- conflicted
+++ resolved
@@ -319,11 +319,8 @@
                                                         "start": 865,
                                                         "end": 866,
                                                         "fullWidth": 1,
-<<<<<<< HEAD
                                                         "width": 1,
-=======
                                                         "modifiers": [],
->>>>>>> e3c38734
                                                         "identifier": {
                                                             "kind": "IdentifierName",
                                                             "fullStart": 865,
@@ -363,11 +360,8 @@
                                                         "start": 868,
                                                         "end": 869,
                                                         "fullWidth": 1,
-<<<<<<< HEAD
                                                         "width": 1,
-=======
                                                         "modifiers": [],
->>>>>>> e3c38734
                                                         "identifier": {
                                                             "kind": "IdentifierName",
                                                             "fullStart": 868,
@@ -407,11 +401,8 @@
                                                         "start": 871,
                                                         "end": 872,
                                                         "fullWidth": 1,
-<<<<<<< HEAD
                                                         "width": 1,
-=======
                                                         "modifiers": [],
->>>>>>> e3c38734
                                                         "identifier": {
                                                             "kind": "IdentifierName",
                                                             "fullStart": 871,
