{
    "isDeclaration": false,
    "languageVersion": "EcmaScript5",
    "parseOptions": {
        "allowAutomaticSemicolonInsertion": true
    },
    "sourceUnit": {
        "kind": "SourceUnit",
        "fullStart": 0,
        "fullEnd": 1080,
        "start": 602,
        "end": 1080,
        "fullWidth": 1080,
        "width": 478,
        "isIncrementallyUnusable": true,
        "moduleElements": [
            {
                "kind": "FunctionDeclaration",
                "fullStart": 0,
                "fullEnd": 1056,
                "start": 602,
                "end": 1054,
                "fullWidth": 1056,
                "width": 452,
                "modifiers": [],
                "functionKeyword": {
                    "kind": "FunctionKeyword",
                    "fullStart": 0,
                    "fullEnd": 611,
                    "start": 602,
                    "end": 610,
                    "fullWidth": 611,
                    "width": 8,
                    "text": "function",
                    "value": "function",
                    "valueText": "function",
                    "hasLeadingTrivia": true,
                    "hasLeadingComment": true,
                    "hasLeadingNewLine": true,
                    "hasTrailingTrivia": true,
                    "leadingTrivia": [
                        {
                            "kind": "SingleLineCommentTrivia",
                            "text": "/// Copyright (c) 2012 Ecma International.  All rights reserved. "
                        },
                        {
                            "kind": "NewLineTrivia",
                            "text": "\r\n"
                        },
                        {
                            "kind": "SingleLineCommentTrivia",
                            "text": "/// Ecma International makes this code available under the terms and conditions set"
                        },
                        {
                            "kind": "NewLineTrivia",
                            "text": "\r\n"
                        },
                        {
                            "kind": "SingleLineCommentTrivia",
                            "text": "/// forth on http://hg.ecmascript.org/tests/test262/raw-file/tip/LICENSE (the "
                        },
                        {
                            "kind": "NewLineTrivia",
                            "text": "\r\n"
                        },
                        {
                            "kind": "SingleLineCommentTrivia",
                            "text": "/// \"Use Terms\").   Any redistribution of this code must retain the above "
                        },
                        {
                            "kind": "NewLineTrivia",
                            "text": "\r\n"
                        },
                        {
                            "kind": "SingleLineCommentTrivia",
                            "text": "/// copyright and this notice and otherwise comply with the Use Terms."
                        },
                        {
                            "kind": "NewLineTrivia",
                            "text": "\r\n"
                        },
                        {
                            "kind": "MultiLineCommentTrivia",
                            "text": "/**\r\n * @path ch15/15.2/15.2.3/15.2.3.6/15.2.3.6-4-40.js\r\n * @description Object.defineProperty - 'O' is a RegExp object that uses Object's [[GetOwnProperty]] method to access the 'name' property (8.12.9 step 1)\r\n */"
                        },
                        {
                            "kind": "NewLineTrivia",
                            "text": "\r\n"
                        },
                        {
                            "kind": "NewLineTrivia",
                            "text": "\r\n"
                        },
                        {
                            "kind": "NewLineTrivia",
                            "text": "\r\n"
                        }
                    ],
                    "trailingTrivia": [
                        {
                            "kind": "WhitespaceTrivia",
                            "text": " "
                        }
                    ]
                },
                "identifier": {
                    "kind": "IdentifierName",
                    "fullStart": 611,
                    "fullEnd": 619,
                    "start": 611,
                    "end": 619,
                    "fullWidth": 8,
                    "width": 8,
                    "text": "testcase",
                    "value": "testcase",
                    "valueText": "testcase"
                },
                "callSignature": {
                    "kind": "CallSignature",
                    "fullStart": 619,
                    "fullEnd": 622,
                    "start": 619,
                    "end": 621,
                    "fullWidth": 3,
                    "width": 2,
                    "parameterList": {
                        "kind": "ParameterList",
                        "fullStart": 619,
                        "fullEnd": 622,
                        "start": 619,
                        "end": 621,
                        "fullWidth": 3,
                        "width": 2,
                        "openParenToken": {
                            "kind": "OpenParenToken",
                            "fullStart": 619,
                            "fullEnd": 620,
                            "start": 619,
                            "end": 620,
                            "fullWidth": 1,
                            "width": 1,
                            "text": "(",
                            "value": "(",
                            "valueText": "("
                        },
                        "parameters": [],
                        "closeParenToken": {
                            "kind": "CloseParenToken",
                            "fullStart": 620,
                            "fullEnd": 622,
                            "start": 620,
                            "end": 621,
                            "fullWidth": 2,
                            "width": 1,
                            "text": ")",
                            "value": ")",
                            "valueText": ")",
                            "hasTrailingTrivia": true,
                            "trailingTrivia": [
                                {
                                    "kind": "WhitespaceTrivia",
                                    "text": " "
                                }
                            ]
                        }
                    }
                },
                "block": {
                    "kind": "Block",
                    "fullStart": 622,
                    "fullEnd": 1056,
                    "start": 622,
                    "end": 1054,
                    "fullWidth": 434,
                    "width": 432,
                    "openBraceToken": {
                        "kind": "OpenBraceToken",
                        "fullStart": 622,
                        "fullEnd": 625,
                        "start": 622,
                        "end": 623,
                        "fullWidth": 3,
                        "width": 1,
                        "text": "{",
                        "value": "{",
                        "valueText": "{",
                        "hasTrailingTrivia": true,
                        "hasTrailingNewLine": true,
                        "trailingTrivia": [
                            {
                                "kind": "NewLineTrivia",
                                "text": "\r\n"
                            }
                        ]
                    },
                    "statements": [
                        {
                            "kind": "VariableStatement",
                            "fullStart": 625,
                            "fullEnd": 659,
                            "start": 633,
                            "end": 657,
                            "fullWidth": 34,
                            "width": 24,
                            "modifiers": [],
                            "variableDeclaration": {
                                "kind": "VariableDeclaration",
                                "fullStart": 625,
                                "fullEnd": 656,
                                "start": 633,
                                "end": 656,
                                "fullWidth": 31,
                                "width": 23,
                                "varKeyword": {
                                    "kind": "VarKeyword",
                                    "fullStart": 625,
                                    "fullEnd": 637,
                                    "start": 633,
                                    "end": 636,
                                    "fullWidth": 12,
                                    "width": 3,
                                    "text": "var",
                                    "value": "var",
                                    "valueText": "var",
                                    "hasLeadingTrivia": true,
                                    "hasTrailingTrivia": true,
                                    "leadingTrivia": [
                                        {
                                            "kind": "WhitespaceTrivia",
                                            "text": "        "
                                        }
                                    ],
                                    "trailingTrivia": [
                                        {
                                            "kind": "WhitespaceTrivia",
                                            "text": " "
                                        }
                                    ]
                                },
                                "variableDeclarators": [
                                    {
                                        "kind": "VariableDeclarator",
                                        "fullStart": 637,
                                        "fullEnd": 656,
                                        "start": 637,
                                        "end": 656,
                                        "fullWidth": 19,
<<<<<<< HEAD
                                        "width": 19,
                                        "identifier": {
=======
                                        "propertyName": {
>>>>>>> 85e84683
                                            "kind": "IdentifierName",
                                            "fullStart": 637,
                                            "fullEnd": 642,
                                            "start": 637,
                                            "end": 641,
                                            "fullWidth": 5,
                                            "width": 4,
                                            "text": "desc",
                                            "value": "desc",
                                            "valueText": "desc",
                                            "hasTrailingTrivia": true,
                                            "trailingTrivia": [
                                                {
                                                    "kind": "WhitespaceTrivia",
                                                    "text": " "
                                                }
                                            ]
                                        },
                                        "equalsValueClause": {
                                            "kind": "EqualsValueClause",
                                            "fullStart": 642,
                                            "fullEnd": 656,
                                            "start": 642,
                                            "end": 656,
                                            "fullWidth": 14,
                                            "width": 14,
                                            "equalsToken": {
                                                "kind": "EqualsToken",
                                                "fullStart": 642,
                                                "fullEnd": 644,
                                                "start": 642,
                                                "end": 643,
                                                "fullWidth": 2,
                                                "width": 1,
                                                "text": "=",
                                                "value": "=",
                                                "valueText": "=",
                                                "hasTrailingTrivia": true,
                                                "trailingTrivia": [
                                                    {
                                                        "kind": "WhitespaceTrivia",
                                                        "text": " "
                                                    }
                                                ]
                                            },
                                            "value": {
                                                "kind": "ObjectCreationExpression",
                                                "fullStart": 644,
                                                "fullEnd": 656,
                                                "start": 644,
                                                "end": 656,
                                                "fullWidth": 12,
                                                "width": 12,
                                                "newKeyword": {
                                                    "kind": "NewKeyword",
                                                    "fullStart": 644,
                                                    "fullEnd": 648,
                                                    "start": 644,
                                                    "end": 647,
                                                    "fullWidth": 4,
                                                    "width": 3,
                                                    "text": "new",
                                                    "value": "new",
                                                    "valueText": "new",
                                                    "hasTrailingTrivia": true,
                                                    "trailingTrivia": [
                                                        {
                                                            "kind": "WhitespaceTrivia",
                                                            "text": " "
                                                        }
                                                    ]
                                                },
                                                "expression": {
                                                    "kind": "IdentifierName",
                                                    "fullStart": 648,
                                                    "fullEnd": 654,
                                                    "start": 648,
                                                    "end": 654,
                                                    "fullWidth": 6,
                                                    "width": 6,
                                                    "text": "RegExp",
                                                    "value": "RegExp",
                                                    "valueText": "RegExp"
                                                },
                                                "argumentList": {
                                                    "kind": "ArgumentList",
                                                    "fullStart": 654,
                                                    "fullEnd": 656,
                                                    "start": 654,
                                                    "end": 656,
                                                    "fullWidth": 2,
                                                    "width": 2,
                                                    "openParenToken": {
                                                        "kind": "OpenParenToken",
                                                        "fullStart": 654,
                                                        "fullEnd": 655,
                                                        "start": 654,
                                                        "end": 655,
                                                        "fullWidth": 1,
                                                        "width": 1,
                                                        "text": "(",
                                                        "value": "(",
                                                        "valueText": "("
                                                    },
                                                    "arguments": [],
                                                    "closeParenToken": {
                                                        "kind": "CloseParenToken",
                                                        "fullStart": 655,
                                                        "fullEnd": 656,
                                                        "start": 655,
                                                        "end": 656,
                                                        "fullWidth": 1,
                                                        "width": 1,
                                                        "text": ")",
                                                        "value": ")",
                                                        "valueText": ")"
                                                    }
                                                }
                                            }
                                        }
                                    }
                                ]
                            },
                            "semicolonToken": {
                                "kind": "SemicolonToken",
                                "fullStart": 656,
                                "fullEnd": 659,
                                "start": 656,
                                "end": 657,
                                "fullWidth": 3,
                                "width": 1,
                                "text": ";",
                                "value": ";",
                                "valueText": ";",
                                "hasTrailingTrivia": true,
                                "hasTrailingNewLine": true,
                                "trailingTrivia": [
                                    {
                                        "kind": "NewLineTrivia",
                                        "text": "\r\n"
                                    }
                                ]
                            }
                        },
                        {
                            "kind": "ExpressionStatement",
                            "fullStart": 659,
                            "fullEnd": 777,
                            "start": 669,
                            "end": 775,
                            "fullWidth": 118,
                            "width": 106,
                            "expression": {
                                "kind": "InvocationExpression",
                                "fullStart": 659,
                                "fullEnd": 774,
                                "start": 669,
                                "end": 774,
                                "fullWidth": 115,
                                "width": 105,
                                "expression": {
                                    "kind": "MemberAccessExpression",
                                    "fullStart": 659,
                                    "fullEnd": 690,
                                    "start": 669,
                                    "end": 690,
                                    "fullWidth": 31,
                                    "width": 21,
                                    "expression": {
                                        "kind": "IdentifierName",
                                        "fullStart": 659,
                                        "fullEnd": 675,
                                        "start": 669,
                                        "end": 675,
                                        "fullWidth": 16,
                                        "width": 6,
                                        "text": "Object",
                                        "value": "Object",
                                        "valueText": "Object",
                                        "hasLeadingTrivia": true,
                                        "hasLeadingNewLine": true,
                                        "leadingTrivia": [
                                            {
                                                "kind": "NewLineTrivia",
                                                "text": "\r\n"
                                            },
                                            {
                                                "kind": "WhitespaceTrivia",
                                                "text": "        "
                                            }
                                        ]
                                    },
                                    "dotToken": {
                                        "kind": "DotToken",
                                        "fullStart": 675,
                                        "fullEnd": 676,
                                        "start": 675,
                                        "end": 676,
                                        "fullWidth": 1,
                                        "width": 1,
                                        "text": ".",
                                        "value": ".",
                                        "valueText": "."
                                    },
                                    "name": {
                                        "kind": "IdentifierName",
                                        "fullStart": 676,
                                        "fullEnd": 690,
                                        "start": 676,
                                        "end": 690,
                                        "fullWidth": 14,
                                        "width": 14,
                                        "text": "defineProperty",
                                        "value": "defineProperty",
                                        "valueText": "defineProperty"
                                    }
                                },
                                "argumentList": {
                                    "kind": "ArgumentList",
                                    "fullStart": 690,
                                    "fullEnd": 774,
                                    "start": 690,
                                    "end": 774,
                                    "fullWidth": 84,
                                    "width": 84,
                                    "openParenToken": {
                                        "kind": "OpenParenToken",
                                        "fullStart": 690,
                                        "fullEnd": 691,
                                        "start": 690,
                                        "end": 691,
                                        "fullWidth": 1,
                                        "width": 1,
                                        "text": "(",
                                        "value": "(",
                                        "valueText": "("
                                    },
                                    "arguments": [
                                        {
                                            "kind": "IdentifierName",
                                            "fullStart": 691,
                                            "fullEnd": 695,
                                            "start": 691,
                                            "end": 695,
                                            "fullWidth": 4,
                                            "width": 4,
                                            "text": "desc",
                                            "value": "desc",
                                            "valueText": "desc"
                                        },
                                        {
                                            "kind": "CommaToken",
                                            "fullStart": 695,
                                            "fullEnd": 697,
                                            "start": 695,
                                            "end": 696,
                                            "fullWidth": 2,
                                            "width": 1,
                                            "text": ",",
                                            "value": ",",
                                            "valueText": ",",
                                            "hasTrailingTrivia": true,
                                            "trailingTrivia": [
                                                {
                                                    "kind": "WhitespaceTrivia",
                                                    "text": " "
                                                }
                                            ]
                                        },
                                        {
                                            "kind": "StringLiteral",
                                            "fullStart": 697,
                                            "fullEnd": 702,
                                            "start": 697,
                                            "end": 702,
                                            "fullWidth": 5,
                                            "width": 5,
                                            "text": "\"foo\"",
                                            "value": "foo",
                                            "valueText": "foo"
                                        },
                                        {
                                            "kind": "CommaToken",
                                            "fullStart": 702,
                                            "fullEnd": 704,
                                            "start": 702,
                                            "end": 703,
                                            "fullWidth": 2,
                                            "width": 1,
                                            "text": ",",
                                            "value": ",",
                                            "valueText": ",",
                                            "hasTrailingTrivia": true,
                                            "trailingTrivia": [
                                                {
                                                    "kind": "WhitespaceTrivia",
                                                    "text": " "
                                                }
                                            ]
                                        },
                                        {
                                            "kind": "ObjectLiteralExpression",
                                            "fullStart": 704,
                                            "fullEnd": 773,
                                            "start": 704,
                                            "end": 773,
                                            "fullWidth": 69,
                                            "width": 69,
                                            "openBraceToken": {
                                                "kind": "OpenBraceToken",
                                                "fullStart": 704,
                                                "fullEnd": 707,
                                                "start": 704,
                                                "end": 705,
                                                "fullWidth": 3,
                                                "width": 1,
                                                "text": "{",
                                                "value": "{",
                                                "valueText": "{",
                                                "hasTrailingTrivia": true,
                                                "hasTrailingNewLine": true,
                                                "trailingTrivia": [
                                                    {
                                                        "kind": "NewLineTrivia",
                                                        "text": "\r\n"
                                                    }
                                                ]
                                            },
                                            "propertyAssignments": [
                                                {
                                                    "kind": "SimplePropertyAssignment",
                                                    "fullStart": 707,
                                                    "fullEnd": 728,
                                                    "start": 719,
                                                    "end": 728,
                                                    "fullWidth": 21,
                                                    "width": 9,
                                                    "propertyName": {
                                                        "kind": "IdentifierName",
                                                        "fullStart": 707,
                                                        "fullEnd": 724,
                                                        "start": 719,
                                                        "end": 724,
                                                        "fullWidth": 17,
                                                        "width": 5,
                                                        "text": "value",
                                                        "value": "value",
                                                        "valueText": "value",
                                                        "hasLeadingTrivia": true,
                                                        "leadingTrivia": [
                                                            {
                                                                "kind": "WhitespaceTrivia",
                                                                "text": "            "
                                                            }
                                                        ]
                                                    },
                                                    "colonToken": {
                                                        "kind": "ColonToken",
                                                        "fullStart": 724,
                                                        "fullEnd": 726,
                                                        "start": 724,
                                                        "end": 725,
                                                        "fullWidth": 2,
                                                        "width": 1,
                                                        "text": ":",
                                                        "value": ":",
                                                        "valueText": ":",
                                                        "hasTrailingTrivia": true,
                                                        "trailingTrivia": [
                                                            {
                                                                "kind": "WhitespaceTrivia",
                                                                "text": " "
                                                            }
                                                        ]
                                                    },
                                                    "expression": {
                                                        "kind": "NumericLiteral",
                                                        "fullStart": 726,
                                                        "fullEnd": 728,
                                                        "start": 726,
                                                        "end": 728,
                                                        "fullWidth": 2,
                                                        "width": 2,
                                                        "text": "12",
                                                        "value": 12,
                                                        "valueText": "12"
                                                    }
                                                },
                                                {
                                                    "kind": "CommaToken",
                                                    "fullStart": 728,
                                                    "fullEnd": 731,
                                                    "start": 728,
                                                    "end": 729,
                                                    "fullWidth": 3,
                                                    "width": 1,
                                                    "text": ",",
                                                    "value": ",",
                                                    "valueText": ",",
                                                    "hasTrailingTrivia": true,
                                                    "hasTrailingNewLine": true,
                                                    "trailingTrivia": [
                                                        {
                                                            "kind": "NewLineTrivia",
                                                            "text": "\r\n"
                                                        }
                                                    ]
                                                },
                                                {
                                                    "kind": "SimplePropertyAssignment",
                                                    "fullStart": 731,
                                                    "fullEnd": 764,
                                                    "start": 743,
                                                    "end": 762,
                                                    "fullWidth": 33,
                                                    "width": 19,
                                                    "propertyName": {
                                                        "kind": "IdentifierName",
                                                        "fullStart": 731,
                                                        "fullEnd": 755,
                                                        "start": 743,
                                                        "end": 755,
                                                        "fullWidth": 24,
                                                        "width": 12,
                                                        "text": "configurable",
                                                        "value": "configurable",
                                                        "valueText": "configurable",
                                                        "hasLeadingTrivia": true,
                                                        "leadingTrivia": [
                                                            {
                                                                "kind": "WhitespaceTrivia",
                                                                "text": "            "
                                                            }
                                                        ]
                                                    },
                                                    "colonToken": {
                                                        "kind": "ColonToken",
                                                        "fullStart": 755,
                                                        "fullEnd": 757,
                                                        "start": 755,
                                                        "end": 756,
                                                        "fullWidth": 2,
                                                        "width": 1,
                                                        "text": ":",
                                                        "value": ":",
                                                        "valueText": ":",
                                                        "hasTrailingTrivia": true,
                                                        "trailingTrivia": [
                                                            {
                                                                "kind": "WhitespaceTrivia",
                                                                "text": " "
                                                            }
                                                        ]
                                                    },
                                                    "expression": {
                                                        "kind": "FalseKeyword",
                                                        "fullStart": 757,
                                                        "fullEnd": 764,
                                                        "start": 757,
                                                        "end": 762,
                                                        "fullWidth": 7,
                                                        "width": 5,
                                                        "text": "false",
                                                        "value": false,
                                                        "valueText": "false",
                                                        "hasTrailingTrivia": true,
                                                        "hasTrailingNewLine": true,
                                                        "trailingTrivia": [
                                                            {
                                                                "kind": "NewLineTrivia",
                                                                "text": "\r\n"
                                                            }
                                                        ]
                                                    }
                                                }
                                            ],
                                            "closeBraceToken": {
                                                "kind": "CloseBraceToken",
                                                "fullStart": 764,
                                                "fullEnd": 773,
                                                "start": 772,
                                                "end": 773,
                                                "fullWidth": 9,
                                                "width": 1,
                                                "text": "}",
                                                "value": "}",
                                                "valueText": "}",
                                                "hasLeadingTrivia": true,
                                                "leadingTrivia": [
                                                    {
                                                        "kind": "WhitespaceTrivia",
                                                        "text": "        "
                                                    }
                                                ]
                                            }
                                        }
                                    ],
                                    "closeParenToken": {
                                        "kind": "CloseParenToken",
                                        "fullStart": 773,
                                        "fullEnd": 774,
                                        "start": 773,
                                        "end": 774,
                                        "fullWidth": 1,
                                        "width": 1,
                                        "text": ")",
                                        "value": ")",
                                        "valueText": ")"
                                    }
                                }
                            },
                            "semicolonToken": {
                                "kind": "SemicolonToken",
                                "fullStart": 774,
                                "fullEnd": 777,
                                "start": 774,
                                "end": 775,
                                "fullWidth": 3,
                                "width": 1,
                                "text": ";",
                                "value": ";",
                                "valueText": ";",
                                "hasTrailingTrivia": true,
                                "hasTrailingNewLine": true,
                                "trailingTrivia": [
                                    {
                                        "kind": "NewLineTrivia",
                                        "text": "\r\n"
                                    }
                                ]
                            }
                        },
                        {
                            "kind": "TryStatement",
                            "fullStart": 777,
                            "fullEnd": 1049,
                            "start": 787,
                            "end": 1047,
                            "fullWidth": 272,
                            "width": 260,
                            "tryKeyword": {
                                "kind": "TryKeyword",
                                "fullStart": 777,
                                "fullEnd": 791,
                                "start": 787,
                                "end": 790,
                                "fullWidth": 14,
                                "width": 3,
                                "text": "try",
                                "value": "try",
                                "valueText": "try",
                                "hasLeadingTrivia": true,
                                "hasLeadingNewLine": true,
                                "hasTrailingTrivia": true,
                                "leadingTrivia": [
                                    {
                                        "kind": "NewLineTrivia",
                                        "text": "\r\n"
                                    },
                                    {
                                        "kind": "WhitespaceTrivia",
                                        "text": "        "
                                    }
                                ],
                                "trailingTrivia": [
                                    {
                                        "kind": "WhitespaceTrivia",
                                        "text": " "
                                    }
                                ]
                            },
                            "block": {
                                "kind": "Block",
                                "fullStart": 791,
                                "fullEnd": 962,
                                "start": 791,
                                "end": 961,
                                "fullWidth": 171,
                                "width": 170,
                                "openBraceToken": {
                                    "kind": "OpenBraceToken",
                                    "fullStart": 791,
                                    "fullEnd": 794,
                                    "start": 791,
                                    "end": 792,
                                    "fullWidth": 3,
                                    "width": 1,
                                    "text": "{",
                                    "value": "{",
                                    "valueText": "{",
                                    "hasTrailingTrivia": true,
                                    "hasTrailingNewLine": true,
                                    "trailingTrivia": [
                                        {
                                            "kind": "NewLineTrivia",
                                            "text": "\r\n"
                                        }
                                    ]
                                },
                                "statements": [
                                    {
                                        "kind": "ExpressionStatement",
                                        "fullStart": 794,
                                        "fullEnd": 925,
                                        "start": 806,
                                        "end": 923,
                                        "fullWidth": 131,
                                        "width": 117,
                                        "expression": {
                                            "kind": "InvocationExpression",
                                            "fullStart": 794,
                                            "fullEnd": 922,
                                            "start": 806,
                                            "end": 922,
                                            "fullWidth": 128,
                                            "width": 116,
                                            "expression": {
                                                "kind": "MemberAccessExpression",
                                                "fullStart": 794,
                                                "fullEnd": 827,
                                                "start": 806,
                                                "end": 827,
                                                "fullWidth": 33,
                                                "width": 21,
                                                "expression": {
                                                    "kind": "IdentifierName",
                                                    "fullStart": 794,
                                                    "fullEnd": 812,
                                                    "start": 806,
                                                    "end": 812,
                                                    "fullWidth": 18,
                                                    "width": 6,
                                                    "text": "Object",
                                                    "value": "Object",
                                                    "valueText": "Object",
                                                    "hasLeadingTrivia": true,
                                                    "leadingTrivia": [
                                                        {
                                                            "kind": "WhitespaceTrivia",
                                                            "text": "            "
                                                        }
                                                    ]
                                                },
                                                "dotToken": {
                                                    "kind": "DotToken",
                                                    "fullStart": 812,
                                                    "fullEnd": 813,
                                                    "start": 812,
                                                    "end": 813,
                                                    "fullWidth": 1,
                                                    "width": 1,
                                                    "text": ".",
                                                    "value": ".",
                                                    "valueText": "."
                                                },
                                                "name": {
                                                    "kind": "IdentifierName",
                                                    "fullStart": 813,
                                                    "fullEnd": 827,
                                                    "start": 813,
                                                    "end": 827,
                                                    "fullWidth": 14,
                                                    "width": 14,
                                                    "text": "defineProperty",
                                                    "value": "defineProperty",
                                                    "valueText": "defineProperty"
                                                }
                                            },
                                            "argumentList": {
                                                "kind": "ArgumentList",
                                                "fullStart": 827,
                                                "fullEnd": 922,
                                                "start": 827,
                                                "end": 922,
                                                "fullWidth": 95,
                                                "width": 95,
                                                "openParenToken": {
                                                    "kind": "OpenParenToken",
                                                    "fullStart": 827,
                                                    "fullEnd": 828,
                                                    "start": 827,
                                                    "end": 828,
                                                    "fullWidth": 1,
                                                    "width": 1,
                                                    "text": "(",
                                                    "value": "(",
                                                    "valueText": "("
                                                },
                                                "arguments": [
                                                    {
                                                        "kind": "IdentifierName",
                                                        "fullStart": 828,
                                                        "fullEnd": 832,
                                                        "start": 828,
                                                        "end": 832,
                                                        "fullWidth": 4,
                                                        "width": 4,
                                                        "text": "desc",
                                                        "value": "desc",
                                                        "valueText": "desc"
                                                    },
                                                    {
                                                        "kind": "CommaToken",
                                                        "fullStart": 832,
                                                        "fullEnd": 834,
                                                        "start": 832,
                                                        "end": 833,
                                                        "fullWidth": 2,
                                                        "width": 1,
                                                        "text": ",",
                                                        "value": ",",
                                                        "valueText": ",",
                                                        "hasTrailingTrivia": true,
                                                        "trailingTrivia": [
                                                            {
                                                                "kind": "WhitespaceTrivia",
                                                                "text": " "
                                                            }
                                                        ]
                                                    },
                                                    {
                                                        "kind": "StringLiteral",
                                                        "fullStart": 834,
                                                        "fullEnd": 839,
                                                        "start": 834,
                                                        "end": 839,
                                                        "fullWidth": 5,
                                                        "width": 5,
                                                        "text": "\"foo\"",
                                                        "value": "foo",
                                                        "valueText": "foo"
                                                    },
                                                    {
                                                        "kind": "CommaToken",
                                                        "fullStart": 839,
                                                        "fullEnd": 841,
                                                        "start": 839,
                                                        "end": 840,
                                                        "fullWidth": 2,
                                                        "width": 1,
                                                        "text": ",",
                                                        "value": ",",
                                                        "valueText": ",",
                                                        "hasTrailingTrivia": true,
                                                        "trailingTrivia": [
                                                            {
                                                                "kind": "WhitespaceTrivia",
                                                                "text": " "
                                                            }
                                                        ]
                                                    },
                                                    {
                                                        "kind": "ObjectLiteralExpression",
                                                        "fullStart": 841,
                                                        "fullEnd": 921,
                                                        "start": 841,
                                                        "end": 921,
                                                        "fullWidth": 80,
                                                        "width": 80,
                                                        "openBraceToken": {
                                                            "kind": "OpenBraceToken",
                                                            "fullStart": 841,
                                                            "fullEnd": 844,
                                                            "start": 841,
                                                            "end": 842,
                                                            "fullWidth": 3,
                                                            "width": 1,
                                                            "text": "{",
                                                            "value": "{",
                                                            "valueText": "{",
                                                            "hasTrailingTrivia": true,
                                                            "hasTrailingNewLine": true,
                                                            "trailingTrivia": [
                                                                {
                                                                    "kind": "NewLineTrivia",
                                                                    "text": "\r\n"
                                                                }
                                                            ]
                                                        },
                                                        "propertyAssignments": [
                                                            {
                                                                "kind": "SimplePropertyAssignment",
                                                                "fullStart": 844,
                                                                "fullEnd": 869,
                                                                "start": 860,
                                                                "end": 869,
                                                                "fullWidth": 25,
                                                                "width": 9,
                                                                "propertyName": {
                                                                    "kind": "IdentifierName",
                                                                    "fullStart": 844,
                                                                    "fullEnd": 865,
                                                                    "start": 860,
                                                                    "end": 865,
                                                                    "fullWidth": 21,
                                                                    "width": 5,
                                                                    "text": "value",
                                                                    "value": "value",
                                                                    "valueText": "value",
                                                                    "hasLeadingTrivia": true,
                                                                    "leadingTrivia": [
                                                                        {
                                                                            "kind": "WhitespaceTrivia",
                                                                            "text": "                "
                                                                        }
                                                                    ]
                                                                },
                                                                "colonToken": {
                                                                    "kind": "ColonToken",
                                                                    "fullStart": 865,
                                                                    "fullEnd": 867,
                                                                    "start": 865,
                                                                    "end": 866,
                                                                    "fullWidth": 2,
                                                                    "width": 1,
                                                                    "text": ":",
                                                                    "value": ":",
                                                                    "valueText": ":",
                                                                    "hasTrailingTrivia": true,
                                                                    "trailingTrivia": [
                                                                        {
                                                                            "kind": "WhitespaceTrivia",
                                                                            "text": " "
                                                                        }
                                                                    ]
                                                                },
                                                                "expression": {
                                                                    "kind": "NumericLiteral",
                                                                    "fullStart": 867,
                                                                    "fullEnd": 869,
                                                                    "start": 867,
                                                                    "end": 869,
                                                                    "fullWidth": 2,
                                                                    "width": 2,
                                                                    "text": "11",
                                                                    "value": 11,
                                                                    "valueText": "11"
                                                                }
                                                            },
                                                            {
                                                                "kind": "CommaToken",
                                                                "fullStart": 869,
                                                                "fullEnd": 872,
                                                                "start": 869,
                                                                "end": 870,
                                                                "fullWidth": 3,
                                                                "width": 1,
                                                                "text": ",",
                                                                "value": ",",
                                                                "valueText": ",",
                                                                "hasTrailingTrivia": true,
                                                                "hasTrailingNewLine": true,
                                                                "trailingTrivia": [
                                                                    {
                                                                        "kind": "NewLineTrivia",
                                                                        "text": "\r\n"
                                                                    }
                                                                ]
                                                            },
                                                            {
                                                                "kind": "SimplePropertyAssignment",
                                                                "fullStart": 872,
                                                                "fullEnd": 908,
                                                                "start": 888,
                                                                "end": 906,
                                                                "fullWidth": 36,
                                                                "width": 18,
                                                                "propertyName": {
                                                                    "kind": "IdentifierName",
                                                                    "fullStart": 872,
                                                                    "fullEnd": 900,
                                                                    "start": 888,
                                                                    "end": 900,
                                                                    "fullWidth": 28,
                                                                    "width": 12,
                                                                    "text": "configurable",
                                                                    "value": "configurable",
                                                                    "valueText": "configurable",
                                                                    "hasLeadingTrivia": true,
                                                                    "leadingTrivia": [
                                                                        {
                                                                            "kind": "WhitespaceTrivia",
                                                                            "text": "                "
                                                                        }
                                                                    ]
                                                                },
                                                                "colonToken": {
                                                                    "kind": "ColonToken",
                                                                    "fullStart": 900,
                                                                    "fullEnd": 902,
                                                                    "start": 900,
                                                                    "end": 901,
                                                                    "fullWidth": 2,
                                                                    "width": 1,
                                                                    "text": ":",
                                                                    "value": ":",
                                                                    "valueText": ":",
                                                                    "hasTrailingTrivia": true,
                                                                    "trailingTrivia": [
                                                                        {
                                                                            "kind": "WhitespaceTrivia",
                                                                            "text": " "
                                                                        }
                                                                    ]
                                                                },
                                                                "expression": {
                                                                    "kind": "TrueKeyword",
                                                                    "fullStart": 902,
                                                                    "fullEnd": 908,
                                                                    "start": 902,
                                                                    "end": 906,
                                                                    "fullWidth": 6,
                                                                    "width": 4,
                                                                    "text": "true",
                                                                    "value": true,
                                                                    "valueText": "true",
                                                                    "hasTrailingTrivia": true,
                                                                    "hasTrailingNewLine": true,
                                                                    "trailingTrivia": [
                                                                        {
                                                                            "kind": "NewLineTrivia",
                                                                            "text": "\r\n"
                                                                        }
                                                                    ]
                                                                }
                                                            }
                                                        ],
                                                        "closeBraceToken": {
                                                            "kind": "CloseBraceToken",
                                                            "fullStart": 908,
                                                            "fullEnd": 921,
                                                            "start": 920,
                                                            "end": 921,
                                                            "fullWidth": 13,
                                                            "width": 1,
                                                            "text": "}",
                                                            "value": "}",
                                                            "valueText": "}",
                                                            "hasLeadingTrivia": true,
                                                            "leadingTrivia": [
                                                                {
                                                                    "kind": "WhitespaceTrivia",
                                                                    "text": "            "
                                                                }
                                                            ]
                                                        }
                                                    }
                                                ],
                                                "closeParenToken": {
                                                    "kind": "CloseParenToken",
                                                    "fullStart": 921,
                                                    "fullEnd": 922,
                                                    "start": 921,
                                                    "end": 922,
                                                    "fullWidth": 1,
                                                    "width": 1,
                                                    "text": ")",
                                                    "value": ")",
                                                    "valueText": ")"
                                                }
                                            }
                                        },
                                        "semicolonToken": {
                                            "kind": "SemicolonToken",
                                            "fullStart": 922,
                                            "fullEnd": 925,
                                            "start": 922,
                                            "end": 923,
                                            "fullWidth": 3,
                                            "width": 1,
                                            "text": ";",
                                            "value": ";",
                                            "valueText": ";",
                                            "hasTrailingTrivia": true,
                                            "hasTrailingNewLine": true,
                                            "trailingTrivia": [
                                                {
                                                    "kind": "NewLineTrivia",
                                                    "text": "\r\n"
                                                }
                                            ]
                                        }
                                    },
                                    {
                                        "kind": "ReturnStatement",
                                        "fullStart": 925,
                                        "fullEnd": 952,
                                        "start": 937,
                                        "end": 950,
                                        "fullWidth": 27,
                                        "width": 13,
                                        "returnKeyword": {
                                            "kind": "ReturnKeyword",
                                            "fullStart": 925,
                                            "fullEnd": 944,
                                            "start": 937,
                                            "end": 943,
                                            "fullWidth": 19,
                                            "width": 6,
                                            "text": "return",
                                            "value": "return",
                                            "valueText": "return",
                                            "hasLeadingTrivia": true,
                                            "hasTrailingTrivia": true,
                                            "leadingTrivia": [
                                                {
                                                    "kind": "WhitespaceTrivia",
                                                    "text": "            "
                                                }
                                            ],
                                            "trailingTrivia": [
                                                {
                                                    "kind": "WhitespaceTrivia",
                                                    "text": " "
                                                }
                                            ]
                                        },
                                        "expression": {
                                            "kind": "FalseKeyword",
                                            "fullStart": 944,
                                            "fullEnd": 949,
                                            "start": 944,
                                            "end": 949,
                                            "fullWidth": 5,
                                            "width": 5,
                                            "text": "false",
                                            "value": false,
                                            "valueText": "false"
                                        },
                                        "semicolonToken": {
                                            "kind": "SemicolonToken",
                                            "fullStart": 949,
                                            "fullEnd": 952,
                                            "start": 949,
                                            "end": 950,
                                            "fullWidth": 3,
                                            "width": 1,
                                            "text": ";",
                                            "value": ";",
                                            "valueText": ";",
                                            "hasTrailingTrivia": true,
                                            "hasTrailingNewLine": true,
                                            "trailingTrivia": [
                                                {
                                                    "kind": "NewLineTrivia",
                                                    "text": "\r\n"
                                                }
                                            ]
                                        }
                                    }
                                ],
                                "closeBraceToken": {
                                    "kind": "CloseBraceToken",
                                    "fullStart": 952,
                                    "fullEnd": 962,
                                    "start": 960,
                                    "end": 961,
                                    "fullWidth": 10,
                                    "width": 1,
                                    "text": "}",
                                    "value": "}",
                                    "valueText": "}",
                                    "hasLeadingTrivia": true,
                                    "hasTrailingTrivia": true,
                                    "leadingTrivia": [
                                        {
                                            "kind": "WhitespaceTrivia",
                                            "text": "        "
                                        }
                                    ],
                                    "trailingTrivia": [
                                        {
                                            "kind": "WhitespaceTrivia",
                                            "text": " "
                                        }
                                    ]
                                }
                            },
                            "catchClause": {
                                "kind": "CatchClause",
                                "fullStart": 962,
                                "fullEnd": 1049,
                                "start": 962,
                                "end": 1047,
                                "fullWidth": 87,
                                "width": 85,
                                "catchKeyword": {
                                    "kind": "CatchKeyword",
                                    "fullStart": 962,
                                    "fullEnd": 968,
                                    "start": 962,
                                    "end": 967,
                                    "fullWidth": 6,
                                    "width": 5,
                                    "text": "catch",
                                    "value": "catch",
                                    "valueText": "catch",
                                    "hasTrailingTrivia": true,
                                    "trailingTrivia": [
                                        {
                                            "kind": "WhitespaceTrivia",
                                            "text": " "
                                        }
                                    ]
                                },
                                "openParenToken": {
                                    "kind": "OpenParenToken",
                                    "fullStart": 968,
                                    "fullEnd": 969,
                                    "start": 968,
                                    "end": 969,
                                    "fullWidth": 1,
                                    "width": 1,
                                    "text": "(",
                                    "value": "(",
                                    "valueText": "("
                                },
                                "identifier": {
                                    "kind": "IdentifierName",
                                    "fullStart": 969,
                                    "fullEnd": 970,
                                    "start": 969,
                                    "end": 970,
                                    "fullWidth": 1,
                                    "width": 1,
                                    "text": "e",
                                    "value": "e",
                                    "valueText": "e"
                                },
                                "closeParenToken": {
                                    "kind": "CloseParenToken",
                                    "fullStart": 970,
                                    "fullEnd": 972,
                                    "start": 970,
                                    "end": 971,
                                    "fullWidth": 2,
                                    "width": 1,
                                    "text": ")",
                                    "value": ")",
                                    "valueText": ")",
                                    "hasTrailingTrivia": true,
                                    "trailingTrivia": [
                                        {
                                            "kind": "WhitespaceTrivia",
                                            "text": " "
                                        }
                                    ]
                                },
                                "block": {
                                    "kind": "Block",
                                    "fullStart": 972,
                                    "fullEnd": 1049,
                                    "start": 972,
                                    "end": 1047,
                                    "fullWidth": 77,
                                    "width": 75,
                                    "openBraceToken": {
                                        "kind": "OpenBraceToken",
                                        "fullStart": 972,
                                        "fullEnd": 975,
                                        "start": 972,
                                        "end": 973,
                                        "fullWidth": 3,
                                        "width": 1,
                                        "text": "{",
                                        "value": "{",
                                        "valueText": "{",
                                        "hasTrailingTrivia": true,
                                        "hasTrailingNewLine": true,
                                        "trailingTrivia": [
                                            {
                                                "kind": "NewLineTrivia",
                                                "text": "\r\n"
                                            }
                                        ]
                                    },
                                    "statements": [
                                        {
                                            "kind": "ReturnStatement",
                                            "fullStart": 975,
                                            "fullEnd": 1038,
                                            "start": 987,
                                            "end": 1036,
                                            "fullWidth": 63,
                                            "width": 49,
                                            "returnKeyword": {
                                                "kind": "ReturnKeyword",
                                                "fullStart": 975,
                                                "fullEnd": 994,
                                                "start": 987,
                                                "end": 993,
                                                "fullWidth": 19,
                                                "width": 6,
                                                "text": "return",
                                                "value": "return",
                                                "valueText": "return",
                                                "hasLeadingTrivia": true,
                                                "hasTrailingTrivia": true,
                                                "leadingTrivia": [
                                                    {
                                                        "kind": "WhitespaceTrivia",
                                                        "text": "            "
                                                    }
                                                ],
                                                "trailingTrivia": [
                                                    {
                                                        "kind": "WhitespaceTrivia",
                                                        "text": " "
                                                    }
                                                ]
                                            },
                                            "expression": {
                                                "kind": "LogicalAndExpression",
                                                "fullStart": 994,
                                                "fullEnd": 1035,
                                                "start": 994,
                                                "end": 1035,
                                                "fullWidth": 41,
                                                "width": 41,
                                                "left": {
                                                    "kind": "InstanceOfExpression",
                                                    "fullStart": 994,
                                                    "fullEnd": 1017,
                                                    "start": 994,
                                                    "end": 1016,
                                                    "fullWidth": 23,
                                                    "width": 22,
                                                    "left": {
                                                        "kind": "IdentifierName",
                                                        "fullStart": 994,
                                                        "fullEnd": 996,
                                                        "start": 994,
                                                        "end": 995,
                                                        "fullWidth": 2,
                                                        "width": 1,
                                                        "text": "e",
                                                        "value": "e",
                                                        "valueText": "e",
                                                        "hasTrailingTrivia": true,
                                                        "trailingTrivia": [
                                                            {
                                                                "kind": "WhitespaceTrivia",
                                                                "text": " "
                                                            }
                                                        ]
                                                    },
                                                    "operatorToken": {
                                                        "kind": "InstanceOfKeyword",
                                                        "fullStart": 996,
                                                        "fullEnd": 1007,
                                                        "start": 996,
                                                        "end": 1006,
                                                        "fullWidth": 11,
                                                        "width": 10,
                                                        "text": "instanceof",
                                                        "value": "instanceof",
                                                        "valueText": "instanceof",
                                                        "hasTrailingTrivia": true,
                                                        "trailingTrivia": [
                                                            {
                                                                "kind": "WhitespaceTrivia",
                                                                "text": " "
                                                            }
                                                        ]
                                                    },
                                                    "right": {
                                                        "kind": "IdentifierName",
                                                        "fullStart": 1007,
                                                        "fullEnd": 1017,
                                                        "start": 1007,
                                                        "end": 1016,
                                                        "fullWidth": 10,
                                                        "width": 9,
                                                        "text": "TypeError",
                                                        "value": "TypeError",
                                                        "valueText": "TypeError",
                                                        "hasTrailingTrivia": true,
                                                        "trailingTrivia": [
                                                            {
                                                                "kind": "WhitespaceTrivia",
                                                                "text": " "
                                                            }
                                                        ]
                                                    }
                                                },
                                                "operatorToken": {
                                                    "kind": "AmpersandAmpersandToken",
                                                    "fullStart": 1017,
                                                    "fullEnd": 1020,
                                                    "start": 1017,
                                                    "end": 1019,
                                                    "fullWidth": 3,
                                                    "width": 2,
                                                    "text": "&&",
                                                    "value": "&&",
                                                    "valueText": "&&",
                                                    "hasTrailingTrivia": true,
                                                    "trailingTrivia": [
                                                        {
                                                            "kind": "WhitespaceTrivia",
                                                            "text": " "
                                                        }
                                                    ]
                                                },
                                                "right": {
                                                    "kind": "EqualsExpression",
                                                    "fullStart": 1020,
                                                    "fullEnd": 1035,
                                                    "start": 1020,
                                                    "end": 1035,
                                                    "fullWidth": 15,
                                                    "width": 15,
                                                    "left": {
                                                        "kind": "MemberAccessExpression",
                                                        "fullStart": 1020,
                                                        "fullEnd": 1029,
                                                        "start": 1020,
                                                        "end": 1028,
                                                        "fullWidth": 9,
                                                        "width": 8,
                                                        "expression": {
                                                            "kind": "IdentifierName",
                                                            "fullStart": 1020,
                                                            "fullEnd": 1024,
                                                            "start": 1020,
                                                            "end": 1024,
                                                            "fullWidth": 4,
                                                            "width": 4,
                                                            "text": "desc",
                                                            "value": "desc",
                                                            "valueText": "desc"
                                                        },
                                                        "dotToken": {
                                                            "kind": "DotToken",
                                                            "fullStart": 1024,
                                                            "fullEnd": 1025,
                                                            "start": 1024,
                                                            "end": 1025,
                                                            "fullWidth": 1,
                                                            "width": 1,
                                                            "text": ".",
                                                            "value": ".",
                                                            "valueText": "."
                                                        },
                                                        "name": {
                                                            "kind": "IdentifierName",
                                                            "fullStart": 1025,
                                                            "fullEnd": 1029,
                                                            "start": 1025,
                                                            "end": 1028,
                                                            "fullWidth": 4,
                                                            "width": 3,
                                                            "text": "foo",
                                                            "value": "foo",
                                                            "valueText": "foo",
                                                            "hasTrailingTrivia": true,
                                                            "trailingTrivia": [
                                                                {
                                                                    "kind": "WhitespaceTrivia",
                                                                    "text": " "
                                                                }
                                                            ]
                                                        }
                                                    },
                                                    "operatorToken": {
                                                        "kind": "EqualsEqualsEqualsToken",
                                                        "fullStart": 1029,
                                                        "fullEnd": 1033,
                                                        "start": 1029,
                                                        "end": 1032,
                                                        "fullWidth": 4,
                                                        "width": 3,
                                                        "text": "===",
                                                        "value": "===",
                                                        "valueText": "===",
                                                        "hasTrailingTrivia": true,
                                                        "trailingTrivia": [
                                                            {
                                                                "kind": "WhitespaceTrivia",
                                                                "text": " "
                                                            }
                                                        ]
                                                    },
                                                    "right": {
                                                        "kind": "NumericLiteral",
                                                        "fullStart": 1033,
                                                        "fullEnd": 1035,
                                                        "start": 1033,
                                                        "end": 1035,
                                                        "fullWidth": 2,
                                                        "width": 2,
                                                        "text": "12",
                                                        "value": 12,
                                                        "valueText": "12"
                                                    }
                                                }
                                            },
                                            "semicolonToken": {
                                                "kind": "SemicolonToken",
                                                "fullStart": 1035,
                                                "fullEnd": 1038,
                                                "start": 1035,
                                                "end": 1036,
                                                "fullWidth": 3,
                                                "width": 1,
                                                "text": ";",
                                                "value": ";",
                                                "valueText": ";",
                                                "hasTrailingTrivia": true,
                                                "hasTrailingNewLine": true,
                                                "trailingTrivia": [
                                                    {
                                                        "kind": "NewLineTrivia",
                                                        "text": "\r\n"
                                                    }
                                                ]
                                            }
                                        }
                                    ],
                                    "closeBraceToken": {
                                        "kind": "CloseBraceToken",
                                        "fullStart": 1038,
                                        "fullEnd": 1049,
                                        "start": 1046,
                                        "end": 1047,
                                        "fullWidth": 11,
                                        "width": 1,
                                        "text": "}",
                                        "value": "}",
                                        "valueText": "}",
                                        "hasLeadingTrivia": true,
                                        "hasTrailingTrivia": true,
                                        "hasTrailingNewLine": true,
                                        "leadingTrivia": [
                                            {
                                                "kind": "WhitespaceTrivia",
                                                "text": "        "
                                            }
                                        ],
                                        "trailingTrivia": [
                                            {
                                                "kind": "NewLineTrivia",
                                                "text": "\r\n"
                                            }
                                        ]
                                    }
                                }
                            }
                        }
                    ],
                    "closeBraceToken": {
                        "kind": "CloseBraceToken",
                        "fullStart": 1049,
                        "fullEnd": 1056,
                        "start": 1053,
                        "end": 1054,
                        "fullWidth": 7,
                        "width": 1,
                        "text": "}",
                        "value": "}",
                        "valueText": "}",
                        "hasLeadingTrivia": true,
                        "hasTrailingTrivia": true,
                        "hasTrailingNewLine": true,
                        "leadingTrivia": [
                            {
                                "kind": "WhitespaceTrivia",
                                "text": "    "
                            }
                        ],
                        "trailingTrivia": [
                            {
                                "kind": "NewLineTrivia",
                                "text": "\r\n"
                            }
                        ]
                    }
                }
            },
            {
                "kind": "ExpressionStatement",
                "fullStart": 1056,
                "fullEnd": 1080,
                "start": 1056,
                "end": 1078,
                "fullWidth": 24,
                "width": 22,
                "expression": {
                    "kind": "InvocationExpression",
                    "fullStart": 1056,
                    "fullEnd": 1077,
                    "start": 1056,
                    "end": 1077,
                    "fullWidth": 21,
                    "width": 21,
                    "expression": {
                        "kind": "IdentifierName",
                        "fullStart": 1056,
                        "fullEnd": 1067,
                        "start": 1056,
                        "end": 1067,
                        "fullWidth": 11,
                        "width": 11,
                        "text": "runTestCase",
                        "value": "runTestCase",
                        "valueText": "runTestCase"
                    },
                    "argumentList": {
                        "kind": "ArgumentList",
                        "fullStart": 1067,
                        "fullEnd": 1077,
                        "start": 1067,
                        "end": 1077,
                        "fullWidth": 10,
                        "width": 10,
                        "openParenToken": {
                            "kind": "OpenParenToken",
                            "fullStart": 1067,
                            "fullEnd": 1068,
                            "start": 1067,
                            "end": 1068,
                            "fullWidth": 1,
                            "width": 1,
                            "text": "(",
                            "value": "(",
                            "valueText": "("
                        },
                        "arguments": [
                            {
                                "kind": "IdentifierName",
                                "fullStart": 1068,
                                "fullEnd": 1076,
                                "start": 1068,
                                "end": 1076,
                                "fullWidth": 8,
                                "width": 8,
                                "text": "testcase",
                                "value": "testcase",
                                "valueText": "testcase"
                            }
                        ],
                        "closeParenToken": {
                            "kind": "CloseParenToken",
                            "fullStart": 1076,
                            "fullEnd": 1077,
                            "start": 1076,
                            "end": 1077,
                            "fullWidth": 1,
                            "width": 1,
                            "text": ")",
                            "value": ")",
                            "valueText": ")"
                        }
                    }
                },
                "semicolonToken": {
                    "kind": "SemicolonToken",
                    "fullStart": 1077,
                    "fullEnd": 1080,
                    "start": 1077,
                    "end": 1078,
                    "fullWidth": 3,
                    "width": 1,
                    "text": ";",
                    "value": ";",
                    "valueText": ";",
                    "hasTrailingTrivia": true,
                    "hasTrailingNewLine": true,
                    "trailingTrivia": [
                        {
                            "kind": "NewLineTrivia",
                            "text": "\r\n"
                        }
                    ]
                }
            }
        ],
        "endOfFileToken": {
            "kind": "EndOfFileToken",
            "fullStart": 1080,
            "fullEnd": 1080,
            "start": 1080,
            "end": 1080,
            "fullWidth": 0,
            "width": 0,
            "text": ""
        }
    },
    "lineMap": {
        "lineStarts": [
            0,
            67,
            152,
            232,
            308,
            380,
            385,
            438,
            593,
            598,
            600,
            602,
            625,
            659,
            661,
            707,
            731,
            764,
            777,
            779,
            794,
            844,
            872,
            908,
            925,
            952,
            975,
            1038,
            1049,
            1056,
            1080
        ],
        "length": 1080
    }
}<|MERGE_RESOLUTION|>--- conflicted
+++ resolved
@@ -245,12 +245,8 @@
                                         "start": 637,
                                         "end": 656,
                                         "fullWidth": 19,
-<<<<<<< HEAD
                                         "width": 19,
-                                        "identifier": {
-=======
                                         "propertyName": {
->>>>>>> 85e84683
                                             "kind": "IdentifierName",
                                             "fullStart": 637,
                                             "fullEnd": 642,
