{
    "isDeclaration": false,
    "languageVersion": "EcmaScript5",
    "parseOptions": {
        "allowAutomaticSemicolonInsertion": true
    },
    "sourceUnit": {
        "kind": "SourceUnit",
        "fullStart": 0,
        "fullEnd": 1311,
        "start": 601,
        "end": 1311,
        "fullWidth": 1311,
        "width": 710,
        "isIncrementallyUnusable": true,
        "moduleElements": [
            {
                "kind": "FunctionDeclaration",
                "fullStart": 0,
                "fullEnd": 1287,
                "start": 601,
                "end": 1285,
                "fullWidth": 1287,
                "width": 684,
                "isIncrementallyUnusable": true,
                "modifiers": [],
                "functionKeyword": {
                    "kind": "FunctionKeyword",
                    "fullStart": 0,
                    "fullEnd": 610,
                    "start": 601,
                    "end": 609,
                    "fullWidth": 610,
                    "width": 8,
                    "text": "function",
                    "value": "function",
                    "valueText": "function",
                    "hasLeadingTrivia": true,
                    "hasLeadingComment": true,
                    "hasLeadingNewLine": true,
                    "hasTrailingTrivia": true,
                    "leadingTrivia": [
                        {
                            "kind": "SingleLineCommentTrivia",
                            "text": "/// Copyright (c) 2012 Ecma International.  All rights reserved. "
                        },
                        {
                            "kind": "NewLineTrivia",
                            "text": "\r\n"
                        },
                        {
                            "kind": "SingleLineCommentTrivia",
                            "text": "/// Ecma International makes this code available under the terms and conditions set"
                        },
                        {
                            "kind": "NewLineTrivia",
                            "text": "\r\n"
                        },
                        {
                            "kind": "SingleLineCommentTrivia",
                            "text": "/// forth on http://hg.ecmascript.org/tests/test262/raw-file/tip/LICENSE (the "
                        },
                        {
                            "kind": "NewLineTrivia",
                            "text": "\r\n"
                        },
                        {
                            "kind": "SingleLineCommentTrivia",
                            "text": "/// \"Use Terms\").   Any redistribution of this code must retain the above "
                        },
                        {
                            "kind": "NewLineTrivia",
                            "text": "\r\n"
                        },
                        {
                            "kind": "SingleLineCommentTrivia",
                            "text": "/// copyright and this notice and otherwise comply with the Use Terms."
                        },
                        {
                            "kind": "NewLineTrivia",
                            "text": "\r\n"
                        },
                        {
                            "kind": "MultiLineCommentTrivia",
                            "text": "/**\r\n * @path ch15/15.2/15.2.3/15.2.3.6/15.2.3.6-4-460.js\r\n * @description ES5 Attributes - property ([[Get]] is undefined, [[Set]] is a Function, [[Enumerable]] is true, [[Configurable]] is true) is enumerable\r\n */"
                        },
                        {
                            "kind": "NewLineTrivia",
                            "text": "\r\n"
                        },
                        {
                            "kind": "NewLineTrivia",
                            "text": "\r\n"
                        },
                        {
                            "kind": "NewLineTrivia",
                            "text": "\r\n"
                        }
                    ],
                    "trailingTrivia": [
                        {
                            "kind": "WhitespaceTrivia",
                            "text": " "
                        }
                    ]
                },
                "identifier": {
                    "kind": "IdentifierName",
                    "fullStart": 610,
                    "fullEnd": 618,
                    "start": 610,
                    "end": 618,
                    "fullWidth": 8,
                    "width": 8,
                    "text": "testcase",
                    "value": "testcase",
                    "valueText": "testcase"
                },
                "callSignature": {
                    "kind": "CallSignature",
                    "fullStart": 618,
                    "fullEnd": 621,
                    "start": 618,
                    "end": 620,
                    "fullWidth": 3,
                    "width": 2,
                    "parameterList": {
                        "kind": "ParameterList",
                        "fullStart": 618,
                        "fullEnd": 621,
                        "start": 618,
                        "end": 620,
                        "fullWidth": 3,
                        "width": 2,
                        "openParenToken": {
                            "kind": "OpenParenToken",
                            "fullStart": 618,
                            "fullEnd": 619,
                            "start": 618,
                            "end": 619,
                            "fullWidth": 1,
                            "width": 1,
                            "text": "(",
                            "value": "(",
                            "valueText": "("
                        },
                        "parameters": [],
                        "closeParenToken": {
                            "kind": "CloseParenToken",
                            "fullStart": 619,
                            "fullEnd": 621,
                            "start": 619,
                            "end": 620,
                            "fullWidth": 2,
                            "width": 1,
                            "text": ")",
                            "value": ")",
                            "valueText": ")",
                            "hasTrailingTrivia": true,
                            "trailingTrivia": [
                                {
                                    "kind": "WhitespaceTrivia",
                                    "text": " "
                                }
                            ]
                        }
                    }
                },
                "block": {
                    "kind": "Block",
                    "fullStart": 621,
                    "fullEnd": 1287,
                    "start": 621,
                    "end": 1285,
                    "fullWidth": 666,
                    "width": 664,
                    "isIncrementallyUnusable": true,
                    "openBraceToken": {
                        "kind": "OpenBraceToken",
                        "fullStart": 621,
                        "fullEnd": 624,
                        "start": 621,
                        "end": 622,
                        "fullWidth": 3,
                        "width": 1,
                        "text": "{",
                        "value": "{",
                        "valueText": "{",
                        "hasTrailingTrivia": true,
                        "hasTrailingNewLine": true,
                        "trailingTrivia": [
                            {
                                "kind": "NewLineTrivia",
                                "text": "\r\n"
                            }
                        ]
                    },
                    "statements": [
                        {
                            "kind": "VariableStatement",
                            "fullStart": 624,
                            "fullEnd": 647,
                            "start": 632,
                            "end": 645,
                            "fullWidth": 23,
                            "width": 13,
                            "modifiers": [],
                            "variableDeclaration": {
                                "kind": "VariableDeclaration",
                                "fullStart": 624,
                                "fullEnd": 644,
                                "start": 632,
                                "end": 644,
                                "fullWidth": 20,
                                "width": 12,
                                "varKeyword": {
                                    "kind": "VarKeyword",
                                    "fullStart": 624,
                                    "fullEnd": 636,
                                    "start": 632,
                                    "end": 635,
                                    "fullWidth": 12,
                                    "width": 3,
                                    "text": "var",
                                    "value": "var",
                                    "valueText": "var",
                                    "hasLeadingTrivia": true,
                                    "hasTrailingTrivia": true,
                                    "leadingTrivia": [
                                        {
                                            "kind": "WhitespaceTrivia",
                                            "text": "        "
                                        }
                                    ],
                                    "trailingTrivia": [
                                        {
                                            "kind": "WhitespaceTrivia",
                                            "text": " "
                                        }
                                    ]
                                },
                                "variableDeclarators": [
                                    {
                                        "kind": "VariableDeclarator",
                                        "fullStart": 636,
                                        "fullEnd": 644,
                                        "start": 636,
                                        "end": 644,
                                        "fullWidth": 8,
<<<<<<< HEAD
                                        "width": 8,
                                        "identifier": {
=======
                                        "propertyName": {
>>>>>>> 85e84683
                                            "kind": "IdentifierName",
                                            "fullStart": 636,
                                            "fullEnd": 640,
                                            "start": 636,
                                            "end": 639,
                                            "fullWidth": 4,
                                            "width": 3,
                                            "text": "obj",
                                            "value": "obj",
                                            "valueText": "obj",
                                            "hasTrailingTrivia": true,
                                            "trailingTrivia": [
                                                {
                                                    "kind": "WhitespaceTrivia",
                                                    "text": " "
                                                }
                                            ]
                                        },
                                        "equalsValueClause": {
                                            "kind": "EqualsValueClause",
                                            "fullStart": 640,
                                            "fullEnd": 644,
                                            "start": 640,
                                            "end": 644,
                                            "fullWidth": 4,
                                            "width": 4,
                                            "equalsToken": {
                                                "kind": "EqualsToken",
                                                "fullStart": 640,
                                                "fullEnd": 642,
                                                "start": 640,
                                                "end": 641,
                                                "fullWidth": 2,
                                                "width": 1,
                                                "text": "=",
                                                "value": "=",
                                                "valueText": "=",
                                                "hasTrailingTrivia": true,
                                                "trailingTrivia": [
                                                    {
                                                        "kind": "WhitespaceTrivia",
                                                        "text": " "
                                                    }
                                                ]
                                            },
                                            "value": {
                                                "kind": "ObjectLiteralExpression",
                                                "fullStart": 642,
                                                "fullEnd": 644,
                                                "start": 642,
                                                "end": 644,
                                                "fullWidth": 2,
                                                "width": 2,
                                                "openBraceToken": {
                                                    "kind": "OpenBraceToken",
                                                    "fullStart": 642,
                                                    "fullEnd": 643,
                                                    "start": 642,
                                                    "end": 643,
                                                    "fullWidth": 1,
                                                    "width": 1,
                                                    "text": "{",
                                                    "value": "{",
                                                    "valueText": "{"
                                                },
                                                "propertyAssignments": [],
                                                "closeBraceToken": {
                                                    "kind": "CloseBraceToken",
                                                    "fullStart": 643,
                                                    "fullEnd": 644,
                                                    "start": 643,
                                                    "end": 644,
                                                    "fullWidth": 1,
                                                    "width": 1,
                                                    "text": "}",
                                                    "value": "}",
                                                    "valueText": "}"
                                                }
                                            }
                                        }
                                    }
                                ]
                            },
                            "semicolonToken": {
                                "kind": "SemicolonToken",
                                "fullStart": 644,
                                "fullEnd": 647,
                                "start": 644,
                                "end": 645,
                                "fullWidth": 3,
                                "width": 1,
                                "text": ";",
                                "value": ";",
                                "valueText": ";",
                                "hasTrailingTrivia": true,
                                "hasTrailingNewLine": true,
                                "trailingTrivia": [
                                    {
                                        "kind": "NewLineTrivia",
                                        "text": "\r\n"
                                    }
                                ]
                            }
                        },
                        {
                            "kind": "VariableStatement",
                            "fullStart": 647,
                            "fullEnd": 686,
                            "start": 657,
                            "end": 684,
                            "fullWidth": 39,
                            "width": 27,
                            "modifiers": [],
                            "variableDeclaration": {
                                "kind": "VariableDeclaration",
                                "fullStart": 647,
                                "fullEnd": 683,
                                "start": 657,
                                "end": 683,
                                "fullWidth": 36,
                                "width": 26,
                                "varKeyword": {
                                    "kind": "VarKeyword",
                                    "fullStart": 647,
                                    "fullEnd": 661,
                                    "start": 657,
                                    "end": 660,
                                    "fullWidth": 14,
                                    "width": 3,
                                    "text": "var",
                                    "value": "var",
                                    "valueText": "var",
                                    "hasLeadingTrivia": true,
                                    "hasLeadingNewLine": true,
                                    "hasTrailingTrivia": true,
                                    "leadingTrivia": [
                                        {
                                            "kind": "NewLineTrivia",
                                            "text": "\r\n"
                                        },
                                        {
                                            "kind": "WhitespaceTrivia",
                                            "text": "        "
                                        }
                                    ],
                                    "trailingTrivia": [
                                        {
                                            "kind": "WhitespaceTrivia",
                                            "text": " "
                                        }
                                    ]
                                },
                                "variableDeclarators": [
                                    {
                                        "kind": "VariableDeclarator",
                                        "fullStart": 661,
                                        "fullEnd": 683,
                                        "start": 661,
                                        "end": 683,
                                        "fullWidth": 22,
<<<<<<< HEAD
                                        "width": 22,
                                        "identifier": {
=======
                                        "propertyName": {
>>>>>>> 85e84683
                                            "kind": "IdentifierName",
                                            "fullStart": 661,
                                            "fullEnd": 675,
                                            "start": 661,
                                            "end": 674,
                                            "fullWidth": 14,
                                            "width": 13,
                                            "text": "verifySetFunc",
                                            "value": "verifySetFunc",
                                            "valueText": "verifySetFunc",
                                            "hasTrailingTrivia": true,
                                            "trailingTrivia": [
                                                {
                                                    "kind": "WhitespaceTrivia",
                                                    "text": " "
                                                }
                                            ]
                                        },
                                        "equalsValueClause": {
                                            "kind": "EqualsValueClause",
                                            "fullStart": 675,
                                            "fullEnd": 683,
                                            "start": 675,
                                            "end": 683,
                                            "fullWidth": 8,
                                            "width": 8,
                                            "equalsToken": {
                                                "kind": "EqualsToken",
                                                "fullStart": 675,
                                                "fullEnd": 677,
                                                "start": 675,
                                                "end": 676,
                                                "fullWidth": 2,
                                                "width": 1,
                                                "text": "=",
                                                "value": "=",
                                                "valueText": "=",
                                                "hasTrailingTrivia": true,
                                                "trailingTrivia": [
                                                    {
                                                        "kind": "WhitespaceTrivia",
                                                        "text": " "
                                                    }
                                                ]
                                            },
                                            "value": {
                                                "kind": "StringLiteral",
                                                "fullStart": 677,
                                                "fullEnd": 683,
                                                "start": 677,
                                                "end": 683,
                                                "fullWidth": 6,
                                                "width": 6,
                                                "text": "\"data\"",
                                                "value": "data",
                                                "valueText": "data"
                                            }
                                        }
                                    }
                                ]
                            },
                            "semicolonToken": {
                                "kind": "SemicolonToken",
                                "fullStart": 683,
                                "fullEnd": 686,
                                "start": 683,
                                "end": 684,
                                "fullWidth": 3,
                                "width": 1,
                                "text": ";",
                                "value": ";",
                                "valueText": ";",
                                "hasTrailingTrivia": true,
                                "hasTrailingNewLine": true,
                                "trailingTrivia": [
                                    {
                                        "kind": "NewLineTrivia",
                                        "text": "\r\n"
                                    }
                                ]
                            }
                        },
                        {
                            "kind": "VariableStatement",
                            "fullStart": 686,
                            "fullEnd": 776,
                            "start": 694,
                            "end": 774,
                            "fullWidth": 90,
                            "width": 80,
                            "modifiers": [],
                            "variableDeclaration": {
                                "kind": "VariableDeclaration",
                                "fullStart": 686,
                                "fullEnd": 773,
                                "start": 694,
                                "end": 773,
                                "fullWidth": 87,
                                "width": 79,
                                "varKeyword": {
                                    "kind": "VarKeyword",
                                    "fullStart": 686,
                                    "fullEnd": 698,
                                    "start": 694,
                                    "end": 697,
                                    "fullWidth": 12,
                                    "width": 3,
                                    "text": "var",
                                    "value": "var",
                                    "valueText": "var",
                                    "hasLeadingTrivia": true,
                                    "hasTrailingTrivia": true,
                                    "leadingTrivia": [
                                        {
                                            "kind": "WhitespaceTrivia",
                                            "text": "        "
                                        }
                                    ],
                                    "trailingTrivia": [
                                        {
                                            "kind": "WhitespaceTrivia",
                                            "text": " "
                                        }
                                    ]
                                },
                                "variableDeclarators": [
                                    {
                                        "kind": "VariableDeclarator",
                                        "fullStart": 698,
                                        "fullEnd": 773,
                                        "start": 698,
                                        "end": 773,
                                        "fullWidth": 75,
<<<<<<< HEAD
                                        "width": 75,
                                        "identifier": {
=======
                                        "propertyName": {
>>>>>>> 85e84683
                                            "kind": "IdentifierName",
                                            "fullStart": 698,
                                            "fullEnd": 706,
                                            "start": 698,
                                            "end": 705,
                                            "fullWidth": 8,
                                            "width": 7,
                                            "text": "setFunc",
                                            "value": "setFunc",
                                            "valueText": "setFunc",
                                            "hasTrailingTrivia": true,
                                            "trailingTrivia": [
                                                {
                                                    "kind": "WhitespaceTrivia",
                                                    "text": " "
                                                }
                                            ]
                                        },
                                        "equalsValueClause": {
                                            "kind": "EqualsValueClause",
                                            "fullStart": 706,
                                            "fullEnd": 773,
                                            "start": 706,
                                            "end": 773,
                                            "fullWidth": 67,
                                            "width": 67,
                                            "equalsToken": {
                                                "kind": "EqualsToken",
                                                "fullStart": 706,
                                                "fullEnd": 708,
                                                "start": 706,
                                                "end": 707,
                                                "fullWidth": 2,
                                                "width": 1,
                                                "text": "=",
                                                "value": "=",
                                                "valueText": "=",
                                                "hasTrailingTrivia": true,
                                                "trailingTrivia": [
                                                    {
                                                        "kind": "WhitespaceTrivia",
                                                        "text": " "
                                                    }
                                                ]
                                            },
                                            "value": {
                                                "kind": "FunctionExpression",
                                                "fullStart": 708,
                                                "fullEnd": 773,
                                                "start": 708,
                                                "end": 773,
                                                "fullWidth": 65,
                                                "width": 65,
                                                "functionKeyword": {
                                                    "kind": "FunctionKeyword",
                                                    "fullStart": 708,
                                                    "fullEnd": 717,
                                                    "start": 708,
                                                    "end": 716,
                                                    "fullWidth": 9,
                                                    "width": 8,
                                                    "text": "function",
                                                    "value": "function",
                                                    "valueText": "function",
                                                    "hasTrailingTrivia": true,
                                                    "trailingTrivia": [
                                                        {
                                                            "kind": "WhitespaceTrivia",
                                                            "text": " "
                                                        }
                                                    ]
                                                },
                                                "callSignature": {
                                                    "kind": "CallSignature",
                                                    "fullStart": 717,
                                                    "fullEnd": 725,
                                                    "start": 717,
                                                    "end": 724,
                                                    "fullWidth": 8,
                                                    "width": 7,
                                                    "parameterList": {
                                                        "kind": "ParameterList",
                                                        "fullStart": 717,
                                                        "fullEnd": 725,
                                                        "start": 717,
                                                        "end": 724,
                                                        "fullWidth": 8,
                                                        "width": 7,
                                                        "openParenToken": {
                                                            "kind": "OpenParenToken",
                                                            "fullStart": 717,
                                                            "fullEnd": 718,
                                                            "start": 717,
                                                            "end": 718,
                                                            "fullWidth": 1,
                                                            "width": 1,
                                                            "text": "(",
                                                            "value": "(",
                                                            "valueText": "("
                                                        },
                                                        "parameters": [
                                                            {
                                                                "kind": "Parameter",
                                                                "fullStart": 718,
                                                                "fullEnd": 723,
                                                                "start": 718,
                                                                "end": 723,
                                                                "fullWidth": 5,
                                                                "width": 5,
                                                                "modifiers": [],
                                                                "identifier": {
                                                                    "kind": "IdentifierName",
                                                                    "fullStart": 718,
                                                                    "fullEnd": 723,
                                                                    "start": 718,
                                                                    "end": 723,
                                                                    "fullWidth": 5,
                                                                    "width": 5,
                                                                    "text": "value",
                                                                    "value": "value",
                                                                    "valueText": "value"
                                                                }
                                                            }
                                                        ],
                                                        "closeParenToken": {
                                                            "kind": "CloseParenToken",
                                                            "fullStart": 723,
                                                            "fullEnd": 725,
                                                            "start": 723,
                                                            "end": 724,
                                                            "fullWidth": 2,
                                                            "width": 1,
                                                            "text": ")",
                                                            "value": ")",
                                                            "valueText": ")",
                                                            "hasTrailingTrivia": true,
                                                            "trailingTrivia": [
                                                                {
                                                                    "kind": "WhitespaceTrivia",
                                                                    "text": " "
                                                                }
                                                            ]
                                                        }
                                                    }
                                                },
                                                "block": {
                                                    "kind": "Block",
                                                    "fullStart": 725,
                                                    "fullEnd": 773,
                                                    "start": 725,
                                                    "end": 773,
                                                    "fullWidth": 48,
                                                    "width": 48,
                                                    "openBraceToken": {
                                                        "kind": "OpenBraceToken",
                                                        "fullStart": 725,
                                                        "fullEnd": 728,
                                                        "start": 725,
                                                        "end": 726,
                                                        "fullWidth": 3,
                                                        "width": 1,
                                                        "text": "{",
                                                        "value": "{",
                                                        "valueText": "{",
                                                        "hasTrailingTrivia": true,
                                                        "hasTrailingNewLine": true,
                                                        "trailingTrivia": [
                                                            {
                                                                "kind": "NewLineTrivia",
                                                                "text": "\r\n"
                                                            }
                                                        ]
                                                    },
                                                    "statements": [
                                                        {
                                                            "kind": "ExpressionStatement",
                                                            "fullStart": 728,
                                                            "fullEnd": 764,
                                                            "start": 740,
                                                            "end": 762,
                                                            "fullWidth": 36,
                                                            "width": 22,
                                                            "expression": {
                                                                "kind": "AssignmentExpression",
                                                                "fullStart": 728,
                                                                "fullEnd": 761,
                                                                "start": 740,
                                                                "end": 761,
                                                                "fullWidth": 33,
                                                                "width": 21,
                                                                "left": {
                                                                    "kind": "IdentifierName",
                                                                    "fullStart": 728,
                                                                    "fullEnd": 754,
                                                                    "start": 740,
                                                                    "end": 753,
                                                                    "fullWidth": 26,
                                                                    "width": 13,
                                                                    "text": "verifySetFunc",
                                                                    "value": "verifySetFunc",
                                                                    "valueText": "verifySetFunc",
                                                                    "hasLeadingTrivia": true,
                                                                    "hasTrailingTrivia": true,
                                                                    "leadingTrivia": [
                                                                        {
                                                                            "kind": "WhitespaceTrivia",
                                                                            "text": "            "
                                                                        }
                                                                    ],
                                                                    "trailingTrivia": [
                                                                        {
                                                                            "kind": "WhitespaceTrivia",
                                                                            "text": " "
                                                                        }
                                                                    ]
                                                                },
                                                                "operatorToken": {
                                                                    "kind": "EqualsToken",
                                                                    "fullStart": 754,
                                                                    "fullEnd": 756,
                                                                    "start": 754,
                                                                    "end": 755,
                                                                    "fullWidth": 2,
                                                                    "width": 1,
                                                                    "text": "=",
                                                                    "value": "=",
                                                                    "valueText": "=",
                                                                    "hasTrailingTrivia": true,
                                                                    "trailingTrivia": [
                                                                        {
                                                                            "kind": "WhitespaceTrivia",
                                                                            "text": " "
                                                                        }
                                                                    ]
                                                                },
                                                                "right": {
                                                                    "kind": "IdentifierName",
                                                                    "fullStart": 756,
                                                                    "fullEnd": 761,
                                                                    "start": 756,
                                                                    "end": 761,
                                                                    "fullWidth": 5,
                                                                    "width": 5,
                                                                    "text": "value",
                                                                    "value": "value",
                                                                    "valueText": "value"
                                                                }
                                                            },
                                                            "semicolonToken": {
                                                                "kind": "SemicolonToken",
                                                                "fullStart": 761,
                                                                "fullEnd": 764,
                                                                "start": 761,
                                                                "end": 762,
                                                                "fullWidth": 3,
                                                                "width": 1,
                                                                "text": ";",
                                                                "value": ";",
                                                                "valueText": ";",
                                                                "hasTrailingTrivia": true,
                                                                "hasTrailingNewLine": true,
                                                                "trailingTrivia": [
                                                                    {
                                                                        "kind": "NewLineTrivia",
                                                                        "text": "\r\n"
                                                                    }
                                                                ]
                                                            }
                                                        }
                                                    ],
                                                    "closeBraceToken": {
                                                        "kind": "CloseBraceToken",
                                                        "fullStart": 764,
                                                        "fullEnd": 773,
                                                        "start": 772,
                                                        "end": 773,
                                                        "fullWidth": 9,
                                                        "width": 1,
                                                        "text": "}",
                                                        "value": "}",
                                                        "valueText": "}",
                                                        "hasLeadingTrivia": true,
                                                        "leadingTrivia": [
                                                            {
                                                                "kind": "WhitespaceTrivia",
                                                                "text": "        "
                                                            }
                                                        ]
                                                    }
                                                }
                                            }
                                        }
                                    }
                                ]
                            },
                            "semicolonToken": {
                                "kind": "SemicolonToken",
                                "fullStart": 773,
                                "fullEnd": 776,
                                "start": 773,
                                "end": 774,
                                "fullWidth": 3,
                                "width": 1,
                                "text": ";",
                                "value": ";",
                                "valueText": ";",
                                "hasTrailingTrivia": true,
                                "hasTrailingNewLine": true,
                                "trailingTrivia": [
                                    {
                                        "kind": "NewLineTrivia",
                                        "text": "\r\n"
                                    }
                                ]
                            }
                        },
                        {
                            "kind": "ExpressionStatement",
                            "fullStart": 776,
                            "fullEnd": 956,
                            "start": 786,
                            "end": 954,
                            "fullWidth": 180,
                            "width": 168,
                            "isIncrementallyUnusable": true,
                            "expression": {
                                "kind": "InvocationExpression",
                                "fullStart": 776,
                                "fullEnd": 953,
                                "start": 786,
                                "end": 953,
                                "fullWidth": 177,
                                "width": 167,
                                "isIncrementallyUnusable": true,
                                "expression": {
                                    "kind": "MemberAccessExpression",
                                    "fullStart": 776,
                                    "fullEnd": 807,
                                    "start": 786,
                                    "end": 807,
                                    "fullWidth": 31,
                                    "width": 21,
                                    "expression": {
                                        "kind": "IdentifierName",
                                        "fullStart": 776,
                                        "fullEnd": 792,
                                        "start": 786,
                                        "end": 792,
                                        "fullWidth": 16,
                                        "width": 6,
                                        "text": "Object",
                                        "value": "Object",
                                        "valueText": "Object",
                                        "hasLeadingTrivia": true,
                                        "hasLeadingNewLine": true,
                                        "leadingTrivia": [
                                            {
                                                "kind": "NewLineTrivia",
                                                "text": "\r\n"
                                            },
                                            {
                                                "kind": "WhitespaceTrivia",
                                                "text": "        "
                                            }
                                        ]
                                    },
                                    "dotToken": {
                                        "kind": "DotToken",
                                        "fullStart": 792,
                                        "fullEnd": 793,
                                        "start": 792,
                                        "end": 793,
                                        "fullWidth": 1,
                                        "width": 1,
                                        "text": ".",
                                        "value": ".",
                                        "valueText": "."
                                    },
                                    "name": {
                                        "kind": "IdentifierName",
                                        "fullStart": 793,
                                        "fullEnd": 807,
                                        "start": 793,
                                        "end": 807,
                                        "fullWidth": 14,
                                        "width": 14,
                                        "text": "defineProperty",
                                        "value": "defineProperty",
                                        "valueText": "defineProperty"
                                    }
                                },
                                "argumentList": {
                                    "kind": "ArgumentList",
                                    "fullStart": 807,
                                    "fullEnd": 953,
                                    "start": 807,
                                    "end": 953,
                                    "fullWidth": 146,
                                    "width": 146,
                                    "isIncrementallyUnusable": true,
                                    "openParenToken": {
                                        "kind": "OpenParenToken",
                                        "fullStart": 807,
                                        "fullEnd": 808,
                                        "start": 807,
                                        "end": 808,
                                        "fullWidth": 1,
                                        "width": 1,
                                        "text": "(",
                                        "value": "(",
                                        "valueText": "("
                                    },
                                    "arguments": [
                                        {
                                            "kind": "IdentifierName",
                                            "fullStart": 808,
                                            "fullEnd": 811,
                                            "start": 808,
                                            "end": 811,
                                            "fullWidth": 3,
                                            "width": 3,
                                            "text": "obj",
                                            "value": "obj",
                                            "valueText": "obj"
                                        },
                                        {
                                            "kind": "CommaToken",
                                            "fullStart": 811,
                                            "fullEnd": 813,
                                            "start": 811,
                                            "end": 812,
                                            "fullWidth": 2,
                                            "width": 1,
                                            "text": ",",
                                            "value": ",",
                                            "valueText": ",",
                                            "hasTrailingTrivia": true,
                                            "trailingTrivia": [
                                                {
                                                    "kind": "WhitespaceTrivia",
                                                    "text": " "
                                                }
                                            ]
                                        },
                                        {
                                            "kind": "StringLiteral",
                                            "fullStart": 813,
                                            "fullEnd": 819,
                                            "start": 813,
                                            "end": 819,
                                            "fullWidth": 6,
                                            "width": 6,
                                            "text": "\"prop\"",
                                            "value": "prop",
                                            "valueText": "prop"
                                        },
                                        {
                                            "kind": "CommaToken",
                                            "fullStart": 819,
                                            "fullEnd": 821,
                                            "start": 819,
                                            "end": 820,
                                            "fullWidth": 2,
                                            "width": 1,
                                            "text": ",",
                                            "value": ",",
                                            "valueText": ",",
                                            "hasTrailingTrivia": true,
                                            "trailingTrivia": [
                                                {
                                                    "kind": "WhitespaceTrivia",
                                                    "text": " "
                                                }
                                            ]
                                        },
                                        {
                                            "kind": "ObjectLiteralExpression",
                                            "fullStart": 821,
                                            "fullEnd": 952,
                                            "start": 821,
                                            "end": 952,
                                            "fullWidth": 131,
                                            "width": 131,
                                            "isIncrementallyUnusable": true,
                                            "openBraceToken": {
                                                "kind": "OpenBraceToken",
                                                "fullStart": 821,
                                                "fullEnd": 824,
                                                "start": 821,
                                                "end": 822,
                                                "fullWidth": 3,
                                                "width": 1,
                                                "text": "{",
                                                "value": "{",
                                                "valueText": "{",
                                                "hasTrailingTrivia": true,
                                                "hasTrailingNewLine": true,
                                                "trailingTrivia": [
                                                    {
                                                        "kind": "NewLineTrivia",
                                                        "text": "\r\n"
                                                    }
                                                ]
                                            },
                                            "propertyAssignments": [
                                                {
                                                    "kind": "SimplePropertyAssignment",
                                                    "fullStart": 824,
                                                    "fullEnd": 850,
                                                    "start": 836,
                                                    "end": 850,
                                                    "fullWidth": 26,
                                                    "width": 14,
                                                    "isIncrementallyUnusable": true,
                                                    "propertyName": {
                                                        "kind": "IdentifierName",
                                                        "fullStart": 824,
                                                        "fullEnd": 839,
                                                        "start": 836,
                                                        "end": 839,
                                                        "fullWidth": 15,
                                                        "width": 3,
                                                        "text": "get",
                                                        "value": "get",
                                                        "valueText": "get",
                                                        "hasLeadingTrivia": true,
                                                        "leadingTrivia": [
                                                            {
                                                                "kind": "WhitespaceTrivia",
                                                                "text": "            "
                                                            }
                                                        ]
                                                    },
                                                    "colonToken": {
                                                        "kind": "ColonToken",
                                                        "fullStart": 839,
                                                        "fullEnd": 841,
                                                        "start": 839,
                                                        "end": 840,
                                                        "fullWidth": 2,
                                                        "width": 1,
                                                        "text": ":",
                                                        "value": ":",
                                                        "valueText": ":",
                                                        "hasTrailingTrivia": true,
                                                        "trailingTrivia": [
                                                            {
                                                                "kind": "WhitespaceTrivia",
                                                                "text": " "
                                                            }
                                                        ]
                                                    },
                                                    "expression": {
                                                        "kind": "IdentifierName",
                                                        "fullStart": 841,
                                                        "fullEnd": 850,
                                                        "start": 841,
                                                        "end": 850,
                                                        "fullWidth": 9,
                                                        "width": 9,
                                                        "text": "undefined",
                                                        "value": "undefined",
                                                        "valueText": "undefined"
                                                    }
                                                },
                                                {
                                                    "kind": "CommaToken",
                                                    "fullStart": 850,
                                                    "fullEnd": 853,
                                                    "start": 850,
                                                    "end": 851,
                                                    "fullWidth": 3,
                                                    "width": 1,
                                                    "text": ",",
                                                    "value": ",",
                                                    "valueText": ",",
                                                    "hasTrailingTrivia": true,
                                                    "hasTrailingNewLine": true,
                                                    "trailingTrivia": [
                                                        {
                                                            "kind": "NewLineTrivia",
                                                            "text": "\r\n"
                                                        }
                                                    ]
                                                },
                                                {
                                                    "kind": "SimplePropertyAssignment",
                                                    "fullStart": 853,
                                                    "fullEnd": 877,
                                                    "start": 865,
                                                    "end": 877,
                                                    "fullWidth": 24,
                                                    "width": 12,
                                                    "isIncrementallyUnusable": true,
                                                    "propertyName": {
                                                        "kind": "IdentifierName",
                                                        "fullStart": 853,
                                                        "fullEnd": 868,
                                                        "start": 865,
                                                        "end": 868,
                                                        "fullWidth": 15,
                                                        "width": 3,
                                                        "text": "set",
                                                        "value": "set",
                                                        "valueText": "set",
                                                        "hasLeadingTrivia": true,
                                                        "leadingTrivia": [
                                                            {
                                                                "kind": "WhitespaceTrivia",
                                                                "text": "            "
                                                            }
                                                        ]
                                                    },
                                                    "colonToken": {
                                                        "kind": "ColonToken",
                                                        "fullStart": 868,
                                                        "fullEnd": 870,
                                                        "start": 868,
                                                        "end": 869,
                                                        "fullWidth": 2,
                                                        "width": 1,
                                                        "text": ":",
                                                        "value": ":",
                                                        "valueText": ":",
                                                        "hasTrailingTrivia": true,
                                                        "trailingTrivia": [
                                                            {
                                                                "kind": "WhitespaceTrivia",
                                                                "text": " "
                                                            }
                                                        ]
                                                    },
                                                    "expression": {
                                                        "kind": "IdentifierName",
                                                        "fullStart": 870,
                                                        "fullEnd": 877,
                                                        "start": 870,
                                                        "end": 877,
                                                        "fullWidth": 7,
                                                        "width": 7,
                                                        "text": "setFunc",
                                                        "value": "setFunc",
                                                        "valueText": "setFunc"
                                                    }
                                                },
                                                {
                                                    "kind": "CommaToken",
                                                    "fullStart": 877,
                                                    "fullEnd": 880,
                                                    "start": 877,
                                                    "end": 878,
                                                    "fullWidth": 3,
                                                    "width": 1,
                                                    "text": ",",
                                                    "value": ",",
                                                    "valueText": ",",
                                                    "hasTrailingTrivia": true,
                                                    "hasTrailingNewLine": true,
                                                    "trailingTrivia": [
                                                        {
                                                            "kind": "NewLineTrivia",
                                                            "text": "\r\n"
                                                        }
                                                    ]
                                                },
                                                {
                                                    "kind": "SimplePropertyAssignment",
                                                    "fullStart": 880,
                                                    "fullEnd": 908,
                                                    "start": 892,
                                                    "end": 908,
                                                    "fullWidth": 28,
                                                    "width": 16,
                                                    "propertyName": {
                                                        "kind": "IdentifierName",
                                                        "fullStart": 880,
                                                        "fullEnd": 902,
                                                        "start": 892,
                                                        "end": 902,
                                                        "fullWidth": 22,
                                                        "width": 10,
                                                        "text": "enumerable",
                                                        "value": "enumerable",
                                                        "valueText": "enumerable",
                                                        "hasLeadingTrivia": true,
                                                        "leadingTrivia": [
                                                            {
                                                                "kind": "WhitespaceTrivia",
                                                                "text": "            "
                                                            }
                                                        ]
                                                    },
                                                    "colonToken": {
                                                        "kind": "ColonToken",
                                                        "fullStart": 902,
                                                        "fullEnd": 904,
                                                        "start": 902,
                                                        "end": 903,
                                                        "fullWidth": 2,
                                                        "width": 1,
                                                        "text": ":",
                                                        "value": ":",
                                                        "valueText": ":",
                                                        "hasTrailingTrivia": true,
                                                        "trailingTrivia": [
                                                            {
                                                                "kind": "WhitespaceTrivia",
                                                                "text": " "
                                                            }
                                                        ]
                                                    },
                                                    "expression": {
                                                        "kind": "TrueKeyword",
                                                        "fullStart": 904,
                                                        "fullEnd": 908,
                                                        "start": 904,
                                                        "end": 908,
                                                        "fullWidth": 4,
                                                        "width": 4,
                                                        "text": "true",
                                                        "value": true,
                                                        "valueText": "true"
                                                    }
                                                },
                                                {
                                                    "kind": "CommaToken",
                                                    "fullStart": 908,
                                                    "fullEnd": 911,
                                                    "start": 908,
                                                    "end": 909,
                                                    "fullWidth": 3,
                                                    "width": 1,
                                                    "text": ",",
                                                    "value": ",",
                                                    "valueText": ",",
                                                    "hasTrailingTrivia": true,
                                                    "hasTrailingNewLine": true,
                                                    "trailingTrivia": [
                                                        {
                                                            "kind": "NewLineTrivia",
                                                            "text": "\r\n"
                                                        }
                                                    ]
                                                },
                                                {
                                                    "kind": "SimplePropertyAssignment",
                                                    "fullStart": 911,
                                                    "fullEnd": 943,
                                                    "start": 923,
                                                    "end": 941,
                                                    "fullWidth": 32,
                                                    "width": 18,
                                                    "propertyName": {
                                                        "kind": "IdentifierName",
                                                        "fullStart": 911,
                                                        "fullEnd": 935,
                                                        "start": 923,
                                                        "end": 935,
                                                        "fullWidth": 24,
                                                        "width": 12,
                                                        "text": "configurable",
                                                        "value": "configurable",
                                                        "valueText": "configurable",
                                                        "hasLeadingTrivia": true,
                                                        "leadingTrivia": [
                                                            {
                                                                "kind": "WhitespaceTrivia",
                                                                "text": "            "
                                                            }
                                                        ]
                                                    },
                                                    "colonToken": {
                                                        "kind": "ColonToken",
                                                        "fullStart": 935,
                                                        "fullEnd": 937,
                                                        "start": 935,
                                                        "end": 936,
                                                        "fullWidth": 2,
                                                        "width": 1,
                                                        "text": ":",
                                                        "value": ":",
                                                        "valueText": ":",
                                                        "hasTrailingTrivia": true,
                                                        "trailingTrivia": [
                                                            {
                                                                "kind": "WhitespaceTrivia",
                                                                "text": " "
                                                            }
                                                        ]
                                                    },
                                                    "expression": {
                                                        "kind": "TrueKeyword",
                                                        "fullStart": 937,
                                                        "fullEnd": 943,
                                                        "start": 937,
                                                        "end": 941,
                                                        "fullWidth": 6,
                                                        "width": 4,
                                                        "text": "true",
                                                        "value": true,
                                                        "valueText": "true",
                                                        "hasTrailingTrivia": true,
                                                        "hasTrailingNewLine": true,
                                                        "trailingTrivia": [
                                                            {
                                                                "kind": "NewLineTrivia",
                                                                "text": "\r\n"
                                                            }
                                                        ]
                                                    }
                                                }
                                            ],
                                            "closeBraceToken": {
                                                "kind": "CloseBraceToken",
                                                "fullStart": 943,
                                                "fullEnd": 952,
                                                "start": 951,
                                                "end": 952,
                                                "fullWidth": 9,
                                                "width": 1,
                                                "text": "}",
                                                "value": "}",
                                                "valueText": "}",
                                                "hasLeadingTrivia": true,
                                                "leadingTrivia": [
                                                    {
                                                        "kind": "WhitespaceTrivia",
                                                        "text": "        "
                                                    }
                                                ]
                                            }
                                        }
                                    ],
                                    "closeParenToken": {
                                        "kind": "CloseParenToken",
                                        "fullStart": 952,
                                        "fullEnd": 953,
                                        "start": 952,
                                        "end": 953,
                                        "fullWidth": 1,
                                        "width": 1,
                                        "text": ")",
                                        "value": ")",
                                        "valueText": ")"
                                    }
                                }
                            },
                            "semicolonToken": {
                                "kind": "SemicolonToken",
                                "fullStart": 953,
                                "fullEnd": 956,
                                "start": 953,
                                "end": 954,
                                "fullWidth": 3,
                                "width": 1,
                                "text": ";",
                                "value": ";",
                                "valueText": ";",
                                "hasTrailingTrivia": true,
                                "hasTrailingNewLine": true,
                                "trailingTrivia": [
                                    {
                                        "kind": "NewLineTrivia",
                                        "text": "\r\n"
                                    }
                                ]
                            }
                        },
                        {
                            "kind": "VariableStatement",
                            "fullStart": 956,
                            "fullEnd": 1023,
                            "start": 966,
                            "end": 1021,
                            "fullWidth": 67,
                            "width": 55,
                            "modifiers": [],
                            "variableDeclaration": {
                                "kind": "VariableDeclaration",
                                "fullStart": 956,
                                "fullEnd": 1020,
                                "start": 966,
                                "end": 1020,
                                "fullWidth": 64,
                                "width": 54,
                                "varKeyword": {
                                    "kind": "VarKeyword",
                                    "fullStart": 956,
                                    "fullEnd": 970,
                                    "start": 966,
                                    "end": 969,
                                    "fullWidth": 14,
                                    "width": 3,
                                    "text": "var",
                                    "value": "var",
                                    "valueText": "var",
                                    "hasLeadingTrivia": true,
                                    "hasLeadingNewLine": true,
                                    "hasTrailingTrivia": true,
                                    "leadingTrivia": [
                                        {
                                            "kind": "NewLineTrivia",
                                            "text": "\r\n"
                                        },
                                        {
                                            "kind": "WhitespaceTrivia",
                                            "text": "        "
                                        }
                                    ],
                                    "trailingTrivia": [
                                        {
                                            "kind": "WhitespaceTrivia",
                                            "text": " "
                                        }
                                    ]
                                },
                                "variableDeclarators": [
                                    {
                                        "kind": "VariableDeclarator",
                                        "fullStart": 970,
                                        "fullEnd": 1020,
                                        "start": 970,
                                        "end": 1020,
                                        "fullWidth": 50,
<<<<<<< HEAD
                                        "width": 50,
                                        "identifier": {
=======
                                        "propertyName": {
>>>>>>> 85e84683
                                            "kind": "IdentifierName",
                                            "fullStart": 970,
                                            "fullEnd": 992,
                                            "start": 970,
                                            "end": 991,
                                            "fullWidth": 22,
                                            "width": 21,
                                            "text": "propertyDefineCorrect",
                                            "value": "propertyDefineCorrect",
                                            "valueText": "propertyDefineCorrect",
                                            "hasTrailingTrivia": true,
                                            "trailingTrivia": [
                                                {
                                                    "kind": "WhitespaceTrivia",
                                                    "text": " "
                                                }
                                            ]
                                        },
                                        "equalsValueClause": {
                                            "kind": "EqualsValueClause",
                                            "fullStart": 992,
                                            "fullEnd": 1020,
                                            "start": 992,
                                            "end": 1020,
                                            "fullWidth": 28,
                                            "width": 28,
                                            "equalsToken": {
                                                "kind": "EqualsToken",
                                                "fullStart": 992,
                                                "fullEnd": 994,
                                                "start": 992,
                                                "end": 993,
                                                "fullWidth": 2,
                                                "width": 1,
                                                "text": "=",
                                                "value": "=",
                                                "valueText": "=",
                                                "hasTrailingTrivia": true,
                                                "trailingTrivia": [
                                                    {
                                                        "kind": "WhitespaceTrivia",
                                                        "text": " "
                                                    }
                                                ]
                                            },
                                            "value": {
                                                "kind": "InvocationExpression",
                                                "fullStart": 994,
                                                "fullEnd": 1020,
                                                "start": 994,
                                                "end": 1020,
                                                "fullWidth": 26,
                                                "width": 26,
                                                "expression": {
                                                    "kind": "MemberAccessExpression",
                                                    "fullStart": 994,
                                                    "fullEnd": 1012,
                                                    "start": 994,
                                                    "end": 1012,
                                                    "fullWidth": 18,
                                                    "width": 18,
                                                    "expression": {
                                                        "kind": "IdentifierName",
                                                        "fullStart": 994,
                                                        "fullEnd": 997,
                                                        "start": 994,
                                                        "end": 997,
                                                        "fullWidth": 3,
                                                        "width": 3,
                                                        "text": "obj",
                                                        "value": "obj",
                                                        "valueText": "obj"
                                                    },
                                                    "dotToken": {
                                                        "kind": "DotToken",
                                                        "fullStart": 997,
                                                        "fullEnd": 998,
                                                        "start": 997,
                                                        "end": 998,
                                                        "fullWidth": 1,
                                                        "width": 1,
                                                        "text": ".",
                                                        "value": ".",
                                                        "valueText": "."
                                                    },
                                                    "name": {
                                                        "kind": "IdentifierName",
                                                        "fullStart": 998,
                                                        "fullEnd": 1012,
                                                        "start": 998,
                                                        "end": 1012,
                                                        "fullWidth": 14,
                                                        "width": 14,
                                                        "text": "hasOwnProperty",
                                                        "value": "hasOwnProperty",
                                                        "valueText": "hasOwnProperty"
                                                    }
                                                },
                                                "argumentList": {
                                                    "kind": "ArgumentList",
                                                    "fullStart": 1012,
                                                    "fullEnd": 1020,
                                                    "start": 1012,
                                                    "end": 1020,
                                                    "fullWidth": 8,
                                                    "width": 8,
                                                    "openParenToken": {
                                                        "kind": "OpenParenToken",
                                                        "fullStart": 1012,
                                                        "fullEnd": 1013,
                                                        "start": 1012,
                                                        "end": 1013,
                                                        "fullWidth": 1,
                                                        "width": 1,
                                                        "text": "(",
                                                        "value": "(",
                                                        "valueText": "("
                                                    },
                                                    "arguments": [
                                                        {
                                                            "kind": "StringLiteral",
                                                            "fullStart": 1013,
                                                            "fullEnd": 1019,
                                                            "start": 1013,
                                                            "end": 1019,
                                                            "fullWidth": 6,
                                                            "width": 6,
                                                            "text": "\"prop\"",
                                                            "value": "prop",
                                                            "valueText": "prop"
                                                        }
                                                    ],
                                                    "closeParenToken": {
                                                        "kind": "CloseParenToken",
                                                        "fullStart": 1019,
                                                        "fullEnd": 1020,
                                                        "start": 1019,
                                                        "end": 1020,
                                                        "fullWidth": 1,
                                                        "width": 1,
                                                        "text": ")",
                                                        "value": ")",
                                                        "valueText": ")"
                                                    }
                                                }
                                            }
                                        }
                                    }
                                ]
                            },
                            "semicolonToken": {
                                "kind": "SemicolonToken",
                                "fullStart": 1020,
                                "fullEnd": 1023,
                                "start": 1020,
                                "end": 1021,
                                "fullWidth": 3,
                                "width": 1,
                                "text": ";",
                                "value": ";",
                                "valueText": ";",
                                "hasTrailingTrivia": true,
                                "hasTrailingNewLine": true,
                                "trailingTrivia": [
                                    {
                                        "kind": "NewLineTrivia",
                                        "text": "\r\n"
                                    }
                                ]
                            }
                        },
                        {
                            "kind": "VariableStatement",
                            "fullStart": 1023,
                            "fullEnd": 1089,
                            "start": 1031,
                            "end": 1087,
                            "fullWidth": 66,
                            "width": 56,
                            "modifiers": [],
                            "variableDeclaration": {
                                "kind": "VariableDeclaration",
                                "fullStart": 1023,
                                "fullEnd": 1086,
                                "start": 1031,
                                "end": 1086,
                                "fullWidth": 63,
                                "width": 55,
                                "varKeyword": {
                                    "kind": "VarKeyword",
                                    "fullStart": 1023,
                                    "fullEnd": 1035,
                                    "start": 1031,
                                    "end": 1034,
                                    "fullWidth": 12,
                                    "width": 3,
                                    "text": "var",
                                    "value": "var",
                                    "valueText": "var",
                                    "hasLeadingTrivia": true,
                                    "hasTrailingTrivia": true,
                                    "leadingTrivia": [
                                        {
                                            "kind": "WhitespaceTrivia",
                                            "text": "        "
                                        }
                                    ],
                                    "trailingTrivia": [
                                        {
                                            "kind": "WhitespaceTrivia",
                                            "text": " "
                                        }
                                    ]
                                },
                                "variableDeclarators": [
                                    {
                                        "kind": "VariableDeclarator",
                                        "fullStart": 1035,
                                        "fullEnd": 1086,
                                        "start": 1035,
                                        "end": 1086,
                                        "fullWidth": 51,
<<<<<<< HEAD
                                        "width": 51,
                                        "identifier": {
=======
                                        "propertyName": {
>>>>>>> 85e84683
                                            "kind": "IdentifierName",
                                            "fullStart": 1035,
                                            "fullEnd": 1040,
                                            "start": 1035,
                                            "end": 1039,
                                            "fullWidth": 5,
                                            "width": 4,
                                            "text": "desc",
                                            "value": "desc",
                                            "valueText": "desc",
                                            "hasTrailingTrivia": true,
                                            "trailingTrivia": [
                                                {
                                                    "kind": "WhitespaceTrivia",
                                                    "text": " "
                                                }
                                            ]
                                        },
                                        "equalsValueClause": {
                                            "kind": "EqualsValueClause",
                                            "fullStart": 1040,
                                            "fullEnd": 1086,
                                            "start": 1040,
                                            "end": 1086,
                                            "fullWidth": 46,
                                            "width": 46,
                                            "equalsToken": {
                                                "kind": "EqualsToken",
                                                "fullStart": 1040,
                                                "fullEnd": 1042,
                                                "start": 1040,
                                                "end": 1041,
                                                "fullWidth": 2,
                                                "width": 1,
                                                "text": "=",
                                                "value": "=",
                                                "valueText": "=",
                                                "hasTrailingTrivia": true,
                                                "trailingTrivia": [
                                                    {
                                                        "kind": "WhitespaceTrivia",
                                                        "text": " "
                                                    }
                                                ]
                                            },
                                            "value": {
                                                "kind": "InvocationExpression",
                                                "fullStart": 1042,
                                                "fullEnd": 1086,
                                                "start": 1042,
                                                "end": 1086,
                                                "fullWidth": 44,
                                                "width": 44,
                                                "expression": {
                                                    "kind": "MemberAccessExpression",
                                                    "fullStart": 1042,
                                                    "fullEnd": 1073,
                                                    "start": 1042,
                                                    "end": 1073,
                                                    "fullWidth": 31,
                                                    "width": 31,
                                                    "expression": {
                                                        "kind": "IdentifierName",
                                                        "fullStart": 1042,
                                                        "fullEnd": 1048,
                                                        "start": 1042,
                                                        "end": 1048,
                                                        "fullWidth": 6,
                                                        "width": 6,
                                                        "text": "Object",
                                                        "value": "Object",
                                                        "valueText": "Object"
                                                    },
                                                    "dotToken": {
                                                        "kind": "DotToken",
                                                        "fullStart": 1048,
                                                        "fullEnd": 1049,
                                                        "start": 1048,
                                                        "end": 1049,
                                                        "fullWidth": 1,
                                                        "width": 1,
                                                        "text": ".",
                                                        "value": ".",
                                                        "valueText": "."
                                                    },
                                                    "name": {
                                                        "kind": "IdentifierName",
                                                        "fullStart": 1049,
                                                        "fullEnd": 1073,
                                                        "start": 1049,
                                                        "end": 1073,
                                                        "fullWidth": 24,
                                                        "width": 24,
                                                        "text": "getOwnPropertyDescriptor",
                                                        "value": "getOwnPropertyDescriptor",
                                                        "valueText": "getOwnPropertyDescriptor"
                                                    }
                                                },
                                                "argumentList": {
                                                    "kind": "ArgumentList",
                                                    "fullStart": 1073,
                                                    "fullEnd": 1086,
                                                    "start": 1073,
                                                    "end": 1086,
                                                    "fullWidth": 13,
                                                    "width": 13,
                                                    "openParenToken": {
                                                        "kind": "OpenParenToken",
                                                        "fullStart": 1073,
                                                        "fullEnd": 1074,
                                                        "start": 1073,
                                                        "end": 1074,
                                                        "fullWidth": 1,
                                                        "width": 1,
                                                        "text": "(",
                                                        "value": "(",
                                                        "valueText": "("
                                                    },
                                                    "arguments": [
                                                        {
                                                            "kind": "IdentifierName",
                                                            "fullStart": 1074,
                                                            "fullEnd": 1077,
                                                            "start": 1074,
                                                            "end": 1077,
                                                            "fullWidth": 3,
                                                            "width": 3,
                                                            "text": "obj",
                                                            "value": "obj",
                                                            "valueText": "obj"
                                                        },
                                                        {
                                                            "kind": "CommaToken",
                                                            "fullStart": 1077,
                                                            "fullEnd": 1079,
                                                            "start": 1077,
                                                            "end": 1078,
                                                            "fullWidth": 2,
                                                            "width": 1,
                                                            "text": ",",
                                                            "value": ",",
                                                            "valueText": ",",
                                                            "hasTrailingTrivia": true,
                                                            "trailingTrivia": [
                                                                {
                                                                    "kind": "WhitespaceTrivia",
                                                                    "text": " "
                                                                }
                                                            ]
                                                        },
                                                        {
                                                            "kind": "StringLiteral",
                                                            "fullStart": 1079,
                                                            "fullEnd": 1085,
                                                            "start": 1079,
                                                            "end": 1085,
                                                            "fullWidth": 6,
                                                            "width": 6,
                                                            "text": "\"prop\"",
                                                            "value": "prop",
                                                            "valueText": "prop"
                                                        }
                                                    ],
                                                    "closeParenToken": {
                                                        "kind": "CloseParenToken",
                                                        "fullStart": 1085,
                                                        "fullEnd": 1086,
                                                        "start": 1085,
                                                        "end": 1086,
                                                        "fullWidth": 1,
                                                        "width": 1,
                                                        "text": ")",
                                                        "value": ")",
                                                        "valueText": ")"
                                                    }
                                                }
                                            }
                                        }
                                    }
                                ]
                            },
                            "semicolonToken": {
                                "kind": "SemicolonToken",
                                "fullStart": 1086,
                                "fullEnd": 1089,
                                "start": 1086,
                                "end": 1087,
                                "fullWidth": 3,
                                "width": 1,
                                "text": ";",
                                "value": ";",
                                "valueText": ";",
                                "hasTrailingTrivia": true,
                                "hasTrailingNewLine": true,
                                "trailingTrivia": [
                                    {
                                        "kind": "NewLineTrivia",
                                        "text": "\r\n"
                                    }
                                ]
                            }
                        },
                        {
                            "kind": "ForInStatement",
                            "fullStart": 1089,
                            "fullEnd": 1255,
                            "start": 1099,
                            "end": 1253,
                            "fullWidth": 166,
                            "width": 154,
                            "forKeyword": {
                                "kind": "ForKeyword",
                                "fullStart": 1089,
                                "fullEnd": 1103,
                                "start": 1099,
                                "end": 1102,
                                "fullWidth": 14,
                                "width": 3,
                                "text": "for",
                                "value": "for",
                                "valueText": "for",
                                "hasLeadingTrivia": true,
                                "hasLeadingNewLine": true,
                                "hasTrailingTrivia": true,
                                "leadingTrivia": [
                                    {
                                        "kind": "NewLineTrivia",
                                        "text": "\r\n"
                                    },
                                    {
                                        "kind": "WhitespaceTrivia",
                                        "text": "        "
                                    }
                                ],
                                "trailingTrivia": [
                                    {
                                        "kind": "WhitespaceTrivia",
                                        "text": " "
                                    }
                                ]
                            },
                            "openParenToken": {
                                "kind": "OpenParenToken",
                                "fullStart": 1103,
                                "fullEnd": 1104,
                                "start": 1103,
                                "end": 1104,
                                "fullWidth": 1,
                                "width": 1,
                                "text": "(",
                                "value": "(",
                                "valueText": "("
                            },
                            "variableDeclaration": {
                                "kind": "VariableDeclaration",
                                "fullStart": 1104,
                                "fullEnd": 1110,
                                "start": 1104,
                                "end": 1109,
                                "fullWidth": 6,
                                "width": 5,
                                "varKeyword": {
                                    "kind": "VarKeyword",
                                    "fullStart": 1104,
                                    "fullEnd": 1108,
                                    "start": 1104,
                                    "end": 1107,
                                    "fullWidth": 4,
                                    "width": 3,
                                    "text": "var",
                                    "value": "var",
                                    "valueText": "var",
                                    "hasTrailingTrivia": true,
                                    "trailingTrivia": [
                                        {
                                            "kind": "WhitespaceTrivia",
                                            "text": " "
                                        }
                                    ]
                                },
                                "variableDeclarators": [
                                    {
                                        "kind": "VariableDeclarator",
                                        "fullStart": 1108,
                                        "fullEnd": 1110,
                                        "start": 1108,
                                        "end": 1109,
                                        "fullWidth": 2,
<<<<<<< HEAD
                                        "width": 1,
                                        "identifier": {
=======
                                        "propertyName": {
>>>>>>> 85e84683
                                            "kind": "IdentifierName",
                                            "fullStart": 1108,
                                            "fullEnd": 1110,
                                            "start": 1108,
                                            "end": 1109,
                                            "fullWidth": 2,
                                            "width": 1,
                                            "text": "p",
                                            "value": "p",
                                            "valueText": "p",
                                            "hasTrailingTrivia": true,
                                            "trailingTrivia": [
                                                {
                                                    "kind": "WhitespaceTrivia",
                                                    "text": " "
                                                }
                                            ]
                                        }
                                    }
                                ]
                            },
                            "inKeyword": {
                                "kind": "InKeyword",
                                "fullStart": 1110,
                                "fullEnd": 1113,
                                "start": 1110,
                                "end": 1112,
                                "fullWidth": 3,
                                "width": 2,
                                "text": "in",
                                "value": "in",
                                "valueText": "in",
                                "hasTrailingTrivia": true,
                                "trailingTrivia": [
                                    {
                                        "kind": "WhitespaceTrivia",
                                        "text": " "
                                    }
                                ]
                            },
                            "expression": {
                                "kind": "IdentifierName",
                                "fullStart": 1113,
                                "fullEnd": 1116,
                                "start": 1113,
                                "end": 1116,
                                "fullWidth": 3,
                                "width": 3,
                                "text": "obj",
                                "value": "obj",
                                "valueText": "obj"
                            },
                            "closeParenToken": {
                                "kind": "CloseParenToken",
                                "fullStart": 1116,
                                "fullEnd": 1118,
                                "start": 1116,
                                "end": 1117,
                                "fullWidth": 2,
                                "width": 1,
                                "text": ")",
                                "value": ")",
                                "valueText": ")",
                                "hasTrailingTrivia": true,
                                "trailingTrivia": [
                                    {
                                        "kind": "WhitespaceTrivia",
                                        "text": " "
                                    }
                                ]
                            },
                            "statement": {
                                "kind": "Block",
                                "fullStart": 1118,
                                "fullEnd": 1255,
                                "start": 1118,
                                "end": 1253,
                                "fullWidth": 137,
                                "width": 135,
                                "openBraceToken": {
                                    "kind": "OpenBraceToken",
                                    "fullStart": 1118,
                                    "fullEnd": 1121,
                                    "start": 1118,
                                    "end": 1119,
                                    "fullWidth": 3,
                                    "width": 1,
                                    "text": "{",
                                    "value": "{",
                                    "valueText": "{",
                                    "hasTrailingTrivia": true,
                                    "hasTrailingNewLine": true,
                                    "trailingTrivia": [
                                        {
                                            "kind": "NewLineTrivia",
                                            "text": "\r\n"
                                        }
                                    ]
                                },
                                "statements": [
                                    {
                                        "kind": "IfStatement",
                                        "fullStart": 1121,
                                        "fullEnd": 1244,
                                        "start": 1133,
                                        "end": 1242,
                                        "fullWidth": 123,
                                        "width": 109,
                                        "ifKeyword": {
                                            "kind": "IfKeyword",
                                            "fullStart": 1121,
                                            "fullEnd": 1136,
                                            "start": 1133,
                                            "end": 1135,
                                            "fullWidth": 15,
                                            "width": 2,
                                            "text": "if",
                                            "value": "if",
                                            "valueText": "if",
                                            "hasLeadingTrivia": true,
                                            "hasTrailingTrivia": true,
                                            "leadingTrivia": [
                                                {
                                                    "kind": "WhitespaceTrivia",
                                                    "text": "            "
                                                }
                                            ],
                                            "trailingTrivia": [
                                                {
                                                    "kind": "WhitespaceTrivia",
                                                    "text": " "
                                                }
                                            ]
                                        },
                                        "openParenToken": {
                                            "kind": "OpenParenToken",
                                            "fullStart": 1136,
                                            "fullEnd": 1137,
                                            "start": 1136,
                                            "end": 1137,
                                            "fullWidth": 1,
                                            "width": 1,
                                            "text": "(",
                                            "value": "(",
                                            "valueText": "("
                                        },
                                        "condition": {
                                            "kind": "EqualsExpression",
                                            "fullStart": 1137,
                                            "fullEnd": 1149,
                                            "start": 1137,
                                            "end": 1149,
                                            "fullWidth": 12,
                                            "width": 12,
                                            "left": {
                                                "kind": "IdentifierName",
                                                "fullStart": 1137,
                                                "fullEnd": 1139,
                                                "start": 1137,
                                                "end": 1138,
                                                "fullWidth": 2,
                                                "width": 1,
                                                "text": "p",
                                                "value": "p",
                                                "valueText": "p",
                                                "hasTrailingTrivia": true,
                                                "trailingTrivia": [
                                                    {
                                                        "kind": "WhitespaceTrivia",
                                                        "text": " "
                                                    }
                                                ]
                                            },
                                            "operatorToken": {
                                                "kind": "EqualsEqualsEqualsToken",
                                                "fullStart": 1139,
                                                "fullEnd": 1143,
                                                "start": 1139,
                                                "end": 1142,
                                                "fullWidth": 4,
                                                "width": 3,
                                                "text": "===",
                                                "value": "===",
                                                "valueText": "===",
                                                "hasTrailingTrivia": true,
                                                "trailingTrivia": [
                                                    {
                                                        "kind": "WhitespaceTrivia",
                                                        "text": " "
                                                    }
                                                ]
                                            },
                                            "right": {
                                                "kind": "StringLiteral",
                                                "fullStart": 1143,
                                                "fullEnd": 1149,
                                                "start": 1143,
                                                "end": 1149,
                                                "fullWidth": 6,
                                                "width": 6,
                                                "text": "\"prop\"",
                                                "value": "prop",
                                                "valueText": "prop"
                                            }
                                        },
                                        "closeParenToken": {
                                            "kind": "CloseParenToken",
                                            "fullStart": 1149,
                                            "fullEnd": 1151,
                                            "start": 1149,
                                            "end": 1150,
                                            "fullWidth": 2,
                                            "width": 1,
                                            "text": ")",
                                            "value": ")",
                                            "valueText": ")",
                                            "hasTrailingTrivia": true,
                                            "trailingTrivia": [
                                                {
                                                    "kind": "WhitespaceTrivia",
                                                    "text": " "
                                                }
                                            ]
                                        },
                                        "statement": {
                                            "kind": "Block",
                                            "fullStart": 1151,
                                            "fullEnd": 1244,
                                            "start": 1151,
                                            "end": 1242,
                                            "fullWidth": 93,
                                            "width": 91,
                                            "openBraceToken": {
                                                "kind": "OpenBraceToken",
                                                "fullStart": 1151,
                                                "fullEnd": 1154,
                                                "start": 1151,
                                                "end": 1152,
                                                "fullWidth": 3,
                                                "width": 1,
                                                "text": "{",
                                                "value": "{",
                                                "valueText": "{",
                                                "hasTrailingTrivia": true,
                                                "hasTrailingNewLine": true,
                                                "trailingTrivia": [
                                                    {
                                                        "kind": "NewLineTrivia",
                                                        "text": "\r\n"
                                                    }
                                                ]
                                            },
                                            "statements": [
                                                {
                                                    "kind": "ReturnStatement",
                                                    "fullStart": 1154,
                                                    "fullEnd": 1229,
                                                    "start": 1170,
                                                    "end": 1227,
                                                    "fullWidth": 75,
                                                    "width": 57,
                                                    "returnKeyword": {
                                                        "kind": "ReturnKeyword",
                                                        "fullStart": 1154,
                                                        "fullEnd": 1177,
                                                        "start": 1170,
                                                        "end": 1176,
                                                        "fullWidth": 23,
                                                        "width": 6,
                                                        "text": "return",
                                                        "value": "return",
                                                        "valueText": "return",
                                                        "hasLeadingTrivia": true,
                                                        "hasTrailingTrivia": true,
                                                        "leadingTrivia": [
                                                            {
                                                                "kind": "WhitespaceTrivia",
                                                                "text": "                "
                                                            }
                                                        ],
                                                        "trailingTrivia": [
                                                            {
                                                                "kind": "WhitespaceTrivia",
                                                                "text": " "
                                                            }
                                                        ]
                                                    },
                                                    "expression": {
                                                        "kind": "LogicalAndExpression",
                                                        "fullStart": 1177,
                                                        "fullEnd": 1226,
                                                        "start": 1177,
                                                        "end": 1226,
                                                        "fullWidth": 49,
                                                        "width": 49,
                                                        "left": {
                                                            "kind": "IdentifierName",
                                                            "fullStart": 1177,
                                                            "fullEnd": 1199,
                                                            "start": 1177,
                                                            "end": 1198,
                                                            "fullWidth": 22,
                                                            "width": 21,
                                                            "text": "propertyDefineCorrect",
                                                            "value": "propertyDefineCorrect",
                                                            "valueText": "propertyDefineCorrect",
                                                            "hasTrailingTrivia": true,
                                                            "trailingTrivia": [
                                                                {
                                                                    "kind": "WhitespaceTrivia",
                                                                    "text": " "
                                                                }
                                                            ]
                                                        },
                                                        "operatorToken": {
                                                            "kind": "AmpersandAmpersandToken",
                                                            "fullStart": 1199,
                                                            "fullEnd": 1202,
                                                            "start": 1199,
                                                            "end": 1201,
                                                            "fullWidth": 3,
                                                            "width": 2,
                                                            "text": "&&",
                                                            "value": "&&",
                                                            "valueText": "&&",
                                                            "hasTrailingTrivia": true,
                                                            "trailingTrivia": [
                                                                {
                                                                    "kind": "WhitespaceTrivia",
                                                                    "text": " "
                                                                }
                                                            ]
                                                        },
                                                        "right": {
                                                            "kind": "EqualsExpression",
                                                            "fullStart": 1202,
                                                            "fullEnd": 1226,
                                                            "start": 1202,
                                                            "end": 1226,
                                                            "fullWidth": 24,
                                                            "width": 24,
                                                            "left": {
                                                                "kind": "MemberAccessExpression",
                                                                "fullStart": 1202,
                                                                "fullEnd": 1218,
                                                                "start": 1202,
                                                                "end": 1217,
                                                                "fullWidth": 16,
                                                                "width": 15,
                                                                "expression": {
                                                                    "kind": "IdentifierName",
                                                                    "fullStart": 1202,
                                                                    "fullEnd": 1206,
                                                                    "start": 1202,
                                                                    "end": 1206,
                                                                    "fullWidth": 4,
                                                                    "width": 4,
                                                                    "text": "desc",
                                                                    "value": "desc",
                                                                    "valueText": "desc"
                                                                },
                                                                "dotToken": {
                                                                    "kind": "DotToken",
                                                                    "fullStart": 1206,
                                                                    "fullEnd": 1207,
                                                                    "start": 1206,
                                                                    "end": 1207,
                                                                    "fullWidth": 1,
                                                                    "width": 1,
                                                                    "text": ".",
                                                                    "value": ".",
                                                                    "valueText": "."
                                                                },
                                                                "name": {
                                                                    "kind": "IdentifierName",
                                                                    "fullStart": 1207,
                                                                    "fullEnd": 1218,
                                                                    "start": 1207,
                                                                    "end": 1217,
                                                                    "fullWidth": 11,
                                                                    "width": 10,
                                                                    "text": "enumerable",
                                                                    "value": "enumerable",
                                                                    "valueText": "enumerable",
                                                                    "hasTrailingTrivia": true,
                                                                    "trailingTrivia": [
                                                                        {
                                                                            "kind": "WhitespaceTrivia",
                                                                            "text": " "
                                                                        }
                                                                    ]
                                                                }
                                                            },
                                                            "operatorToken": {
                                                                "kind": "EqualsEqualsEqualsToken",
                                                                "fullStart": 1218,
                                                                "fullEnd": 1222,
                                                                "start": 1218,
                                                                "end": 1221,
                                                                "fullWidth": 4,
                                                                "width": 3,
                                                                "text": "===",
                                                                "value": "===",
                                                                "valueText": "===",
                                                                "hasTrailingTrivia": true,
                                                                "trailingTrivia": [
                                                                    {
                                                                        "kind": "WhitespaceTrivia",
                                                                        "text": " "
                                                                    }
                                                                ]
                                                            },
                                                            "right": {
                                                                "kind": "TrueKeyword",
                                                                "fullStart": 1222,
                                                                "fullEnd": 1226,
                                                                "start": 1222,
                                                                "end": 1226,
                                                                "fullWidth": 4,
                                                                "width": 4,
                                                                "text": "true",
                                                                "value": true,
                                                                "valueText": "true"
                                                            }
                                                        }
                                                    },
                                                    "semicolonToken": {
                                                        "kind": "SemicolonToken",
                                                        "fullStart": 1226,
                                                        "fullEnd": 1229,
                                                        "start": 1226,
                                                        "end": 1227,
                                                        "fullWidth": 3,
                                                        "width": 1,
                                                        "text": ";",
                                                        "value": ";",
                                                        "valueText": ";",
                                                        "hasTrailingTrivia": true,
                                                        "hasTrailingNewLine": true,
                                                        "trailingTrivia": [
                                                            {
                                                                "kind": "NewLineTrivia",
                                                                "text": "\r\n"
                                                            }
                                                        ]
                                                    }
                                                }
                                            ],
                                            "closeBraceToken": {
                                                "kind": "CloseBraceToken",
                                                "fullStart": 1229,
                                                "fullEnd": 1244,
                                                "start": 1241,
                                                "end": 1242,
                                                "fullWidth": 15,
                                                "width": 1,
                                                "text": "}",
                                                "value": "}",
                                                "valueText": "}",
                                                "hasLeadingTrivia": true,
                                                "hasTrailingTrivia": true,
                                                "hasTrailingNewLine": true,
                                                "leadingTrivia": [
                                                    {
                                                        "kind": "WhitespaceTrivia",
                                                        "text": "            "
                                                    }
                                                ],
                                                "trailingTrivia": [
                                                    {
                                                        "kind": "NewLineTrivia",
                                                        "text": "\r\n"
                                                    }
                                                ]
                                            }
                                        }
                                    }
                                ],
                                "closeBraceToken": {
                                    "kind": "CloseBraceToken",
                                    "fullStart": 1244,
                                    "fullEnd": 1255,
                                    "start": 1252,
                                    "end": 1253,
                                    "fullWidth": 11,
                                    "width": 1,
                                    "text": "}",
                                    "value": "}",
                                    "valueText": "}",
                                    "hasLeadingTrivia": true,
                                    "hasTrailingTrivia": true,
                                    "hasTrailingNewLine": true,
                                    "leadingTrivia": [
                                        {
                                            "kind": "WhitespaceTrivia",
                                            "text": "        "
                                        }
                                    ],
                                    "trailingTrivia": [
                                        {
                                            "kind": "NewLineTrivia",
                                            "text": "\r\n"
                                        }
                                    ]
                                }
                            }
                        },
                        {
                            "kind": "ReturnStatement",
                            "fullStart": 1255,
                            "fullEnd": 1280,
                            "start": 1265,
                            "end": 1278,
                            "fullWidth": 25,
                            "width": 13,
                            "returnKeyword": {
                                "kind": "ReturnKeyword",
                                "fullStart": 1255,
                                "fullEnd": 1272,
                                "start": 1265,
                                "end": 1271,
                                "fullWidth": 17,
                                "width": 6,
                                "text": "return",
                                "value": "return",
                                "valueText": "return",
                                "hasLeadingTrivia": true,
                                "hasLeadingNewLine": true,
                                "hasTrailingTrivia": true,
                                "leadingTrivia": [
                                    {
                                        "kind": "NewLineTrivia",
                                        "text": "\r\n"
                                    },
                                    {
                                        "kind": "WhitespaceTrivia",
                                        "text": "        "
                                    }
                                ],
                                "trailingTrivia": [
                                    {
                                        "kind": "WhitespaceTrivia",
                                        "text": " "
                                    }
                                ]
                            },
                            "expression": {
                                "kind": "FalseKeyword",
                                "fullStart": 1272,
                                "fullEnd": 1277,
                                "start": 1272,
                                "end": 1277,
                                "fullWidth": 5,
                                "width": 5,
                                "text": "false",
                                "value": false,
                                "valueText": "false"
                            },
                            "semicolonToken": {
                                "kind": "SemicolonToken",
                                "fullStart": 1277,
                                "fullEnd": 1280,
                                "start": 1277,
                                "end": 1278,
                                "fullWidth": 3,
                                "width": 1,
                                "text": ";",
                                "value": ";",
                                "valueText": ";",
                                "hasTrailingTrivia": true,
                                "hasTrailingNewLine": true,
                                "trailingTrivia": [
                                    {
                                        "kind": "NewLineTrivia",
                                        "text": "\r\n"
                                    }
                                ]
                            }
                        }
                    ],
                    "closeBraceToken": {
                        "kind": "CloseBraceToken",
                        "fullStart": 1280,
                        "fullEnd": 1287,
                        "start": 1284,
                        "end": 1285,
                        "fullWidth": 7,
                        "width": 1,
                        "text": "}",
                        "value": "}",
                        "valueText": "}",
                        "hasLeadingTrivia": true,
                        "hasTrailingTrivia": true,
                        "hasTrailingNewLine": true,
                        "leadingTrivia": [
                            {
                                "kind": "WhitespaceTrivia",
                                "text": "    "
                            }
                        ],
                        "trailingTrivia": [
                            {
                                "kind": "NewLineTrivia",
                                "text": "\r\n"
                            }
                        ]
                    }
                }
            },
            {
                "kind": "ExpressionStatement",
                "fullStart": 1287,
                "fullEnd": 1311,
                "start": 1287,
                "end": 1309,
                "fullWidth": 24,
                "width": 22,
                "expression": {
                    "kind": "InvocationExpression",
                    "fullStart": 1287,
                    "fullEnd": 1308,
                    "start": 1287,
                    "end": 1308,
                    "fullWidth": 21,
                    "width": 21,
                    "expression": {
                        "kind": "IdentifierName",
                        "fullStart": 1287,
                        "fullEnd": 1298,
                        "start": 1287,
                        "end": 1298,
                        "fullWidth": 11,
                        "width": 11,
                        "text": "runTestCase",
                        "value": "runTestCase",
                        "valueText": "runTestCase"
                    },
                    "argumentList": {
                        "kind": "ArgumentList",
                        "fullStart": 1298,
                        "fullEnd": 1308,
                        "start": 1298,
                        "end": 1308,
                        "fullWidth": 10,
                        "width": 10,
                        "openParenToken": {
                            "kind": "OpenParenToken",
                            "fullStart": 1298,
                            "fullEnd": 1299,
                            "start": 1298,
                            "end": 1299,
                            "fullWidth": 1,
                            "width": 1,
                            "text": "(",
                            "value": "(",
                            "valueText": "("
                        },
                        "arguments": [
                            {
                                "kind": "IdentifierName",
                                "fullStart": 1299,
                                "fullEnd": 1307,
                                "start": 1299,
                                "end": 1307,
                                "fullWidth": 8,
                                "width": 8,
                                "text": "testcase",
                                "value": "testcase",
                                "valueText": "testcase"
                            }
                        ],
                        "closeParenToken": {
                            "kind": "CloseParenToken",
                            "fullStart": 1307,
                            "fullEnd": 1308,
                            "start": 1307,
                            "end": 1308,
                            "fullWidth": 1,
                            "width": 1,
                            "text": ")",
                            "value": ")",
                            "valueText": ")"
                        }
                    }
                },
                "semicolonToken": {
                    "kind": "SemicolonToken",
                    "fullStart": 1308,
                    "fullEnd": 1311,
                    "start": 1308,
                    "end": 1309,
                    "fullWidth": 3,
                    "width": 1,
                    "text": ";",
                    "value": ";",
                    "valueText": ";",
                    "hasTrailingTrivia": true,
                    "hasTrailingNewLine": true,
                    "trailingTrivia": [
                        {
                            "kind": "NewLineTrivia",
                            "text": "\r\n"
                        }
                    ]
                }
            }
        ],
        "endOfFileToken": {
            "kind": "EndOfFileToken",
            "fullStart": 1311,
            "fullEnd": 1311,
            "start": 1311,
            "end": 1311,
            "fullWidth": 0,
            "width": 0,
            "text": ""
        }
    },
    "lineMap": {
        "lineStarts": [
            0,
            67,
            152,
            232,
            308,
            380,
            385,
            439,
            592,
            597,
            599,
            601,
            624,
            647,
            649,
            686,
            728,
            764,
            776,
            778,
            824,
            853,
            880,
            911,
            943,
            956,
            958,
            1023,
            1089,
            1091,
            1121,
            1154,
            1229,
            1244,
            1255,
            1257,
            1280,
            1287,
            1311
        ],
        "length": 1311
    }
}<|MERGE_RESOLUTION|>--- conflicted
+++ resolved
@@ -247,12 +247,8 @@
                                         "start": 636,
                                         "end": 644,
                                         "fullWidth": 8,
-<<<<<<< HEAD
                                         "width": 8,
-                                        "identifier": {
-=======
                                         "propertyName": {
->>>>>>> 85e84683
                                             "kind": "IdentifierName",
                                             "fullStart": 636,
                                             "fullEnd": 640,
@@ -413,12 +409,8 @@
                                         "start": 661,
                                         "end": 683,
                                         "fullWidth": 22,
-<<<<<<< HEAD
                                         "width": 22,
-                                        "identifier": {
-=======
                                         "propertyName": {
->>>>>>> 85e84683
                                             "kind": "IdentifierName",
                                             "fullStart": 661,
                                             "fullEnd": 675,
@@ -552,12 +544,8 @@
                                         "start": 698,
                                         "end": 773,
                                         "fullWidth": 75,
-<<<<<<< HEAD
                                         "width": 75,
-                                        "identifier": {
-=======
                                         "propertyName": {
->>>>>>> 85e84683
                                             "kind": "IdentifierName",
                                             "fullStart": 698,
                                             "fullEnd": 706,
@@ -1482,12 +1470,8 @@
                                         "start": 970,
                                         "end": 1020,
                                         "fullWidth": 50,
-<<<<<<< HEAD
                                         "width": 50,
-                                        "identifier": {
-=======
                                         "propertyName": {
->>>>>>> 85e84683
                                             "kind": "IdentifierName",
                                             "fullStart": 970,
                                             "fullEnd": 992,
@@ -1710,12 +1694,8 @@
                                         "start": 1035,
                                         "end": 1086,
                                         "fullWidth": 51,
-<<<<<<< HEAD
                                         "width": 51,
-                                        "identifier": {
-=======
                                         "propertyName": {
->>>>>>> 85e84683
                                             "kind": "IdentifierName",
                                             "fullStart": 1035,
                                             "fullEnd": 1040,
@@ -2004,12 +1984,8 @@
                                         "start": 1108,
                                         "end": 1109,
                                         "fullWidth": 2,
-<<<<<<< HEAD
                                         "width": 1,
-                                        "identifier": {
-=======
                                         "propertyName": {
->>>>>>> 85e84683
                                             "kind": "IdentifierName",
                                             "fullStart": 1108,
                                             "fullEnd": 1110,
