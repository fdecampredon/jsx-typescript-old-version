--- conflicted
+++ resolved
@@ -247,12 +247,8 @@
                                         "start": 604,
                                         "end": 612,
                                         "fullWidth": 8,
-<<<<<<< HEAD
                                         "width": 8,
-                                        "identifier": {
-=======
                                         "propertyName": {
->>>>>>> 85e84683
                                             "kind": "IdentifierName",
                                             "fullStart": 604,
                                             "fullEnd": 608,
@@ -408,12 +404,8 @@
                                         "start": 627,
                                         "end": 643,
                                         "fullWidth": 16,
-<<<<<<< HEAD
                                         "width": 16,
-                                        "identifier": {
-=======
                                         "propertyName": {
->>>>>>> 85e84683
                                             "kind": "IdentifierName",
                                             "fullStart": 627,
                                             "fullEnd": 636,
@@ -552,12 +544,8 @@
                                         "start": 660,
                                         "end": 669,
                                         "fullWidth": 9,
-<<<<<<< HEAD
                                         "width": 9,
-                                        "identifier": {
-=======
                                         "propertyName": {
->>>>>>> 85e84683
                                             "kind": "IdentifierName",
                                             "fullStart": 660,
                                             "fullEnd": 665,
@@ -1444,12 +1432,8 @@
                                         "start": 891,
                                         "end": 895,
                                         "fullWidth": 5,
-<<<<<<< HEAD
                                         "width": 4,
-                                        "identifier": {
-=======
                                         "propertyName": {
->>>>>>> 85e84683
                                             "kind": "IdentifierName",
                                             "fullStart": 891,
                                             "fullEnd": 896,
