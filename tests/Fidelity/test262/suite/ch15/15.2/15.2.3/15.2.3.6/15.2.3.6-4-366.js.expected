{
    "isDeclaration": false,
    "languageVersion": "EcmaScript5",
    "parseOptions": {
        "allowAutomaticSemicolonInsertion": true
    },
    "sourceUnit": {
        "kind": "SourceUnit",
        "fullStart": 0,
        "fullEnd": 1433,
        "start": 635,
        "end": 1433,
        "fullWidth": 1433,
        "width": 798,
        "isIncrementallyUnusable": true,
        "moduleElements": [
            {
                "kind": "FunctionDeclaration",
                "fullStart": 0,
                "fullEnd": 1409,
                "start": 635,
                "end": 1407,
                "fullWidth": 1409,
                "width": 772,
                "modifiers": [],
                "functionKeyword": {
                    "kind": "FunctionKeyword",
                    "fullStart": 0,
                    "fullEnd": 644,
                    "start": 635,
                    "end": 643,
                    "fullWidth": 644,
                    "width": 8,
                    "text": "function",
                    "value": "function",
                    "valueText": "function",
                    "hasLeadingTrivia": true,
                    "hasLeadingComment": true,
                    "hasLeadingNewLine": true,
                    "hasTrailingTrivia": true,
                    "leadingTrivia": [
                        {
                            "kind": "SingleLineCommentTrivia",
                            "text": "/// Copyright (c) 2012 Ecma International.  All rights reserved. "
                        },
                        {
                            "kind": "NewLineTrivia",
                            "text": "\r\n"
                        },
                        {
                            "kind": "SingleLineCommentTrivia",
                            "text": "/// Ecma International makes this code available under the terms and conditions set"
                        },
                        {
                            "kind": "NewLineTrivia",
                            "text": "\r\n"
                        },
                        {
                            "kind": "SingleLineCommentTrivia",
                            "text": "/// forth on http://hg.ecmascript.org/tests/test262/raw-file/tip/LICENSE (the "
                        },
                        {
                            "kind": "NewLineTrivia",
                            "text": "\r\n"
                        },
                        {
                            "kind": "SingleLineCommentTrivia",
                            "text": "/// \"Use Terms\").   Any redistribution of this code must retain the above "
                        },
                        {
                            "kind": "NewLineTrivia",
                            "text": "\r\n"
                        },
                        {
                            "kind": "SingleLineCommentTrivia",
                            "text": "/// copyright and this notice and otherwise comply with the Use Terms."
                        },
                        {
                            "kind": "NewLineTrivia",
                            "text": "\r\n"
                        },
                        {
                            "kind": "MultiLineCommentTrivia",
                            "text": "/**\r\n * @path ch15/15.2/15.2.3/15.2.3.6/15.2.3.6-4-366.js\r\n * @description ES5 Attributes - fail to update [[Configurable]] attribute of data property ([[Writable]] is false, [[Enumerable]] is true, [[Configurable]] is false) to different value\r\n */"
                        },
                        {
                            "kind": "NewLineTrivia",
                            "text": "\r\n"
                        },
                        {
                            "kind": "NewLineTrivia",
                            "text": "\r\n"
                        },
                        {
                            "kind": "NewLineTrivia",
                            "text": "\r\n"
                        }
                    ],
                    "trailingTrivia": [
                        {
                            "kind": "WhitespaceTrivia",
                            "text": " "
                        }
                    ]
                },
                "identifier": {
                    "kind": "IdentifierName",
                    "fullStart": 644,
                    "fullEnd": 652,
                    "start": 644,
                    "end": 652,
                    "fullWidth": 8,
                    "width": 8,
                    "text": "testcase",
                    "value": "testcase",
                    "valueText": "testcase"
                },
                "callSignature": {
                    "kind": "CallSignature",
                    "fullStart": 652,
                    "fullEnd": 655,
                    "start": 652,
                    "end": 654,
                    "fullWidth": 3,
                    "width": 2,
                    "parameterList": {
                        "kind": "ParameterList",
                        "fullStart": 652,
                        "fullEnd": 655,
                        "start": 652,
                        "end": 654,
                        "fullWidth": 3,
                        "width": 2,
                        "openParenToken": {
                            "kind": "OpenParenToken",
                            "fullStart": 652,
                            "fullEnd": 653,
                            "start": 652,
                            "end": 653,
                            "fullWidth": 1,
                            "width": 1,
                            "text": "(",
                            "value": "(",
                            "valueText": "("
                        },
                        "parameters": [],
                        "closeParenToken": {
                            "kind": "CloseParenToken",
                            "fullStart": 653,
                            "fullEnd": 655,
                            "start": 653,
                            "end": 654,
                            "fullWidth": 2,
                            "width": 1,
                            "text": ")",
                            "value": ")",
                            "valueText": ")",
                            "hasTrailingTrivia": true,
                            "trailingTrivia": [
                                {
                                    "kind": "WhitespaceTrivia",
                                    "text": " "
                                }
                            ]
                        }
                    }
                },
                "block": {
                    "kind": "Block",
                    "fullStart": 655,
                    "fullEnd": 1409,
                    "start": 655,
                    "end": 1407,
                    "fullWidth": 754,
                    "width": 752,
                    "openBraceToken": {
                        "kind": "OpenBraceToken",
                        "fullStart": 655,
                        "fullEnd": 658,
                        "start": 655,
                        "end": 656,
                        "fullWidth": 3,
                        "width": 1,
                        "text": "{",
                        "value": "{",
                        "valueText": "{",
                        "hasTrailingTrivia": true,
                        "hasTrailingNewLine": true,
                        "trailingTrivia": [
                            {
                                "kind": "NewLineTrivia",
                                "text": "\r\n"
                            }
                        ]
                    },
                    "statements": [
                        {
                            "kind": "VariableStatement",
                            "fullStart": 658,
                            "fullEnd": 681,
                            "start": 666,
                            "end": 679,
                            "fullWidth": 23,
                            "width": 13,
                            "modifiers": [],
                            "variableDeclaration": {
                                "kind": "VariableDeclaration",
                                "fullStart": 658,
                                "fullEnd": 678,
                                "start": 666,
                                "end": 678,
                                "fullWidth": 20,
                                "width": 12,
                                "varKeyword": {
                                    "kind": "VarKeyword",
                                    "fullStart": 658,
                                    "fullEnd": 670,
                                    "start": 666,
                                    "end": 669,
                                    "fullWidth": 12,
                                    "width": 3,
                                    "text": "var",
                                    "value": "var",
                                    "valueText": "var",
                                    "hasLeadingTrivia": true,
                                    "hasTrailingTrivia": true,
                                    "leadingTrivia": [
                                        {
                                            "kind": "WhitespaceTrivia",
                                            "text": "        "
                                        }
                                    ],
                                    "trailingTrivia": [
                                        {
                                            "kind": "WhitespaceTrivia",
                                            "text": " "
                                        }
                                    ]
                                },
                                "variableDeclarators": [
                                    {
                                        "kind": "VariableDeclarator",
                                        "fullStart": 670,
                                        "fullEnd": 678,
                                        "start": 670,
                                        "end": 678,
                                        "fullWidth": 8,
<<<<<<< HEAD
                                        "width": 8,
                                        "identifier": {
=======
                                        "propertyName": {
>>>>>>> 85e84683
                                            "kind": "IdentifierName",
                                            "fullStart": 670,
                                            "fullEnd": 674,
                                            "start": 670,
                                            "end": 673,
                                            "fullWidth": 4,
                                            "width": 3,
                                            "text": "obj",
                                            "value": "obj",
                                            "valueText": "obj",
                                            "hasTrailingTrivia": true,
                                            "trailingTrivia": [
                                                {
                                                    "kind": "WhitespaceTrivia",
                                                    "text": " "
                                                }
                                            ]
                                        },
                                        "equalsValueClause": {
                                            "kind": "EqualsValueClause",
                                            "fullStart": 674,
                                            "fullEnd": 678,
                                            "start": 674,
                                            "end": 678,
                                            "fullWidth": 4,
                                            "width": 4,
                                            "equalsToken": {
                                                "kind": "EqualsToken",
                                                "fullStart": 674,
                                                "fullEnd": 676,
                                                "start": 674,
                                                "end": 675,
                                                "fullWidth": 2,
                                                "width": 1,
                                                "text": "=",
                                                "value": "=",
                                                "valueText": "=",
                                                "hasTrailingTrivia": true,
                                                "trailingTrivia": [
                                                    {
                                                        "kind": "WhitespaceTrivia",
                                                        "text": " "
                                                    }
                                                ]
                                            },
                                            "value": {
                                                "kind": "ObjectLiteralExpression",
                                                "fullStart": 676,
                                                "fullEnd": 678,
                                                "start": 676,
                                                "end": 678,
                                                "fullWidth": 2,
                                                "width": 2,
                                                "openBraceToken": {
                                                    "kind": "OpenBraceToken",
                                                    "fullStart": 676,
                                                    "fullEnd": 677,
                                                    "start": 676,
                                                    "end": 677,
                                                    "fullWidth": 1,
                                                    "width": 1,
                                                    "text": "{",
                                                    "value": "{",
                                                    "valueText": "{"
                                                },
                                                "propertyAssignments": [],
                                                "closeBraceToken": {
                                                    "kind": "CloseBraceToken",
                                                    "fullStart": 677,
                                                    "fullEnd": 678,
                                                    "start": 677,
                                                    "end": 678,
                                                    "fullWidth": 1,
                                                    "width": 1,
                                                    "text": "}",
                                                    "value": "}",
                                                    "valueText": "}"
                                                }
                                            }
                                        }
                                    }
                                ]
                            },
                            "semicolonToken": {
                                "kind": "SemicolonToken",
                                "fullStart": 678,
                                "fullEnd": 681,
                                "start": 678,
                                "end": 679,
                                "fullWidth": 3,
                                "width": 1,
                                "text": ";",
                                "value": ";",
                                "valueText": ";",
                                "hasTrailingTrivia": true,
                                "hasTrailingNewLine": true,
                                "trailingTrivia": [
                                    {
                                        "kind": "NewLineTrivia",
                                        "text": "\r\n"
                                    }
                                ]
                            }
                        },
                        {
                            "kind": "ExpressionStatement",
                            "fullStart": 681,
                            "fullEnd": 862,
                            "start": 691,
                            "end": 860,
                            "fullWidth": 181,
                            "width": 169,
                            "expression": {
                                "kind": "InvocationExpression",
                                "fullStart": 681,
                                "fullEnd": 859,
                                "start": 691,
                                "end": 859,
                                "fullWidth": 178,
                                "width": 168,
                                "expression": {
                                    "kind": "MemberAccessExpression",
                                    "fullStart": 681,
                                    "fullEnd": 712,
                                    "start": 691,
                                    "end": 712,
                                    "fullWidth": 31,
                                    "width": 21,
                                    "expression": {
                                        "kind": "IdentifierName",
                                        "fullStart": 681,
                                        "fullEnd": 697,
                                        "start": 691,
                                        "end": 697,
                                        "fullWidth": 16,
                                        "width": 6,
                                        "text": "Object",
                                        "value": "Object",
                                        "valueText": "Object",
                                        "hasLeadingTrivia": true,
                                        "hasLeadingNewLine": true,
                                        "leadingTrivia": [
                                            {
                                                "kind": "NewLineTrivia",
                                                "text": "\r\n"
                                            },
                                            {
                                                "kind": "WhitespaceTrivia",
                                                "text": "        "
                                            }
                                        ]
                                    },
                                    "dotToken": {
                                        "kind": "DotToken",
                                        "fullStart": 697,
                                        "fullEnd": 698,
                                        "start": 697,
                                        "end": 698,
                                        "fullWidth": 1,
                                        "width": 1,
                                        "text": ".",
                                        "value": ".",
                                        "valueText": "."
                                    },
                                    "name": {
                                        "kind": "IdentifierName",
                                        "fullStart": 698,
                                        "fullEnd": 712,
                                        "start": 698,
                                        "end": 712,
                                        "fullWidth": 14,
                                        "width": 14,
                                        "text": "defineProperty",
                                        "value": "defineProperty",
                                        "valueText": "defineProperty"
                                    }
                                },
                                "argumentList": {
                                    "kind": "ArgumentList",
                                    "fullStart": 712,
                                    "fullEnd": 859,
                                    "start": 712,
                                    "end": 859,
                                    "fullWidth": 147,
                                    "width": 147,
                                    "openParenToken": {
                                        "kind": "OpenParenToken",
                                        "fullStart": 712,
                                        "fullEnd": 713,
                                        "start": 712,
                                        "end": 713,
                                        "fullWidth": 1,
                                        "width": 1,
                                        "text": "(",
                                        "value": "(",
                                        "valueText": "("
                                    },
                                    "arguments": [
                                        {
                                            "kind": "IdentifierName",
                                            "fullStart": 713,
                                            "fullEnd": 716,
                                            "start": 713,
                                            "end": 716,
                                            "fullWidth": 3,
                                            "width": 3,
                                            "text": "obj",
                                            "value": "obj",
                                            "valueText": "obj"
                                        },
                                        {
                                            "kind": "CommaToken",
                                            "fullStart": 716,
                                            "fullEnd": 718,
                                            "start": 716,
                                            "end": 717,
                                            "fullWidth": 2,
                                            "width": 1,
                                            "text": ",",
                                            "value": ",",
                                            "valueText": ",",
                                            "hasTrailingTrivia": true,
                                            "trailingTrivia": [
                                                {
                                                    "kind": "WhitespaceTrivia",
                                                    "text": " "
                                                }
                                            ]
                                        },
                                        {
                                            "kind": "StringLiteral",
                                            "fullStart": 718,
                                            "fullEnd": 724,
                                            "start": 718,
                                            "end": 724,
                                            "fullWidth": 6,
                                            "width": 6,
                                            "text": "\"prop\"",
                                            "value": "prop",
                                            "valueText": "prop"
                                        },
                                        {
                                            "kind": "CommaToken",
                                            "fullStart": 724,
                                            "fullEnd": 726,
                                            "start": 724,
                                            "end": 725,
                                            "fullWidth": 2,
                                            "width": 1,
                                            "text": ",",
                                            "value": ",",
                                            "valueText": ",",
                                            "hasTrailingTrivia": true,
                                            "trailingTrivia": [
                                                {
                                                    "kind": "WhitespaceTrivia",
                                                    "text": " "
                                                }
                                            ]
                                        },
                                        {
                                            "kind": "ObjectLiteralExpression",
                                            "fullStart": 726,
                                            "fullEnd": 858,
                                            "start": 726,
                                            "end": 858,
                                            "fullWidth": 132,
                                            "width": 132,
                                            "openBraceToken": {
                                                "kind": "OpenBraceToken",
                                                "fullStart": 726,
                                                "fullEnd": 729,
                                                "start": 726,
                                                "end": 727,
                                                "fullWidth": 3,
                                                "width": 1,
                                                "text": "{",
                                                "value": "{",
                                                "valueText": "{",
                                                "hasTrailingTrivia": true,
                                                "hasTrailingNewLine": true,
                                                "trailingTrivia": [
                                                    {
                                                        "kind": "NewLineTrivia",
                                                        "text": "\r\n"
                                                    }
                                                ]
                                            },
                                            "propertyAssignments": [
                                                {
                                                    "kind": "SimplePropertyAssignment",
                                                    "fullStart": 729,
                                                    "fullEnd": 752,
                                                    "start": 741,
                                                    "end": 752,
                                                    "fullWidth": 23,
                                                    "width": 11,
                                                    "propertyName": {
                                                        "kind": "IdentifierName",
                                                        "fullStart": 729,
                                                        "fullEnd": 746,
                                                        "start": 741,
                                                        "end": 746,
                                                        "fullWidth": 17,
                                                        "width": 5,
                                                        "text": "value",
                                                        "value": "value",
                                                        "valueText": "value",
                                                        "hasLeadingTrivia": true,
                                                        "leadingTrivia": [
                                                            {
                                                                "kind": "WhitespaceTrivia",
                                                                "text": "            "
                                                            }
                                                        ]
                                                    },
                                                    "colonToken": {
                                                        "kind": "ColonToken",
                                                        "fullStart": 746,
                                                        "fullEnd": 748,
                                                        "start": 746,
                                                        "end": 747,
                                                        "fullWidth": 2,
                                                        "width": 1,
                                                        "text": ":",
                                                        "value": ":",
                                                        "valueText": ":",
                                                        "hasTrailingTrivia": true,
                                                        "trailingTrivia": [
                                                            {
                                                                "kind": "WhitespaceTrivia",
                                                                "text": " "
                                                            }
                                                        ]
                                                    },
                                                    "expression": {
                                                        "kind": "NumericLiteral",
                                                        "fullStart": 748,
                                                        "fullEnd": 752,
                                                        "start": 748,
                                                        "end": 752,
                                                        "fullWidth": 4,
                                                        "width": 4,
                                                        "text": "2010",
                                                        "value": 2010,
                                                        "valueText": "2010"
                                                    }
                                                },
                                                {
                                                    "kind": "CommaToken",
                                                    "fullStart": 752,
                                                    "fullEnd": 755,
                                                    "start": 752,
                                                    "end": 753,
                                                    "fullWidth": 3,
                                                    "width": 1,
                                                    "text": ",",
                                                    "value": ",",
                                                    "valueText": ",",
                                                    "hasTrailingTrivia": true,
                                                    "hasTrailingNewLine": true,
                                                    "trailingTrivia": [
                                                        {
                                                            "kind": "NewLineTrivia",
                                                            "text": "\r\n"
                                                        }
                                                    ]
                                                },
                                                {
                                                    "kind": "SimplePropertyAssignment",
                                                    "fullStart": 755,
                                                    "fullEnd": 782,
                                                    "start": 767,
                                                    "end": 782,
                                                    "fullWidth": 27,
                                                    "width": 15,
                                                    "propertyName": {
                                                        "kind": "IdentifierName",
                                                        "fullStart": 755,
                                                        "fullEnd": 775,
                                                        "start": 767,
                                                        "end": 775,
                                                        "fullWidth": 20,
                                                        "width": 8,
                                                        "text": "writable",
                                                        "value": "writable",
                                                        "valueText": "writable",
                                                        "hasLeadingTrivia": true,
                                                        "leadingTrivia": [
                                                            {
                                                                "kind": "WhitespaceTrivia",
                                                                "text": "            "
                                                            }
                                                        ]
                                                    },
                                                    "colonToken": {
                                                        "kind": "ColonToken",
                                                        "fullStart": 775,
                                                        "fullEnd": 777,
                                                        "start": 775,
                                                        "end": 776,
                                                        "fullWidth": 2,
                                                        "width": 1,
                                                        "text": ":",
                                                        "value": ":",
                                                        "valueText": ":",
                                                        "hasTrailingTrivia": true,
                                                        "trailingTrivia": [
                                                            {
                                                                "kind": "WhitespaceTrivia",
                                                                "text": " "
                                                            }
                                                        ]
                                                    },
                                                    "expression": {
                                                        "kind": "FalseKeyword",
                                                        "fullStart": 777,
                                                        "fullEnd": 782,
                                                        "start": 777,
                                                        "end": 782,
                                                        "fullWidth": 5,
                                                        "width": 5,
                                                        "text": "false",
                                                        "value": false,
                                                        "valueText": "false"
                                                    }
                                                },
                                                {
                                                    "kind": "CommaToken",
                                                    "fullStart": 782,
                                                    "fullEnd": 785,
                                                    "start": 782,
                                                    "end": 783,
                                                    "fullWidth": 3,
                                                    "width": 1,
                                                    "text": ",",
                                                    "value": ",",
                                                    "valueText": ",",
                                                    "hasTrailingTrivia": true,
                                                    "hasTrailingNewLine": true,
                                                    "trailingTrivia": [
                                                        {
                                                            "kind": "NewLineTrivia",
                                                            "text": "\r\n"
                                                        }
                                                    ]
                                                },
                                                {
                                                    "kind": "SimplePropertyAssignment",
                                                    "fullStart": 785,
                                                    "fullEnd": 813,
                                                    "start": 797,
                                                    "end": 813,
                                                    "fullWidth": 28,
                                                    "width": 16,
                                                    "propertyName": {
                                                        "kind": "IdentifierName",
                                                        "fullStart": 785,
                                                        "fullEnd": 807,
                                                        "start": 797,
                                                        "end": 807,
                                                        "fullWidth": 22,
                                                        "width": 10,
                                                        "text": "enumerable",
                                                        "value": "enumerable",
                                                        "valueText": "enumerable",
                                                        "hasLeadingTrivia": true,
                                                        "leadingTrivia": [
                                                            {
                                                                "kind": "WhitespaceTrivia",
                                                                "text": "            "
                                                            }
                                                        ]
                                                    },
                                                    "colonToken": {
                                                        "kind": "ColonToken",
                                                        "fullStart": 807,
                                                        "fullEnd": 809,
                                                        "start": 807,
                                                        "end": 808,
                                                        "fullWidth": 2,
                                                        "width": 1,
                                                        "text": ":",
                                                        "value": ":",
                                                        "valueText": ":",
                                                        "hasTrailingTrivia": true,
                                                        "trailingTrivia": [
                                                            {
                                                                "kind": "WhitespaceTrivia",
                                                                "text": " "
                                                            }
                                                        ]
                                                    },
                                                    "expression": {
                                                        "kind": "TrueKeyword",
                                                        "fullStart": 809,
                                                        "fullEnd": 813,
                                                        "start": 809,
                                                        "end": 813,
                                                        "fullWidth": 4,
                                                        "width": 4,
                                                        "text": "true",
                                                        "value": true,
                                                        "valueText": "true"
                                                    }
                                                },
                                                {
                                                    "kind": "CommaToken",
                                                    "fullStart": 813,
                                                    "fullEnd": 816,
                                                    "start": 813,
                                                    "end": 814,
                                                    "fullWidth": 3,
                                                    "width": 1,
                                                    "text": ",",
                                                    "value": ",",
                                                    "valueText": ",",
                                                    "hasTrailingTrivia": true,
                                                    "hasTrailingNewLine": true,
                                                    "trailingTrivia": [
                                                        {
                                                            "kind": "NewLineTrivia",
                                                            "text": "\r\n"
                                                        }
                                                    ]
                                                },
                                                {
                                                    "kind": "SimplePropertyAssignment",
                                                    "fullStart": 816,
                                                    "fullEnd": 849,
                                                    "start": 828,
                                                    "end": 847,
                                                    "fullWidth": 33,
                                                    "width": 19,
                                                    "propertyName": {
                                                        "kind": "IdentifierName",
                                                        "fullStart": 816,
                                                        "fullEnd": 840,
                                                        "start": 828,
                                                        "end": 840,
                                                        "fullWidth": 24,
                                                        "width": 12,
                                                        "text": "configurable",
                                                        "value": "configurable",
                                                        "valueText": "configurable",
                                                        "hasLeadingTrivia": true,
                                                        "leadingTrivia": [
                                                            {
                                                                "kind": "WhitespaceTrivia",
                                                                "text": "            "
                                                            }
                                                        ]
                                                    },
                                                    "colonToken": {
                                                        "kind": "ColonToken",
                                                        "fullStart": 840,
                                                        "fullEnd": 842,
                                                        "start": 840,
                                                        "end": 841,
                                                        "fullWidth": 2,
                                                        "width": 1,
                                                        "text": ":",
                                                        "value": ":",
                                                        "valueText": ":",
                                                        "hasTrailingTrivia": true,
                                                        "trailingTrivia": [
                                                            {
                                                                "kind": "WhitespaceTrivia",
                                                                "text": " "
                                                            }
                                                        ]
                                                    },
                                                    "expression": {
                                                        "kind": "FalseKeyword",
                                                        "fullStart": 842,
                                                        "fullEnd": 849,
                                                        "start": 842,
                                                        "end": 847,
                                                        "fullWidth": 7,
                                                        "width": 5,
                                                        "text": "false",
                                                        "value": false,
                                                        "valueText": "false",
                                                        "hasTrailingTrivia": true,
                                                        "hasTrailingNewLine": true,
                                                        "trailingTrivia": [
                                                            {
                                                                "kind": "NewLineTrivia",
                                                                "text": "\r\n"
                                                            }
                                                        ]
                                                    }
                                                }
                                            ],
                                            "closeBraceToken": {
                                                "kind": "CloseBraceToken",
                                                "fullStart": 849,
                                                "fullEnd": 858,
                                                "start": 857,
                                                "end": 858,
                                                "fullWidth": 9,
                                                "width": 1,
                                                "text": "}",
                                                "value": "}",
                                                "valueText": "}",
                                                "hasLeadingTrivia": true,
                                                "leadingTrivia": [
                                                    {
                                                        "kind": "WhitespaceTrivia",
                                                        "text": "        "
                                                    }
                                                ]
                                            }
                                        }
                                    ],
                                    "closeParenToken": {
                                        "kind": "CloseParenToken",
                                        "fullStart": 858,
                                        "fullEnd": 859,
                                        "start": 858,
                                        "end": 859,
                                        "fullWidth": 1,
                                        "width": 1,
                                        "text": ")",
                                        "value": ")",
                                        "valueText": ")"
                                    }
                                }
                            },
                            "semicolonToken": {
                                "kind": "SemicolonToken",
                                "fullStart": 859,
                                "fullEnd": 862,
                                "start": 859,
                                "end": 860,
                                "fullWidth": 3,
                                "width": 1,
                                "text": ";",
                                "value": ";",
                                "valueText": ";",
                                "hasTrailingTrivia": true,
                                "hasTrailingNewLine": true,
                                "trailingTrivia": [
                                    {
                                        "kind": "NewLineTrivia",
                                        "text": "\r\n"
                                    }
                                ]
                            }
                        },
                        {
                            "kind": "VariableStatement",
                            "fullStart": 862,
                            "fullEnd": 927,
                            "start": 870,
                            "end": 925,
                            "fullWidth": 65,
                            "width": 55,
                            "modifiers": [],
                            "variableDeclaration": {
                                "kind": "VariableDeclaration",
                                "fullStart": 862,
                                "fullEnd": 924,
                                "start": 870,
                                "end": 924,
                                "fullWidth": 62,
                                "width": 54,
                                "varKeyword": {
                                    "kind": "VarKeyword",
                                    "fullStart": 862,
                                    "fullEnd": 874,
                                    "start": 870,
                                    "end": 873,
                                    "fullWidth": 12,
                                    "width": 3,
                                    "text": "var",
                                    "value": "var",
                                    "valueText": "var",
                                    "hasLeadingTrivia": true,
                                    "hasTrailingTrivia": true,
                                    "leadingTrivia": [
                                        {
                                            "kind": "WhitespaceTrivia",
                                            "text": "        "
                                        }
                                    ],
                                    "trailingTrivia": [
                                        {
                                            "kind": "WhitespaceTrivia",
                                            "text": " "
                                        }
                                    ]
                                },
                                "variableDeclarators": [
                                    {
                                        "kind": "VariableDeclarator",
                                        "fullStart": 874,
                                        "fullEnd": 924,
                                        "start": 874,
                                        "end": 924,
                                        "fullWidth": 50,
<<<<<<< HEAD
                                        "width": 50,
                                        "identifier": {
=======
                                        "propertyName": {
>>>>>>> 85e84683
                                            "kind": "IdentifierName",
                                            "fullStart": 874,
                                            "fullEnd": 896,
                                            "start": 874,
                                            "end": 895,
                                            "fullWidth": 22,
                                            "width": 21,
                                            "text": "propertyDefineCorrect",
                                            "value": "propertyDefineCorrect",
                                            "valueText": "propertyDefineCorrect",
                                            "hasTrailingTrivia": true,
                                            "trailingTrivia": [
                                                {
                                                    "kind": "WhitespaceTrivia",
                                                    "text": " "
                                                }
                                            ]
                                        },
                                        "equalsValueClause": {
                                            "kind": "EqualsValueClause",
                                            "fullStart": 896,
                                            "fullEnd": 924,
                                            "start": 896,
                                            "end": 924,
                                            "fullWidth": 28,
                                            "width": 28,
                                            "equalsToken": {
                                                "kind": "EqualsToken",
                                                "fullStart": 896,
                                                "fullEnd": 898,
                                                "start": 896,
                                                "end": 897,
                                                "fullWidth": 2,
                                                "width": 1,
                                                "text": "=",
                                                "value": "=",
                                                "valueText": "=",
                                                "hasTrailingTrivia": true,
                                                "trailingTrivia": [
                                                    {
                                                        "kind": "WhitespaceTrivia",
                                                        "text": " "
                                                    }
                                                ]
                                            },
                                            "value": {
                                                "kind": "InvocationExpression",
                                                "fullStart": 898,
                                                "fullEnd": 924,
                                                "start": 898,
                                                "end": 924,
                                                "fullWidth": 26,
                                                "width": 26,
                                                "expression": {
                                                    "kind": "MemberAccessExpression",
                                                    "fullStart": 898,
                                                    "fullEnd": 916,
                                                    "start": 898,
                                                    "end": 916,
                                                    "fullWidth": 18,
                                                    "width": 18,
                                                    "expression": {
                                                        "kind": "IdentifierName",
                                                        "fullStart": 898,
                                                        "fullEnd": 901,
                                                        "start": 898,
                                                        "end": 901,
                                                        "fullWidth": 3,
                                                        "width": 3,
                                                        "text": "obj",
                                                        "value": "obj",
                                                        "valueText": "obj"
                                                    },
                                                    "dotToken": {
                                                        "kind": "DotToken",
                                                        "fullStart": 901,
                                                        "fullEnd": 902,
                                                        "start": 901,
                                                        "end": 902,
                                                        "fullWidth": 1,
                                                        "width": 1,
                                                        "text": ".",
                                                        "value": ".",
                                                        "valueText": "."
                                                    },
                                                    "name": {
                                                        "kind": "IdentifierName",
                                                        "fullStart": 902,
                                                        "fullEnd": 916,
                                                        "start": 902,
                                                        "end": 916,
                                                        "fullWidth": 14,
                                                        "width": 14,
                                                        "text": "hasOwnProperty",
                                                        "value": "hasOwnProperty",
                                                        "valueText": "hasOwnProperty"
                                                    }
                                                },
                                                "argumentList": {
                                                    "kind": "ArgumentList",
                                                    "fullStart": 916,
                                                    "fullEnd": 924,
                                                    "start": 916,
                                                    "end": 924,
                                                    "fullWidth": 8,
                                                    "width": 8,
                                                    "openParenToken": {
                                                        "kind": "OpenParenToken",
                                                        "fullStart": 916,
                                                        "fullEnd": 917,
                                                        "start": 916,
                                                        "end": 917,
                                                        "fullWidth": 1,
                                                        "width": 1,
                                                        "text": "(",
                                                        "value": "(",
                                                        "valueText": "("
                                                    },
                                                    "arguments": [
                                                        {
                                                            "kind": "StringLiteral",
                                                            "fullStart": 917,
                                                            "fullEnd": 923,
                                                            "start": 917,
                                                            "end": 923,
                                                            "fullWidth": 6,
                                                            "width": 6,
                                                            "text": "\"prop\"",
                                                            "value": "prop",
                                                            "valueText": "prop"
                                                        }
                                                    ],
                                                    "closeParenToken": {
                                                        "kind": "CloseParenToken",
                                                        "fullStart": 923,
                                                        "fullEnd": 924,
                                                        "start": 923,
                                                        "end": 924,
                                                        "fullWidth": 1,
                                                        "width": 1,
                                                        "text": ")",
                                                        "value": ")",
                                                        "valueText": ")"
                                                    }
                                                }
                                            }
                                        }
                                    }
                                ]
                            },
                            "semicolonToken": {
                                "kind": "SemicolonToken",
                                "fullStart": 924,
                                "fullEnd": 927,
                                "start": 924,
                                "end": 925,
                                "fullWidth": 3,
                                "width": 1,
                                "text": ";",
                                "value": ";",
                                "valueText": ";",
                                "hasTrailingTrivia": true,
                                "hasTrailingNewLine": true,
                                "trailingTrivia": [
                                    {
                                        "kind": "NewLineTrivia",
                                        "text": "\r\n"
                                    }
                                ]
                            }
                        },
                        {
                            "kind": "VariableStatement",
                            "fullStart": 927,
                            "fullEnd": 994,
                            "start": 935,
                            "end": 992,
                            "fullWidth": 67,
                            "width": 57,
                            "modifiers": [],
                            "variableDeclaration": {
                                "kind": "VariableDeclaration",
                                "fullStart": 927,
                                "fullEnd": 991,
                                "start": 935,
                                "end": 991,
                                "fullWidth": 64,
                                "width": 56,
                                "varKeyword": {
                                    "kind": "VarKeyword",
                                    "fullStart": 927,
                                    "fullEnd": 939,
                                    "start": 935,
                                    "end": 938,
                                    "fullWidth": 12,
                                    "width": 3,
                                    "text": "var",
                                    "value": "var",
                                    "valueText": "var",
                                    "hasLeadingTrivia": true,
                                    "hasTrailingTrivia": true,
                                    "leadingTrivia": [
                                        {
                                            "kind": "WhitespaceTrivia",
                                            "text": "        "
                                        }
                                    ],
                                    "trailingTrivia": [
                                        {
                                            "kind": "WhitespaceTrivia",
                                            "text": " "
                                        }
                                    ]
                                },
                                "variableDeclarators": [
                                    {
                                        "kind": "VariableDeclarator",
                                        "fullStart": 939,
                                        "fullEnd": 991,
                                        "start": 939,
                                        "end": 991,
                                        "fullWidth": 52,
<<<<<<< HEAD
                                        "width": 52,
                                        "identifier": {
=======
                                        "propertyName": {
>>>>>>> 85e84683
                                            "kind": "IdentifierName",
                                            "fullStart": 939,
                                            "fullEnd": 945,
                                            "start": 939,
                                            "end": 944,
                                            "fullWidth": 6,
                                            "width": 5,
                                            "text": "desc1",
                                            "value": "desc1",
                                            "valueText": "desc1",
                                            "hasTrailingTrivia": true,
                                            "trailingTrivia": [
                                                {
                                                    "kind": "WhitespaceTrivia",
                                                    "text": " "
                                                }
                                            ]
                                        },
                                        "equalsValueClause": {
                                            "kind": "EqualsValueClause",
                                            "fullStart": 945,
                                            "fullEnd": 991,
                                            "start": 945,
                                            "end": 991,
                                            "fullWidth": 46,
                                            "width": 46,
                                            "equalsToken": {
                                                "kind": "EqualsToken",
                                                "fullStart": 945,
                                                "fullEnd": 947,
                                                "start": 945,
                                                "end": 946,
                                                "fullWidth": 2,
                                                "width": 1,
                                                "text": "=",
                                                "value": "=",
                                                "valueText": "=",
                                                "hasTrailingTrivia": true,
                                                "trailingTrivia": [
                                                    {
                                                        "kind": "WhitespaceTrivia",
                                                        "text": " "
                                                    }
                                                ]
                                            },
                                            "value": {
                                                "kind": "InvocationExpression",
                                                "fullStart": 947,
                                                "fullEnd": 991,
                                                "start": 947,
                                                "end": 991,
                                                "fullWidth": 44,
                                                "width": 44,
                                                "expression": {
                                                    "kind": "MemberAccessExpression",
                                                    "fullStart": 947,
                                                    "fullEnd": 978,
                                                    "start": 947,
                                                    "end": 978,
                                                    "fullWidth": 31,
                                                    "width": 31,
                                                    "expression": {
                                                        "kind": "IdentifierName",
                                                        "fullStart": 947,
                                                        "fullEnd": 953,
                                                        "start": 947,
                                                        "end": 953,
                                                        "fullWidth": 6,
                                                        "width": 6,
                                                        "text": "Object",
                                                        "value": "Object",
                                                        "valueText": "Object"
                                                    },
                                                    "dotToken": {
                                                        "kind": "DotToken",
                                                        "fullStart": 953,
                                                        "fullEnd": 954,
                                                        "start": 953,
                                                        "end": 954,
                                                        "fullWidth": 1,
                                                        "width": 1,
                                                        "text": ".",
                                                        "value": ".",
                                                        "valueText": "."
                                                    },
                                                    "name": {
                                                        "kind": "IdentifierName",
                                                        "fullStart": 954,
                                                        "fullEnd": 978,
                                                        "start": 954,
                                                        "end": 978,
                                                        "fullWidth": 24,
                                                        "width": 24,
                                                        "text": "getOwnPropertyDescriptor",
                                                        "value": "getOwnPropertyDescriptor",
                                                        "valueText": "getOwnPropertyDescriptor"
                                                    }
                                                },
                                                "argumentList": {
                                                    "kind": "ArgumentList",
                                                    "fullStart": 978,
                                                    "fullEnd": 991,
                                                    "start": 978,
                                                    "end": 991,
                                                    "fullWidth": 13,
                                                    "width": 13,
                                                    "openParenToken": {
                                                        "kind": "OpenParenToken",
                                                        "fullStart": 978,
                                                        "fullEnd": 979,
                                                        "start": 978,
                                                        "end": 979,
                                                        "fullWidth": 1,
                                                        "width": 1,
                                                        "text": "(",
                                                        "value": "(",
                                                        "valueText": "("
                                                    },
                                                    "arguments": [
                                                        {
                                                            "kind": "IdentifierName",
                                                            "fullStart": 979,
                                                            "fullEnd": 982,
                                                            "start": 979,
                                                            "end": 982,
                                                            "fullWidth": 3,
                                                            "width": 3,
                                                            "text": "obj",
                                                            "value": "obj",
                                                            "valueText": "obj"
                                                        },
                                                        {
                                                            "kind": "CommaToken",
                                                            "fullStart": 982,
                                                            "fullEnd": 984,
                                                            "start": 982,
                                                            "end": 983,
                                                            "fullWidth": 2,
                                                            "width": 1,
                                                            "text": ",",
                                                            "value": ",",
                                                            "valueText": ",",
                                                            "hasTrailingTrivia": true,
                                                            "trailingTrivia": [
                                                                {
                                                                    "kind": "WhitespaceTrivia",
                                                                    "text": " "
                                                                }
                                                            ]
                                                        },
                                                        {
                                                            "kind": "StringLiteral",
                                                            "fullStart": 984,
                                                            "fullEnd": 990,
                                                            "start": 984,
                                                            "end": 990,
                                                            "fullWidth": 6,
                                                            "width": 6,
                                                            "text": "\"prop\"",
                                                            "value": "prop",
                                                            "valueText": "prop"
                                                        }
                                                    ],
                                                    "closeParenToken": {
                                                        "kind": "CloseParenToken",
                                                        "fullStart": 990,
                                                        "fullEnd": 991,
                                                        "start": 990,
                                                        "end": 991,
                                                        "fullWidth": 1,
                                                        "width": 1,
                                                        "text": ")",
                                                        "value": ")",
                                                        "valueText": ")"
                                                    }
                                                }
                                            }
                                        }
                                    }
                                ]
                            },
                            "semicolonToken": {
                                "kind": "SemicolonToken",
                                "fullStart": 991,
                                "fullEnd": 994,
                                "start": 991,
                                "end": 992,
                                "fullWidth": 3,
                                "width": 1,
                                "text": ";",
                                "value": ";",
                                "valueText": ";",
                                "hasTrailingTrivia": true,
                                "hasTrailingNewLine": true,
                                "trailingTrivia": [
                                    {
                                        "kind": "NewLineTrivia",
                                        "text": "\r\n"
                                    }
                                ]
                            }
                        },
                        {
                            "kind": "TryStatement",
                            "fullStart": 994,
                            "fullEnd": 1402,
                            "start": 1002,
                            "end": 1400,
                            "fullWidth": 408,
                            "width": 398,
                            "tryKeyword": {
                                "kind": "TryKeyword",
                                "fullStart": 994,
                                "fullEnd": 1006,
                                "start": 1002,
                                "end": 1005,
                                "fullWidth": 12,
                                "width": 3,
                                "text": "try",
                                "value": "try",
                                "valueText": "try",
                                "hasLeadingTrivia": true,
                                "hasTrailingTrivia": true,
                                "leadingTrivia": [
                                    {
                                        "kind": "WhitespaceTrivia",
                                        "text": "        "
                                    }
                                ],
                                "trailingTrivia": [
                                    {
                                        "kind": "WhitespaceTrivia",
                                        "text": " "
                                    }
                                ]
                            },
                            "block": {
                                "kind": "Block",
                                "fullStart": 1006,
                                "fullEnd": 1151,
                                "start": 1006,
                                "end": 1150,
                                "fullWidth": 145,
                                "width": 144,
                                "openBraceToken": {
                                    "kind": "OpenBraceToken",
                                    "fullStart": 1006,
                                    "fullEnd": 1009,
                                    "start": 1006,
                                    "end": 1007,
                                    "fullWidth": 3,
                                    "width": 1,
                                    "text": "{",
                                    "value": "{",
                                    "valueText": "{",
                                    "hasTrailingTrivia": true,
                                    "hasTrailingNewLine": true,
                                    "trailingTrivia": [
                                        {
                                            "kind": "NewLineTrivia",
                                            "text": "\r\n"
                                        }
                                    ]
                                },
                                "statements": [
                                    {
                                        "kind": "ExpressionStatement",
                                        "fullStart": 1009,
                                        "fullEnd": 1112,
                                        "start": 1021,
                                        "end": 1110,
                                        "fullWidth": 103,
                                        "width": 89,
                                        "expression": {
                                            "kind": "InvocationExpression",
                                            "fullStart": 1009,
                                            "fullEnd": 1109,
                                            "start": 1021,
                                            "end": 1109,
                                            "fullWidth": 100,
                                            "width": 88,
                                            "expression": {
                                                "kind": "MemberAccessExpression",
                                                "fullStart": 1009,
                                                "fullEnd": 1042,
                                                "start": 1021,
                                                "end": 1042,
                                                "fullWidth": 33,
                                                "width": 21,
                                                "expression": {
                                                    "kind": "IdentifierName",
                                                    "fullStart": 1009,
                                                    "fullEnd": 1027,
                                                    "start": 1021,
                                                    "end": 1027,
                                                    "fullWidth": 18,
                                                    "width": 6,
                                                    "text": "Object",
                                                    "value": "Object",
                                                    "valueText": "Object",
                                                    "hasLeadingTrivia": true,
                                                    "leadingTrivia": [
                                                        {
                                                            "kind": "WhitespaceTrivia",
                                                            "text": "            "
                                                        }
                                                    ]
                                                },
                                                "dotToken": {
                                                    "kind": "DotToken",
                                                    "fullStart": 1027,
                                                    "fullEnd": 1028,
                                                    "start": 1027,
                                                    "end": 1028,
                                                    "fullWidth": 1,
                                                    "width": 1,
                                                    "text": ".",
                                                    "value": ".",
                                                    "valueText": "."
                                                },
                                                "name": {
                                                    "kind": "IdentifierName",
                                                    "fullStart": 1028,
                                                    "fullEnd": 1042,
                                                    "start": 1028,
                                                    "end": 1042,
                                                    "fullWidth": 14,
                                                    "width": 14,
                                                    "text": "defineProperty",
                                                    "value": "defineProperty",
                                                    "valueText": "defineProperty"
                                                }
                                            },
                                            "argumentList": {
                                                "kind": "ArgumentList",
                                                "fullStart": 1042,
                                                "fullEnd": 1109,
                                                "start": 1042,
                                                "end": 1109,
                                                "fullWidth": 67,
                                                "width": 67,
                                                "openParenToken": {
                                                    "kind": "OpenParenToken",
                                                    "fullStart": 1042,
                                                    "fullEnd": 1043,
                                                    "start": 1042,
                                                    "end": 1043,
                                                    "fullWidth": 1,
                                                    "width": 1,
                                                    "text": "(",
                                                    "value": "(",
                                                    "valueText": "("
                                                },
                                                "arguments": [
                                                    {
                                                        "kind": "IdentifierName",
                                                        "fullStart": 1043,
                                                        "fullEnd": 1046,
                                                        "start": 1043,
                                                        "end": 1046,
                                                        "fullWidth": 3,
                                                        "width": 3,
                                                        "text": "obj",
                                                        "value": "obj",
                                                        "valueText": "obj"
                                                    },
                                                    {
                                                        "kind": "CommaToken",
                                                        "fullStart": 1046,
                                                        "fullEnd": 1048,
                                                        "start": 1046,
                                                        "end": 1047,
                                                        "fullWidth": 2,
                                                        "width": 1,
                                                        "text": ",",
                                                        "value": ",",
                                                        "valueText": ",",
                                                        "hasTrailingTrivia": true,
                                                        "trailingTrivia": [
                                                            {
                                                                "kind": "WhitespaceTrivia",
                                                                "text": " "
                                                            }
                                                        ]
                                                    },
                                                    {
                                                        "kind": "StringLiteral",
                                                        "fullStart": 1048,
                                                        "fullEnd": 1054,
                                                        "start": 1048,
                                                        "end": 1054,
                                                        "fullWidth": 6,
                                                        "width": 6,
                                                        "text": "\"prop\"",
                                                        "value": "prop",
                                                        "valueText": "prop"
                                                    },
                                                    {
                                                        "kind": "CommaToken",
                                                        "fullStart": 1054,
                                                        "fullEnd": 1056,
                                                        "start": 1054,
                                                        "end": 1055,
                                                        "fullWidth": 2,
                                                        "width": 1,
                                                        "text": ",",
                                                        "value": ",",
                                                        "valueText": ",",
                                                        "hasTrailingTrivia": true,
                                                        "trailingTrivia": [
                                                            {
                                                                "kind": "WhitespaceTrivia",
                                                                "text": " "
                                                            }
                                                        ]
                                                    },
                                                    {
                                                        "kind": "ObjectLiteralExpression",
                                                        "fullStart": 1056,
                                                        "fullEnd": 1108,
                                                        "start": 1056,
                                                        "end": 1108,
                                                        "fullWidth": 52,
                                                        "width": 52,
                                                        "openBraceToken": {
                                                            "kind": "OpenBraceToken",
                                                            "fullStart": 1056,
                                                            "fullEnd": 1059,
                                                            "start": 1056,
                                                            "end": 1057,
                                                            "fullWidth": 3,
                                                            "width": 1,
                                                            "text": "{",
                                                            "value": "{",
                                                            "valueText": "{",
                                                            "hasTrailingTrivia": true,
                                                            "hasTrailingNewLine": true,
                                                            "trailingTrivia": [
                                                                {
                                                                    "kind": "NewLineTrivia",
                                                                    "text": "\r\n"
                                                                }
                                                            ]
                                                        },
                                                        "propertyAssignments": [
                                                            {
                                                                "kind": "SimplePropertyAssignment",
                                                                "fullStart": 1059,
                                                                "fullEnd": 1095,
                                                                "start": 1075,
                                                                "end": 1093,
                                                                "fullWidth": 36,
                                                                "width": 18,
                                                                "propertyName": {
                                                                    "kind": "IdentifierName",
                                                                    "fullStart": 1059,
                                                                    "fullEnd": 1087,
                                                                    "start": 1075,
                                                                    "end": 1087,
                                                                    "fullWidth": 28,
                                                                    "width": 12,
                                                                    "text": "configurable",
                                                                    "value": "configurable",
                                                                    "valueText": "configurable",
                                                                    "hasLeadingTrivia": true,
                                                                    "leadingTrivia": [
                                                                        {
                                                                            "kind": "WhitespaceTrivia",
                                                                            "text": "                "
                                                                        }
                                                                    ]
                                                                },
                                                                "colonToken": {
                                                                    "kind": "ColonToken",
                                                                    "fullStart": 1087,
                                                                    "fullEnd": 1089,
                                                                    "start": 1087,
                                                                    "end": 1088,
                                                                    "fullWidth": 2,
                                                                    "width": 1,
                                                                    "text": ":",
                                                                    "value": ":",
                                                                    "valueText": ":",
                                                                    "hasTrailingTrivia": true,
                                                                    "trailingTrivia": [
                                                                        {
                                                                            "kind": "WhitespaceTrivia",
                                                                            "text": " "
                                                                        }
                                                                    ]
                                                                },
                                                                "expression": {
                                                                    "kind": "TrueKeyword",
                                                                    "fullStart": 1089,
                                                                    "fullEnd": 1095,
                                                                    "start": 1089,
                                                                    "end": 1093,
                                                                    "fullWidth": 6,
                                                                    "width": 4,
                                                                    "text": "true",
                                                                    "value": true,
                                                                    "valueText": "true",
                                                                    "hasTrailingTrivia": true,
                                                                    "hasTrailingNewLine": true,
                                                                    "trailingTrivia": [
                                                                        {
                                                                            "kind": "NewLineTrivia",
                                                                            "text": "\r\n"
                                                                        }
                                                                    ]
                                                                }
                                                            }
                                                        ],
                                                        "closeBraceToken": {
                                                            "kind": "CloseBraceToken",
                                                            "fullStart": 1095,
                                                            "fullEnd": 1108,
                                                            "start": 1107,
                                                            "end": 1108,
                                                            "fullWidth": 13,
                                                            "width": 1,
                                                            "text": "}",
                                                            "value": "}",
                                                            "valueText": "}",
                                                            "hasLeadingTrivia": true,
                                                            "leadingTrivia": [
                                                                {
                                                                    "kind": "WhitespaceTrivia",
                                                                    "text": "            "
                                                                }
                                                            ]
                                                        }
                                                    }
                                                ],
                                                "closeParenToken": {
                                                    "kind": "CloseParenToken",
                                                    "fullStart": 1108,
                                                    "fullEnd": 1109,
                                                    "start": 1108,
                                                    "end": 1109,
                                                    "fullWidth": 1,
                                                    "width": 1,
                                                    "text": ")",
                                                    "value": ")",
                                                    "valueText": ")"
                                                }
                                            }
                                        },
                                        "semicolonToken": {
                                            "kind": "SemicolonToken",
                                            "fullStart": 1109,
                                            "fullEnd": 1112,
                                            "start": 1109,
                                            "end": 1110,
                                            "fullWidth": 3,
                                            "width": 1,
                                            "text": ";",
                                            "value": ";",
                                            "valueText": ";",
                                            "hasTrailingTrivia": true,
                                            "hasTrailingNewLine": true,
                                            "trailingTrivia": [
                                                {
                                                    "kind": "NewLineTrivia",
                                                    "text": "\r\n"
                                                }
                                            ]
                                        }
                                    },
                                    {
                                        "kind": "ReturnStatement",
                                        "fullStart": 1112,
                                        "fullEnd": 1141,
                                        "start": 1126,
                                        "end": 1139,
                                        "fullWidth": 29,
                                        "width": 13,
                                        "returnKeyword": {
                                            "kind": "ReturnKeyword",
                                            "fullStart": 1112,
                                            "fullEnd": 1133,
                                            "start": 1126,
                                            "end": 1132,
                                            "fullWidth": 21,
                                            "width": 6,
                                            "text": "return",
                                            "value": "return",
                                            "valueText": "return",
                                            "hasLeadingTrivia": true,
                                            "hasLeadingNewLine": true,
                                            "hasTrailingTrivia": true,
                                            "leadingTrivia": [
                                                {
                                                    "kind": "NewLineTrivia",
                                                    "text": "\r\n"
                                                },
                                                {
                                                    "kind": "WhitespaceTrivia",
                                                    "text": "            "
                                                }
                                            ],
                                            "trailingTrivia": [
                                                {
                                                    "kind": "WhitespaceTrivia",
                                                    "text": " "
                                                }
                                            ]
                                        },
                                        "expression": {
                                            "kind": "FalseKeyword",
                                            "fullStart": 1133,
                                            "fullEnd": 1138,
                                            "start": 1133,
                                            "end": 1138,
                                            "fullWidth": 5,
                                            "width": 5,
                                            "text": "false",
                                            "value": false,
                                            "valueText": "false"
                                        },
                                        "semicolonToken": {
                                            "kind": "SemicolonToken",
                                            "fullStart": 1138,
                                            "fullEnd": 1141,
                                            "start": 1138,
                                            "end": 1139,
                                            "fullWidth": 3,
                                            "width": 1,
                                            "text": ";",
                                            "value": ";",
                                            "valueText": ";",
                                            "hasTrailingTrivia": true,
                                            "hasTrailingNewLine": true,
                                            "trailingTrivia": [
                                                {
                                                    "kind": "NewLineTrivia",
                                                    "text": "\r\n"
                                                }
                                            ]
                                        }
                                    }
                                ],
                                "closeBraceToken": {
                                    "kind": "CloseBraceToken",
                                    "fullStart": 1141,
                                    "fullEnd": 1151,
                                    "start": 1149,
                                    "end": 1150,
                                    "fullWidth": 10,
                                    "width": 1,
                                    "text": "}",
                                    "value": "}",
                                    "valueText": "}",
                                    "hasLeadingTrivia": true,
                                    "hasTrailingTrivia": true,
                                    "leadingTrivia": [
                                        {
                                            "kind": "WhitespaceTrivia",
                                            "text": "        "
                                        }
                                    ],
                                    "trailingTrivia": [
                                        {
                                            "kind": "WhitespaceTrivia",
                                            "text": " "
                                        }
                                    ]
                                }
                            },
                            "catchClause": {
                                "kind": "CatchClause",
                                "fullStart": 1151,
                                "fullEnd": 1402,
                                "start": 1151,
                                "end": 1400,
                                "fullWidth": 251,
                                "width": 249,
                                "catchKeyword": {
                                    "kind": "CatchKeyword",
                                    "fullStart": 1151,
                                    "fullEnd": 1157,
                                    "start": 1151,
                                    "end": 1156,
                                    "fullWidth": 6,
                                    "width": 5,
                                    "text": "catch",
                                    "value": "catch",
                                    "valueText": "catch",
                                    "hasTrailingTrivia": true,
                                    "trailingTrivia": [
                                        {
                                            "kind": "WhitespaceTrivia",
                                            "text": " "
                                        }
                                    ]
                                },
                                "openParenToken": {
                                    "kind": "OpenParenToken",
                                    "fullStart": 1157,
                                    "fullEnd": 1158,
                                    "start": 1157,
                                    "end": 1158,
                                    "fullWidth": 1,
                                    "width": 1,
                                    "text": "(",
                                    "value": "(",
                                    "valueText": "("
                                },
                                "identifier": {
                                    "kind": "IdentifierName",
                                    "fullStart": 1158,
                                    "fullEnd": 1159,
                                    "start": 1158,
                                    "end": 1159,
                                    "fullWidth": 1,
                                    "width": 1,
                                    "text": "e",
                                    "value": "e",
                                    "valueText": "e"
                                },
                                "closeParenToken": {
                                    "kind": "CloseParenToken",
                                    "fullStart": 1159,
                                    "fullEnd": 1161,
                                    "start": 1159,
                                    "end": 1160,
                                    "fullWidth": 2,
                                    "width": 1,
                                    "text": ")",
                                    "value": ")",
                                    "valueText": ")",
                                    "hasTrailingTrivia": true,
                                    "trailingTrivia": [
                                        {
                                            "kind": "WhitespaceTrivia",
                                            "text": " "
                                        }
                                    ]
                                },
                                "block": {
                                    "kind": "Block",
                                    "fullStart": 1161,
                                    "fullEnd": 1402,
                                    "start": 1161,
                                    "end": 1400,
                                    "fullWidth": 241,
                                    "width": 239,
                                    "openBraceToken": {
                                        "kind": "OpenBraceToken",
                                        "fullStart": 1161,
                                        "fullEnd": 1164,
                                        "start": 1161,
                                        "end": 1162,
                                        "fullWidth": 3,
                                        "width": 1,
                                        "text": "{",
                                        "value": "{",
                                        "valueText": "{",
                                        "hasTrailingTrivia": true,
                                        "hasTrailingNewLine": true,
                                        "trailingTrivia": [
                                            {
                                                "kind": "NewLineTrivia",
                                                "text": "\r\n"
                                            }
                                        ]
                                    },
                                    "statements": [
                                        {
                                            "kind": "VariableStatement",
                                            "fullStart": 1164,
                                            "fullEnd": 1235,
                                            "start": 1176,
                                            "end": 1233,
                                            "fullWidth": 71,
                                            "width": 57,
                                            "modifiers": [],
                                            "variableDeclaration": {
                                                "kind": "VariableDeclaration",
                                                "fullStart": 1164,
                                                "fullEnd": 1232,
                                                "start": 1176,
                                                "end": 1232,
                                                "fullWidth": 68,
                                                "width": 56,
                                                "varKeyword": {
                                                    "kind": "VarKeyword",
                                                    "fullStart": 1164,
                                                    "fullEnd": 1180,
                                                    "start": 1176,
                                                    "end": 1179,
                                                    "fullWidth": 16,
                                                    "width": 3,
                                                    "text": "var",
                                                    "value": "var",
                                                    "valueText": "var",
                                                    "hasLeadingTrivia": true,
                                                    "hasTrailingTrivia": true,
                                                    "leadingTrivia": [
                                                        {
                                                            "kind": "WhitespaceTrivia",
                                                            "text": "            "
                                                        }
                                                    ],
                                                    "trailingTrivia": [
                                                        {
                                                            "kind": "WhitespaceTrivia",
                                                            "text": " "
                                                        }
                                                    ]
                                                },
                                                "variableDeclarators": [
                                                    {
                                                        "kind": "VariableDeclarator",
                                                        "fullStart": 1180,
                                                        "fullEnd": 1232,
                                                        "start": 1180,
                                                        "end": 1232,
                                                        "fullWidth": 52,
<<<<<<< HEAD
                                                        "width": 52,
                                                        "identifier": {
=======
                                                        "propertyName": {
>>>>>>> 85e84683
                                                            "kind": "IdentifierName",
                                                            "fullStart": 1180,
                                                            "fullEnd": 1186,
                                                            "start": 1180,
                                                            "end": 1185,
                                                            "fullWidth": 6,
                                                            "width": 5,
                                                            "text": "desc2",
                                                            "value": "desc2",
                                                            "valueText": "desc2",
                                                            "hasTrailingTrivia": true,
                                                            "trailingTrivia": [
                                                                {
                                                                    "kind": "WhitespaceTrivia",
                                                                    "text": " "
                                                                }
                                                            ]
                                                        },
                                                        "equalsValueClause": {
                                                            "kind": "EqualsValueClause",
                                                            "fullStart": 1186,
                                                            "fullEnd": 1232,
                                                            "start": 1186,
                                                            "end": 1232,
                                                            "fullWidth": 46,
                                                            "width": 46,
                                                            "equalsToken": {
                                                                "kind": "EqualsToken",
                                                                "fullStart": 1186,
                                                                "fullEnd": 1188,
                                                                "start": 1186,
                                                                "end": 1187,
                                                                "fullWidth": 2,
                                                                "width": 1,
                                                                "text": "=",
                                                                "value": "=",
                                                                "valueText": "=",
                                                                "hasTrailingTrivia": true,
                                                                "trailingTrivia": [
                                                                    {
                                                                        "kind": "WhitespaceTrivia",
                                                                        "text": " "
                                                                    }
                                                                ]
                                                            },
                                                            "value": {
                                                                "kind": "InvocationExpression",
                                                                "fullStart": 1188,
                                                                "fullEnd": 1232,
                                                                "start": 1188,
                                                                "end": 1232,
                                                                "fullWidth": 44,
                                                                "width": 44,
                                                                "expression": {
                                                                    "kind": "MemberAccessExpression",
                                                                    "fullStart": 1188,
                                                                    "fullEnd": 1219,
                                                                    "start": 1188,
                                                                    "end": 1219,
                                                                    "fullWidth": 31,
                                                                    "width": 31,
                                                                    "expression": {
                                                                        "kind": "IdentifierName",
                                                                        "fullStart": 1188,
                                                                        "fullEnd": 1194,
                                                                        "start": 1188,
                                                                        "end": 1194,
                                                                        "fullWidth": 6,
                                                                        "width": 6,
                                                                        "text": "Object",
                                                                        "value": "Object",
                                                                        "valueText": "Object"
                                                                    },
                                                                    "dotToken": {
                                                                        "kind": "DotToken",
                                                                        "fullStart": 1194,
                                                                        "fullEnd": 1195,
                                                                        "start": 1194,
                                                                        "end": 1195,
                                                                        "fullWidth": 1,
                                                                        "width": 1,
                                                                        "text": ".",
                                                                        "value": ".",
                                                                        "valueText": "."
                                                                    },
                                                                    "name": {
                                                                        "kind": "IdentifierName",
                                                                        "fullStart": 1195,
                                                                        "fullEnd": 1219,
                                                                        "start": 1195,
                                                                        "end": 1219,
                                                                        "fullWidth": 24,
                                                                        "width": 24,
                                                                        "text": "getOwnPropertyDescriptor",
                                                                        "value": "getOwnPropertyDescriptor",
                                                                        "valueText": "getOwnPropertyDescriptor"
                                                                    }
                                                                },
                                                                "argumentList": {
                                                                    "kind": "ArgumentList",
                                                                    "fullStart": 1219,
                                                                    "fullEnd": 1232,
                                                                    "start": 1219,
                                                                    "end": 1232,
                                                                    "fullWidth": 13,
                                                                    "width": 13,
                                                                    "openParenToken": {
                                                                        "kind": "OpenParenToken",
                                                                        "fullStart": 1219,
                                                                        "fullEnd": 1220,
                                                                        "start": 1219,
                                                                        "end": 1220,
                                                                        "fullWidth": 1,
                                                                        "width": 1,
                                                                        "text": "(",
                                                                        "value": "(",
                                                                        "valueText": "("
                                                                    },
                                                                    "arguments": [
                                                                        {
                                                                            "kind": "IdentifierName",
                                                                            "fullStart": 1220,
                                                                            "fullEnd": 1223,
                                                                            "start": 1220,
                                                                            "end": 1223,
                                                                            "fullWidth": 3,
                                                                            "width": 3,
                                                                            "text": "obj",
                                                                            "value": "obj",
                                                                            "valueText": "obj"
                                                                        },
                                                                        {
                                                                            "kind": "CommaToken",
                                                                            "fullStart": 1223,
                                                                            "fullEnd": 1225,
                                                                            "start": 1223,
                                                                            "end": 1224,
                                                                            "fullWidth": 2,
                                                                            "width": 1,
                                                                            "text": ",",
                                                                            "value": ",",
                                                                            "valueText": ",",
                                                                            "hasTrailingTrivia": true,
                                                                            "trailingTrivia": [
                                                                                {
                                                                                    "kind": "WhitespaceTrivia",
                                                                                    "text": " "
                                                                                }
                                                                            ]
                                                                        },
                                                                        {
                                                                            "kind": "StringLiteral",
                                                                            "fullStart": 1225,
                                                                            "fullEnd": 1231,
                                                                            "start": 1225,
                                                                            "end": 1231,
                                                                            "fullWidth": 6,
                                                                            "width": 6,
                                                                            "text": "\"prop\"",
                                                                            "value": "prop",
                                                                            "valueText": "prop"
                                                                        }
                                                                    ],
                                                                    "closeParenToken": {
                                                                        "kind": "CloseParenToken",
                                                                        "fullStart": 1231,
                                                                        "fullEnd": 1232,
                                                                        "start": 1231,
                                                                        "end": 1232,
                                                                        "fullWidth": 1,
                                                                        "width": 1,
                                                                        "text": ")",
                                                                        "value": ")",
                                                                        "valueText": ")"
                                                                    }
                                                                }
                                                            }
                                                        }
                                                    }
                                                ]
                                            },
                                            "semicolonToken": {
                                                "kind": "SemicolonToken",
                                                "fullStart": 1232,
                                                "fullEnd": 1235,
                                                "start": 1232,
                                                "end": 1233,
                                                "fullWidth": 3,
                                                "width": 1,
                                                "text": ";",
                                                "value": ";",
                                                "valueText": ";",
                                                "hasTrailingTrivia": true,
                                                "hasTrailingNewLine": true,
                                                "trailingTrivia": [
                                                    {
                                                        "kind": "NewLineTrivia",
                                                        "text": "\r\n"
                                                    }
                                                ]
                                            }
                                        },
                                        {
                                            "kind": "ReturnStatement",
                                            "fullStart": 1235,
                                            "fullEnd": 1391,
                                            "start": 1249,
                                            "end": 1389,
                                            "fullWidth": 156,
                                            "width": 140,
                                            "returnKeyword": {
                                                "kind": "ReturnKeyword",
                                                "fullStart": 1235,
                                                "fullEnd": 1256,
                                                "start": 1249,
                                                "end": 1255,
                                                "fullWidth": 21,
                                                "width": 6,
                                                "text": "return",
                                                "value": "return",
                                                "valueText": "return",
                                                "hasLeadingTrivia": true,
                                                "hasLeadingNewLine": true,
                                                "hasTrailingTrivia": true,
                                                "leadingTrivia": [
                                                    {
                                                        "kind": "NewLineTrivia",
                                                        "text": "\r\n"
                                                    },
                                                    {
                                                        "kind": "WhitespaceTrivia",
                                                        "text": "            "
                                                    }
                                                ],
                                                "trailingTrivia": [
                                                    {
                                                        "kind": "WhitespaceTrivia",
                                                        "text": " "
                                                    }
                                                ]
                                            },
                                            "expression": {
                                                "kind": "LogicalAndExpression",
                                                "fullStart": 1256,
                                                "fullEnd": 1388,
                                                "start": 1256,
                                                "end": 1388,
                                                "fullWidth": 132,
                                                "width": 132,
                                                "left": {
                                                    "kind": "LogicalAndExpression",
                                                    "fullStart": 1256,
                                                    "fullEnd": 1363,
                                                    "start": 1256,
                                                    "end": 1362,
                                                    "fullWidth": 107,
                                                    "width": 106,
                                                    "left": {
                                                        "kind": "LogicalAndExpression",
                                                        "fullStart": 1256,
                                                        "fullEnd": 1331,
                                                        "start": 1256,
                                                        "end": 1330,
                                                        "fullWidth": 75,
                                                        "width": 74,
                                                        "left": {
                                                            "kind": "LogicalAndExpression",
                                                            "fullStart": 1256,
                                                            "fullEnd": 1310,
                                                            "start": 1256,
                                                            "end": 1309,
                                                            "fullWidth": 54,
                                                            "width": 53,
                                                            "left": {
                                                                "kind": "IdentifierName",
                                                                "fullStart": 1256,
                                                                "fullEnd": 1278,
                                                                "start": 1256,
                                                                "end": 1277,
                                                                "fullWidth": 22,
                                                                "width": 21,
                                                                "text": "propertyDefineCorrect",
                                                                "value": "propertyDefineCorrect",
                                                                "valueText": "propertyDefineCorrect",
                                                                "hasTrailingTrivia": true,
                                                                "trailingTrivia": [
                                                                    {
                                                                        "kind": "WhitespaceTrivia",
                                                                        "text": " "
                                                                    }
                                                                ]
                                                            },
                                                            "operatorToken": {
                                                                "kind": "AmpersandAmpersandToken",
                                                                "fullStart": 1278,
                                                                "fullEnd": 1281,
                                                                "start": 1278,
                                                                "end": 1280,
                                                                "fullWidth": 3,
                                                                "width": 2,
                                                                "text": "&&",
                                                                "value": "&&",
                                                                "valueText": "&&",
                                                                "hasTrailingTrivia": true,
                                                                "trailingTrivia": [
                                                                    {
                                                                        "kind": "WhitespaceTrivia",
                                                                        "text": " "
                                                                    }
                                                                ]
                                                            },
                                                            "right": {
                                                                "kind": "EqualsExpression",
                                                                "fullStart": 1281,
                                                                "fullEnd": 1310,
                                                                "start": 1281,
                                                                "end": 1309,
                                                                "fullWidth": 29,
                                                                "width": 28,
                                                                "left": {
                                                                    "kind": "MemberAccessExpression",
                                                                    "fullStart": 1281,
                                                                    "fullEnd": 1300,
                                                                    "start": 1281,
                                                                    "end": 1299,
                                                                    "fullWidth": 19,
                                                                    "width": 18,
                                                                    "expression": {
                                                                        "kind": "IdentifierName",
                                                                        "fullStart": 1281,
                                                                        "fullEnd": 1286,
                                                                        "start": 1281,
                                                                        "end": 1286,
                                                                        "fullWidth": 5,
                                                                        "width": 5,
                                                                        "text": "desc1",
                                                                        "value": "desc1",
                                                                        "valueText": "desc1"
                                                                    },
                                                                    "dotToken": {
                                                                        "kind": "DotToken",
                                                                        "fullStart": 1286,
                                                                        "fullEnd": 1287,
                                                                        "start": 1286,
                                                                        "end": 1287,
                                                                        "fullWidth": 1,
                                                                        "width": 1,
                                                                        "text": ".",
                                                                        "value": ".",
                                                                        "valueText": "."
                                                                    },
                                                                    "name": {
                                                                        "kind": "IdentifierName",
                                                                        "fullStart": 1287,
                                                                        "fullEnd": 1300,
                                                                        "start": 1287,
                                                                        "end": 1299,
                                                                        "fullWidth": 13,
                                                                        "width": 12,
                                                                        "text": "configurable",
                                                                        "value": "configurable",
                                                                        "valueText": "configurable",
                                                                        "hasTrailingTrivia": true,
                                                                        "trailingTrivia": [
                                                                            {
                                                                                "kind": "WhitespaceTrivia",
                                                                                "text": " "
                                                                            }
                                                                        ]
                                                                    }
                                                                },
                                                                "operatorToken": {
                                                                    "kind": "EqualsEqualsEqualsToken",
                                                                    "fullStart": 1300,
                                                                    "fullEnd": 1304,
                                                                    "start": 1300,
                                                                    "end": 1303,
                                                                    "fullWidth": 4,
                                                                    "width": 3,
                                                                    "text": "===",
                                                                    "value": "===",
                                                                    "valueText": "===",
                                                                    "hasTrailingTrivia": true,
                                                                    "trailingTrivia": [
                                                                        {
                                                                            "kind": "WhitespaceTrivia",
                                                                            "text": " "
                                                                        }
                                                                    ]
                                                                },
                                                                "right": {
                                                                    "kind": "FalseKeyword",
                                                                    "fullStart": 1304,
                                                                    "fullEnd": 1310,
                                                                    "start": 1304,
                                                                    "end": 1309,
                                                                    "fullWidth": 6,
                                                                    "width": 5,
                                                                    "text": "false",
                                                                    "value": false,
                                                                    "valueText": "false",
                                                                    "hasTrailingTrivia": true,
                                                                    "trailingTrivia": [
                                                                        {
                                                                            "kind": "WhitespaceTrivia",
                                                                            "text": " "
                                                                        }
                                                                    ]
                                                                }
                                                            }
                                                        },
                                                        "operatorToken": {
                                                            "kind": "AmpersandAmpersandToken",
                                                            "fullStart": 1310,
                                                            "fullEnd": 1313,
                                                            "start": 1310,
                                                            "end": 1312,
                                                            "fullWidth": 3,
                                                            "width": 2,
                                                            "text": "&&",
                                                            "value": "&&",
                                                            "valueText": "&&",
                                                            "hasTrailingTrivia": true,
                                                            "trailingTrivia": [
                                                                {
                                                                    "kind": "WhitespaceTrivia",
                                                                    "text": " "
                                                                }
                                                            ]
                                                        },
                                                        "right": {
                                                            "kind": "EqualsExpression",
                                                            "fullStart": 1313,
                                                            "fullEnd": 1331,
                                                            "start": 1313,
                                                            "end": 1330,
                                                            "fullWidth": 18,
                                                            "width": 17,
                                                            "left": {
                                                                "kind": "MemberAccessExpression",
                                                                "fullStart": 1313,
                                                                "fullEnd": 1322,
                                                                "start": 1313,
                                                                "end": 1321,
                                                                "fullWidth": 9,
                                                                "width": 8,
                                                                "expression": {
                                                                    "kind": "IdentifierName",
                                                                    "fullStart": 1313,
                                                                    "fullEnd": 1316,
                                                                    "start": 1313,
                                                                    "end": 1316,
                                                                    "fullWidth": 3,
                                                                    "width": 3,
                                                                    "text": "obj",
                                                                    "value": "obj",
                                                                    "valueText": "obj"
                                                                },
                                                                "dotToken": {
                                                                    "kind": "DotToken",
                                                                    "fullStart": 1316,
                                                                    "fullEnd": 1317,
                                                                    "start": 1316,
                                                                    "end": 1317,
                                                                    "fullWidth": 1,
                                                                    "width": 1,
                                                                    "text": ".",
                                                                    "value": ".",
                                                                    "valueText": "."
                                                                },
                                                                "name": {
                                                                    "kind": "IdentifierName",
                                                                    "fullStart": 1317,
                                                                    "fullEnd": 1322,
                                                                    "start": 1317,
                                                                    "end": 1321,
                                                                    "fullWidth": 5,
                                                                    "width": 4,
                                                                    "text": "prop",
                                                                    "value": "prop",
                                                                    "valueText": "prop",
                                                                    "hasTrailingTrivia": true,
                                                                    "trailingTrivia": [
                                                                        {
                                                                            "kind": "WhitespaceTrivia",
                                                                            "text": " "
                                                                        }
                                                                    ]
                                                                }
                                                            },
                                                            "operatorToken": {
                                                                "kind": "EqualsEqualsEqualsToken",
                                                                "fullStart": 1322,
                                                                "fullEnd": 1326,
                                                                "start": 1322,
                                                                "end": 1325,
                                                                "fullWidth": 4,
                                                                "width": 3,
                                                                "text": "===",
                                                                "value": "===",
                                                                "valueText": "===",
                                                                "hasTrailingTrivia": true,
                                                                "trailingTrivia": [
                                                                    {
                                                                        "kind": "WhitespaceTrivia",
                                                                        "text": " "
                                                                    }
                                                                ]
                                                            },
                                                            "right": {
                                                                "kind": "NumericLiteral",
                                                                "fullStart": 1326,
                                                                "fullEnd": 1331,
                                                                "start": 1326,
                                                                "end": 1330,
                                                                "fullWidth": 5,
                                                                "width": 4,
                                                                "text": "2010",
                                                                "value": 2010,
                                                                "valueText": "2010",
                                                                "hasTrailingTrivia": true,
                                                                "trailingTrivia": [
                                                                    {
                                                                        "kind": "WhitespaceTrivia",
                                                                        "text": " "
                                                                    }
                                                                ]
                                                            }
                                                        }
                                                    },
                                                    "operatorToken": {
                                                        "kind": "AmpersandAmpersandToken",
                                                        "fullStart": 1331,
                                                        "fullEnd": 1334,
                                                        "start": 1331,
                                                        "end": 1333,
                                                        "fullWidth": 3,
                                                        "width": 2,
                                                        "text": "&&",
                                                        "value": "&&",
                                                        "valueText": "&&",
                                                        "hasTrailingTrivia": true,
                                                        "trailingTrivia": [
                                                            {
                                                                "kind": "WhitespaceTrivia",
                                                                "text": " "
                                                            }
                                                        ]
                                                    },
                                                    "right": {
                                                        "kind": "EqualsExpression",
                                                        "fullStart": 1334,
                                                        "fullEnd": 1363,
                                                        "start": 1334,
                                                        "end": 1362,
                                                        "fullWidth": 29,
                                                        "width": 28,
                                                        "left": {
                                                            "kind": "MemberAccessExpression",
                                                            "fullStart": 1334,
                                                            "fullEnd": 1353,
                                                            "start": 1334,
                                                            "end": 1352,
                                                            "fullWidth": 19,
                                                            "width": 18,
                                                            "expression": {
                                                                "kind": "IdentifierName",
                                                                "fullStart": 1334,
                                                                "fullEnd": 1339,
                                                                "start": 1334,
                                                                "end": 1339,
                                                                "fullWidth": 5,
                                                                "width": 5,
                                                                "text": "desc2",
                                                                "value": "desc2",
                                                                "valueText": "desc2"
                                                            },
                                                            "dotToken": {
                                                                "kind": "DotToken",
                                                                "fullStart": 1339,
                                                                "fullEnd": 1340,
                                                                "start": 1339,
                                                                "end": 1340,
                                                                "fullWidth": 1,
                                                                "width": 1,
                                                                "text": ".",
                                                                "value": ".",
                                                                "valueText": "."
                                                            },
                                                            "name": {
                                                                "kind": "IdentifierName",
                                                                "fullStart": 1340,
                                                                "fullEnd": 1353,
                                                                "start": 1340,
                                                                "end": 1352,
                                                                "fullWidth": 13,
                                                                "width": 12,
                                                                "text": "configurable",
                                                                "value": "configurable",
                                                                "valueText": "configurable",
                                                                "hasTrailingTrivia": true,
                                                                "trailingTrivia": [
                                                                    {
                                                                        "kind": "WhitespaceTrivia",
                                                                        "text": " "
                                                                    }
                                                                ]
                                                            }
                                                        },
                                                        "operatorToken": {
                                                            "kind": "EqualsEqualsEqualsToken",
                                                            "fullStart": 1353,
                                                            "fullEnd": 1357,
                                                            "start": 1353,
                                                            "end": 1356,
                                                            "fullWidth": 4,
                                                            "width": 3,
                                                            "text": "===",
                                                            "value": "===",
                                                            "valueText": "===",
                                                            "hasTrailingTrivia": true,
                                                            "trailingTrivia": [
                                                                {
                                                                    "kind": "WhitespaceTrivia",
                                                                    "text": " "
                                                                }
                                                            ]
                                                        },
                                                        "right": {
                                                            "kind": "FalseKeyword",
                                                            "fullStart": 1357,
                                                            "fullEnd": 1363,
                                                            "start": 1357,
                                                            "end": 1362,
                                                            "fullWidth": 6,
                                                            "width": 5,
                                                            "text": "false",
                                                            "value": false,
                                                            "valueText": "false",
                                                            "hasTrailingTrivia": true,
                                                            "trailingTrivia": [
                                                                {
                                                                    "kind": "WhitespaceTrivia",
                                                                    "text": " "
                                                                }
                                                            ]
                                                        }
                                                    }
                                                },
                                                "operatorToken": {
                                                    "kind": "AmpersandAmpersandToken",
                                                    "fullStart": 1363,
                                                    "fullEnd": 1366,
                                                    "start": 1363,
                                                    "end": 1365,
                                                    "fullWidth": 3,
                                                    "width": 2,
                                                    "text": "&&",
                                                    "value": "&&",
                                                    "valueText": "&&",
                                                    "hasTrailingTrivia": true,
                                                    "trailingTrivia": [
                                                        {
                                                            "kind": "WhitespaceTrivia",
                                                            "text": " "
                                                        }
                                                    ]
                                                },
                                                "right": {
                                                    "kind": "InstanceOfExpression",
                                                    "fullStart": 1366,
                                                    "fullEnd": 1388,
                                                    "start": 1366,
                                                    "end": 1388,
                                                    "fullWidth": 22,
                                                    "width": 22,
                                                    "left": {
                                                        "kind": "IdentifierName",
                                                        "fullStart": 1366,
                                                        "fullEnd": 1368,
                                                        "start": 1366,
                                                        "end": 1367,
                                                        "fullWidth": 2,
                                                        "width": 1,
                                                        "text": "e",
                                                        "value": "e",
                                                        "valueText": "e",
                                                        "hasTrailingTrivia": true,
                                                        "trailingTrivia": [
                                                            {
                                                                "kind": "WhitespaceTrivia",
                                                                "text": " "
                                                            }
                                                        ]
                                                    },
                                                    "operatorToken": {
                                                        "kind": "InstanceOfKeyword",
                                                        "fullStart": 1368,
                                                        "fullEnd": 1379,
                                                        "start": 1368,
                                                        "end": 1378,
                                                        "fullWidth": 11,
                                                        "width": 10,
                                                        "text": "instanceof",
                                                        "value": "instanceof",
                                                        "valueText": "instanceof",
                                                        "hasTrailingTrivia": true,
                                                        "trailingTrivia": [
                                                            {
                                                                "kind": "WhitespaceTrivia",
                                                                "text": " "
                                                            }
                                                        ]
                                                    },
                                                    "right": {
                                                        "kind": "IdentifierName",
                                                        "fullStart": 1379,
                                                        "fullEnd": 1388,
                                                        "start": 1379,
                                                        "end": 1388,
                                                        "fullWidth": 9,
                                                        "width": 9,
                                                        "text": "TypeError",
                                                        "value": "TypeError",
                                                        "valueText": "TypeError"
                                                    }
                                                }
                                            },
                                            "semicolonToken": {
                                                "kind": "SemicolonToken",
                                                "fullStart": 1388,
                                                "fullEnd": 1391,
                                                "start": 1388,
                                                "end": 1389,
                                                "fullWidth": 3,
                                                "width": 1,
                                                "text": ";",
                                                "value": ";",
                                                "valueText": ";",
                                                "hasTrailingTrivia": true,
                                                "hasTrailingNewLine": true,
                                                "trailingTrivia": [
                                                    {
                                                        "kind": "NewLineTrivia",
                                                        "text": "\r\n"
                                                    }
                                                ]
                                            }
                                        }
                                    ],
                                    "closeBraceToken": {
                                        "kind": "CloseBraceToken",
                                        "fullStart": 1391,
                                        "fullEnd": 1402,
                                        "start": 1399,
                                        "end": 1400,
                                        "fullWidth": 11,
                                        "width": 1,
                                        "text": "}",
                                        "value": "}",
                                        "valueText": "}",
                                        "hasLeadingTrivia": true,
                                        "hasTrailingTrivia": true,
                                        "hasTrailingNewLine": true,
                                        "leadingTrivia": [
                                            {
                                                "kind": "WhitespaceTrivia",
                                                "text": "        "
                                            }
                                        ],
                                        "trailingTrivia": [
                                            {
                                                "kind": "NewLineTrivia",
                                                "text": "\r\n"
                                            }
                                        ]
                                    }
                                }
                            }
                        }
                    ],
                    "closeBraceToken": {
                        "kind": "CloseBraceToken",
                        "fullStart": 1402,
                        "fullEnd": 1409,
                        "start": 1406,
                        "end": 1407,
                        "fullWidth": 7,
                        "width": 1,
                        "text": "}",
                        "value": "}",
                        "valueText": "}",
                        "hasLeadingTrivia": true,
                        "hasTrailingTrivia": true,
                        "hasTrailingNewLine": true,
                        "leadingTrivia": [
                            {
                                "kind": "WhitespaceTrivia",
                                "text": "    "
                            }
                        ],
                        "trailingTrivia": [
                            {
                                "kind": "NewLineTrivia",
                                "text": "\r\n"
                            }
                        ]
                    }
                }
            },
            {
                "kind": "ExpressionStatement",
                "fullStart": 1409,
                "fullEnd": 1433,
                "start": 1409,
                "end": 1431,
                "fullWidth": 24,
                "width": 22,
                "expression": {
                    "kind": "InvocationExpression",
                    "fullStart": 1409,
                    "fullEnd": 1430,
                    "start": 1409,
                    "end": 1430,
                    "fullWidth": 21,
                    "width": 21,
                    "expression": {
                        "kind": "IdentifierName",
                        "fullStart": 1409,
                        "fullEnd": 1420,
                        "start": 1409,
                        "end": 1420,
                        "fullWidth": 11,
                        "width": 11,
                        "text": "runTestCase",
                        "value": "runTestCase",
                        "valueText": "runTestCase"
                    },
                    "argumentList": {
                        "kind": "ArgumentList",
                        "fullStart": 1420,
                        "fullEnd": 1430,
                        "start": 1420,
                        "end": 1430,
                        "fullWidth": 10,
                        "width": 10,
                        "openParenToken": {
                            "kind": "OpenParenToken",
                            "fullStart": 1420,
                            "fullEnd": 1421,
                            "start": 1420,
                            "end": 1421,
                            "fullWidth": 1,
                            "width": 1,
                            "text": "(",
                            "value": "(",
                            "valueText": "("
                        },
                        "arguments": [
                            {
                                "kind": "IdentifierName",
                                "fullStart": 1421,
                                "fullEnd": 1429,
                                "start": 1421,
                                "end": 1429,
                                "fullWidth": 8,
                                "width": 8,
                                "text": "testcase",
                                "value": "testcase",
                                "valueText": "testcase"
                            }
                        ],
                        "closeParenToken": {
                            "kind": "CloseParenToken",
                            "fullStart": 1429,
                            "fullEnd": 1430,
                            "start": 1429,
                            "end": 1430,
                            "fullWidth": 1,
                            "width": 1,
                            "text": ")",
                            "value": ")",
                            "valueText": ")"
                        }
                    }
                },
                "semicolonToken": {
                    "kind": "SemicolonToken",
                    "fullStart": 1430,
                    "fullEnd": 1433,
                    "start": 1430,
                    "end": 1431,
                    "fullWidth": 3,
                    "width": 1,
                    "text": ";",
                    "value": ";",
                    "valueText": ";",
                    "hasTrailingTrivia": true,
                    "hasTrailingNewLine": true,
                    "trailingTrivia": [
                        {
                            "kind": "NewLineTrivia",
                            "text": "\r\n"
                        }
                    ]
                }
            }
        ],
        "endOfFileToken": {
            "kind": "EndOfFileToken",
            "fullStart": 1433,
            "fullEnd": 1433,
            "start": 1433,
            "end": 1433,
            "fullWidth": 0,
            "width": 0,
            "text": ""
        }
    },
    "lineMap": {
        "lineStarts": [
            0,
            67,
            152,
            232,
            308,
            380,
            385,
            439,
            626,
            631,
            633,
            635,
            658,
            681,
            683,
            729,
            755,
            785,
            816,
            849,
            862,
            927,
            994,
            1009,
            1059,
            1095,
            1112,
            1114,
            1141,
            1164,
            1235,
            1237,
            1391,
            1402,
            1409,
            1433
        ],
        "length": 1433
    }
}<|MERGE_RESOLUTION|>--- conflicted
+++ resolved
@@ -245,12 +245,8 @@
                                         "start": 670,
                                         "end": 678,
                                         "fullWidth": 8,
-<<<<<<< HEAD
                                         "width": 8,
-                                        "identifier": {
-=======
                                         "propertyName": {
->>>>>>> 85e84683
                                             "kind": "IdentifierName",
                                             "fullStart": 670,
                                             "fullEnd": 674,
@@ -952,12 +948,8 @@
                                         "start": 874,
                                         "end": 924,
                                         "fullWidth": 50,
-<<<<<<< HEAD
                                         "width": 50,
-                                        "identifier": {
-=======
                                         "propertyName": {
->>>>>>> 85e84683
                                             "kind": "IdentifierName",
                                             "fullStart": 874,
                                             "fullEnd": 896,
@@ -1180,12 +1172,8 @@
                                         "start": 939,
                                         "end": 991,
                                         "fullWidth": 52,
-<<<<<<< HEAD
                                         "width": 52,
-                                        "identifier": {
-=======
                                         "propertyName": {
->>>>>>> 85e84683
                                             "kind": "IdentifierName",
                                             "fullStart": 939,
                                             "fullEnd": 945,
@@ -2005,12 +1993,8 @@
                                                         "start": 1180,
                                                         "end": 1232,
                                                         "fullWidth": 52,
-<<<<<<< HEAD
                                                         "width": 52,
-                                                        "identifier": {
-=======
                                                         "propertyName": {
->>>>>>> 85e84683
                                                             "kind": "IdentifierName",
                                                             "fullStart": 1180,
                                                             "fullEnd": 1186,
