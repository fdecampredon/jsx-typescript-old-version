{
    "isDeclaration": false,
    "languageVersion": "EcmaScript5",
    "parseOptions": {
        "allowAutomaticSemicolonInsertion": true
    },
    "sourceUnit": {
        "kind": "SourceUnit",
        "fullStart": 0,
        "fullEnd": 967,
        "start": 552,
        "end": 967,
        "fullWidth": 967,
        "width": 415,
        "isIncrementallyUnusable": true,
        "moduleElements": [
            {
                "kind": "FunctionDeclaration",
                "fullStart": 0,
                "fullEnd": 943,
                "start": 552,
                "end": 941,
                "fullWidth": 943,
                "width": 389,
                "modifiers": [],
                "functionKeyword": {
                    "kind": "FunctionKeyword",
                    "fullStart": 0,
                    "fullEnd": 561,
                    "start": 552,
                    "end": 560,
                    "fullWidth": 561,
                    "width": 8,
                    "text": "function",
                    "value": "function",
                    "valueText": "function",
                    "hasLeadingTrivia": true,
                    "hasLeadingComment": true,
                    "hasLeadingNewLine": true,
                    "hasTrailingTrivia": true,
                    "leadingTrivia": [
                        {
                            "kind": "SingleLineCommentTrivia",
                            "text": "/// Copyright (c) 2012 Ecma International.  All rights reserved. "
                        },
                        {
                            "kind": "NewLineTrivia",
                            "text": "\r\n"
                        },
                        {
                            "kind": "SingleLineCommentTrivia",
                            "text": "/// Ecma International makes this code available under the terms and conditions set"
                        },
                        {
                            "kind": "NewLineTrivia",
                            "text": "\r\n"
                        },
                        {
                            "kind": "SingleLineCommentTrivia",
                            "text": "/// forth on http://hg.ecmascript.org/tests/test262/raw-file/tip/LICENSE (the "
                        },
                        {
                            "kind": "NewLineTrivia",
                            "text": "\r\n"
                        },
                        {
                            "kind": "SingleLineCommentTrivia",
                            "text": "/// \"Use Terms\").   Any redistribution of this code must retain the above "
                        },
                        {
                            "kind": "NewLineTrivia",
                            "text": "\r\n"
                        },
                        {
                            "kind": "SingleLineCommentTrivia",
                            "text": "/// copyright and this notice and otherwise comply with the Use Terms."
                        },
                        {
                            "kind": "NewLineTrivia",
                            "text": "\r\n"
                        },
                        {
                            "kind": "MultiLineCommentTrivia",
                            "text": "/**\r\n * @path ch15/15.2/15.2.3/15.2.3.6/15.2.3.6-3-103.js\r\n * @description Object.defineProperty - 'configurable' property in 'Attributes' is 0 (8.10.5 step 4.b)\r\n */"
                        },
                        {
                            "kind": "NewLineTrivia",
                            "text": "\r\n"
                        },
                        {
                            "kind": "NewLineTrivia",
                            "text": "\r\n"
                        },
                        {
                            "kind": "NewLineTrivia",
                            "text": "\r\n"
                        }
                    ],
                    "trailingTrivia": [
                        {
                            "kind": "WhitespaceTrivia",
                            "text": " "
                        }
                    ]
                },
                "identifier": {
                    "kind": "IdentifierName",
                    "fullStart": 561,
                    "fullEnd": 569,
                    "start": 561,
                    "end": 569,
                    "fullWidth": 8,
                    "width": 8,
                    "text": "testcase",
                    "value": "testcase",
                    "valueText": "testcase"
                },
                "callSignature": {
                    "kind": "CallSignature",
                    "fullStart": 569,
                    "fullEnd": 572,
                    "start": 569,
                    "end": 571,
                    "fullWidth": 3,
                    "width": 2,
                    "parameterList": {
                        "kind": "ParameterList",
                        "fullStart": 569,
                        "fullEnd": 572,
                        "start": 569,
                        "end": 571,
                        "fullWidth": 3,
                        "width": 2,
                        "openParenToken": {
                            "kind": "OpenParenToken",
                            "fullStart": 569,
                            "fullEnd": 570,
                            "start": 569,
                            "end": 570,
                            "fullWidth": 1,
                            "width": 1,
                            "text": "(",
                            "value": "(",
                            "valueText": "("
                        },
                        "parameters": [],
                        "closeParenToken": {
                            "kind": "CloseParenToken",
                            "fullStart": 570,
                            "fullEnd": 572,
                            "start": 570,
                            "end": 571,
                            "fullWidth": 2,
                            "width": 1,
                            "text": ")",
                            "value": ")",
                            "valueText": ")",
                            "hasTrailingTrivia": true,
                            "trailingTrivia": [
                                {
                                    "kind": "WhitespaceTrivia",
                                    "text": " "
                                }
                            ]
                        }
                    }
                },
                "block": {
                    "kind": "Block",
                    "fullStart": 572,
                    "fullEnd": 943,
                    "start": 572,
                    "end": 941,
                    "fullWidth": 371,
                    "width": 369,
                    "openBraceToken": {
                        "kind": "OpenBraceToken",
                        "fullStart": 572,
                        "fullEnd": 575,
                        "start": 572,
                        "end": 573,
                        "fullWidth": 3,
                        "width": 1,
                        "text": "{",
                        "value": "{",
                        "valueText": "{",
                        "hasTrailingTrivia": true,
                        "hasTrailingNewLine": true,
                        "trailingTrivia": [
                            {
                                "kind": "NewLineTrivia",
                                "text": "\r\n"
                            }
                        ]
                    },
                    "statements": [
                        {
                            "kind": "VariableStatement",
                            "fullStart": 575,
                            "fullEnd": 599,
                            "start": 583,
                            "end": 597,
                            "fullWidth": 24,
                            "width": 14,
                            "modifiers": [],
                            "variableDeclaration": {
                                "kind": "VariableDeclaration",
                                "fullStart": 575,
                                "fullEnd": 596,
                                "start": 583,
                                "end": 596,
                                "fullWidth": 21,
                                "width": 13,
                                "varKeyword": {
                                    "kind": "VarKeyword",
                                    "fullStart": 575,
                                    "fullEnd": 587,
                                    "start": 583,
                                    "end": 586,
                                    "fullWidth": 12,
                                    "width": 3,
                                    "text": "var",
                                    "value": "var",
                                    "valueText": "var",
                                    "hasLeadingTrivia": true,
                                    "hasTrailingTrivia": true,
                                    "leadingTrivia": [
                                        {
                                            "kind": "WhitespaceTrivia",
                                            "text": "        "
                                        }
                                    ],
                                    "trailingTrivia": [
                                        {
                                            "kind": "WhitespaceTrivia",
                                            "text": " "
                                        }
                                    ]
                                },
                                "variableDeclarators": [
                                    {
                                        "kind": "VariableDeclarator",
                                        "fullStart": 587,
                                        "fullEnd": 596,
                                        "start": 587,
                                        "end": 596,
                                        "fullWidth": 9,
<<<<<<< HEAD
                                        "width": 9,
                                        "identifier": {
=======
                                        "propertyName": {
>>>>>>> 85e84683
                                            "kind": "IdentifierName",
                                            "fullStart": 587,
                                            "fullEnd": 591,
                                            "start": 587,
                                            "end": 590,
                                            "fullWidth": 4,
                                            "width": 3,
                                            "text": "obj",
                                            "value": "obj",
                                            "valueText": "obj",
                                            "hasTrailingTrivia": true,
                                            "trailingTrivia": [
                                                {
                                                    "kind": "WhitespaceTrivia",
                                                    "text": " "
                                                }
                                            ]
                                        },
                                        "equalsValueClause": {
                                            "kind": "EqualsValueClause",
                                            "fullStart": 591,
                                            "fullEnd": 596,
                                            "start": 591,
                                            "end": 596,
                                            "fullWidth": 5,
                                            "width": 5,
                                            "equalsToken": {
                                                "kind": "EqualsToken",
                                                "fullStart": 591,
                                                "fullEnd": 593,
                                                "start": 591,
                                                "end": 592,
                                                "fullWidth": 2,
                                                "width": 1,
                                                "text": "=",
                                                "value": "=",
                                                "valueText": "=",
                                                "hasTrailingTrivia": true,
                                                "trailingTrivia": [
                                                    {
                                                        "kind": "WhitespaceTrivia",
                                                        "text": " "
                                                    }
                                                ]
                                            },
                                            "value": {
                                                "kind": "ObjectLiteralExpression",
                                                "fullStart": 593,
                                                "fullEnd": 596,
                                                "start": 593,
                                                "end": 596,
                                                "fullWidth": 3,
                                                "width": 3,
                                                "openBraceToken": {
                                                    "kind": "OpenBraceToken",
                                                    "fullStart": 593,
                                                    "fullEnd": 595,
                                                    "start": 593,
                                                    "end": 594,
                                                    "fullWidth": 2,
                                                    "width": 1,
                                                    "text": "{",
                                                    "value": "{",
                                                    "valueText": "{",
                                                    "hasTrailingTrivia": true,
                                                    "trailingTrivia": [
                                                        {
                                                            "kind": "WhitespaceTrivia",
                                                            "text": " "
                                                        }
                                                    ]
                                                },
                                                "propertyAssignments": [],
                                                "closeBraceToken": {
                                                    "kind": "CloseBraceToken",
                                                    "fullStart": 595,
                                                    "fullEnd": 596,
                                                    "start": 595,
                                                    "end": 596,
                                                    "fullWidth": 1,
                                                    "width": 1,
                                                    "text": "}",
                                                    "value": "}",
                                                    "valueText": "}"
                                                }
                                            }
                                        }
                                    }
                                ]
                            },
                            "semicolonToken": {
                                "kind": "SemicolonToken",
                                "fullStart": 596,
                                "fullEnd": 599,
                                "start": 596,
                                "end": 597,
                                "fullWidth": 3,
                                "width": 1,
                                "text": ";",
                                "value": ";",
                                "valueText": ";",
                                "hasTrailingTrivia": true,
                                "hasTrailingNewLine": true,
                                "trailingTrivia": [
                                    {
                                        "kind": "NewLineTrivia",
                                        "text": "\r\n"
                                    }
                                ]
                            }
                        },
                        {
                            "kind": "ExpressionStatement",
                            "fullStart": 599,
                            "fullEnd": 671,
                            "start": 609,
                            "end": 669,
                            "fullWidth": 72,
                            "width": 60,
                            "expression": {
                                "kind": "InvocationExpression",
                                "fullStart": 599,
                                "fullEnd": 668,
                                "start": 609,
                                "end": 668,
                                "fullWidth": 69,
                                "width": 59,
                                "expression": {
                                    "kind": "MemberAccessExpression",
                                    "fullStart": 599,
                                    "fullEnd": 630,
                                    "start": 609,
                                    "end": 630,
                                    "fullWidth": 31,
                                    "width": 21,
                                    "expression": {
                                        "kind": "IdentifierName",
                                        "fullStart": 599,
                                        "fullEnd": 615,
                                        "start": 609,
                                        "end": 615,
                                        "fullWidth": 16,
                                        "width": 6,
                                        "text": "Object",
                                        "value": "Object",
                                        "valueText": "Object",
                                        "hasLeadingTrivia": true,
                                        "hasLeadingNewLine": true,
                                        "leadingTrivia": [
                                            {
                                                "kind": "NewLineTrivia",
                                                "text": "\r\n"
                                            },
                                            {
                                                "kind": "WhitespaceTrivia",
                                                "text": "        "
                                            }
                                        ]
                                    },
                                    "dotToken": {
                                        "kind": "DotToken",
                                        "fullStart": 615,
                                        "fullEnd": 616,
                                        "start": 615,
                                        "end": 616,
                                        "fullWidth": 1,
                                        "width": 1,
                                        "text": ".",
                                        "value": ".",
                                        "valueText": "."
                                    },
                                    "name": {
                                        "kind": "IdentifierName",
                                        "fullStart": 616,
                                        "fullEnd": 630,
                                        "start": 616,
                                        "end": 630,
                                        "fullWidth": 14,
                                        "width": 14,
                                        "text": "defineProperty",
                                        "value": "defineProperty",
                                        "valueText": "defineProperty"
                                    }
                                },
                                "argumentList": {
                                    "kind": "ArgumentList",
                                    "fullStart": 630,
                                    "fullEnd": 668,
                                    "start": 630,
                                    "end": 668,
                                    "fullWidth": 38,
                                    "width": 38,
                                    "openParenToken": {
                                        "kind": "OpenParenToken",
                                        "fullStart": 630,
                                        "fullEnd": 631,
                                        "start": 630,
                                        "end": 631,
                                        "fullWidth": 1,
                                        "width": 1,
                                        "text": "(",
                                        "value": "(",
                                        "valueText": "("
                                    },
                                    "arguments": [
                                        {
                                            "kind": "IdentifierName",
                                            "fullStart": 631,
                                            "fullEnd": 634,
                                            "start": 631,
                                            "end": 634,
                                            "fullWidth": 3,
                                            "width": 3,
                                            "text": "obj",
                                            "value": "obj",
                                            "valueText": "obj"
                                        },
                                        {
                                            "kind": "CommaToken",
                                            "fullStart": 634,
                                            "fullEnd": 636,
                                            "start": 634,
                                            "end": 635,
                                            "fullWidth": 2,
                                            "width": 1,
                                            "text": ",",
                                            "value": ",",
                                            "valueText": ",",
                                            "hasTrailingTrivia": true,
                                            "trailingTrivia": [
                                                {
                                                    "kind": "WhitespaceTrivia",
                                                    "text": " "
                                                }
                                            ]
                                        },
                                        {
                                            "kind": "StringLiteral",
                                            "fullStart": 636,
                                            "fullEnd": 646,
                                            "start": 636,
                                            "end": 646,
                                            "fullWidth": 10,
                                            "width": 10,
                                            "text": "\"property\"",
                                            "value": "property",
                                            "valueText": "property"
                                        },
                                        {
                                            "kind": "CommaToken",
                                            "fullStart": 646,
                                            "fullEnd": 648,
                                            "start": 646,
                                            "end": 647,
                                            "fullWidth": 2,
                                            "width": 1,
                                            "text": ",",
                                            "value": ",",
                                            "valueText": ",",
                                            "hasTrailingTrivia": true,
                                            "trailingTrivia": [
                                                {
                                                    "kind": "WhitespaceTrivia",
                                                    "text": " "
                                                }
                                            ]
                                        },
                                        {
                                            "kind": "ObjectLiteralExpression",
                                            "fullStart": 648,
                                            "fullEnd": 667,
                                            "start": 648,
                                            "end": 667,
                                            "fullWidth": 19,
                                            "width": 19,
                                            "openBraceToken": {
                                                "kind": "OpenBraceToken",
                                                "fullStart": 648,
                                                "fullEnd": 650,
                                                "start": 648,
                                                "end": 649,
                                                "fullWidth": 2,
                                                "width": 1,
                                                "text": "{",
                                                "value": "{",
                                                "valueText": "{",
                                                "hasTrailingTrivia": true,
                                                "trailingTrivia": [
                                                    {
                                                        "kind": "WhitespaceTrivia",
                                                        "text": " "
                                                    }
                                                ]
                                            },
                                            "propertyAssignments": [
                                                {
                                                    "kind": "SimplePropertyAssignment",
                                                    "fullStart": 650,
                                                    "fullEnd": 666,
                                                    "start": 650,
                                                    "end": 665,
                                                    "fullWidth": 16,
                                                    "width": 15,
                                                    "propertyName": {
                                                        "kind": "IdentifierName",
                                                        "fullStart": 650,
                                                        "fullEnd": 662,
                                                        "start": 650,
                                                        "end": 662,
                                                        "fullWidth": 12,
                                                        "width": 12,
                                                        "text": "configurable",
                                                        "value": "configurable",
                                                        "valueText": "configurable"
                                                    },
                                                    "colonToken": {
                                                        "kind": "ColonToken",
                                                        "fullStart": 662,
                                                        "fullEnd": 664,
                                                        "start": 662,
                                                        "end": 663,
                                                        "fullWidth": 2,
                                                        "width": 1,
                                                        "text": ":",
                                                        "value": ":",
                                                        "valueText": ":",
                                                        "hasTrailingTrivia": true,
                                                        "trailingTrivia": [
                                                            {
                                                                "kind": "WhitespaceTrivia",
                                                                "text": " "
                                                            }
                                                        ]
                                                    },
                                                    "expression": {
                                                        "kind": "NumericLiteral",
                                                        "fullStart": 664,
                                                        "fullEnd": 666,
                                                        "start": 664,
                                                        "end": 665,
                                                        "fullWidth": 2,
                                                        "width": 1,
                                                        "text": "0",
                                                        "value": 0,
                                                        "valueText": "0",
                                                        "hasTrailingTrivia": true,
                                                        "trailingTrivia": [
                                                            {
                                                                "kind": "WhitespaceTrivia",
                                                                "text": " "
                                                            }
                                                        ]
                                                    }
                                                }
                                            ],
                                            "closeBraceToken": {
                                                "kind": "CloseBraceToken",
                                                "fullStart": 666,
                                                "fullEnd": 667,
                                                "start": 666,
                                                "end": 667,
                                                "fullWidth": 1,
                                                "width": 1,
                                                "text": "}",
                                                "value": "}",
                                                "valueText": "}"
                                            }
                                        }
                                    ],
                                    "closeParenToken": {
                                        "kind": "CloseParenToken",
                                        "fullStart": 667,
                                        "fullEnd": 668,
                                        "start": 667,
                                        "end": 668,
                                        "fullWidth": 1,
                                        "width": 1,
                                        "text": ")",
                                        "value": ")",
                                        "valueText": ")"
                                    }
                                }
                            },
                            "semicolonToken": {
                                "kind": "SemicolonToken",
                                "fullStart": 668,
                                "fullEnd": 671,
                                "start": 668,
                                "end": 669,
                                "fullWidth": 3,
                                "width": 1,
                                "text": ";",
                                "value": ";",
                                "valueText": ";",
                                "hasTrailingTrivia": true,
                                "hasTrailingNewLine": true,
                                "trailingTrivia": [
                                    {
                                        "kind": "NewLineTrivia",
                                        "text": "\r\n"
                                    }
                                ]
                            }
                        },
                        {
                            "kind": "VariableStatement",
                            "fullStart": 671,
                            "fullEnd": 734,
                            "start": 681,
                            "end": 732,
                            "fullWidth": 63,
                            "width": 51,
                            "modifiers": [],
                            "variableDeclaration": {
                                "kind": "VariableDeclaration",
                                "fullStart": 671,
                                "fullEnd": 731,
                                "start": 681,
                                "end": 731,
                                "fullWidth": 60,
                                "width": 50,
                                "varKeyword": {
                                    "kind": "VarKeyword",
                                    "fullStart": 671,
                                    "fullEnd": 685,
                                    "start": 681,
                                    "end": 684,
                                    "fullWidth": 14,
                                    "width": 3,
                                    "text": "var",
                                    "value": "var",
                                    "valueText": "var",
                                    "hasLeadingTrivia": true,
                                    "hasLeadingNewLine": true,
                                    "hasTrailingTrivia": true,
                                    "leadingTrivia": [
                                        {
                                            "kind": "NewLineTrivia",
                                            "text": "\r\n"
                                        },
                                        {
                                            "kind": "WhitespaceTrivia",
                                            "text": "        "
                                        }
                                    ],
                                    "trailingTrivia": [
                                        {
                                            "kind": "WhitespaceTrivia",
                                            "text": " "
                                        }
                                    ]
                                },
                                "variableDeclarators": [
                                    {
                                        "kind": "VariableDeclarator",
                                        "fullStart": 685,
                                        "fullEnd": 731,
                                        "start": 685,
                                        "end": 731,
                                        "fullWidth": 46,
<<<<<<< HEAD
                                        "width": 46,
                                        "identifier": {
=======
                                        "propertyName": {
>>>>>>> 85e84683
                                            "kind": "IdentifierName",
                                            "fullStart": 685,
                                            "fullEnd": 699,
                                            "start": 685,
                                            "end": 698,
                                            "fullWidth": 14,
                                            "width": 13,
                                            "text": "beforeDeleted",
                                            "value": "beforeDeleted",
                                            "valueText": "beforeDeleted",
                                            "hasTrailingTrivia": true,
                                            "trailingTrivia": [
                                                {
                                                    "kind": "WhitespaceTrivia",
                                                    "text": " "
                                                }
                                            ]
                                        },
                                        "equalsValueClause": {
                                            "kind": "EqualsValueClause",
                                            "fullStart": 699,
                                            "fullEnd": 731,
                                            "start": 699,
                                            "end": 731,
                                            "fullWidth": 32,
                                            "width": 32,
                                            "equalsToken": {
                                                "kind": "EqualsToken",
                                                "fullStart": 699,
                                                "fullEnd": 701,
                                                "start": 699,
                                                "end": 700,
                                                "fullWidth": 2,
                                                "width": 1,
                                                "text": "=",
                                                "value": "=",
                                                "valueText": "=",
                                                "hasTrailingTrivia": true,
                                                "trailingTrivia": [
                                                    {
                                                        "kind": "WhitespaceTrivia",
                                                        "text": " "
                                                    }
                                                ]
                                            },
                                            "value": {
                                                "kind": "InvocationExpression",
                                                "fullStart": 701,
                                                "fullEnd": 731,
                                                "start": 701,
                                                "end": 731,
                                                "fullWidth": 30,
                                                "width": 30,
                                                "expression": {
                                                    "kind": "MemberAccessExpression",
                                                    "fullStart": 701,
                                                    "fullEnd": 719,
                                                    "start": 701,
                                                    "end": 719,
                                                    "fullWidth": 18,
                                                    "width": 18,
                                                    "expression": {
                                                        "kind": "IdentifierName",
                                                        "fullStart": 701,
                                                        "fullEnd": 704,
                                                        "start": 701,
                                                        "end": 704,
                                                        "fullWidth": 3,
                                                        "width": 3,
                                                        "text": "obj",
                                                        "value": "obj",
                                                        "valueText": "obj"
                                                    },
                                                    "dotToken": {
                                                        "kind": "DotToken",
                                                        "fullStart": 704,
                                                        "fullEnd": 705,
                                                        "start": 704,
                                                        "end": 705,
                                                        "fullWidth": 1,
                                                        "width": 1,
                                                        "text": ".",
                                                        "value": ".",
                                                        "valueText": "."
                                                    },
                                                    "name": {
                                                        "kind": "IdentifierName",
                                                        "fullStart": 705,
                                                        "fullEnd": 719,
                                                        "start": 705,
                                                        "end": 719,
                                                        "fullWidth": 14,
                                                        "width": 14,
                                                        "text": "hasOwnProperty",
                                                        "value": "hasOwnProperty",
                                                        "valueText": "hasOwnProperty"
                                                    }
                                                },
                                                "argumentList": {
                                                    "kind": "ArgumentList",
                                                    "fullStart": 719,
                                                    "fullEnd": 731,
                                                    "start": 719,
                                                    "end": 731,
                                                    "fullWidth": 12,
                                                    "width": 12,
                                                    "openParenToken": {
                                                        "kind": "OpenParenToken",
                                                        "fullStart": 719,
                                                        "fullEnd": 720,
                                                        "start": 719,
                                                        "end": 720,
                                                        "fullWidth": 1,
                                                        "width": 1,
                                                        "text": "(",
                                                        "value": "(",
                                                        "valueText": "("
                                                    },
                                                    "arguments": [
                                                        {
                                                            "kind": "StringLiteral",
                                                            "fullStart": 720,
                                                            "fullEnd": 730,
                                                            "start": 720,
                                                            "end": 730,
                                                            "fullWidth": 10,
                                                            "width": 10,
                                                            "text": "\"property\"",
                                                            "value": "property",
                                                            "valueText": "property"
                                                        }
                                                    ],
                                                    "closeParenToken": {
                                                        "kind": "CloseParenToken",
                                                        "fullStart": 730,
                                                        "fullEnd": 731,
                                                        "start": 730,
                                                        "end": 731,
                                                        "fullWidth": 1,
                                                        "width": 1,
                                                        "text": ")",
                                                        "value": ")",
                                                        "valueText": ")"
                                                    }
                                                }
                                            }
                                        }
                                    }
                                ]
                            },
                            "semicolonToken": {
                                "kind": "SemicolonToken",
                                "fullStart": 731,
                                "fullEnd": 734,
                                "start": 731,
                                "end": 732,
                                "fullWidth": 3,
                                "width": 1,
                                "text": ";",
                                "value": ";",
                                "valueText": ";",
                                "hasTrailingTrivia": true,
                                "hasTrailingNewLine": true,
                                "trailingTrivia": [
                                    {
                                        "kind": "NewLineTrivia",
                                        "text": "\r\n"
                                    }
                                ]
                            }
                        },
                        {
                            "kind": "ExpressionStatement",
                            "fullStart": 734,
                            "fullEnd": 766,
                            "start": 744,
                            "end": 764,
                            "fullWidth": 32,
                            "width": 20,
                            "expression": {
                                "kind": "DeleteExpression",
                                "fullStart": 734,
                                "fullEnd": 763,
                                "start": 744,
                                "end": 763,
                                "fullWidth": 29,
                                "width": 19,
                                "deleteKeyword": {
                                    "kind": "DeleteKeyword",
                                    "fullStart": 734,
                                    "fullEnd": 751,
                                    "start": 744,
                                    "end": 750,
                                    "fullWidth": 17,
                                    "width": 6,
                                    "text": "delete",
                                    "value": "delete",
                                    "valueText": "delete",
                                    "hasLeadingTrivia": true,
                                    "hasLeadingNewLine": true,
                                    "hasTrailingTrivia": true,
                                    "leadingTrivia": [
                                        {
                                            "kind": "NewLineTrivia",
                                            "text": "\r\n"
                                        },
                                        {
                                            "kind": "WhitespaceTrivia",
                                            "text": "        "
                                        }
                                    ],
                                    "trailingTrivia": [
                                        {
                                            "kind": "WhitespaceTrivia",
                                            "text": " "
                                        }
                                    ]
                                },
                                "expression": {
                                    "kind": "MemberAccessExpression",
                                    "fullStart": 751,
                                    "fullEnd": 763,
                                    "start": 751,
                                    "end": 763,
                                    "fullWidth": 12,
                                    "width": 12,
                                    "expression": {
                                        "kind": "IdentifierName",
                                        "fullStart": 751,
                                        "fullEnd": 754,
                                        "start": 751,
                                        "end": 754,
                                        "fullWidth": 3,
                                        "width": 3,
                                        "text": "obj",
                                        "value": "obj",
                                        "valueText": "obj"
                                    },
                                    "dotToken": {
                                        "kind": "DotToken",
                                        "fullStart": 754,
                                        "fullEnd": 755,
                                        "start": 754,
                                        "end": 755,
                                        "fullWidth": 1,
                                        "width": 1,
                                        "text": ".",
                                        "value": ".",
                                        "valueText": "."
                                    },
                                    "name": {
                                        "kind": "IdentifierName",
                                        "fullStart": 755,
                                        "fullEnd": 763,
                                        "start": 755,
                                        "end": 763,
                                        "fullWidth": 8,
                                        "width": 8,
                                        "text": "property",
                                        "value": "property",
                                        "valueText": "property"
                                    }
                                }
                            },
                            "semicolonToken": {
                                "kind": "SemicolonToken",
                                "fullStart": 763,
                                "fullEnd": 766,
                                "start": 763,
                                "end": 764,
                                "fullWidth": 3,
                                "width": 1,
                                "text": ";",
                                "value": ";",
                                "valueText": ";",
                                "hasTrailingTrivia": true,
                                "hasTrailingNewLine": true,
                                "trailingTrivia": [
                                    {
                                        "kind": "NewLineTrivia",
                                        "text": "\r\n"
                                    }
                                ]
                            }
                        },
                        {
                            "kind": "VariableStatement",
                            "fullStart": 766,
                            "fullEnd": 869,
                            "start": 776,
                            "end": 867,
                            "fullWidth": 103,
                            "width": 91,
                            "modifiers": [],
                            "variableDeclaration": {
                                "kind": "VariableDeclaration",
                                "fullStart": 766,
                                "fullEnd": 866,
                                "start": 776,
                                "end": 866,
                                "fullWidth": 100,
                                "width": 90,
                                "varKeyword": {
                                    "kind": "VarKeyword",
                                    "fullStart": 766,
                                    "fullEnd": 780,
                                    "start": 776,
                                    "end": 779,
                                    "fullWidth": 14,
                                    "width": 3,
                                    "text": "var",
                                    "value": "var",
                                    "valueText": "var",
                                    "hasLeadingTrivia": true,
                                    "hasLeadingNewLine": true,
                                    "hasTrailingTrivia": true,
                                    "leadingTrivia": [
                                        {
                                            "kind": "NewLineTrivia",
                                            "text": "\r\n"
                                        },
                                        {
                                            "kind": "WhitespaceTrivia",
                                            "text": "        "
                                        }
                                    ],
                                    "trailingTrivia": [
                                        {
                                            "kind": "WhitespaceTrivia",
                                            "text": " "
                                        }
                                    ]
                                },
                                "variableDeclarators": [
                                    {
                                        "kind": "VariableDeclarator",
                                        "fullStart": 780,
                                        "fullEnd": 866,
                                        "start": 780,
                                        "end": 866,
                                        "fullWidth": 86,
<<<<<<< HEAD
                                        "width": 86,
                                        "identifier": {
=======
                                        "propertyName": {
>>>>>>> 85e84683
                                            "kind": "IdentifierName",
                                            "fullStart": 780,
                                            "fullEnd": 793,
                                            "start": 780,
                                            "end": 792,
                                            "fullWidth": 13,
                                            "width": 12,
                                            "text": "afterDeleted",
                                            "value": "afterDeleted",
                                            "valueText": "afterDeleted",
                                            "hasTrailingTrivia": true,
                                            "trailingTrivia": [
                                                {
                                                    "kind": "WhitespaceTrivia",
                                                    "text": " "
                                                }
                                            ]
                                        },
                                        "equalsValueClause": {
                                            "kind": "EqualsValueClause",
                                            "fullStart": 793,
                                            "fullEnd": 866,
                                            "start": 793,
                                            "end": 866,
                                            "fullWidth": 73,
                                            "width": 73,
                                            "equalsToken": {
                                                "kind": "EqualsToken",
                                                "fullStart": 793,
                                                "fullEnd": 795,
                                                "start": 793,
                                                "end": 794,
                                                "fullWidth": 2,
                                                "width": 1,
                                                "text": "=",
                                                "value": "=",
                                                "valueText": "=",
                                                "hasTrailingTrivia": true,
                                                "trailingTrivia": [
                                                    {
                                                        "kind": "WhitespaceTrivia",
                                                        "text": " "
                                                    }
                                                ]
                                            },
                                            "value": {
                                                "kind": "LogicalAndExpression",
                                                "fullStart": 795,
                                                "fullEnd": 866,
                                                "start": 795,
                                                "end": 866,
                                                "fullWidth": 71,
                                                "width": 71,
                                                "left": {
                                                    "kind": "InvocationExpression",
                                                    "fullStart": 795,
                                                    "fullEnd": 826,
                                                    "start": 795,
                                                    "end": 825,
                                                    "fullWidth": 31,
                                                    "width": 30,
                                                    "expression": {
                                                        "kind": "MemberAccessExpression",
                                                        "fullStart": 795,
                                                        "fullEnd": 813,
                                                        "start": 795,
                                                        "end": 813,
                                                        "fullWidth": 18,
                                                        "width": 18,
                                                        "expression": {
                                                            "kind": "IdentifierName",
                                                            "fullStart": 795,
                                                            "fullEnd": 798,
                                                            "start": 795,
                                                            "end": 798,
                                                            "fullWidth": 3,
                                                            "width": 3,
                                                            "text": "obj",
                                                            "value": "obj",
                                                            "valueText": "obj"
                                                        },
                                                        "dotToken": {
                                                            "kind": "DotToken",
                                                            "fullStart": 798,
                                                            "fullEnd": 799,
                                                            "start": 798,
                                                            "end": 799,
                                                            "fullWidth": 1,
                                                            "width": 1,
                                                            "text": ".",
                                                            "value": ".",
                                                            "valueText": "."
                                                        },
                                                        "name": {
                                                            "kind": "IdentifierName",
                                                            "fullStart": 799,
                                                            "fullEnd": 813,
                                                            "start": 799,
                                                            "end": 813,
                                                            "fullWidth": 14,
                                                            "width": 14,
                                                            "text": "hasOwnProperty",
                                                            "value": "hasOwnProperty",
                                                            "valueText": "hasOwnProperty"
                                                        }
                                                    },
                                                    "argumentList": {
                                                        "kind": "ArgumentList",
                                                        "fullStart": 813,
                                                        "fullEnd": 826,
                                                        "start": 813,
                                                        "end": 825,
                                                        "fullWidth": 13,
                                                        "width": 12,
                                                        "openParenToken": {
                                                            "kind": "OpenParenToken",
                                                            "fullStart": 813,
                                                            "fullEnd": 814,
                                                            "start": 813,
                                                            "end": 814,
                                                            "fullWidth": 1,
                                                            "width": 1,
                                                            "text": "(",
                                                            "value": "(",
                                                            "valueText": "("
                                                        },
                                                        "arguments": [
                                                            {
                                                                "kind": "StringLiteral",
                                                                "fullStart": 814,
                                                                "fullEnd": 824,
                                                                "start": 814,
                                                                "end": 824,
                                                                "fullWidth": 10,
                                                                "width": 10,
                                                                "text": "\"property\"",
                                                                "value": "property",
                                                                "valueText": "property"
                                                            }
                                                        ],
                                                        "closeParenToken": {
                                                            "kind": "CloseParenToken",
                                                            "fullStart": 824,
                                                            "fullEnd": 826,
                                                            "start": 824,
                                                            "end": 825,
                                                            "fullWidth": 2,
                                                            "width": 1,
                                                            "text": ")",
                                                            "value": ")",
                                                            "valueText": ")",
                                                            "hasTrailingTrivia": true,
                                                            "trailingTrivia": [
                                                                {
                                                                    "kind": "WhitespaceTrivia",
                                                                    "text": " "
                                                                }
                                                            ]
                                                        }
                                                    }
                                                },
                                                "operatorToken": {
                                                    "kind": "AmpersandAmpersandToken",
                                                    "fullStart": 826,
                                                    "fullEnd": 829,
                                                    "start": 826,
                                                    "end": 828,
                                                    "fullWidth": 3,
                                                    "width": 2,
                                                    "text": "&&",
                                                    "value": "&&",
                                                    "valueText": "&&",
                                                    "hasTrailingTrivia": true,
                                                    "trailingTrivia": [
                                                        {
                                                            "kind": "WhitespaceTrivia",
                                                            "text": " "
                                                        }
                                                    ]
                                                },
                                                "right": {
                                                    "kind": "EqualsExpression",
                                                    "fullStart": 829,
                                                    "fullEnd": 866,
                                                    "start": 829,
                                                    "end": 866,
                                                    "fullWidth": 37,
                                                    "width": 37,
                                                    "left": {
                                                        "kind": "TypeOfExpression",
                                                        "fullStart": 829,
                                                        "fullEnd": 851,
                                                        "start": 829,
                                                        "end": 850,
                                                        "fullWidth": 22,
                                                        "width": 21,
                                                        "typeOfKeyword": {
                                                            "kind": "TypeOfKeyword",
                                                            "fullStart": 829,
                                                            "fullEnd": 836,
                                                            "start": 829,
                                                            "end": 835,
                                                            "fullWidth": 7,
                                                            "width": 6,
                                                            "text": "typeof",
                                                            "value": "typeof",
                                                            "valueText": "typeof",
                                                            "hasTrailingTrivia": true,
                                                            "trailingTrivia": [
                                                                {
                                                                    "kind": "WhitespaceTrivia",
                                                                    "text": " "
                                                                }
                                                            ]
                                                        },
                                                        "expression": {
                                                            "kind": "ParenthesizedExpression",
                                                            "fullStart": 836,
                                                            "fullEnd": 851,
                                                            "start": 836,
                                                            "end": 850,
                                                            "fullWidth": 15,
                                                            "width": 14,
                                                            "openParenToken": {
                                                                "kind": "OpenParenToken",
                                                                "fullStart": 836,
                                                                "fullEnd": 837,
                                                                "start": 836,
                                                                "end": 837,
                                                                "fullWidth": 1,
                                                                "width": 1,
                                                                "text": "(",
                                                                "value": "(",
                                                                "valueText": "("
                                                            },
                                                            "expression": {
                                                                "kind": "MemberAccessExpression",
                                                                "fullStart": 837,
                                                                "fullEnd": 849,
                                                                "start": 837,
                                                                "end": 849,
                                                                "fullWidth": 12,
                                                                "width": 12,
                                                                "expression": {
                                                                    "kind": "IdentifierName",
                                                                    "fullStart": 837,
                                                                    "fullEnd": 840,
                                                                    "start": 837,
                                                                    "end": 840,
                                                                    "fullWidth": 3,
                                                                    "width": 3,
                                                                    "text": "obj",
                                                                    "value": "obj",
                                                                    "valueText": "obj"
                                                                },
                                                                "dotToken": {
                                                                    "kind": "DotToken",
                                                                    "fullStart": 840,
                                                                    "fullEnd": 841,
                                                                    "start": 840,
                                                                    "end": 841,
                                                                    "fullWidth": 1,
                                                                    "width": 1,
                                                                    "text": ".",
                                                                    "value": ".",
                                                                    "valueText": "."
                                                                },
                                                                "name": {
                                                                    "kind": "IdentifierName",
                                                                    "fullStart": 841,
                                                                    "fullEnd": 849,
                                                                    "start": 841,
                                                                    "end": 849,
                                                                    "fullWidth": 8,
                                                                    "width": 8,
                                                                    "text": "property",
                                                                    "value": "property",
                                                                    "valueText": "property"
                                                                }
                                                            },
                                                            "closeParenToken": {
                                                                "kind": "CloseParenToken",
                                                                "fullStart": 849,
                                                                "fullEnd": 851,
                                                                "start": 849,
                                                                "end": 850,
                                                                "fullWidth": 2,
                                                                "width": 1,
                                                                "text": ")",
                                                                "value": ")",
                                                                "valueText": ")",
                                                                "hasTrailingTrivia": true,
                                                                "trailingTrivia": [
                                                                    {
                                                                        "kind": "WhitespaceTrivia",
                                                                        "text": " "
                                                                    }
                                                                ]
                                                            }
                                                        }
                                                    },
                                                    "operatorToken": {
                                                        "kind": "EqualsEqualsEqualsToken",
                                                        "fullStart": 851,
                                                        "fullEnd": 855,
                                                        "start": 851,
                                                        "end": 854,
                                                        "fullWidth": 4,
                                                        "width": 3,
                                                        "text": "===",
                                                        "value": "===",
                                                        "valueText": "===",
                                                        "hasTrailingTrivia": true,
                                                        "trailingTrivia": [
                                                            {
                                                                "kind": "WhitespaceTrivia",
                                                                "text": " "
                                                            }
                                                        ]
                                                    },
                                                    "right": {
                                                        "kind": "StringLiteral",
                                                        "fullStart": 855,
                                                        "fullEnd": 866,
                                                        "start": 855,
                                                        "end": 866,
                                                        "fullWidth": 11,
                                                        "width": 11,
                                                        "text": "\"undefined\"",
                                                        "value": "undefined",
                                                        "valueText": "undefined"
                                                    }
                                                }
                                            }
                                        }
                                    }
                                ]
                            },
                            "semicolonToken": {
                                "kind": "SemicolonToken",
                                "fullStart": 866,
                                "fullEnd": 869,
                                "start": 866,
                                "end": 867,
                                "fullWidth": 3,
                                "width": 1,
                                "text": ";",
                                "value": ";",
                                "valueText": ";",
                                "hasTrailingTrivia": true,
                                "hasTrailingNewLine": true,
                                "trailingTrivia": [
                                    {
                                        "kind": "NewLineTrivia",
                                        "text": "\r\n"
                                    }
                                ]
                            }
                        },
                        {
                            "kind": "ReturnStatement",
                            "fullStart": 869,
                            "fullEnd": 936,
                            "start": 879,
                            "end": 934,
                            "fullWidth": 67,
                            "width": 55,
                            "returnKeyword": {
                                "kind": "ReturnKeyword",
                                "fullStart": 869,
                                "fullEnd": 886,
                                "start": 879,
                                "end": 885,
                                "fullWidth": 17,
                                "width": 6,
                                "text": "return",
                                "value": "return",
                                "valueText": "return",
                                "hasLeadingTrivia": true,
                                "hasLeadingNewLine": true,
                                "hasTrailingTrivia": true,
                                "leadingTrivia": [
                                    {
                                        "kind": "NewLineTrivia",
                                        "text": "\r\n"
                                    },
                                    {
                                        "kind": "WhitespaceTrivia",
                                        "text": "        "
                                    }
                                ],
                                "trailingTrivia": [
                                    {
                                        "kind": "WhitespaceTrivia",
                                        "text": " "
                                    }
                                ]
                            },
                            "expression": {
                                "kind": "LogicalAndExpression",
                                "fullStart": 886,
                                "fullEnd": 933,
                                "start": 886,
                                "end": 933,
                                "fullWidth": 47,
                                "width": 47,
                                "left": {
                                    "kind": "EqualsExpression",
                                    "fullStart": 886,
                                    "fullEnd": 909,
                                    "start": 886,
                                    "end": 908,
                                    "fullWidth": 23,
                                    "width": 22,
                                    "left": {
                                        "kind": "IdentifierName",
                                        "fullStart": 886,
                                        "fullEnd": 900,
                                        "start": 886,
                                        "end": 899,
                                        "fullWidth": 14,
                                        "width": 13,
                                        "text": "beforeDeleted",
                                        "value": "beforeDeleted",
                                        "valueText": "beforeDeleted",
                                        "hasTrailingTrivia": true,
                                        "trailingTrivia": [
                                            {
                                                "kind": "WhitespaceTrivia",
                                                "text": " "
                                            }
                                        ]
                                    },
                                    "operatorToken": {
                                        "kind": "EqualsEqualsEqualsToken",
                                        "fullStart": 900,
                                        "fullEnd": 904,
                                        "start": 900,
                                        "end": 903,
                                        "fullWidth": 4,
                                        "width": 3,
                                        "text": "===",
                                        "value": "===",
                                        "valueText": "===",
                                        "hasTrailingTrivia": true,
                                        "trailingTrivia": [
                                            {
                                                "kind": "WhitespaceTrivia",
                                                "text": " "
                                            }
                                        ]
                                    },
                                    "right": {
                                        "kind": "TrueKeyword",
                                        "fullStart": 904,
                                        "fullEnd": 909,
                                        "start": 904,
                                        "end": 908,
                                        "fullWidth": 5,
                                        "width": 4,
                                        "text": "true",
                                        "value": true,
                                        "valueText": "true",
                                        "hasTrailingTrivia": true,
                                        "trailingTrivia": [
                                            {
                                                "kind": "WhitespaceTrivia",
                                                "text": " "
                                            }
                                        ]
                                    }
                                },
                                "operatorToken": {
                                    "kind": "AmpersandAmpersandToken",
                                    "fullStart": 909,
                                    "fullEnd": 912,
                                    "start": 909,
                                    "end": 911,
                                    "fullWidth": 3,
                                    "width": 2,
                                    "text": "&&",
                                    "value": "&&",
                                    "valueText": "&&",
                                    "hasTrailingTrivia": true,
                                    "trailingTrivia": [
                                        {
                                            "kind": "WhitespaceTrivia",
                                            "text": " "
                                        }
                                    ]
                                },
                                "right": {
                                    "kind": "EqualsExpression",
                                    "fullStart": 912,
                                    "fullEnd": 933,
                                    "start": 912,
                                    "end": 933,
                                    "fullWidth": 21,
                                    "width": 21,
                                    "left": {
                                        "kind": "IdentifierName",
                                        "fullStart": 912,
                                        "fullEnd": 925,
                                        "start": 912,
                                        "end": 924,
                                        "fullWidth": 13,
                                        "width": 12,
                                        "text": "afterDeleted",
                                        "value": "afterDeleted",
                                        "valueText": "afterDeleted",
                                        "hasTrailingTrivia": true,
                                        "trailingTrivia": [
                                            {
                                                "kind": "WhitespaceTrivia",
                                                "text": " "
                                            }
                                        ]
                                    },
                                    "operatorToken": {
                                        "kind": "EqualsEqualsEqualsToken",
                                        "fullStart": 925,
                                        "fullEnd": 929,
                                        "start": 925,
                                        "end": 928,
                                        "fullWidth": 4,
                                        "width": 3,
                                        "text": "===",
                                        "value": "===",
                                        "valueText": "===",
                                        "hasTrailingTrivia": true,
                                        "trailingTrivia": [
                                            {
                                                "kind": "WhitespaceTrivia",
                                                "text": " "
                                            }
                                        ]
                                    },
                                    "right": {
                                        "kind": "TrueKeyword",
                                        "fullStart": 929,
                                        "fullEnd": 933,
                                        "start": 929,
                                        "end": 933,
                                        "fullWidth": 4,
                                        "width": 4,
                                        "text": "true",
                                        "value": true,
                                        "valueText": "true"
                                    }
                                }
                            },
                            "semicolonToken": {
                                "kind": "SemicolonToken",
                                "fullStart": 933,
                                "fullEnd": 936,
                                "start": 933,
                                "end": 934,
                                "fullWidth": 3,
                                "width": 1,
                                "text": ";",
                                "value": ";",
                                "valueText": ";",
                                "hasTrailingTrivia": true,
                                "hasTrailingNewLine": true,
                                "trailingTrivia": [
                                    {
                                        "kind": "NewLineTrivia",
                                        "text": "\r\n"
                                    }
                                ]
                            }
                        }
                    ],
                    "closeBraceToken": {
                        "kind": "CloseBraceToken",
                        "fullStart": 936,
                        "fullEnd": 943,
                        "start": 940,
                        "end": 941,
                        "fullWidth": 7,
                        "width": 1,
                        "text": "}",
                        "value": "}",
                        "valueText": "}",
                        "hasLeadingTrivia": true,
                        "hasTrailingTrivia": true,
                        "hasTrailingNewLine": true,
                        "leadingTrivia": [
                            {
                                "kind": "WhitespaceTrivia",
                                "text": "    "
                            }
                        ],
                        "trailingTrivia": [
                            {
                                "kind": "NewLineTrivia",
                                "text": "\r\n"
                            }
                        ]
                    }
                }
            },
            {
                "kind": "ExpressionStatement",
                "fullStart": 943,
                "fullEnd": 967,
                "start": 943,
                "end": 965,
                "fullWidth": 24,
                "width": 22,
                "expression": {
                    "kind": "InvocationExpression",
                    "fullStart": 943,
                    "fullEnd": 964,
                    "start": 943,
                    "end": 964,
                    "fullWidth": 21,
                    "width": 21,
                    "expression": {
                        "kind": "IdentifierName",
                        "fullStart": 943,
                        "fullEnd": 954,
                        "start": 943,
                        "end": 954,
                        "fullWidth": 11,
                        "width": 11,
                        "text": "runTestCase",
                        "value": "runTestCase",
                        "valueText": "runTestCase"
                    },
                    "argumentList": {
                        "kind": "ArgumentList",
                        "fullStart": 954,
                        "fullEnd": 964,
                        "start": 954,
                        "end": 964,
                        "fullWidth": 10,
                        "width": 10,
                        "openParenToken": {
                            "kind": "OpenParenToken",
                            "fullStart": 954,
                            "fullEnd": 955,
                            "start": 954,
                            "end": 955,
                            "fullWidth": 1,
                            "width": 1,
                            "text": "(",
                            "value": "(",
                            "valueText": "("
                        },
                        "arguments": [
                            {
                                "kind": "IdentifierName",
                                "fullStart": 955,
                                "fullEnd": 963,
                                "start": 955,
                                "end": 963,
                                "fullWidth": 8,
                                "width": 8,
                                "text": "testcase",
                                "value": "testcase",
                                "valueText": "testcase"
                            }
                        ],
                        "closeParenToken": {
                            "kind": "CloseParenToken",
                            "fullStart": 963,
                            "fullEnd": 964,
                            "start": 963,
                            "end": 964,
                            "fullWidth": 1,
                            "width": 1,
                            "text": ")",
                            "value": ")",
                            "valueText": ")"
                        }
                    }
                },
                "semicolonToken": {
                    "kind": "SemicolonToken",
                    "fullStart": 964,
                    "fullEnd": 967,
                    "start": 964,
                    "end": 965,
                    "fullWidth": 3,
                    "width": 1,
                    "text": ";",
                    "value": ";",
                    "valueText": ";",
                    "hasTrailingTrivia": true,
                    "hasTrailingNewLine": true,
                    "trailingTrivia": [
                        {
                            "kind": "NewLineTrivia",
                            "text": "\r\n"
                        }
                    ]
                }
            }
        ],
        "endOfFileToken": {
            "kind": "EndOfFileToken",
            "fullStart": 967,
            "fullEnd": 967,
            "start": 967,
            "end": 967,
            "fullWidth": 0,
            "width": 0,
            "text": ""
        }
    },
    "lineMap": {
        "lineStarts": [
            0,
            67,
            152,
            232,
            308,
            380,
            385,
            439,
            543,
            548,
            550,
            552,
            575,
            599,
            601,
            671,
            673,
            734,
            736,
            766,
            768,
            869,
            871,
            936,
            943,
            967
        ],
        "length": 967
    }
}<|MERGE_RESOLUTION|>--- conflicted
+++ resolved
@@ -245,12 +245,8 @@
                                         "start": 587,
                                         "end": 596,
                                         "fullWidth": 9,
-<<<<<<< HEAD
                                         "width": 9,
-                                        "identifier": {
-=======
                                         "propertyName": {
->>>>>>> 85e84683
                                             "kind": "IdentifierName",
                                             "fullStart": 587,
                                             "fullEnd": 591,
@@ -711,12 +707,8 @@
                                         "start": 685,
                                         "end": 731,
                                         "fullWidth": 46,
-<<<<<<< HEAD
                                         "width": 46,
-                                        "identifier": {
-=======
                                         "propertyName": {
->>>>>>> 85e84683
                                             "kind": "IdentifierName",
                                             "fullStart": 685,
                                             "fullEnd": 699,
@@ -1058,12 +1050,8 @@
                                         "start": 780,
                                         "end": 866,
                                         "fullWidth": 86,
-<<<<<<< HEAD
                                         "width": 86,
-                                        "identifier": {
-=======
                                         "propertyName": {
->>>>>>> 85e84683
                                             "kind": "IdentifierName",
                                             "fullStart": 780,
                                             "fullEnd": 793,
