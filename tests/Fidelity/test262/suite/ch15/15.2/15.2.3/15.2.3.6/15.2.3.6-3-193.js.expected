{
    "isDeclaration": false,
    "languageVersion": "EcmaScript5",
    "parseOptions": {
        "allowAutomaticSemicolonInsertion": true
    },
    "sourceUnit": {
        "kind": "SourceUnit",
        "fullStart": 0,
        "fullEnd": 949,
        "start": 563,
        "end": 949,
        "fullWidth": 949,
        "width": 386,
        "isIncrementallyUnusable": true,
        "moduleElements": [
            {
                "kind": "FunctionDeclaration",
                "fullStart": 0,
                "fullEnd": 925,
                "start": 563,
                "end": 923,
                "fullWidth": 925,
                "width": 360,
                "modifiers": [],
                "functionKeyword": {
                    "kind": "FunctionKeyword",
                    "fullStart": 0,
                    "fullEnd": 572,
                    "start": 563,
                    "end": 571,
                    "fullWidth": 572,
                    "width": 8,
                    "text": "function",
                    "value": "function",
                    "valueText": "function",
                    "hasLeadingTrivia": true,
                    "hasLeadingComment": true,
                    "hasLeadingNewLine": true,
                    "hasTrailingTrivia": true,
                    "leadingTrivia": [
                        {
                            "kind": "SingleLineCommentTrivia",
                            "text": "/// Copyright (c) 2012 Ecma International.  All rights reserved. "
                        },
                        {
                            "kind": "NewLineTrivia",
                            "text": "\r\n"
                        },
                        {
                            "kind": "SingleLineCommentTrivia",
                            "text": "/// Ecma International makes this code available under the terms and conditions set"
                        },
                        {
                            "kind": "NewLineTrivia",
                            "text": "\r\n"
                        },
                        {
                            "kind": "SingleLineCommentTrivia",
                            "text": "/// forth on http://hg.ecmascript.org/tests/test262/raw-file/tip/LICENSE (the "
                        },
                        {
                            "kind": "NewLineTrivia",
                            "text": "\r\n"
                        },
                        {
                            "kind": "SingleLineCommentTrivia",
                            "text": "/// \"Use Terms\").   Any redistribution of this code must retain the above "
                        },
                        {
                            "kind": "NewLineTrivia",
                            "text": "\r\n"
                        },
                        {
                            "kind": "SingleLineCommentTrivia",
                            "text": "/// copyright and this notice and otherwise comply with the Use Terms."
                        },
                        {
                            "kind": "NewLineTrivia",
                            "text": "\r\n"
                        },
                        {
                            "kind": "MultiLineCommentTrivia",
                            "text": "/**\r\n * @path ch15/15.2/15.2.3/15.2.3.6/15.2.3.6-3-193.js\r\n * @description Object.defineProperty - 'writable' property in 'Attributes' is a Boolean object (8.10.5 step 6.b)\r\n */"
                        },
                        {
                            "kind": "NewLineTrivia",
                            "text": "\r\n"
                        },
                        {
                            "kind": "NewLineTrivia",
                            "text": "\r\n"
                        },
                        {
                            "kind": "NewLineTrivia",
                            "text": "\r\n"
                        }
                    ],
                    "trailingTrivia": [
                        {
                            "kind": "WhitespaceTrivia",
                            "text": " "
                        }
                    ]
                },
                "identifier": {
                    "kind": "IdentifierName",
                    "fullStart": 572,
                    "fullEnd": 580,
                    "start": 572,
                    "end": 580,
                    "fullWidth": 8,
                    "width": 8,
                    "text": "testcase",
                    "value": "testcase",
                    "valueText": "testcase"
                },
                "callSignature": {
                    "kind": "CallSignature",
                    "fullStart": 580,
                    "fullEnd": 583,
                    "start": 580,
                    "end": 582,
                    "fullWidth": 3,
                    "width": 2,
                    "parameterList": {
                        "kind": "ParameterList",
                        "fullStart": 580,
                        "fullEnd": 583,
                        "start": 580,
                        "end": 582,
                        "fullWidth": 3,
                        "width": 2,
                        "openParenToken": {
                            "kind": "OpenParenToken",
                            "fullStart": 580,
                            "fullEnd": 581,
                            "start": 580,
                            "end": 581,
                            "fullWidth": 1,
                            "width": 1,
                            "text": "(",
                            "value": "(",
                            "valueText": "("
                        },
                        "parameters": [],
                        "closeParenToken": {
                            "kind": "CloseParenToken",
                            "fullStart": 581,
                            "fullEnd": 583,
                            "start": 581,
                            "end": 582,
                            "fullWidth": 2,
                            "width": 1,
                            "text": ")",
                            "value": ")",
                            "valueText": ")",
                            "hasTrailingTrivia": true,
                            "trailingTrivia": [
                                {
                                    "kind": "WhitespaceTrivia",
                                    "text": " "
                                }
                            ]
                        }
                    }
                },
                "block": {
                    "kind": "Block",
                    "fullStart": 583,
                    "fullEnd": 925,
                    "start": 583,
                    "end": 923,
                    "fullWidth": 342,
                    "width": 340,
                    "openBraceToken": {
                        "kind": "OpenBraceToken",
                        "fullStart": 583,
                        "fullEnd": 586,
                        "start": 583,
                        "end": 584,
                        "fullWidth": 3,
                        "width": 1,
                        "text": "{",
                        "value": "{",
                        "valueText": "{",
                        "hasTrailingTrivia": true,
                        "hasTrailingNewLine": true,
                        "trailingTrivia": [
                            {
                                "kind": "NewLineTrivia",
                                "text": "\r\n"
                            }
                        ]
                    },
                    "statements": [
                        {
                            "kind": "VariableStatement",
                            "fullStart": 586,
                            "fullEnd": 609,
                            "start": 594,
                            "end": 607,
                            "fullWidth": 23,
                            "width": 13,
                            "modifiers": [],
                            "variableDeclaration": {
                                "kind": "VariableDeclaration",
                                "fullStart": 586,
                                "fullEnd": 606,
                                "start": 594,
                                "end": 606,
                                "fullWidth": 20,
                                "width": 12,
                                "varKeyword": {
                                    "kind": "VarKeyword",
                                    "fullStart": 586,
                                    "fullEnd": 598,
                                    "start": 594,
                                    "end": 597,
                                    "fullWidth": 12,
                                    "width": 3,
                                    "text": "var",
                                    "value": "var",
                                    "valueText": "var",
                                    "hasLeadingTrivia": true,
                                    "hasTrailingTrivia": true,
                                    "leadingTrivia": [
                                        {
                                            "kind": "WhitespaceTrivia",
                                            "text": "        "
                                        }
                                    ],
                                    "trailingTrivia": [
                                        {
                                            "kind": "WhitespaceTrivia",
                                            "text": " "
                                        }
                                    ]
                                },
                                "variableDeclarators": [
                                    {
                                        "kind": "VariableDeclarator",
                                        "fullStart": 598,
                                        "fullEnd": 606,
                                        "start": 598,
                                        "end": 606,
                                        "fullWidth": 8,
<<<<<<< HEAD
                                        "width": 8,
                                        "identifier": {
=======
                                        "propertyName": {
>>>>>>> 85e84683
                                            "kind": "IdentifierName",
                                            "fullStart": 598,
                                            "fullEnd": 602,
                                            "start": 598,
                                            "end": 601,
                                            "fullWidth": 4,
                                            "width": 3,
                                            "text": "obj",
                                            "value": "obj",
                                            "valueText": "obj",
                                            "hasTrailingTrivia": true,
                                            "trailingTrivia": [
                                                {
                                                    "kind": "WhitespaceTrivia",
                                                    "text": " "
                                                }
                                            ]
                                        },
                                        "equalsValueClause": {
                                            "kind": "EqualsValueClause",
                                            "fullStart": 602,
                                            "fullEnd": 606,
                                            "start": 602,
                                            "end": 606,
                                            "fullWidth": 4,
                                            "width": 4,
                                            "equalsToken": {
                                                "kind": "EqualsToken",
                                                "fullStart": 602,
                                                "fullEnd": 604,
                                                "start": 602,
                                                "end": 603,
                                                "fullWidth": 2,
                                                "width": 1,
                                                "text": "=",
                                                "value": "=",
                                                "valueText": "=",
                                                "hasTrailingTrivia": true,
                                                "trailingTrivia": [
                                                    {
                                                        "kind": "WhitespaceTrivia",
                                                        "text": " "
                                                    }
                                                ]
                                            },
                                            "value": {
                                                "kind": "ObjectLiteralExpression",
                                                "fullStart": 604,
                                                "fullEnd": 606,
                                                "start": 604,
                                                "end": 606,
                                                "fullWidth": 2,
                                                "width": 2,
                                                "openBraceToken": {
                                                    "kind": "OpenBraceToken",
                                                    "fullStart": 604,
                                                    "fullEnd": 605,
                                                    "start": 604,
                                                    "end": 605,
                                                    "fullWidth": 1,
                                                    "width": 1,
                                                    "text": "{",
                                                    "value": "{",
                                                    "valueText": "{"
                                                },
                                                "propertyAssignments": [],
                                                "closeBraceToken": {
                                                    "kind": "CloseBraceToken",
                                                    "fullStart": 605,
                                                    "fullEnd": 606,
                                                    "start": 605,
                                                    "end": 606,
                                                    "fullWidth": 1,
                                                    "width": 1,
                                                    "text": "}",
                                                    "value": "}",
                                                    "valueText": "}"
                                                }
                                            }
                                        }
                                    }
                                ]
                            },
                            "semicolonToken": {
                                "kind": "SemicolonToken",
                                "fullStart": 606,
                                "fullEnd": 609,
                                "start": 606,
                                "end": 607,
                                "fullWidth": 3,
                                "width": 1,
                                "text": ";",
                                "value": ";",
                                "valueText": ";",
                                "hasTrailingTrivia": true,
                                "hasTrailingNewLine": true,
                                "trailingTrivia": [
                                    {
                                        "kind": "NewLineTrivia",
                                        "text": "\r\n"
                                    }
                                ]
                            }
                        },
                        {
                            "kind": "ExpressionStatement",
                            "fullStart": 609,
                            "fullEnd": 693,
                            "start": 619,
                            "end": 691,
                            "fullWidth": 84,
                            "width": 72,
                            "expression": {
                                "kind": "InvocationExpression",
                                "fullStart": 609,
                                "fullEnd": 690,
                                "start": 619,
                                "end": 690,
                                "fullWidth": 81,
                                "width": 71,
                                "expression": {
                                    "kind": "MemberAccessExpression",
                                    "fullStart": 609,
                                    "fullEnd": 640,
                                    "start": 619,
                                    "end": 640,
                                    "fullWidth": 31,
                                    "width": 21,
                                    "expression": {
                                        "kind": "IdentifierName",
                                        "fullStart": 609,
                                        "fullEnd": 625,
                                        "start": 619,
                                        "end": 625,
                                        "fullWidth": 16,
                                        "width": 6,
                                        "text": "Object",
                                        "value": "Object",
                                        "valueText": "Object",
                                        "hasLeadingTrivia": true,
                                        "hasLeadingNewLine": true,
                                        "leadingTrivia": [
                                            {
                                                "kind": "NewLineTrivia",
                                                "text": "\r\n"
                                            },
                                            {
                                                "kind": "WhitespaceTrivia",
                                                "text": "        "
                                            }
                                        ]
                                    },
                                    "dotToken": {
                                        "kind": "DotToken",
                                        "fullStart": 625,
                                        "fullEnd": 626,
                                        "start": 625,
                                        "end": 626,
                                        "fullWidth": 1,
                                        "width": 1,
                                        "text": ".",
                                        "value": ".",
                                        "valueText": "."
                                    },
                                    "name": {
                                        "kind": "IdentifierName",
                                        "fullStart": 626,
                                        "fullEnd": 640,
                                        "start": 626,
                                        "end": 640,
                                        "fullWidth": 14,
                                        "width": 14,
                                        "text": "defineProperty",
                                        "value": "defineProperty",
                                        "valueText": "defineProperty"
                                    }
                                },
                                "argumentList": {
                                    "kind": "ArgumentList",
                                    "fullStart": 640,
                                    "fullEnd": 690,
                                    "start": 640,
                                    "end": 690,
                                    "fullWidth": 50,
                                    "width": 50,
                                    "openParenToken": {
                                        "kind": "OpenParenToken",
                                        "fullStart": 640,
                                        "fullEnd": 641,
                                        "start": 640,
                                        "end": 641,
                                        "fullWidth": 1,
                                        "width": 1,
                                        "text": "(",
                                        "value": "(",
                                        "valueText": "("
                                    },
                                    "arguments": [
                                        {
                                            "kind": "IdentifierName",
                                            "fullStart": 641,
                                            "fullEnd": 644,
                                            "start": 641,
                                            "end": 644,
                                            "fullWidth": 3,
                                            "width": 3,
                                            "text": "obj",
                                            "value": "obj",
                                            "valueText": "obj"
                                        },
                                        {
                                            "kind": "CommaToken",
                                            "fullStart": 644,
                                            "fullEnd": 646,
                                            "start": 644,
                                            "end": 645,
                                            "fullWidth": 2,
                                            "width": 1,
                                            "text": ",",
                                            "value": ",",
                                            "valueText": ",",
                                            "hasTrailingTrivia": true,
                                            "trailingTrivia": [
                                                {
                                                    "kind": "WhitespaceTrivia",
                                                    "text": " "
                                                }
                                            ]
                                        },
                                        {
                                            "kind": "StringLiteral",
                                            "fullStart": 646,
                                            "fullEnd": 656,
                                            "start": 646,
                                            "end": 656,
                                            "fullWidth": 10,
                                            "width": 10,
                                            "text": "\"property\"",
                                            "value": "property",
                                            "valueText": "property"
                                        },
                                        {
                                            "kind": "CommaToken",
                                            "fullStart": 656,
                                            "fullEnd": 658,
                                            "start": 656,
                                            "end": 657,
                                            "fullWidth": 2,
                                            "width": 1,
                                            "text": ",",
                                            "value": ",",
                                            "valueText": ",",
                                            "hasTrailingTrivia": true,
                                            "trailingTrivia": [
                                                {
                                                    "kind": "WhitespaceTrivia",
                                                    "text": " "
                                                }
                                            ]
                                        },
                                        {
                                            "kind": "ObjectLiteralExpression",
                                            "fullStart": 658,
                                            "fullEnd": 689,
                                            "start": 658,
                                            "end": 689,
                                            "fullWidth": 31,
                                            "width": 31,
                                            "openBraceToken": {
                                                "kind": "OpenBraceToken",
                                                "fullStart": 658,
                                                "fullEnd": 660,
                                                "start": 658,
                                                "end": 659,
                                                "fullWidth": 2,
                                                "width": 1,
                                                "text": "{",
                                                "value": "{",
                                                "valueText": "{",
                                                "hasTrailingTrivia": true,
                                                "trailingTrivia": [
                                                    {
                                                        "kind": "WhitespaceTrivia",
                                                        "text": " "
                                                    }
                                                ]
                                            },
                                            "propertyAssignments": [
                                                {
                                                    "kind": "SimplePropertyAssignment",
                                                    "fullStart": 660,
                                                    "fullEnd": 688,
                                                    "start": 660,
                                                    "end": 687,
                                                    "fullWidth": 28,
                                                    "width": 27,
                                                    "propertyName": {
                                                        "kind": "IdentifierName",
                                                        "fullStart": 660,
                                                        "fullEnd": 668,
                                                        "start": 660,
                                                        "end": 668,
                                                        "fullWidth": 8,
                                                        "width": 8,
                                                        "text": "writable",
                                                        "value": "writable",
                                                        "valueText": "writable"
                                                    },
                                                    "colonToken": {
                                                        "kind": "ColonToken",
                                                        "fullStart": 668,
                                                        "fullEnd": 670,
                                                        "start": 668,
                                                        "end": 669,
                                                        "fullWidth": 2,
                                                        "width": 1,
                                                        "text": ":",
                                                        "value": ":",
                                                        "valueText": ":",
                                                        "hasTrailingTrivia": true,
                                                        "trailingTrivia": [
                                                            {
                                                                "kind": "WhitespaceTrivia",
                                                                "text": " "
                                                            }
                                                        ]
                                                    },
                                                    "expression": {
                                                        "kind": "ObjectCreationExpression",
                                                        "fullStart": 670,
                                                        "fullEnd": 688,
                                                        "start": 670,
                                                        "end": 687,
                                                        "fullWidth": 18,
                                                        "width": 17,
                                                        "newKeyword": {
                                                            "kind": "NewKeyword",
                                                            "fullStart": 670,
                                                            "fullEnd": 674,
                                                            "start": 670,
                                                            "end": 673,
                                                            "fullWidth": 4,
                                                            "width": 3,
                                                            "text": "new",
                                                            "value": "new",
                                                            "valueText": "new",
                                                            "hasTrailingTrivia": true,
                                                            "trailingTrivia": [
                                                                {
                                                                    "kind": "WhitespaceTrivia",
                                                                    "text": " "
                                                                }
                                                            ]
                                                        },
                                                        "expression": {
                                                            "kind": "IdentifierName",
                                                            "fullStart": 674,
                                                            "fullEnd": 681,
                                                            "start": 674,
                                                            "end": 681,
                                                            "fullWidth": 7,
                                                            "width": 7,
                                                            "text": "Boolean",
                                                            "value": "Boolean",
                                                            "valueText": "Boolean"
                                                        },
                                                        "argumentList": {
                                                            "kind": "ArgumentList",
                                                            "fullStart": 681,
                                                            "fullEnd": 688,
                                                            "start": 681,
                                                            "end": 687,
                                                            "fullWidth": 7,
                                                            "width": 6,
                                                            "openParenToken": {
                                                                "kind": "OpenParenToken",
                                                                "fullStart": 681,
                                                                "fullEnd": 682,
                                                                "start": 681,
                                                                "end": 682,
                                                                "fullWidth": 1,
                                                                "width": 1,
                                                                "text": "(",
                                                                "value": "(",
                                                                "valueText": "("
                                                            },
                                                            "arguments": [
                                                                {
                                                                    "kind": "TrueKeyword",
                                                                    "fullStart": 682,
                                                                    "fullEnd": 686,
                                                                    "start": 682,
                                                                    "end": 686,
                                                                    "fullWidth": 4,
                                                                    "width": 4,
                                                                    "text": "true",
                                                                    "value": true,
                                                                    "valueText": "true"
                                                                }
                                                            ],
                                                            "closeParenToken": {
                                                                "kind": "CloseParenToken",
                                                                "fullStart": 686,
                                                                "fullEnd": 688,
                                                                "start": 686,
                                                                "end": 687,
                                                                "fullWidth": 2,
                                                                "width": 1,
                                                                "text": ")",
                                                                "value": ")",
                                                                "valueText": ")",
                                                                "hasTrailingTrivia": true,
                                                                "trailingTrivia": [
                                                                    {
                                                                        "kind": "WhitespaceTrivia",
                                                                        "text": " "
                                                                    }
                                                                ]
                                                            }
                                                        }
                                                    }
                                                }
                                            ],
                                            "closeBraceToken": {
                                                "kind": "CloseBraceToken",
                                                "fullStart": 688,
                                                "fullEnd": 689,
                                                "start": 688,
                                                "end": 689,
                                                "fullWidth": 1,
                                                "width": 1,
                                                "text": "}",
                                                "value": "}",
                                                "valueText": "}"
                                            }
                                        }
                                    ],
                                    "closeParenToken": {
                                        "kind": "CloseParenToken",
                                        "fullStart": 689,
                                        "fullEnd": 690,
                                        "start": 689,
                                        "end": 690,
                                        "fullWidth": 1,
                                        "width": 1,
                                        "text": ")",
                                        "value": ")",
                                        "valueText": ")"
                                    }
                                }
                            },
                            "semicolonToken": {
                                "kind": "SemicolonToken",
                                "fullStart": 690,
                                "fullEnd": 693,
                                "start": 690,
                                "end": 691,
                                "fullWidth": 3,
                                "width": 1,
                                "text": ";",
                                "value": ";",
                                "valueText": ";",
                                "hasTrailingTrivia": true,
                                "hasTrailingNewLine": true,
                                "trailingTrivia": [
                                    {
                                        "kind": "NewLineTrivia",
                                        "text": "\r\n"
                                    }
                                ]
                            }
                        },
                        {
                            "kind": "VariableStatement",
                            "fullStart": 693,
                            "fullEnd": 754,
                            "start": 703,
                            "end": 752,
                            "fullWidth": 61,
                            "width": 49,
                            "modifiers": [],
                            "variableDeclaration": {
                                "kind": "VariableDeclaration",
                                "fullStart": 693,
                                "fullEnd": 751,
                                "start": 703,
                                "end": 751,
                                "fullWidth": 58,
                                "width": 48,
                                "varKeyword": {
                                    "kind": "VarKeyword",
                                    "fullStart": 693,
                                    "fullEnd": 707,
                                    "start": 703,
                                    "end": 706,
                                    "fullWidth": 14,
                                    "width": 3,
                                    "text": "var",
                                    "value": "var",
                                    "valueText": "var",
                                    "hasLeadingTrivia": true,
                                    "hasLeadingNewLine": true,
                                    "hasTrailingTrivia": true,
                                    "leadingTrivia": [
                                        {
                                            "kind": "NewLineTrivia",
                                            "text": "\r\n"
                                        },
                                        {
                                            "kind": "WhitespaceTrivia",
                                            "text": "        "
                                        }
                                    ],
                                    "trailingTrivia": [
                                        {
                                            "kind": "WhitespaceTrivia",
                                            "text": " "
                                        }
                                    ]
                                },
                                "variableDeclarators": [
                                    {
                                        "kind": "VariableDeclarator",
                                        "fullStart": 707,
                                        "fullEnd": 751,
                                        "start": 707,
                                        "end": 751,
                                        "fullWidth": 44,
<<<<<<< HEAD
                                        "width": 44,
                                        "identifier": {
=======
                                        "propertyName": {
>>>>>>> 85e84683
                                            "kind": "IdentifierName",
                                            "fullStart": 707,
                                            "fullEnd": 719,
                                            "start": 707,
                                            "end": 718,
                                            "fullWidth": 12,
                                            "width": 11,
                                            "text": "beforeWrite",
                                            "value": "beforeWrite",
                                            "valueText": "beforeWrite",
                                            "hasTrailingTrivia": true,
                                            "trailingTrivia": [
                                                {
                                                    "kind": "WhitespaceTrivia",
                                                    "text": " "
                                                }
                                            ]
                                        },
                                        "equalsValueClause": {
                                            "kind": "EqualsValueClause",
                                            "fullStart": 719,
                                            "fullEnd": 751,
                                            "start": 719,
                                            "end": 751,
                                            "fullWidth": 32,
                                            "width": 32,
                                            "equalsToken": {
                                                "kind": "EqualsToken",
                                                "fullStart": 719,
                                                "fullEnd": 721,
                                                "start": 719,
                                                "end": 720,
                                                "fullWidth": 2,
                                                "width": 1,
                                                "text": "=",
                                                "value": "=",
                                                "valueText": "=",
                                                "hasTrailingTrivia": true,
                                                "trailingTrivia": [
                                                    {
                                                        "kind": "WhitespaceTrivia",
                                                        "text": " "
                                                    }
                                                ]
                                            },
                                            "value": {
                                                "kind": "InvocationExpression",
                                                "fullStart": 721,
                                                "fullEnd": 751,
                                                "start": 721,
                                                "end": 751,
                                                "fullWidth": 30,
                                                "width": 30,
                                                "expression": {
                                                    "kind": "MemberAccessExpression",
                                                    "fullStart": 721,
                                                    "fullEnd": 739,
                                                    "start": 721,
                                                    "end": 739,
                                                    "fullWidth": 18,
                                                    "width": 18,
                                                    "expression": {
                                                        "kind": "IdentifierName",
                                                        "fullStart": 721,
                                                        "fullEnd": 724,
                                                        "start": 721,
                                                        "end": 724,
                                                        "fullWidth": 3,
                                                        "width": 3,
                                                        "text": "obj",
                                                        "value": "obj",
                                                        "valueText": "obj"
                                                    },
                                                    "dotToken": {
                                                        "kind": "DotToken",
                                                        "fullStart": 724,
                                                        "fullEnd": 725,
                                                        "start": 724,
                                                        "end": 725,
                                                        "fullWidth": 1,
                                                        "width": 1,
                                                        "text": ".",
                                                        "value": ".",
                                                        "valueText": "."
                                                    },
                                                    "name": {
                                                        "kind": "IdentifierName",
                                                        "fullStart": 725,
                                                        "fullEnd": 739,
                                                        "start": 725,
                                                        "end": 739,
                                                        "fullWidth": 14,
                                                        "width": 14,
                                                        "text": "hasOwnProperty",
                                                        "value": "hasOwnProperty",
                                                        "valueText": "hasOwnProperty"
                                                    }
                                                },
                                                "argumentList": {
                                                    "kind": "ArgumentList",
                                                    "fullStart": 739,
                                                    "fullEnd": 751,
                                                    "start": 739,
                                                    "end": 751,
                                                    "fullWidth": 12,
                                                    "width": 12,
                                                    "openParenToken": {
                                                        "kind": "OpenParenToken",
                                                        "fullStart": 739,
                                                        "fullEnd": 740,
                                                        "start": 739,
                                                        "end": 740,
                                                        "fullWidth": 1,
                                                        "width": 1,
                                                        "text": "(",
                                                        "value": "(",
                                                        "valueText": "("
                                                    },
                                                    "arguments": [
                                                        {
                                                            "kind": "StringLiteral",
                                                            "fullStart": 740,
                                                            "fullEnd": 750,
                                                            "start": 740,
                                                            "end": 750,
                                                            "fullWidth": 10,
                                                            "width": 10,
                                                            "text": "\"property\"",
                                                            "value": "property",
                                                            "valueText": "property"
                                                        }
                                                    ],
                                                    "closeParenToken": {
                                                        "kind": "CloseParenToken",
                                                        "fullStart": 750,
                                                        "fullEnd": 751,
                                                        "start": 750,
                                                        "end": 751,
                                                        "fullWidth": 1,
                                                        "width": 1,
                                                        "text": ")",
                                                        "value": ")",
                                                        "valueText": ")"
                                                    }
                                                }
                                            }
                                        }
                                    }
                                ]
                            },
                            "semicolonToken": {
                                "kind": "SemicolonToken",
                                "fullStart": 751,
                                "fullEnd": 754,
                                "start": 751,
                                "end": 752,
                                "fullWidth": 3,
                                "width": 1,
                                "text": ";",
                                "value": ";",
                                "valueText": ";",
                                "hasTrailingTrivia": true,
                                "hasTrailingNewLine": true,
                                "trailingTrivia": [
                                    {
                                        "kind": "NewLineTrivia",
                                        "text": "\r\n"
                                    }
                                ]
                            }
                        },
                        {
                            "kind": "ExpressionStatement",
                            "fullStart": 754,
                            "fullEnd": 794,
                            "start": 764,
                            "end": 792,
                            "fullWidth": 40,
                            "width": 28,
                            "expression": {
                                "kind": "AssignmentExpression",
                                "fullStart": 754,
                                "fullEnd": 791,
                                "start": 764,
                                "end": 791,
                                "fullWidth": 37,
                                "width": 27,
                                "left": {
                                    "kind": "MemberAccessExpression",
                                    "fullStart": 754,
                                    "fullEnd": 777,
                                    "start": 764,
                                    "end": 776,
                                    "fullWidth": 23,
                                    "width": 12,
                                    "expression": {
                                        "kind": "IdentifierName",
                                        "fullStart": 754,
                                        "fullEnd": 767,
                                        "start": 764,
                                        "end": 767,
                                        "fullWidth": 13,
                                        "width": 3,
                                        "text": "obj",
                                        "value": "obj",
                                        "valueText": "obj",
                                        "hasLeadingTrivia": true,
                                        "hasLeadingNewLine": true,
                                        "leadingTrivia": [
                                            {
                                                "kind": "NewLineTrivia",
                                                "text": "\r\n"
                                            },
                                            {
                                                "kind": "WhitespaceTrivia",
                                                "text": "        "
                                            }
                                        ]
                                    },
                                    "dotToken": {
                                        "kind": "DotToken",
                                        "fullStart": 767,
                                        "fullEnd": 768,
                                        "start": 767,
                                        "end": 768,
                                        "fullWidth": 1,
                                        "width": 1,
                                        "text": ".",
                                        "value": ".",
                                        "valueText": "."
                                    },
                                    "name": {
                                        "kind": "IdentifierName",
                                        "fullStart": 768,
                                        "fullEnd": 777,
                                        "start": 768,
                                        "end": 776,
                                        "fullWidth": 9,
                                        "width": 8,
                                        "text": "property",
                                        "value": "property",
                                        "valueText": "property",
                                        "hasTrailingTrivia": true,
                                        "trailingTrivia": [
                                            {
                                                "kind": "WhitespaceTrivia",
                                                "text": " "
                                            }
                                        ]
                                    }
                                },
                                "operatorToken": {
                                    "kind": "EqualsToken",
                                    "fullStart": 777,
                                    "fullEnd": 779,
                                    "start": 777,
                                    "end": 778,
                                    "fullWidth": 2,
                                    "width": 1,
                                    "text": "=",
                                    "value": "=",
                                    "valueText": "=",
                                    "hasTrailingTrivia": true,
                                    "trailingTrivia": [
                                        {
                                            "kind": "WhitespaceTrivia",
                                            "text": " "
                                        }
                                    ]
                                },
                                "right": {
                                    "kind": "StringLiteral",
                                    "fullStart": 779,
                                    "fullEnd": 791,
                                    "start": 779,
                                    "end": 791,
                                    "fullWidth": 12,
                                    "width": 12,
                                    "text": "\"isWritable\"",
                                    "value": "isWritable",
                                    "valueText": "isWritable"
                                }
                            },
                            "semicolonToken": {
                                "kind": "SemicolonToken",
                                "fullStart": 791,
                                "fullEnd": 794,
                                "start": 791,
                                "end": 792,
                                "fullWidth": 3,
                                "width": 1,
                                "text": ";",
                                "value": ";",
                                "valueText": ";",
                                "hasTrailingTrivia": true,
                                "hasTrailingNewLine": true,
                                "trailingTrivia": [
                                    {
                                        "kind": "NewLineTrivia",
                                        "text": "\r\n"
                                    }
                                ]
                            }
                        },
                        {
                            "kind": "VariableStatement",
                            "fullStart": 794,
                            "fullEnd": 855,
                            "start": 804,
                            "end": 853,
                            "fullWidth": 61,
                            "width": 49,
                            "modifiers": [],
                            "variableDeclaration": {
                                "kind": "VariableDeclaration",
                                "fullStart": 794,
                                "fullEnd": 852,
                                "start": 804,
                                "end": 852,
                                "fullWidth": 58,
                                "width": 48,
                                "varKeyword": {
                                    "kind": "VarKeyword",
                                    "fullStart": 794,
                                    "fullEnd": 808,
                                    "start": 804,
                                    "end": 807,
                                    "fullWidth": 14,
                                    "width": 3,
                                    "text": "var",
                                    "value": "var",
                                    "valueText": "var",
                                    "hasLeadingTrivia": true,
                                    "hasLeadingNewLine": true,
                                    "hasTrailingTrivia": true,
                                    "leadingTrivia": [
                                        {
                                            "kind": "NewLineTrivia",
                                            "text": "\r\n"
                                        },
                                        {
                                            "kind": "WhitespaceTrivia",
                                            "text": "        "
                                        }
                                    ],
                                    "trailingTrivia": [
                                        {
                                            "kind": "WhitespaceTrivia",
                                            "text": " "
                                        }
                                    ]
                                },
                                "variableDeclarators": [
                                    {
                                        "kind": "VariableDeclarator",
                                        "fullStart": 808,
                                        "fullEnd": 852,
                                        "start": 808,
                                        "end": 852,
                                        "fullWidth": 44,
<<<<<<< HEAD
                                        "width": 44,
                                        "identifier": {
=======
                                        "propertyName": {
>>>>>>> 85e84683
                                            "kind": "IdentifierName",
                                            "fullStart": 808,
                                            "fullEnd": 819,
                                            "start": 808,
                                            "end": 818,
                                            "fullWidth": 11,
                                            "width": 10,
                                            "text": "afterWrite",
                                            "value": "afterWrite",
                                            "valueText": "afterWrite",
                                            "hasTrailingTrivia": true,
                                            "trailingTrivia": [
                                                {
                                                    "kind": "WhitespaceTrivia",
                                                    "text": " "
                                                }
                                            ]
                                        },
                                        "equalsValueClause": {
                                            "kind": "EqualsValueClause",
                                            "fullStart": 819,
                                            "fullEnd": 852,
                                            "start": 819,
                                            "end": 852,
                                            "fullWidth": 33,
                                            "width": 33,
                                            "equalsToken": {
                                                "kind": "EqualsToken",
                                                "fullStart": 819,
                                                "fullEnd": 821,
                                                "start": 819,
                                                "end": 820,
                                                "fullWidth": 2,
                                                "width": 1,
                                                "text": "=",
                                                "value": "=",
                                                "valueText": "=",
                                                "hasTrailingTrivia": true,
                                                "trailingTrivia": [
                                                    {
                                                        "kind": "WhitespaceTrivia",
                                                        "text": " "
                                                    }
                                                ]
                                            },
                                            "value": {
                                                "kind": "ParenthesizedExpression",
                                                "fullStart": 821,
                                                "fullEnd": 852,
                                                "start": 821,
                                                "end": 852,
                                                "fullWidth": 31,
                                                "width": 31,
                                                "openParenToken": {
                                                    "kind": "OpenParenToken",
                                                    "fullStart": 821,
                                                    "fullEnd": 822,
                                                    "start": 821,
                                                    "end": 822,
                                                    "fullWidth": 1,
                                                    "width": 1,
                                                    "text": "(",
                                                    "value": "(",
                                                    "valueText": "("
                                                },
                                                "expression": {
                                                    "kind": "EqualsExpression",
                                                    "fullStart": 822,
                                                    "fullEnd": 851,
                                                    "start": 822,
                                                    "end": 851,
                                                    "fullWidth": 29,
                                                    "width": 29,
                                                    "left": {
                                                        "kind": "MemberAccessExpression",
                                                        "fullStart": 822,
                                                        "fullEnd": 835,
                                                        "start": 822,
                                                        "end": 834,
                                                        "fullWidth": 13,
                                                        "width": 12,
                                                        "expression": {
                                                            "kind": "IdentifierName",
                                                            "fullStart": 822,
                                                            "fullEnd": 825,
                                                            "start": 822,
                                                            "end": 825,
                                                            "fullWidth": 3,
                                                            "width": 3,
                                                            "text": "obj",
                                                            "value": "obj",
                                                            "valueText": "obj"
                                                        },
                                                        "dotToken": {
                                                            "kind": "DotToken",
                                                            "fullStart": 825,
                                                            "fullEnd": 826,
                                                            "start": 825,
                                                            "end": 826,
                                                            "fullWidth": 1,
                                                            "width": 1,
                                                            "text": ".",
                                                            "value": ".",
                                                            "valueText": "."
                                                        },
                                                        "name": {
                                                            "kind": "IdentifierName",
                                                            "fullStart": 826,
                                                            "fullEnd": 835,
                                                            "start": 826,
                                                            "end": 834,
                                                            "fullWidth": 9,
                                                            "width": 8,
                                                            "text": "property",
                                                            "value": "property",
                                                            "valueText": "property",
                                                            "hasTrailingTrivia": true,
                                                            "trailingTrivia": [
                                                                {
                                                                    "kind": "WhitespaceTrivia",
                                                                    "text": " "
                                                                }
                                                            ]
                                                        }
                                                    },
                                                    "operatorToken": {
                                                        "kind": "EqualsEqualsEqualsToken",
                                                        "fullStart": 835,
                                                        "fullEnd": 839,
                                                        "start": 835,
                                                        "end": 838,
                                                        "fullWidth": 4,
                                                        "width": 3,
                                                        "text": "===",
                                                        "value": "===",
                                                        "valueText": "===",
                                                        "hasTrailingTrivia": true,
                                                        "trailingTrivia": [
                                                            {
                                                                "kind": "WhitespaceTrivia",
                                                                "text": " "
                                                            }
                                                        ]
                                                    },
                                                    "right": {
                                                        "kind": "StringLiteral",
                                                        "fullStart": 839,
                                                        "fullEnd": 851,
                                                        "start": 839,
                                                        "end": 851,
                                                        "fullWidth": 12,
                                                        "width": 12,
                                                        "text": "\"isWritable\"",
                                                        "value": "isWritable",
                                                        "valueText": "isWritable"
                                                    }
                                                },
                                                "closeParenToken": {
                                                    "kind": "CloseParenToken",
                                                    "fullStart": 851,
                                                    "fullEnd": 852,
                                                    "start": 851,
                                                    "end": 852,
                                                    "fullWidth": 1,
                                                    "width": 1,
                                                    "text": ")",
                                                    "value": ")",
                                                    "valueText": ")"
                                                }
                                            }
                                        }
                                    }
                                ]
                            },
                            "semicolonToken": {
                                "kind": "SemicolonToken",
                                "fullStart": 852,
                                "fullEnd": 855,
                                "start": 852,
                                "end": 853,
                                "fullWidth": 3,
                                "width": 1,
                                "text": ";",
                                "value": ";",
                                "valueText": ";",
                                "hasTrailingTrivia": true,
                                "hasTrailingNewLine": true,
                                "trailingTrivia": [
                                    {
                                        "kind": "NewLineTrivia",
                                        "text": "\r\n"
                                    }
                                ]
                            }
                        },
                        {
                            "kind": "ReturnStatement",
                            "fullStart": 855,
                            "fullEnd": 918,
                            "start": 865,
                            "end": 916,
                            "fullWidth": 63,
                            "width": 51,
                            "returnKeyword": {
                                "kind": "ReturnKeyword",
                                "fullStart": 855,
                                "fullEnd": 872,
                                "start": 865,
                                "end": 871,
                                "fullWidth": 17,
                                "width": 6,
                                "text": "return",
                                "value": "return",
                                "valueText": "return",
                                "hasLeadingTrivia": true,
                                "hasLeadingNewLine": true,
                                "hasTrailingTrivia": true,
                                "leadingTrivia": [
                                    {
                                        "kind": "NewLineTrivia",
                                        "text": "\r\n"
                                    },
                                    {
                                        "kind": "WhitespaceTrivia",
                                        "text": "        "
                                    }
                                ],
                                "trailingTrivia": [
                                    {
                                        "kind": "WhitespaceTrivia",
                                        "text": " "
                                    }
                                ]
                            },
                            "expression": {
                                "kind": "LogicalAndExpression",
                                "fullStart": 872,
                                "fullEnd": 915,
                                "start": 872,
                                "end": 915,
                                "fullWidth": 43,
                                "width": 43,
                                "left": {
                                    "kind": "EqualsExpression",
                                    "fullStart": 872,
                                    "fullEnd": 893,
                                    "start": 872,
                                    "end": 892,
                                    "fullWidth": 21,
                                    "width": 20,
                                    "left": {
                                        "kind": "IdentifierName",
                                        "fullStart": 872,
                                        "fullEnd": 884,
                                        "start": 872,
                                        "end": 883,
                                        "fullWidth": 12,
                                        "width": 11,
                                        "text": "beforeWrite",
                                        "value": "beforeWrite",
                                        "valueText": "beforeWrite",
                                        "hasTrailingTrivia": true,
                                        "trailingTrivia": [
                                            {
                                                "kind": "WhitespaceTrivia",
                                                "text": " "
                                            }
                                        ]
                                    },
                                    "operatorToken": {
                                        "kind": "EqualsEqualsEqualsToken",
                                        "fullStart": 884,
                                        "fullEnd": 888,
                                        "start": 884,
                                        "end": 887,
                                        "fullWidth": 4,
                                        "width": 3,
                                        "text": "===",
                                        "value": "===",
                                        "valueText": "===",
                                        "hasTrailingTrivia": true,
                                        "trailingTrivia": [
                                            {
                                                "kind": "WhitespaceTrivia",
                                                "text": " "
                                            }
                                        ]
                                    },
                                    "right": {
                                        "kind": "TrueKeyword",
                                        "fullStart": 888,
                                        "fullEnd": 893,
                                        "start": 888,
                                        "end": 892,
                                        "fullWidth": 5,
                                        "width": 4,
                                        "text": "true",
                                        "value": true,
                                        "valueText": "true",
                                        "hasTrailingTrivia": true,
                                        "trailingTrivia": [
                                            {
                                                "kind": "WhitespaceTrivia",
                                                "text": " "
                                            }
                                        ]
                                    }
                                },
                                "operatorToken": {
                                    "kind": "AmpersandAmpersandToken",
                                    "fullStart": 893,
                                    "fullEnd": 896,
                                    "start": 893,
                                    "end": 895,
                                    "fullWidth": 3,
                                    "width": 2,
                                    "text": "&&",
                                    "value": "&&",
                                    "valueText": "&&",
                                    "hasTrailingTrivia": true,
                                    "trailingTrivia": [
                                        {
                                            "kind": "WhitespaceTrivia",
                                            "text": " "
                                        }
                                    ]
                                },
                                "right": {
                                    "kind": "EqualsExpression",
                                    "fullStart": 896,
                                    "fullEnd": 915,
                                    "start": 896,
                                    "end": 915,
                                    "fullWidth": 19,
                                    "width": 19,
                                    "left": {
                                        "kind": "IdentifierName",
                                        "fullStart": 896,
                                        "fullEnd": 907,
                                        "start": 896,
                                        "end": 906,
                                        "fullWidth": 11,
                                        "width": 10,
                                        "text": "afterWrite",
                                        "value": "afterWrite",
                                        "valueText": "afterWrite",
                                        "hasTrailingTrivia": true,
                                        "trailingTrivia": [
                                            {
                                                "kind": "WhitespaceTrivia",
                                                "text": " "
                                            }
                                        ]
                                    },
                                    "operatorToken": {
                                        "kind": "EqualsEqualsEqualsToken",
                                        "fullStart": 907,
                                        "fullEnd": 911,
                                        "start": 907,
                                        "end": 910,
                                        "fullWidth": 4,
                                        "width": 3,
                                        "text": "===",
                                        "value": "===",
                                        "valueText": "===",
                                        "hasTrailingTrivia": true,
                                        "trailingTrivia": [
                                            {
                                                "kind": "WhitespaceTrivia",
                                                "text": " "
                                            }
                                        ]
                                    },
                                    "right": {
                                        "kind": "TrueKeyword",
                                        "fullStart": 911,
                                        "fullEnd": 915,
                                        "start": 911,
                                        "end": 915,
                                        "fullWidth": 4,
                                        "width": 4,
                                        "text": "true",
                                        "value": true,
                                        "valueText": "true"
                                    }
                                }
                            },
                            "semicolonToken": {
                                "kind": "SemicolonToken",
                                "fullStart": 915,
                                "fullEnd": 918,
                                "start": 915,
                                "end": 916,
                                "fullWidth": 3,
                                "width": 1,
                                "text": ";",
                                "value": ";",
                                "valueText": ";",
                                "hasTrailingTrivia": true,
                                "hasTrailingNewLine": true,
                                "trailingTrivia": [
                                    {
                                        "kind": "NewLineTrivia",
                                        "text": "\r\n"
                                    }
                                ]
                            }
                        }
                    ],
                    "closeBraceToken": {
                        "kind": "CloseBraceToken",
                        "fullStart": 918,
                        "fullEnd": 925,
                        "start": 922,
                        "end": 923,
                        "fullWidth": 7,
                        "width": 1,
                        "text": "}",
                        "value": "}",
                        "valueText": "}",
                        "hasLeadingTrivia": true,
                        "hasTrailingTrivia": true,
                        "hasTrailingNewLine": true,
                        "leadingTrivia": [
                            {
                                "kind": "WhitespaceTrivia",
                                "text": "    "
                            }
                        ],
                        "trailingTrivia": [
                            {
                                "kind": "NewLineTrivia",
                                "text": "\r\n"
                            }
                        ]
                    }
                }
            },
            {
                "kind": "ExpressionStatement",
                "fullStart": 925,
                "fullEnd": 949,
                "start": 925,
                "end": 947,
                "fullWidth": 24,
                "width": 22,
                "expression": {
                    "kind": "InvocationExpression",
                    "fullStart": 925,
                    "fullEnd": 946,
                    "start": 925,
                    "end": 946,
                    "fullWidth": 21,
                    "width": 21,
                    "expression": {
                        "kind": "IdentifierName",
                        "fullStart": 925,
                        "fullEnd": 936,
                        "start": 925,
                        "end": 936,
                        "fullWidth": 11,
                        "width": 11,
                        "text": "runTestCase",
                        "value": "runTestCase",
                        "valueText": "runTestCase"
                    },
                    "argumentList": {
                        "kind": "ArgumentList",
                        "fullStart": 936,
                        "fullEnd": 946,
                        "start": 936,
                        "end": 946,
                        "fullWidth": 10,
                        "width": 10,
                        "openParenToken": {
                            "kind": "OpenParenToken",
                            "fullStart": 936,
                            "fullEnd": 937,
                            "start": 936,
                            "end": 937,
                            "fullWidth": 1,
                            "width": 1,
                            "text": "(",
                            "value": "(",
                            "valueText": "("
                        },
                        "arguments": [
                            {
                                "kind": "IdentifierName",
                                "fullStart": 937,
                                "fullEnd": 945,
                                "start": 937,
                                "end": 945,
                                "fullWidth": 8,
                                "width": 8,
                                "text": "testcase",
                                "value": "testcase",
                                "valueText": "testcase"
                            }
                        ],
                        "closeParenToken": {
                            "kind": "CloseParenToken",
                            "fullStart": 945,
                            "fullEnd": 946,
                            "start": 945,
                            "end": 946,
                            "fullWidth": 1,
                            "width": 1,
                            "text": ")",
                            "value": ")",
                            "valueText": ")"
                        }
                    }
                },
                "semicolonToken": {
                    "kind": "SemicolonToken",
                    "fullStart": 946,
                    "fullEnd": 949,
                    "start": 946,
                    "end": 947,
                    "fullWidth": 3,
                    "width": 1,
                    "text": ";",
                    "value": ";",
                    "valueText": ";",
                    "hasTrailingTrivia": true,
                    "hasTrailingNewLine": true,
                    "trailingTrivia": [
                        {
                            "kind": "NewLineTrivia",
                            "text": "\r\n"
                        }
                    ]
                }
            }
        ],
        "endOfFileToken": {
            "kind": "EndOfFileToken",
            "fullStart": 949,
            "fullEnd": 949,
            "start": 949,
            "end": 949,
            "fullWidth": 0,
            "width": 0,
            "text": ""
        }
    },
    "lineMap": {
        "lineStarts": [
            0,
            67,
            152,
            232,
            308,
            380,
            385,
            439,
            554,
            559,
            561,
            563,
            586,
            609,
            611,
            693,
            695,
            754,
            756,
            794,
            796,
            855,
            857,
            918,
            925,
            949
        ],
        "length": 949
    }
}<|MERGE_RESOLUTION|>--- conflicted
+++ resolved
@@ -245,12 +245,8 @@
                                         "start": 598,
                                         "end": 606,
                                         "fullWidth": 8,
-<<<<<<< HEAD
                                         "width": 8,
-                                        "identifier": {
-=======
                                         "propertyName": {
->>>>>>> 85e84683
                                             "kind": "IdentifierName",
                                             "fullStart": 598,
                                             "fullEnd": 602,
@@ -779,12 +775,8 @@
                                         "start": 707,
                                         "end": 751,
                                         "fullWidth": 44,
-<<<<<<< HEAD
                                         "width": 44,
-                                        "identifier": {
-=======
                                         "propertyName": {
->>>>>>> 85e84683
                                             "kind": "IdentifierName",
                                             "fullStart": 707,
                                             "fullEnd": 719,
@@ -1145,12 +1137,8 @@
                                         "start": 808,
                                         "end": 852,
                                         "fullWidth": 44,
-<<<<<<< HEAD
                                         "width": 44,
-                                        "identifier": {
-=======
                                         "propertyName": {
->>>>>>> 85e84683
                                             "kind": "IdentifierName",
                                             "fullStart": 808,
                                             "fullEnd": 819,
