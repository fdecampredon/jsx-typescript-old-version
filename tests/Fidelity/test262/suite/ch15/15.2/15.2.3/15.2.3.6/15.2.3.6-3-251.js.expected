--- conflicted
+++ resolved
@@ -247,12 +247,8 @@
                                         "start": 638,
                                         "end": 646,
                                         "fullWidth": 8,
-<<<<<<< HEAD
                                         "width": 8,
-                                        "identifier": {
-=======
                                         "propertyName": {
->>>>>>> 85e84683
                                             "kind": "IdentifierName",
                                             "fullStart": 638,
                                             "fullEnd": 642,
@@ -408,12 +404,8 @@
                                         "start": 661,
                                         "end": 674,
                                         "fullWidth": 13,
-<<<<<<< HEAD
                                         "width": 13,
-                                        "identifier": {
-=======
                                         "propertyName": {
->>>>>>> 85e84683
                                             "kind": "IdentifierName",
                                             "fullStart": 661,
                                             "fullEnd": 666,
@@ -547,12 +539,8 @@
                                         "start": 689,
                                         "end": 716,
                                         "fullWidth": 27,
-<<<<<<< HEAD
                                         "width": 27,
-                                        "identifier": {
-=======
                                         "propertyName": {
->>>>>>> 85e84683
                                             "kind": "IdentifierName",
                                             "fullStart": 689,
                                             "fullEnd": 697,
