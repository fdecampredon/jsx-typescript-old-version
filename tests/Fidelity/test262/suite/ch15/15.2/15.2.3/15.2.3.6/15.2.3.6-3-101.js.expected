--- conflicted
+++ resolved
@@ -245,12 +245,8 @@
                                         "start": 590,
                                         "end": 598,
                                         "fullWidth": 8,
-<<<<<<< HEAD
                                         "width": 8,
-                                        "identifier": {
-=======
                                         "propertyName": {
->>>>>>> 85e84683
                                             "kind": "IdentifierName",
                                             "fullStart": 590,
                                             "fullEnd": 594,
@@ -704,12 +700,8 @@
                                         "start": 690,
                                         "end": 736,
                                         "fullWidth": 46,
-<<<<<<< HEAD
                                         "width": 46,
-                                        "identifier": {
-=======
                                         "propertyName": {
->>>>>>> 85e84683
                                             "kind": "IdentifierName",
                                             "fullStart": 690,
                                             "fullEnd": 704,
@@ -1051,12 +1043,8 @@
                                         "start": 785,
                                         "end": 830,
                                         "fullWidth": 45,
-<<<<<<< HEAD
                                         "width": 45,
-                                        "identifier": {
-=======
                                         "propertyName": {
->>>>>>> 85e84683
                                             "kind": "IdentifierName",
                                             "fullStart": 785,
                                             "fullEnd": 798,
