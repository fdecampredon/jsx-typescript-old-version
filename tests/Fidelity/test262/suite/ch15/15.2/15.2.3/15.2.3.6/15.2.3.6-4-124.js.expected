--- conflicted
+++ resolved
@@ -250,12 +250,8 @@
                                         "start": 727,
                                         "end": 738,
                                         "fullWidth": 11,
-<<<<<<< HEAD
                                         "width": 11,
-                                        "identifier": {
-=======
                                         "propertyName": {
->>>>>>> 85e84683
                                             "kind": "IdentifierName",
                                             "fullStart": 727,
                                             "fullEnd": 734,
