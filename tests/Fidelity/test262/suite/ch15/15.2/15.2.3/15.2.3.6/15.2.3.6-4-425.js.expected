--- conflicted
+++ resolved
@@ -247,12 +247,8 @@
                                         "start": 634,
                                         "end": 642,
                                         "fullWidth": 8,
-<<<<<<< HEAD
                                         "width": 8,
-                                        "identifier": {
-=======
                                         "propertyName": {
->>>>>>> 85e84683
                                             "kind": "IdentifierName",
                                             "fullStart": 634,
                                             "fullEnd": 638,
@@ -965,12 +961,8 @@
                                         "start": 841,
                                         "end": 891,
                                         "fullWidth": 50,
-<<<<<<< HEAD
                                         "width": 50,
-                                        "identifier": {
-=======
                                         "propertyName": {
->>>>>>> 85e84683
                                             "kind": "IdentifierName",
                                             "fullStart": 841,
                                             "fullEnd": 863,
@@ -1193,12 +1185,8 @@
                                         "start": 906,
                                         "end": 957,
                                         "fullWidth": 51,
-<<<<<<< HEAD
                                         "width": 51,
-                                        "identifier": {
-=======
                                         "propertyName": {
->>>>>>> 85e84683
                                             "kind": "IdentifierName",
                                             "fullStart": 906,
                                             "fullEnd": 911,
