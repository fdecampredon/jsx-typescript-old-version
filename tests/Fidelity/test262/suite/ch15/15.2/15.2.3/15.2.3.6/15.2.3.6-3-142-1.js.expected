{
    "isDeclaration": false,
    "languageVersion": "EcmaScript5",
    "parseOptions": {
        "allowAutomaticSemicolonInsertion": true
    },
    "sourceUnit": {
        "kind": "SourceUnit",
        "fullStart": 0,
        "fullEnd": 1007,
        "start": 628,
        "end": 1007,
        "fullWidth": 1007,
        "width": 379,
        "isIncrementallyUnusable": true,
        "moduleElements": [
            {
                "kind": "FunctionDeclaration",
                "fullStart": 0,
                "fullEnd": 983,
                "start": 628,
                "end": 981,
                "fullWidth": 983,
                "width": 353,
                "modifiers": [],
                "functionKeyword": {
                    "kind": "FunctionKeyword",
                    "fullStart": 0,
                    "fullEnd": 637,
                    "start": 628,
                    "end": 636,
                    "fullWidth": 637,
                    "width": 8,
                    "text": "function",
                    "value": "function",
                    "valueText": "function",
                    "hasLeadingTrivia": true,
                    "hasLeadingComment": true,
                    "hasLeadingNewLine": true,
                    "hasTrailingTrivia": true,
                    "leadingTrivia": [
                        {
                            "kind": "SingleLineCommentTrivia",
                            "text": "/// Copyright (c) 2012 Ecma International.  All rights reserved. "
                        },
                        {
                            "kind": "NewLineTrivia",
                            "text": "\r\n"
                        },
                        {
                            "kind": "SingleLineCommentTrivia",
                            "text": "/// Ecma International makes this code available under the terms and conditions set"
                        },
                        {
                            "kind": "NewLineTrivia",
                            "text": "\r\n"
                        },
                        {
                            "kind": "SingleLineCommentTrivia",
                            "text": "/// forth on http://hg.ecmascript.org/tests/test262/raw-file/tip/LICENSE (the "
                        },
                        {
                            "kind": "NewLineTrivia",
                            "text": "\r\n"
                        },
                        {
                            "kind": "SingleLineCommentTrivia",
                            "text": "/// \"Use Terms\").   Any redistribution of this code must retain the above "
                        },
                        {
                            "kind": "NewLineTrivia",
                            "text": "\r\n"
                        },
                        {
                            "kind": "SingleLineCommentTrivia",
                            "text": "/// copyright and this notice and otherwise comply with the Use Terms."
                        },
                        {
                            "kind": "NewLineTrivia",
                            "text": "\r\n"
                        },
                        {
                            "kind": "MultiLineCommentTrivia",
                            "text": "/**\r\n * @path ch15/15.2/15.2.3/15.2.3.6/15.2.3.6-3-142-1.js\r\n * @description Object.defineProperty - 'Attributes' is a Boolean object that uses Object's [[Get]] method to access the 'value' property of prototype object  (8.10.5 step 5.a)\r\n */"
                        },
                        {
                            "kind": "NewLineTrivia",
                            "text": "\r\n"
                        },
                        {
                            "kind": "NewLineTrivia",
                            "text": "\r\n"
                        },
                        {
                            "kind": "NewLineTrivia",
                            "text": "\r\n"
                        }
                    ],
                    "trailingTrivia": [
                        {
                            "kind": "WhitespaceTrivia",
                            "text": " "
                        }
                    ]
                },
                "identifier": {
                    "kind": "IdentifierName",
                    "fullStart": 637,
                    "fullEnd": 645,
                    "start": 637,
                    "end": 645,
                    "fullWidth": 8,
                    "width": 8,
                    "text": "testcase",
                    "value": "testcase",
                    "valueText": "testcase"
                },
                "callSignature": {
                    "kind": "CallSignature",
                    "fullStart": 645,
                    "fullEnd": 648,
                    "start": 645,
                    "end": 647,
                    "fullWidth": 3,
                    "width": 2,
                    "parameterList": {
                        "kind": "ParameterList",
                        "fullStart": 645,
                        "fullEnd": 648,
                        "start": 645,
                        "end": 647,
                        "fullWidth": 3,
                        "width": 2,
                        "openParenToken": {
                            "kind": "OpenParenToken",
                            "fullStart": 645,
                            "fullEnd": 646,
                            "start": 645,
                            "end": 646,
                            "fullWidth": 1,
                            "width": 1,
                            "text": "(",
                            "value": "(",
                            "valueText": "("
                        },
                        "parameters": [],
                        "closeParenToken": {
                            "kind": "CloseParenToken",
                            "fullStart": 646,
                            "fullEnd": 648,
                            "start": 646,
                            "end": 647,
                            "fullWidth": 2,
                            "width": 1,
                            "text": ")",
                            "value": ")",
                            "valueText": ")",
                            "hasTrailingTrivia": true,
                            "trailingTrivia": [
                                {
                                    "kind": "WhitespaceTrivia",
                                    "text": " "
                                }
                            ]
                        }
                    }
                },
                "block": {
                    "kind": "Block",
                    "fullStart": 648,
                    "fullEnd": 983,
                    "start": 648,
                    "end": 981,
                    "fullWidth": 335,
                    "width": 333,
                    "openBraceToken": {
                        "kind": "OpenBraceToken",
                        "fullStart": 648,
                        "fullEnd": 651,
                        "start": 648,
                        "end": 649,
                        "fullWidth": 3,
                        "width": 1,
                        "text": "{",
                        "value": "{",
                        "valueText": "{",
                        "hasTrailingTrivia": true,
                        "hasTrailingNewLine": true,
                        "trailingTrivia": [
                            {
                                "kind": "NewLineTrivia",
                                "text": "\r\n"
                            }
                        ]
                    },
                    "statements": [
                        {
                            "kind": "VariableStatement",
                            "fullStart": 651,
                            "fullEnd": 674,
                            "start": 659,
                            "end": 672,
                            "fullWidth": 23,
                            "width": 13,
                            "modifiers": [],
                            "variableDeclaration": {
                                "kind": "VariableDeclaration",
                                "fullStart": 651,
                                "fullEnd": 671,
                                "start": 659,
                                "end": 671,
                                "fullWidth": 20,
                                "width": 12,
                                "varKeyword": {
                                    "kind": "VarKeyword",
                                    "fullStart": 651,
                                    "fullEnd": 663,
                                    "start": 659,
                                    "end": 662,
                                    "fullWidth": 12,
                                    "width": 3,
                                    "text": "var",
                                    "value": "var",
                                    "valueText": "var",
                                    "hasLeadingTrivia": true,
                                    "hasTrailingTrivia": true,
                                    "leadingTrivia": [
                                        {
                                            "kind": "WhitespaceTrivia",
                                            "text": "        "
                                        }
                                    ],
                                    "trailingTrivia": [
                                        {
                                            "kind": "WhitespaceTrivia",
                                            "text": " "
                                        }
                                    ]
                                },
                                "variableDeclarators": [
                                    {
                                        "kind": "VariableDeclarator",
                                        "fullStart": 663,
                                        "fullEnd": 671,
                                        "start": 663,
                                        "end": 671,
                                        "fullWidth": 8,
<<<<<<< HEAD
                                        "width": 8,
                                        "identifier": {
=======
                                        "propertyName": {
>>>>>>> 85e84683
                                            "kind": "IdentifierName",
                                            "fullStart": 663,
                                            "fullEnd": 667,
                                            "start": 663,
                                            "end": 666,
                                            "fullWidth": 4,
                                            "width": 3,
                                            "text": "obj",
                                            "value": "obj",
                                            "valueText": "obj",
                                            "hasTrailingTrivia": true,
                                            "trailingTrivia": [
                                                {
                                                    "kind": "WhitespaceTrivia",
                                                    "text": " "
                                                }
                                            ]
                                        },
                                        "equalsValueClause": {
                                            "kind": "EqualsValueClause",
                                            "fullStart": 667,
                                            "fullEnd": 671,
                                            "start": 667,
                                            "end": 671,
                                            "fullWidth": 4,
                                            "width": 4,
                                            "equalsToken": {
                                                "kind": "EqualsToken",
                                                "fullStart": 667,
                                                "fullEnd": 669,
                                                "start": 667,
                                                "end": 668,
                                                "fullWidth": 2,
                                                "width": 1,
                                                "text": "=",
                                                "value": "=",
                                                "valueText": "=",
                                                "hasTrailingTrivia": true,
                                                "trailingTrivia": [
                                                    {
                                                        "kind": "WhitespaceTrivia",
                                                        "text": " "
                                                    }
                                                ]
                                            },
                                            "value": {
                                                "kind": "ObjectLiteralExpression",
                                                "fullStart": 669,
                                                "fullEnd": 671,
                                                "start": 669,
                                                "end": 671,
                                                "fullWidth": 2,
                                                "width": 2,
                                                "openBraceToken": {
                                                    "kind": "OpenBraceToken",
                                                    "fullStart": 669,
                                                    "fullEnd": 670,
                                                    "start": 669,
                                                    "end": 670,
                                                    "fullWidth": 1,
                                                    "width": 1,
                                                    "text": "{",
                                                    "value": "{",
                                                    "valueText": "{"
                                                },
                                                "propertyAssignments": [],
                                                "closeBraceToken": {
                                                    "kind": "CloseBraceToken",
                                                    "fullStart": 670,
                                                    "fullEnd": 671,
                                                    "start": 670,
                                                    "end": 671,
                                                    "fullWidth": 1,
                                                    "width": 1,
                                                    "text": "}",
                                                    "value": "}",
                                                    "valueText": "}"
                                                }
                                            }
                                        }
                                    }
                                ]
                            },
                            "semicolonToken": {
                                "kind": "SemicolonToken",
                                "fullStart": 671,
                                "fullEnd": 674,
                                "start": 671,
                                "end": 672,
                                "fullWidth": 3,
                                "width": 1,
                                "text": ";",
                                "value": ";",
                                "valueText": ";",
                                "hasTrailingTrivia": true,
                                "hasTrailingNewLine": true,
                                "trailingTrivia": [
                                    {
                                        "kind": "NewLineTrivia",
                                        "text": "\r\n"
                                    }
                                ]
                            }
                        },
                        {
                            "kind": "TryStatement",
                            "fullStart": 674,
                            "fullEnd": 976,
                            "start": 682,
                            "end": 974,
                            "fullWidth": 302,
                            "width": 292,
                            "tryKeyword": {
                                "kind": "TryKeyword",
                                "fullStart": 674,
                                "fullEnd": 686,
                                "start": 682,
                                "end": 685,
                                "fullWidth": 12,
                                "width": 3,
                                "text": "try",
                                "value": "try",
                                "valueText": "try",
                                "hasLeadingTrivia": true,
                                "hasTrailingTrivia": true,
                                "leadingTrivia": [
                                    {
                                        "kind": "WhitespaceTrivia",
                                        "text": "        "
                                    }
                                ],
                                "trailingTrivia": [
                                    {
                                        "kind": "WhitespaceTrivia",
                                        "text": " "
                                    }
                                ]
                            },
                            "block": {
                                "kind": "Block",
                                "fullStart": 686,
                                "fullEnd": 909,
                                "start": 686,
                                "end": 908,
                                "fullWidth": 223,
                                "width": 222,
                                "openBraceToken": {
                                    "kind": "OpenBraceToken",
                                    "fullStart": 686,
                                    "fullEnd": 689,
                                    "start": 686,
                                    "end": 687,
                                    "fullWidth": 3,
                                    "width": 1,
                                    "text": "{",
                                    "value": "{",
                                    "valueText": "{",
                                    "hasTrailingTrivia": true,
                                    "hasTrailingNewLine": true,
                                    "trailingTrivia": [
                                        {
                                            "kind": "NewLineTrivia",
                                            "text": "\r\n"
                                        }
                                    ]
                                },
                                "statements": [
                                    {
                                        "kind": "ExpressionStatement",
                                        "fullStart": 689,
                                        "fullEnd": 739,
                                        "start": 701,
                                        "end": 737,
                                        "fullWidth": 50,
                                        "width": 36,
                                        "expression": {
                                            "kind": "AssignmentExpression",
                                            "fullStart": 689,
                                            "fullEnd": 736,
                                            "start": 701,
                                            "end": 736,
                                            "fullWidth": 47,
                                            "width": 35,
                                            "left": {
                                                "kind": "MemberAccessExpression",
                                                "fullStart": 689,
                                                "fullEnd": 725,
                                                "start": 701,
                                                "end": 724,
                                                "fullWidth": 36,
                                                "width": 23,
                                                "expression": {
                                                    "kind": "MemberAccessExpression",
                                                    "fullStart": 689,
                                                    "fullEnd": 718,
                                                    "start": 701,
                                                    "end": 718,
                                                    "fullWidth": 29,
                                                    "width": 17,
                                                    "expression": {
                                                        "kind": "IdentifierName",
                                                        "fullStart": 689,
                                                        "fullEnd": 708,
                                                        "start": 701,
                                                        "end": 708,
                                                        "fullWidth": 19,
                                                        "width": 7,
                                                        "text": "Boolean",
                                                        "value": "Boolean",
                                                        "valueText": "Boolean",
                                                        "hasLeadingTrivia": true,
                                                        "leadingTrivia": [
                                                            {
                                                                "kind": "WhitespaceTrivia",
                                                                "text": "            "
                                                            }
                                                        ]
                                                    },
                                                    "dotToken": {
                                                        "kind": "DotToken",
                                                        "fullStart": 708,
                                                        "fullEnd": 709,
                                                        "start": 708,
                                                        "end": 709,
                                                        "fullWidth": 1,
                                                        "width": 1,
                                                        "text": ".",
                                                        "value": ".",
                                                        "valueText": "."
                                                    },
                                                    "name": {
                                                        "kind": "IdentifierName",
                                                        "fullStart": 709,
                                                        "fullEnd": 718,
                                                        "start": 709,
                                                        "end": 718,
                                                        "fullWidth": 9,
                                                        "width": 9,
                                                        "text": "prototype",
                                                        "value": "prototype",
                                                        "valueText": "prototype"
                                                    }
                                                },
                                                "dotToken": {
                                                    "kind": "DotToken",
                                                    "fullStart": 718,
                                                    "fullEnd": 719,
                                                    "start": 718,
                                                    "end": 719,
                                                    "fullWidth": 1,
                                                    "width": 1,
                                                    "text": ".",
                                                    "value": ".",
                                                    "valueText": "."
                                                },
                                                "name": {
                                                    "kind": "IdentifierName",
                                                    "fullStart": 719,
                                                    "fullEnd": 725,
                                                    "start": 719,
                                                    "end": 724,
                                                    "fullWidth": 6,
                                                    "width": 5,
                                                    "text": "value",
                                                    "value": "value",
                                                    "valueText": "value",
                                                    "hasTrailingTrivia": true,
                                                    "trailingTrivia": [
                                                        {
                                                            "kind": "WhitespaceTrivia",
                                                            "text": " "
                                                        }
                                                    ]
                                                }
                                            },
                                            "operatorToken": {
                                                "kind": "EqualsToken",
                                                "fullStart": 725,
                                                "fullEnd": 727,
                                                "start": 725,
                                                "end": 726,
                                                "fullWidth": 2,
                                                "width": 1,
                                                "text": "=",
                                                "value": "=",
                                                "valueText": "=",
                                                "hasTrailingTrivia": true,
                                                "trailingTrivia": [
                                                    {
                                                        "kind": "WhitespaceTrivia",
                                                        "text": " "
                                                    }
                                                ]
                                            },
                                            "right": {
                                                "kind": "StringLiteral",
                                                "fullStart": 727,
                                                "fullEnd": 736,
                                                "start": 727,
                                                "end": 736,
                                                "fullWidth": 9,
                                                "width": 9,
                                                "text": "\"Boolean\"",
                                                "value": "Boolean",
                                                "valueText": "Boolean"
                                            }
                                        },
                                        "semicolonToken": {
                                            "kind": "SemicolonToken",
                                            "fullStart": 736,
                                            "fullEnd": 739,
                                            "start": 736,
                                            "end": 737,
                                            "fullWidth": 3,
                                            "width": 1,
                                            "text": ";",
                                            "value": ";",
                                            "valueText": ";",
                                            "hasTrailingTrivia": true,
                                            "hasTrailingNewLine": true,
                                            "trailingTrivia": [
                                                {
                                                    "kind": "NewLineTrivia",
                                                    "text": "\r\n"
                                                }
                                            ]
                                        }
                                    },
                                    {
                                        "kind": "VariableStatement",
                                        "fullStart": 739,
                                        "fullEnd": 785,
                                        "start": 751,
                                        "end": 783,
                                        "fullWidth": 46,
                                        "width": 32,
                                        "modifiers": [],
                                        "variableDeclaration": {
                                            "kind": "VariableDeclaration",
                                            "fullStart": 739,
                                            "fullEnd": 782,
                                            "start": 751,
                                            "end": 782,
                                            "fullWidth": 43,
                                            "width": 31,
                                            "varKeyword": {
                                                "kind": "VarKeyword",
                                                "fullStart": 739,
                                                "fullEnd": 755,
                                                "start": 751,
                                                "end": 754,
                                                "fullWidth": 16,
                                                "width": 3,
                                                "text": "var",
                                                "value": "var",
                                                "valueText": "var",
                                                "hasLeadingTrivia": true,
                                                "hasTrailingTrivia": true,
                                                "leadingTrivia": [
                                                    {
                                                        "kind": "WhitespaceTrivia",
                                                        "text": "            "
                                                    }
                                                ],
                                                "trailingTrivia": [
                                                    {
                                                        "kind": "WhitespaceTrivia",
                                                        "text": " "
                                                    }
                                                ]
                                            },
                                            "variableDeclarators": [
                                                {
                                                    "kind": "VariableDeclarator",
                                                    "fullStart": 755,
                                                    "fullEnd": 782,
                                                    "start": 755,
                                                    "end": 782,
                                                    "fullWidth": 27,
<<<<<<< HEAD
                                                    "width": 27,
                                                    "identifier": {
=======
                                                    "propertyName": {
>>>>>>> 85e84683
                                                        "kind": "IdentifierName",
                                                        "fullStart": 755,
                                                        "fullEnd": 763,
                                                        "start": 755,
                                                        "end": 762,
                                                        "fullWidth": 8,
                                                        "width": 7,
                                                        "text": "boolObj",
                                                        "value": "boolObj",
                                                        "valueText": "boolObj",
                                                        "hasTrailingTrivia": true,
                                                        "trailingTrivia": [
                                                            {
                                                                "kind": "WhitespaceTrivia",
                                                                "text": " "
                                                            }
                                                        ]
                                                    },
                                                    "equalsValueClause": {
                                                        "kind": "EqualsValueClause",
                                                        "fullStart": 763,
                                                        "fullEnd": 782,
                                                        "start": 763,
                                                        "end": 782,
                                                        "fullWidth": 19,
                                                        "width": 19,
                                                        "equalsToken": {
                                                            "kind": "EqualsToken",
                                                            "fullStart": 763,
                                                            "fullEnd": 765,
                                                            "start": 763,
                                                            "end": 764,
                                                            "fullWidth": 2,
                                                            "width": 1,
                                                            "text": "=",
                                                            "value": "=",
                                                            "valueText": "=",
                                                            "hasTrailingTrivia": true,
                                                            "trailingTrivia": [
                                                                {
                                                                    "kind": "WhitespaceTrivia",
                                                                    "text": " "
                                                                }
                                                            ]
                                                        },
                                                        "value": {
                                                            "kind": "ObjectCreationExpression",
                                                            "fullStart": 765,
                                                            "fullEnd": 782,
                                                            "start": 765,
                                                            "end": 782,
                                                            "fullWidth": 17,
                                                            "width": 17,
                                                            "newKeyword": {
                                                                "kind": "NewKeyword",
                                                                "fullStart": 765,
                                                                "fullEnd": 769,
                                                                "start": 765,
                                                                "end": 768,
                                                                "fullWidth": 4,
                                                                "width": 3,
                                                                "text": "new",
                                                                "value": "new",
                                                                "valueText": "new",
                                                                "hasTrailingTrivia": true,
                                                                "trailingTrivia": [
                                                                    {
                                                                        "kind": "WhitespaceTrivia",
                                                                        "text": " "
                                                                    }
                                                                ]
                                                            },
                                                            "expression": {
                                                                "kind": "IdentifierName",
                                                                "fullStart": 769,
                                                                "fullEnd": 776,
                                                                "start": 769,
                                                                "end": 776,
                                                                "fullWidth": 7,
                                                                "width": 7,
                                                                "text": "Boolean",
                                                                "value": "Boolean",
                                                                "valueText": "Boolean"
                                                            },
                                                            "argumentList": {
                                                                "kind": "ArgumentList",
                                                                "fullStart": 776,
                                                                "fullEnd": 782,
                                                                "start": 776,
                                                                "end": 782,
                                                                "fullWidth": 6,
                                                                "width": 6,
                                                                "openParenToken": {
                                                                    "kind": "OpenParenToken",
                                                                    "fullStart": 776,
                                                                    "fullEnd": 777,
                                                                    "start": 776,
                                                                    "end": 777,
                                                                    "fullWidth": 1,
                                                                    "width": 1,
                                                                    "text": "(",
                                                                    "value": "(",
                                                                    "valueText": "("
                                                                },
                                                                "arguments": [
                                                                    {
                                                                        "kind": "TrueKeyword",
                                                                        "fullStart": 777,
                                                                        "fullEnd": 781,
                                                                        "start": 777,
                                                                        "end": 781,
                                                                        "fullWidth": 4,
                                                                        "width": 4,
                                                                        "text": "true",
                                                                        "value": true,
                                                                        "valueText": "true"
                                                                    }
                                                                ],
                                                                "closeParenToken": {
                                                                    "kind": "CloseParenToken",
                                                                    "fullStart": 781,
                                                                    "fullEnd": 782,
                                                                    "start": 781,
                                                                    "end": 782,
                                                                    "fullWidth": 1,
                                                                    "width": 1,
                                                                    "text": ")",
                                                                    "value": ")",
                                                                    "valueText": ")"
                                                                }
                                                            }
                                                        }
                                                    }
                                                }
                                            ]
                                        },
                                        "semicolonToken": {
                                            "kind": "SemicolonToken",
                                            "fullStart": 782,
                                            "fullEnd": 785,
                                            "start": 782,
                                            "end": 783,
                                            "fullWidth": 3,
                                            "width": 1,
                                            "text": ";",
                                            "value": ";",
                                            "valueText": ";",
                                            "hasTrailingTrivia": true,
                                            "hasTrailingNewLine": true,
                                            "trailingTrivia": [
                                                {
                                                    "kind": "NewLineTrivia",
                                                    "text": "\r\n"
                                                }
                                            ]
                                        }
                                    },
                                    {
                                        "kind": "ExpressionStatement",
                                        "fullStart": 785,
                                        "fullEnd": 849,
                                        "start": 799,
                                        "end": 847,
                                        "fullWidth": 64,
                                        "width": 48,
                                        "expression": {
                                            "kind": "InvocationExpression",
                                            "fullStart": 785,
                                            "fullEnd": 846,
                                            "start": 799,
                                            "end": 846,
                                            "fullWidth": 61,
                                            "width": 47,
                                            "expression": {
                                                "kind": "MemberAccessExpression",
                                                "fullStart": 785,
                                                "fullEnd": 820,
                                                "start": 799,
                                                "end": 820,
                                                "fullWidth": 35,
                                                "width": 21,
                                                "expression": {
                                                    "kind": "IdentifierName",
                                                    "fullStart": 785,
                                                    "fullEnd": 805,
                                                    "start": 799,
                                                    "end": 805,
                                                    "fullWidth": 20,
                                                    "width": 6,
                                                    "text": "Object",
                                                    "value": "Object",
                                                    "valueText": "Object",
                                                    "hasLeadingTrivia": true,
                                                    "hasLeadingNewLine": true,
                                                    "leadingTrivia": [
                                                        {
                                                            "kind": "NewLineTrivia",
                                                            "text": "\r\n"
                                                        },
                                                        {
                                                            "kind": "WhitespaceTrivia",
                                                            "text": "            "
                                                        }
                                                    ]
                                                },
                                                "dotToken": {
                                                    "kind": "DotToken",
                                                    "fullStart": 805,
                                                    "fullEnd": 806,
                                                    "start": 805,
                                                    "end": 806,
                                                    "fullWidth": 1,
                                                    "width": 1,
                                                    "text": ".",
                                                    "value": ".",
                                                    "valueText": "."
                                                },
                                                "name": {
                                                    "kind": "IdentifierName",
                                                    "fullStart": 806,
                                                    "fullEnd": 820,
                                                    "start": 806,
                                                    "end": 820,
                                                    "fullWidth": 14,
                                                    "width": 14,
                                                    "text": "defineProperty",
                                                    "value": "defineProperty",
                                                    "valueText": "defineProperty"
                                                }
                                            },
                                            "argumentList": {
                                                "kind": "ArgumentList",
                                                "fullStart": 820,
                                                "fullEnd": 846,
                                                "start": 820,
                                                "end": 846,
                                                "fullWidth": 26,
                                                "width": 26,
                                                "openParenToken": {
                                                    "kind": "OpenParenToken",
                                                    "fullStart": 820,
                                                    "fullEnd": 821,
                                                    "start": 820,
                                                    "end": 821,
                                                    "fullWidth": 1,
                                                    "width": 1,
                                                    "text": "(",
                                                    "value": "(",
                                                    "valueText": "("
                                                },
                                                "arguments": [
                                                    {
                                                        "kind": "IdentifierName",
                                                        "fullStart": 821,
                                                        "fullEnd": 824,
                                                        "start": 821,
                                                        "end": 824,
                                                        "fullWidth": 3,
                                                        "width": 3,
                                                        "text": "obj",
                                                        "value": "obj",
                                                        "valueText": "obj"
                                                    },
                                                    {
                                                        "kind": "CommaToken",
                                                        "fullStart": 824,
                                                        "fullEnd": 826,
                                                        "start": 824,
                                                        "end": 825,
                                                        "fullWidth": 2,
                                                        "width": 1,
                                                        "text": ",",
                                                        "value": ",",
                                                        "valueText": ",",
                                                        "hasTrailingTrivia": true,
                                                        "trailingTrivia": [
                                                            {
                                                                "kind": "WhitespaceTrivia",
                                                                "text": " "
                                                            }
                                                        ]
                                                    },
                                                    {
                                                        "kind": "StringLiteral",
                                                        "fullStart": 826,
                                                        "fullEnd": 836,
                                                        "start": 826,
                                                        "end": 836,
                                                        "fullWidth": 10,
                                                        "width": 10,
                                                        "text": "\"property\"",
                                                        "value": "property",
                                                        "valueText": "property"
                                                    },
                                                    {
                                                        "kind": "CommaToken",
                                                        "fullStart": 836,
                                                        "fullEnd": 838,
                                                        "start": 836,
                                                        "end": 837,
                                                        "fullWidth": 2,
                                                        "width": 1,
                                                        "text": ",",
                                                        "value": ",",
                                                        "valueText": ",",
                                                        "hasTrailingTrivia": true,
                                                        "trailingTrivia": [
                                                            {
                                                                "kind": "WhitespaceTrivia",
                                                                "text": " "
                                                            }
                                                        ]
                                                    },
                                                    {
                                                        "kind": "IdentifierName",
                                                        "fullStart": 838,
                                                        "fullEnd": 845,
                                                        "start": 838,
                                                        "end": 845,
                                                        "fullWidth": 7,
                                                        "width": 7,
                                                        "text": "boolObj",
                                                        "value": "boolObj",
                                                        "valueText": "boolObj"
                                                    }
                                                ],
                                                "closeParenToken": {
                                                    "kind": "CloseParenToken",
                                                    "fullStart": 845,
                                                    "fullEnd": 846,
                                                    "start": 845,
                                                    "end": 846,
                                                    "fullWidth": 1,
                                                    "width": 1,
                                                    "text": ")",
                                                    "value": ")",
                                                    "valueText": ")"
                                                }
                                            }
                                        },
                                        "semicolonToken": {
                                            "kind": "SemicolonToken",
                                            "fullStart": 846,
                                            "fullEnd": 849,
                                            "start": 846,
                                            "end": 847,
                                            "fullWidth": 3,
                                            "width": 1,
                                            "text": ";",
                                            "value": ";",
                                            "valueText": ";",
                                            "hasTrailingTrivia": true,
                                            "hasTrailingNewLine": true,
                                            "trailingTrivia": [
                                                {
                                                    "kind": "NewLineTrivia",
                                                    "text": "\r\n"
                                                }
                                            ]
                                        }
                                    },
                                    {
                                        "kind": "ReturnStatement",
                                        "fullStart": 849,
                                        "fullEnd": 899,
                                        "start": 863,
                                        "end": 897,
                                        "fullWidth": 50,
                                        "width": 34,
                                        "returnKeyword": {
                                            "kind": "ReturnKeyword",
                                            "fullStart": 849,
                                            "fullEnd": 870,
                                            "start": 863,
                                            "end": 869,
                                            "fullWidth": 21,
                                            "width": 6,
                                            "text": "return",
                                            "value": "return",
                                            "valueText": "return",
                                            "hasLeadingTrivia": true,
                                            "hasLeadingNewLine": true,
                                            "hasTrailingTrivia": true,
                                            "leadingTrivia": [
                                                {
                                                    "kind": "NewLineTrivia",
                                                    "text": "\r\n"
                                                },
                                                {
                                                    "kind": "WhitespaceTrivia",
                                                    "text": "            "
                                                }
                                            ],
                                            "trailingTrivia": [
                                                {
                                                    "kind": "WhitespaceTrivia",
                                                    "text": " "
                                                }
                                            ]
                                        },
                                        "expression": {
                                            "kind": "EqualsExpression",
                                            "fullStart": 870,
                                            "fullEnd": 896,
                                            "start": 870,
                                            "end": 896,
                                            "fullWidth": 26,
                                            "width": 26,
                                            "left": {
                                                "kind": "MemberAccessExpression",
                                                "fullStart": 870,
                                                "fullEnd": 883,
                                                "start": 870,
                                                "end": 882,
                                                "fullWidth": 13,
                                                "width": 12,
                                                "expression": {
                                                    "kind": "IdentifierName",
                                                    "fullStart": 870,
                                                    "fullEnd": 873,
                                                    "start": 870,
                                                    "end": 873,
                                                    "fullWidth": 3,
                                                    "width": 3,
                                                    "text": "obj",
                                                    "value": "obj",
                                                    "valueText": "obj"
                                                },
                                                "dotToken": {
                                                    "kind": "DotToken",
                                                    "fullStart": 873,
                                                    "fullEnd": 874,
                                                    "start": 873,
                                                    "end": 874,
                                                    "fullWidth": 1,
                                                    "width": 1,
                                                    "text": ".",
                                                    "value": ".",
                                                    "valueText": "."
                                                },
                                                "name": {
                                                    "kind": "IdentifierName",
                                                    "fullStart": 874,
                                                    "fullEnd": 883,
                                                    "start": 874,
                                                    "end": 882,
                                                    "fullWidth": 9,
                                                    "width": 8,
                                                    "text": "property",
                                                    "value": "property",
                                                    "valueText": "property",
                                                    "hasTrailingTrivia": true,
                                                    "trailingTrivia": [
                                                        {
                                                            "kind": "WhitespaceTrivia",
                                                            "text": " "
                                                        }
                                                    ]
                                                }
                                            },
                                            "operatorToken": {
                                                "kind": "EqualsEqualsEqualsToken",
                                                "fullStart": 883,
                                                "fullEnd": 887,
                                                "start": 883,
                                                "end": 886,
                                                "fullWidth": 4,
                                                "width": 3,
                                                "text": "===",
                                                "value": "===",
                                                "valueText": "===",
                                                "hasTrailingTrivia": true,
                                                "trailingTrivia": [
                                                    {
                                                        "kind": "WhitespaceTrivia",
                                                        "text": " "
                                                    }
                                                ]
                                            },
                                            "right": {
                                                "kind": "StringLiteral",
                                                "fullStart": 887,
                                                "fullEnd": 896,
                                                "start": 887,
                                                "end": 896,
                                                "fullWidth": 9,
                                                "width": 9,
                                                "text": "\"Boolean\"",
                                                "value": "Boolean",
                                                "valueText": "Boolean"
                                            }
                                        },
                                        "semicolonToken": {
                                            "kind": "SemicolonToken",
                                            "fullStart": 896,
                                            "fullEnd": 899,
                                            "start": 896,
                                            "end": 897,
                                            "fullWidth": 3,
                                            "width": 1,
                                            "text": ";",
                                            "value": ";",
                                            "valueText": ";",
                                            "hasTrailingTrivia": true,
                                            "hasTrailingNewLine": true,
                                            "trailingTrivia": [
                                                {
                                                    "kind": "NewLineTrivia",
                                                    "text": "\r\n"
                                                }
                                            ]
                                        }
                                    }
                                ],
                                "closeBraceToken": {
                                    "kind": "CloseBraceToken",
                                    "fullStart": 899,
                                    "fullEnd": 909,
                                    "start": 907,
                                    "end": 908,
                                    "fullWidth": 10,
                                    "width": 1,
                                    "text": "}",
                                    "value": "}",
                                    "valueText": "}",
                                    "hasLeadingTrivia": true,
                                    "hasTrailingTrivia": true,
                                    "leadingTrivia": [
                                        {
                                            "kind": "WhitespaceTrivia",
                                            "text": "        "
                                        }
                                    ],
                                    "trailingTrivia": [
                                        {
                                            "kind": "WhitespaceTrivia",
                                            "text": " "
                                        }
                                    ]
                                }
                            },
                            "finallyClause": {
                                "kind": "FinallyClause",
                                "fullStart": 909,
                                "fullEnd": 976,
                                "start": 909,
                                "end": 974,
                                "fullWidth": 67,
                                "width": 65,
                                "finallyKeyword": {
                                    "kind": "FinallyKeyword",
                                    "fullStart": 909,
                                    "fullEnd": 917,
                                    "start": 909,
                                    "end": 916,
                                    "fullWidth": 8,
                                    "width": 7,
                                    "text": "finally",
                                    "value": "finally",
                                    "valueText": "finally",
                                    "hasTrailingTrivia": true,
                                    "trailingTrivia": [
                                        {
                                            "kind": "WhitespaceTrivia",
                                            "text": " "
                                        }
                                    ]
                                },
                                "block": {
                                    "kind": "Block",
                                    "fullStart": 917,
                                    "fullEnd": 976,
                                    "start": 917,
                                    "end": 974,
                                    "fullWidth": 59,
                                    "width": 57,
                                    "openBraceToken": {
                                        "kind": "OpenBraceToken",
                                        "fullStart": 917,
                                        "fullEnd": 920,
                                        "start": 917,
                                        "end": 918,
                                        "fullWidth": 3,
                                        "width": 1,
                                        "text": "{",
                                        "value": "{",
                                        "valueText": "{",
                                        "hasTrailingTrivia": true,
                                        "hasTrailingNewLine": true,
                                        "trailingTrivia": [
                                            {
                                                "kind": "NewLineTrivia",
                                                "text": "\r\n"
                                            }
                                        ]
                                    },
                                    "statements": [
                                        {
                                            "kind": "ExpressionStatement",
                                            "fullStart": 920,
                                            "fullEnd": 965,
                                            "start": 932,
                                            "end": 963,
                                            "fullWidth": 45,
                                            "width": 31,
                                            "expression": {
                                                "kind": "DeleteExpression",
                                                "fullStart": 920,
                                                "fullEnd": 962,
                                                "start": 932,
                                                "end": 962,
                                                "fullWidth": 42,
                                                "width": 30,
                                                "deleteKeyword": {
                                                    "kind": "DeleteKeyword",
                                                    "fullStart": 920,
                                                    "fullEnd": 939,
                                                    "start": 932,
                                                    "end": 938,
                                                    "fullWidth": 19,
                                                    "width": 6,
                                                    "text": "delete",
                                                    "value": "delete",
                                                    "valueText": "delete",
                                                    "hasLeadingTrivia": true,
                                                    "hasTrailingTrivia": true,
                                                    "leadingTrivia": [
                                                        {
                                                            "kind": "WhitespaceTrivia",
                                                            "text": "            "
                                                        }
                                                    ],
                                                    "trailingTrivia": [
                                                        {
                                                            "kind": "WhitespaceTrivia",
                                                            "text": " "
                                                        }
                                                    ]
                                                },
                                                "expression": {
                                                    "kind": "MemberAccessExpression",
                                                    "fullStart": 939,
                                                    "fullEnd": 962,
                                                    "start": 939,
                                                    "end": 962,
                                                    "fullWidth": 23,
                                                    "width": 23,
                                                    "expression": {
                                                        "kind": "MemberAccessExpression",
                                                        "fullStart": 939,
                                                        "fullEnd": 956,
                                                        "start": 939,
                                                        "end": 956,
                                                        "fullWidth": 17,
                                                        "width": 17,
                                                        "expression": {
                                                            "kind": "IdentifierName",
                                                            "fullStart": 939,
                                                            "fullEnd": 946,
                                                            "start": 939,
                                                            "end": 946,
                                                            "fullWidth": 7,
                                                            "width": 7,
                                                            "text": "Boolean",
                                                            "value": "Boolean",
                                                            "valueText": "Boolean"
                                                        },
                                                        "dotToken": {
                                                            "kind": "DotToken",
                                                            "fullStart": 946,
                                                            "fullEnd": 947,
                                                            "start": 946,
                                                            "end": 947,
                                                            "fullWidth": 1,
                                                            "width": 1,
                                                            "text": ".",
                                                            "value": ".",
                                                            "valueText": "."
                                                        },
                                                        "name": {
                                                            "kind": "IdentifierName",
                                                            "fullStart": 947,
                                                            "fullEnd": 956,
                                                            "start": 947,
                                                            "end": 956,
                                                            "fullWidth": 9,
                                                            "width": 9,
                                                            "text": "prototype",
                                                            "value": "prototype",
                                                            "valueText": "prototype"
                                                        }
                                                    },
                                                    "dotToken": {
                                                        "kind": "DotToken",
                                                        "fullStart": 956,
                                                        "fullEnd": 957,
                                                        "start": 956,
                                                        "end": 957,
                                                        "fullWidth": 1,
                                                        "width": 1,
                                                        "text": ".",
                                                        "value": ".",
                                                        "valueText": "."
                                                    },
                                                    "name": {
                                                        "kind": "IdentifierName",
                                                        "fullStart": 957,
                                                        "fullEnd": 962,
                                                        "start": 957,
                                                        "end": 962,
                                                        "fullWidth": 5,
                                                        "width": 5,
                                                        "text": "value",
                                                        "value": "value",
                                                        "valueText": "value"
                                                    }
                                                }
                                            },
                                            "semicolonToken": {
                                                "kind": "SemicolonToken",
                                                "fullStart": 962,
                                                "fullEnd": 965,
                                                "start": 962,
                                                "end": 963,
                                                "fullWidth": 3,
                                                "width": 1,
                                                "text": ";",
                                                "value": ";",
                                                "valueText": ";",
                                                "hasTrailingTrivia": true,
                                                "hasTrailingNewLine": true,
                                                "trailingTrivia": [
                                                    {
                                                        "kind": "NewLineTrivia",
                                                        "text": "\r\n"
                                                    }
                                                ]
                                            }
                                        }
                                    ],
                                    "closeBraceToken": {
                                        "kind": "CloseBraceToken",
                                        "fullStart": 965,
                                        "fullEnd": 976,
                                        "start": 973,
                                        "end": 974,
                                        "fullWidth": 11,
                                        "width": 1,
                                        "text": "}",
                                        "value": "}",
                                        "valueText": "}",
                                        "hasLeadingTrivia": true,
                                        "hasTrailingTrivia": true,
                                        "hasTrailingNewLine": true,
                                        "leadingTrivia": [
                                            {
                                                "kind": "WhitespaceTrivia",
                                                "text": "        "
                                            }
                                        ],
                                        "trailingTrivia": [
                                            {
                                                "kind": "NewLineTrivia",
                                                "text": "\r\n"
                                            }
                                        ]
                                    }
                                }
                            }
                        }
                    ],
                    "closeBraceToken": {
                        "kind": "CloseBraceToken",
                        "fullStart": 976,
                        "fullEnd": 983,
                        "start": 980,
                        "end": 981,
                        "fullWidth": 7,
                        "width": 1,
                        "text": "}",
                        "value": "}",
                        "valueText": "}",
                        "hasLeadingTrivia": true,
                        "hasTrailingTrivia": true,
                        "hasTrailingNewLine": true,
                        "leadingTrivia": [
                            {
                                "kind": "WhitespaceTrivia",
                                "text": "    "
                            }
                        ],
                        "trailingTrivia": [
                            {
                                "kind": "NewLineTrivia",
                                "text": "\r\n"
                            }
                        ]
                    }
                }
            },
            {
                "kind": "ExpressionStatement",
                "fullStart": 983,
                "fullEnd": 1007,
                "start": 983,
                "end": 1005,
                "fullWidth": 24,
                "width": 22,
                "expression": {
                    "kind": "InvocationExpression",
                    "fullStart": 983,
                    "fullEnd": 1004,
                    "start": 983,
                    "end": 1004,
                    "fullWidth": 21,
                    "width": 21,
                    "expression": {
                        "kind": "IdentifierName",
                        "fullStart": 983,
                        "fullEnd": 994,
                        "start": 983,
                        "end": 994,
                        "fullWidth": 11,
                        "width": 11,
                        "text": "runTestCase",
                        "value": "runTestCase",
                        "valueText": "runTestCase"
                    },
                    "argumentList": {
                        "kind": "ArgumentList",
                        "fullStart": 994,
                        "fullEnd": 1004,
                        "start": 994,
                        "end": 1004,
                        "fullWidth": 10,
                        "width": 10,
                        "openParenToken": {
                            "kind": "OpenParenToken",
                            "fullStart": 994,
                            "fullEnd": 995,
                            "start": 994,
                            "end": 995,
                            "fullWidth": 1,
                            "width": 1,
                            "text": "(",
                            "value": "(",
                            "valueText": "("
                        },
                        "arguments": [
                            {
                                "kind": "IdentifierName",
                                "fullStart": 995,
                                "fullEnd": 1003,
                                "start": 995,
                                "end": 1003,
                                "fullWidth": 8,
                                "width": 8,
                                "text": "testcase",
                                "value": "testcase",
                                "valueText": "testcase"
                            }
                        ],
                        "closeParenToken": {
                            "kind": "CloseParenToken",
                            "fullStart": 1003,
                            "fullEnd": 1004,
                            "start": 1003,
                            "end": 1004,
                            "fullWidth": 1,
                            "width": 1,
                            "text": ")",
                            "value": ")",
                            "valueText": ")"
                        }
                    }
                },
                "semicolonToken": {
                    "kind": "SemicolonToken",
                    "fullStart": 1004,
                    "fullEnd": 1007,
                    "start": 1004,
                    "end": 1005,
                    "fullWidth": 3,
                    "width": 1,
                    "text": ";",
                    "value": ";",
                    "valueText": ";",
                    "hasTrailingTrivia": true,
                    "hasTrailingNewLine": true,
                    "trailingTrivia": [
                        {
                            "kind": "NewLineTrivia",
                            "text": "\r\n"
                        }
                    ]
                }
            }
        ],
        "endOfFileToken": {
            "kind": "EndOfFileToken",
            "fullStart": 1007,
            "fullEnd": 1007,
            "start": 1007,
            "end": 1007,
            "fullWidth": 0,
            "width": 0,
            "text": ""
        }
    },
    "lineMap": {
        "lineStarts": [
            0,
            67,
            152,
            232,
            308,
            380,
            385,
            441,
            619,
            624,
            626,
            628,
            651,
            674,
            689,
            739,
            785,
            787,
            849,
            851,
            899,
            920,
            965,
            976,
            983,
            1007
        ],
        "length": 1007
    }
}<|MERGE_RESOLUTION|>--- conflicted
+++ resolved
@@ -245,12 +245,8 @@
                                         "start": 663,
                                         "end": 671,
                                         "fullWidth": 8,
-<<<<<<< HEAD
                                         "width": 8,
-                                        "identifier": {
-=======
                                         "propertyName": {
->>>>>>> 85e84683
                                             "kind": "IdentifierName",
                                             "fullStart": 663,
                                             "fullEnd": 667,
@@ -630,12 +626,8 @@
                                                     "start": 755,
                                                     "end": 782,
                                                     "fullWidth": 27,
-<<<<<<< HEAD
                                                     "width": 27,
-                                                    "identifier": {
-=======
                                                     "propertyName": {
->>>>>>> 85e84683
                                                         "kind": "IdentifierName",
                                                         "fullStart": 755,
                                                         "fullEnd": 763,
