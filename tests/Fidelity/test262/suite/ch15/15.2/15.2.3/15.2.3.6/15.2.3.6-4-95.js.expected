{
    "isDeclaration": false,
    "languageVersion": "EcmaScript5",
    "parseOptions": {
        "allowAutomaticSemicolonInsertion": true
    },
    "sourceUnit": {
        "kind": "SourceUnit",
        "fullStart": 0,
        "fullEnd": 1232,
        "start": 665,
        "end": 1232,
        "fullWidth": 1232,
        "width": 567,
        "isIncrementallyUnusable": true,
        "moduleElements": [
            {
                "kind": "FunctionDeclaration",
                "fullStart": 0,
                "fullEnd": 1208,
                "start": 665,
                "end": 1206,
                "fullWidth": 1208,
                "width": 541,
                "modifiers": [],
                "functionKeyword": {
                    "kind": "FunctionKeyword",
                    "fullStart": 0,
                    "fullEnd": 674,
                    "start": 665,
                    "end": 673,
                    "fullWidth": 674,
                    "width": 8,
                    "text": "function",
                    "value": "function",
                    "valueText": "function",
                    "hasLeadingTrivia": true,
                    "hasLeadingComment": true,
                    "hasLeadingNewLine": true,
                    "hasTrailingTrivia": true,
                    "leadingTrivia": [
                        {
                            "kind": "SingleLineCommentTrivia",
                            "text": "/// Copyright (c) 2012 Ecma International.  All rights reserved. "
                        },
                        {
                            "kind": "NewLineTrivia",
                            "text": "\r\n"
                        },
                        {
                            "kind": "SingleLineCommentTrivia",
                            "text": "/// Ecma International makes this code available under the terms and conditions set"
                        },
                        {
                            "kind": "NewLineTrivia",
                            "text": "\r\n"
                        },
                        {
                            "kind": "SingleLineCommentTrivia",
                            "text": "/// forth on http://hg.ecmascript.org/tests/test262/raw-file/tip/LICENSE (the "
                        },
                        {
                            "kind": "NewLineTrivia",
                            "text": "\r\n"
                        },
                        {
                            "kind": "SingleLineCommentTrivia",
                            "text": "/// \"Use Terms\").   Any redistribution of this code must retain the above "
                        },
                        {
                            "kind": "NewLineTrivia",
                            "text": "\r\n"
                        },
                        {
                            "kind": "SingleLineCommentTrivia",
                            "text": "/// copyright and this notice and otherwise comply with the Use Terms."
                        },
                        {
                            "kind": "NewLineTrivia",
                            "text": "\r\n"
                        },
                        {
                            "kind": "MultiLineCommentTrivia",
                            "text": "/**\r\n * @path ch15/15.2/15.2.3/15.2.3.6/15.2.3.6-4-95.js\r\n * @description Object.defineProperty will throw TypeError when name.configurable = false, name.writable = false, desc.value and name.value are two objects which refer to the different objects (8.12.9 step 10.a.ii.1)\r\n */"
                        },
                        {
                            "kind": "NewLineTrivia",
                            "text": "\r\n"
                        },
                        {
                            "kind": "NewLineTrivia",
                            "text": "\r\n"
                        },
                        {
                            "kind": "NewLineTrivia",
                            "text": "\r\n"
                        }
                    ],
                    "trailingTrivia": [
                        {
                            "kind": "WhitespaceTrivia",
                            "text": " "
                        }
                    ]
                },
                "identifier": {
                    "kind": "IdentifierName",
                    "fullStart": 674,
                    "fullEnd": 682,
                    "start": 674,
                    "end": 682,
                    "fullWidth": 8,
                    "width": 8,
                    "text": "testcase",
                    "value": "testcase",
                    "valueText": "testcase"
                },
                "callSignature": {
                    "kind": "CallSignature",
                    "fullStart": 682,
                    "fullEnd": 685,
                    "start": 682,
                    "end": 684,
                    "fullWidth": 3,
                    "width": 2,
                    "parameterList": {
                        "kind": "ParameterList",
                        "fullStart": 682,
                        "fullEnd": 685,
                        "start": 682,
                        "end": 684,
                        "fullWidth": 3,
                        "width": 2,
                        "openParenToken": {
                            "kind": "OpenParenToken",
                            "fullStart": 682,
                            "fullEnd": 683,
                            "start": 682,
                            "end": 683,
                            "fullWidth": 1,
                            "width": 1,
                            "text": "(",
                            "value": "(",
                            "valueText": "("
                        },
                        "parameters": [],
                        "closeParenToken": {
                            "kind": "CloseParenToken",
                            "fullStart": 683,
                            "fullEnd": 685,
                            "start": 683,
                            "end": 684,
                            "fullWidth": 2,
                            "width": 1,
                            "text": ")",
                            "value": ")",
                            "valueText": ")",
                            "hasTrailingTrivia": true,
                            "trailingTrivia": [
                                {
                                    "kind": "WhitespaceTrivia",
                                    "text": " "
                                }
                            ]
                        }
                    }
                },
                "block": {
                    "kind": "Block",
                    "fullStart": 685,
                    "fullEnd": 1208,
                    "start": 685,
                    "end": 1206,
                    "fullWidth": 523,
                    "width": 521,
                    "openBraceToken": {
                        "kind": "OpenBraceToken",
                        "fullStart": 685,
                        "fullEnd": 688,
                        "start": 685,
                        "end": 686,
                        "fullWidth": 3,
                        "width": 1,
                        "text": "{",
                        "value": "{",
                        "valueText": "{",
                        "hasTrailingTrivia": true,
                        "hasTrailingNewLine": true,
                        "trailingTrivia": [
                            {
                                "kind": "NewLineTrivia",
                                "text": "\r\n"
                            }
                        ]
                    },
                    "statements": [
                        {
                            "kind": "VariableStatement",
                            "fullStart": 688,
                            "fullEnd": 713,
                            "start": 698,
                            "end": 711,
                            "fullWidth": 25,
                            "width": 13,
                            "modifiers": [],
                            "variableDeclaration": {
                                "kind": "VariableDeclaration",
                                "fullStart": 688,
                                "fullEnd": 710,
                                "start": 698,
                                "end": 710,
                                "fullWidth": 22,
                                "width": 12,
                                "varKeyword": {
                                    "kind": "VarKeyword",
                                    "fullStart": 688,
                                    "fullEnd": 702,
                                    "start": 698,
                                    "end": 701,
                                    "fullWidth": 14,
                                    "width": 3,
                                    "text": "var",
                                    "value": "var",
                                    "valueText": "var",
                                    "hasLeadingTrivia": true,
                                    "hasLeadingNewLine": true,
                                    "hasTrailingTrivia": true,
                                    "leadingTrivia": [
                                        {
                                            "kind": "NewLineTrivia",
                                            "text": "\r\n"
                                        },
                                        {
                                            "kind": "WhitespaceTrivia",
                                            "text": "        "
                                        }
                                    ],
                                    "trailingTrivia": [
                                        {
                                            "kind": "WhitespaceTrivia",
                                            "text": " "
                                        }
                                    ]
                                },
                                "variableDeclarators": [
                                    {
                                        "kind": "VariableDeclarator",
                                        "fullStart": 702,
                                        "fullEnd": 710,
                                        "start": 702,
                                        "end": 710,
                                        "fullWidth": 8,
<<<<<<< HEAD
                                        "width": 8,
                                        "identifier": {
=======
                                        "propertyName": {
>>>>>>> 85e84683
                                            "kind": "IdentifierName",
                                            "fullStart": 702,
                                            "fullEnd": 706,
                                            "start": 702,
                                            "end": 705,
                                            "fullWidth": 4,
                                            "width": 3,
                                            "text": "obj",
                                            "value": "obj",
                                            "valueText": "obj",
                                            "hasTrailingTrivia": true,
                                            "trailingTrivia": [
                                                {
                                                    "kind": "WhitespaceTrivia",
                                                    "text": " "
                                                }
                                            ]
                                        },
                                        "equalsValueClause": {
                                            "kind": "EqualsValueClause",
                                            "fullStart": 706,
                                            "fullEnd": 710,
                                            "start": 706,
                                            "end": 710,
                                            "fullWidth": 4,
                                            "width": 4,
                                            "equalsToken": {
                                                "kind": "EqualsToken",
                                                "fullStart": 706,
                                                "fullEnd": 708,
                                                "start": 706,
                                                "end": 707,
                                                "fullWidth": 2,
                                                "width": 1,
                                                "text": "=",
                                                "value": "=",
                                                "valueText": "=",
                                                "hasTrailingTrivia": true,
                                                "trailingTrivia": [
                                                    {
                                                        "kind": "WhitespaceTrivia",
                                                        "text": " "
                                                    }
                                                ]
                                            },
                                            "value": {
                                                "kind": "ObjectLiteralExpression",
                                                "fullStart": 708,
                                                "fullEnd": 710,
                                                "start": 708,
                                                "end": 710,
                                                "fullWidth": 2,
                                                "width": 2,
                                                "openBraceToken": {
                                                    "kind": "OpenBraceToken",
                                                    "fullStart": 708,
                                                    "fullEnd": 709,
                                                    "start": 708,
                                                    "end": 709,
                                                    "fullWidth": 1,
                                                    "width": 1,
                                                    "text": "{",
                                                    "value": "{",
                                                    "valueText": "{"
                                                },
                                                "propertyAssignments": [],
                                                "closeBraceToken": {
                                                    "kind": "CloseBraceToken",
                                                    "fullStart": 709,
                                                    "fullEnd": 710,
                                                    "start": 709,
                                                    "end": 710,
                                                    "fullWidth": 1,
                                                    "width": 1,
                                                    "text": "}",
                                                    "value": "}",
                                                    "valueText": "}"
                                                }
                                            }
                                        }
                                    }
                                ]
                            },
                            "semicolonToken": {
                                "kind": "SemicolonToken",
                                "fullStart": 710,
                                "fullEnd": 713,
                                "start": 710,
                                "end": 711,
                                "fullWidth": 3,
                                "width": 1,
                                "text": ";",
                                "value": ";",
                                "valueText": ";",
                                "hasTrailingTrivia": true,
                                "hasTrailingNewLine": true,
                                "trailingTrivia": [
                                    {
                                        "kind": "NewLineTrivia",
                                        "text": "\r\n"
                                    }
                                ]
                            }
                        },
                        {
                            "kind": "VariableStatement",
                            "fullStart": 713,
                            "fullEnd": 751,
                            "start": 723,
                            "end": 749,
                            "fullWidth": 38,
                            "width": 26,
                            "modifiers": [],
                            "variableDeclaration": {
                                "kind": "VariableDeclaration",
                                "fullStart": 713,
                                "fullEnd": 748,
                                "start": 723,
                                "end": 748,
                                "fullWidth": 35,
                                "width": 25,
                                "varKeyword": {
                                    "kind": "VarKeyword",
                                    "fullStart": 713,
                                    "fullEnd": 727,
                                    "start": 723,
                                    "end": 726,
                                    "fullWidth": 14,
                                    "width": 3,
                                    "text": "var",
                                    "value": "var",
                                    "valueText": "var",
                                    "hasLeadingTrivia": true,
                                    "hasLeadingNewLine": true,
                                    "hasTrailingTrivia": true,
                                    "leadingTrivia": [
                                        {
                                            "kind": "NewLineTrivia",
                                            "text": "\r\n"
                                        },
                                        {
                                            "kind": "WhitespaceTrivia",
                                            "text": "        "
                                        }
                                    ],
                                    "trailingTrivia": [
                                        {
                                            "kind": "WhitespaceTrivia",
                                            "text": " "
                                        }
                                    ]
                                },
                                "variableDeclarators": [
                                    {
                                        "kind": "VariableDeclarator",
                                        "fullStart": 727,
                                        "fullEnd": 748,
                                        "start": 727,
                                        "end": 748,
                                        "fullWidth": 21,
<<<<<<< HEAD
                                        "width": 21,
                                        "identifier": {
=======
                                        "propertyName": {
>>>>>>> 85e84683
                                            "kind": "IdentifierName",
                                            "fullStart": 727,
                                            "fullEnd": 732,
                                            "start": 727,
                                            "end": 731,
                                            "fullWidth": 5,
                                            "width": 4,
                                            "text": "obj1",
                                            "value": "obj1",
                                            "valueText": "obj1",
                                            "hasTrailingTrivia": true,
                                            "trailingTrivia": [
                                                {
                                                    "kind": "WhitespaceTrivia",
                                                    "text": " "
                                                }
                                            ]
                                        },
                                        "equalsValueClause": {
                                            "kind": "EqualsValueClause",
                                            "fullStart": 732,
                                            "fullEnd": 748,
                                            "start": 732,
                                            "end": 748,
                                            "fullWidth": 16,
                                            "width": 16,
                                            "equalsToken": {
                                                "kind": "EqualsToken",
                                                "fullStart": 732,
                                                "fullEnd": 734,
                                                "start": 732,
                                                "end": 733,
                                                "fullWidth": 2,
                                                "width": 1,
                                                "text": "=",
                                                "value": "=",
                                                "valueText": "=",
                                                "hasTrailingTrivia": true,
                                                "trailingTrivia": [
                                                    {
                                                        "kind": "WhitespaceTrivia",
                                                        "text": " "
                                                    }
                                                ]
                                            },
                                            "value": {
                                                "kind": "ObjectLiteralExpression",
                                                "fullStart": 734,
                                                "fullEnd": 748,
                                                "start": 734,
                                                "end": 748,
                                                "fullWidth": 14,
                                                "width": 14,
                                                "openBraceToken": {
                                                    "kind": "OpenBraceToken",
                                                    "fullStart": 734,
                                                    "fullEnd": 736,
                                                    "start": 734,
                                                    "end": 735,
                                                    "fullWidth": 2,
                                                    "width": 1,
                                                    "text": "{",
                                                    "value": "{",
                                                    "valueText": "{",
                                                    "hasTrailingTrivia": true,
                                                    "trailingTrivia": [
                                                        {
                                                            "kind": "WhitespaceTrivia",
                                                            "text": " "
                                                        }
                                                    ]
                                                },
                                                "propertyAssignments": [
                                                    {
                                                        "kind": "SimplePropertyAssignment",
                                                        "fullStart": 736,
                                                        "fullEnd": 747,
                                                        "start": 736,
                                                        "end": 746,
                                                        "fullWidth": 11,
                                                        "width": 10,
                                                        "propertyName": {
                                                            "kind": "IdentifierName",
                                                            "fullStart": 736,
                                                            "fullEnd": 742,
                                                            "start": 736,
                                                            "end": 742,
                                                            "fullWidth": 6,
                                                            "width": 6,
                                                            "text": "length",
                                                            "value": "length",
                                                            "valueText": "length"
                                                        },
                                                        "colonToken": {
                                                            "kind": "ColonToken",
                                                            "fullStart": 742,
                                                            "fullEnd": 744,
                                                            "start": 742,
                                                            "end": 743,
                                                            "fullWidth": 2,
                                                            "width": 1,
                                                            "text": ":",
                                                            "value": ":",
                                                            "valueText": ":",
                                                            "hasTrailingTrivia": true,
                                                            "trailingTrivia": [
                                                                {
                                                                    "kind": "WhitespaceTrivia",
                                                                    "text": " "
                                                                }
                                                            ]
                                                        },
                                                        "expression": {
                                                            "kind": "NumericLiteral",
                                                            "fullStart": 744,
                                                            "fullEnd": 747,
                                                            "start": 744,
                                                            "end": 746,
                                                            "fullWidth": 3,
                                                            "width": 2,
                                                            "text": "10",
                                                            "value": 10,
                                                            "valueText": "10",
                                                            "hasTrailingTrivia": true,
                                                            "trailingTrivia": [
                                                                {
                                                                    "kind": "WhitespaceTrivia",
                                                                    "text": " "
                                                                }
                                                            ]
                                                        }
                                                    }
                                                ],
                                                "closeBraceToken": {
                                                    "kind": "CloseBraceToken",
                                                    "fullStart": 747,
                                                    "fullEnd": 748,
                                                    "start": 747,
                                                    "end": 748,
                                                    "fullWidth": 1,
                                                    "width": 1,
                                                    "text": "}",
                                                    "value": "}",
                                                    "valueText": "}"
                                                }
                                            }
                                        }
                                    }
                                ]
                            },
                            "semicolonToken": {
                                "kind": "SemicolonToken",
                                "fullStart": 748,
                                "fullEnd": 751,
                                "start": 748,
                                "end": 749,
                                "fullWidth": 3,
                                "width": 1,
                                "text": ";",
                                "value": ";",
                                "valueText": ";",
                                "hasTrailingTrivia": true,
                                "hasTrailingNewLine": true,
                                "trailingTrivia": [
                                    {
                                        "kind": "NewLineTrivia",
                                        "text": "\r\n"
                                    }
                                ]
                            }
                        },
                        {
                            "kind": "ExpressionStatement",
                            "fullStart": 751,
                            "fullEnd": 901,
                            "start": 761,
                            "end": 899,
                            "fullWidth": 150,
                            "width": 138,
                            "expression": {
                                "kind": "InvocationExpression",
                                "fullStart": 751,
                                "fullEnd": 898,
                                "start": 761,
                                "end": 898,
                                "fullWidth": 147,
                                "width": 137,
                                "expression": {
                                    "kind": "MemberAccessExpression",
                                    "fullStart": 751,
                                    "fullEnd": 782,
                                    "start": 761,
                                    "end": 782,
                                    "fullWidth": 31,
                                    "width": 21,
                                    "expression": {
                                        "kind": "IdentifierName",
                                        "fullStart": 751,
                                        "fullEnd": 767,
                                        "start": 761,
                                        "end": 767,
                                        "fullWidth": 16,
                                        "width": 6,
                                        "text": "Object",
                                        "value": "Object",
                                        "valueText": "Object",
                                        "hasLeadingTrivia": true,
                                        "hasLeadingNewLine": true,
                                        "leadingTrivia": [
                                            {
                                                "kind": "NewLineTrivia",
                                                "text": "\r\n"
                                            },
                                            {
                                                "kind": "WhitespaceTrivia",
                                                "text": "        "
                                            }
                                        ]
                                    },
                                    "dotToken": {
                                        "kind": "DotToken",
                                        "fullStart": 767,
                                        "fullEnd": 768,
                                        "start": 767,
                                        "end": 768,
                                        "fullWidth": 1,
                                        "width": 1,
                                        "text": ".",
                                        "value": ".",
                                        "valueText": "."
                                    },
                                    "name": {
                                        "kind": "IdentifierName",
                                        "fullStart": 768,
                                        "fullEnd": 782,
                                        "start": 768,
                                        "end": 782,
                                        "fullWidth": 14,
                                        "width": 14,
                                        "text": "defineProperty",
                                        "value": "defineProperty",
                                        "valueText": "defineProperty"
                                    }
                                },
                                "argumentList": {
                                    "kind": "ArgumentList",
                                    "fullStart": 782,
                                    "fullEnd": 898,
                                    "start": 782,
                                    "end": 898,
                                    "fullWidth": 116,
                                    "width": 116,
                                    "openParenToken": {
                                        "kind": "OpenParenToken",
                                        "fullStart": 782,
                                        "fullEnd": 783,
                                        "start": 782,
                                        "end": 783,
                                        "fullWidth": 1,
                                        "width": 1,
                                        "text": "(",
                                        "value": "(",
                                        "valueText": "("
                                    },
                                    "arguments": [
                                        {
                                            "kind": "IdentifierName",
                                            "fullStart": 783,
                                            "fullEnd": 786,
                                            "start": 783,
                                            "end": 786,
                                            "fullWidth": 3,
                                            "width": 3,
                                            "text": "obj",
                                            "value": "obj",
                                            "valueText": "obj"
                                        },
                                        {
                                            "kind": "CommaToken",
                                            "fullStart": 786,
                                            "fullEnd": 788,
                                            "start": 786,
                                            "end": 787,
                                            "fullWidth": 2,
                                            "width": 1,
                                            "text": ",",
                                            "value": ",",
                                            "valueText": ",",
                                            "hasTrailingTrivia": true,
                                            "trailingTrivia": [
                                                {
                                                    "kind": "WhitespaceTrivia",
                                                    "text": " "
                                                }
                                            ]
                                        },
                                        {
                                            "kind": "StringLiteral",
                                            "fullStart": 788,
                                            "fullEnd": 793,
                                            "start": 788,
                                            "end": 793,
                                            "fullWidth": 5,
                                            "width": 5,
                                            "text": "\"foo\"",
                                            "value": "foo",
                                            "valueText": "foo"
                                        },
                                        {
                                            "kind": "CommaToken",
                                            "fullStart": 793,
                                            "fullEnd": 795,
                                            "start": 793,
                                            "end": 794,
                                            "fullWidth": 2,
                                            "width": 1,
                                            "text": ",",
                                            "value": ",",
                                            "valueText": ",",
                                            "hasTrailingTrivia": true,
                                            "trailingTrivia": [
                                                {
                                                    "kind": "WhitespaceTrivia",
                                                    "text": " "
                                                }
                                            ]
                                        },
                                        {
                                            "kind": "ObjectLiteralExpression",
                                            "fullStart": 795,
                                            "fullEnd": 897,
                                            "start": 795,
                                            "end": 897,
                                            "fullWidth": 102,
                                            "width": 102,
                                            "openBraceToken": {
                                                "kind": "OpenBraceToken",
                                                "fullStart": 795,
                                                "fullEnd": 798,
                                                "start": 795,
                                                "end": 796,
                                                "fullWidth": 3,
                                                "width": 1,
                                                "text": "{",
                                                "value": "{",
                                                "valueText": "{",
                                                "hasTrailingTrivia": true,
                                                "hasTrailingNewLine": true,
                                                "trailingTrivia": [
                                                    {
                                                        "kind": "NewLineTrivia",
                                                        "text": "\r\n"
                                                    }
                                                ]
                                            },
                                            "propertyAssignments": [
                                                {
                                                    "kind": "SimplePropertyAssignment",
                                                    "fullStart": 798,
                                                    "fullEnd": 821,
                                                    "start": 810,
                                                    "end": 821,
                                                    "fullWidth": 23,
                                                    "width": 11,
                                                    "propertyName": {
                                                        "kind": "IdentifierName",
                                                        "fullStart": 798,
                                                        "fullEnd": 815,
                                                        "start": 810,
                                                        "end": 815,
                                                        "fullWidth": 17,
                                                        "width": 5,
                                                        "text": "value",
                                                        "value": "value",
                                                        "valueText": "value",
                                                        "hasLeadingTrivia": true,
                                                        "leadingTrivia": [
                                                            {
                                                                "kind": "WhitespaceTrivia",
                                                                "text": "            "
                                                            }
                                                        ]
                                                    },
                                                    "colonToken": {
                                                        "kind": "ColonToken",
                                                        "fullStart": 815,
                                                        "fullEnd": 817,
                                                        "start": 815,
                                                        "end": 816,
                                                        "fullWidth": 2,
                                                        "width": 1,
                                                        "text": ":",
                                                        "value": ":",
                                                        "valueText": ":",
                                                        "hasTrailingTrivia": true,
                                                        "trailingTrivia": [
                                                            {
                                                                "kind": "WhitespaceTrivia",
                                                                "text": " "
                                                            }
                                                        ]
                                                    },
                                                    "expression": {
                                                        "kind": "IdentifierName",
                                                        "fullStart": 817,
                                                        "fullEnd": 821,
                                                        "start": 817,
                                                        "end": 821,
                                                        "fullWidth": 4,
                                                        "width": 4,
                                                        "text": "obj1",
                                                        "value": "obj1",
                                                        "valueText": "obj1"
                                                    }
                                                },
                                                {
                                                    "kind": "CommaToken",
                                                    "fullStart": 821,
                                                    "fullEnd": 824,
                                                    "start": 821,
                                                    "end": 822,
                                                    "fullWidth": 3,
                                                    "width": 1,
                                                    "text": ",",
                                                    "value": ",",
                                                    "valueText": ",",
                                                    "hasTrailingTrivia": true,
                                                    "hasTrailingNewLine": true,
                                                    "trailingTrivia": [
                                                        {
                                                            "kind": "NewLineTrivia",
                                                            "text": "\r\n"
                                                        }
                                                    ]
                                                },
                                                {
                                                    "kind": "SimplePropertyAssignment",
                                                    "fullStart": 824,
                                                    "fullEnd": 851,
                                                    "start": 836,
                                                    "end": 851,
                                                    "fullWidth": 27,
                                                    "width": 15,
                                                    "propertyName": {
                                                        "kind": "IdentifierName",
                                                        "fullStart": 824,
                                                        "fullEnd": 844,
                                                        "start": 836,
                                                        "end": 844,
                                                        "fullWidth": 20,
                                                        "width": 8,
                                                        "text": "writable",
                                                        "value": "writable",
                                                        "valueText": "writable",
                                                        "hasLeadingTrivia": true,
                                                        "leadingTrivia": [
                                                            {
                                                                "kind": "WhitespaceTrivia",
                                                                "text": "            "
                                                            }
                                                        ]
                                                    },
                                                    "colonToken": {
                                                        "kind": "ColonToken",
                                                        "fullStart": 844,
                                                        "fullEnd": 846,
                                                        "start": 844,
                                                        "end": 845,
                                                        "fullWidth": 2,
                                                        "width": 1,
                                                        "text": ":",
                                                        "value": ":",
                                                        "valueText": ":",
                                                        "hasTrailingTrivia": true,
                                                        "trailingTrivia": [
                                                            {
                                                                "kind": "WhitespaceTrivia",
                                                                "text": " "
                                                            }
                                                        ]
                                                    },
                                                    "expression": {
                                                        "kind": "FalseKeyword",
                                                        "fullStart": 846,
                                                        "fullEnd": 851,
                                                        "start": 846,
                                                        "end": 851,
                                                        "fullWidth": 5,
                                                        "width": 5,
                                                        "text": "false",
                                                        "value": false,
                                                        "valueText": "false"
                                                    }
                                                },
                                                {
                                                    "kind": "CommaToken",
                                                    "fullStart": 851,
                                                    "fullEnd": 854,
                                                    "start": 851,
                                                    "end": 852,
                                                    "fullWidth": 3,
                                                    "width": 1,
                                                    "text": ",",
                                                    "value": ",",
                                                    "valueText": ",",
                                                    "hasTrailingTrivia": true,
                                                    "hasTrailingNewLine": true,
                                                    "trailingTrivia": [
                                                        {
                                                            "kind": "NewLineTrivia",
                                                            "text": "\r\n"
                                                        }
                                                    ]
                                                },
                                                {
                                                    "kind": "SimplePropertyAssignment",
                                                    "fullStart": 854,
                                                    "fullEnd": 888,
                                                    "start": 866,
                                                    "end": 885,
                                                    "fullWidth": 34,
                                                    "width": 19,
                                                    "propertyName": {
                                                        "kind": "IdentifierName",
                                                        "fullStart": 854,
                                                        "fullEnd": 878,
                                                        "start": 866,
                                                        "end": 878,
                                                        "fullWidth": 24,
                                                        "width": 12,
                                                        "text": "configurable",
                                                        "value": "configurable",
                                                        "valueText": "configurable",
                                                        "hasLeadingTrivia": true,
                                                        "leadingTrivia": [
                                                            {
                                                                "kind": "WhitespaceTrivia",
                                                                "text": "            "
                                                            }
                                                        ]
                                                    },
                                                    "colonToken": {
                                                        "kind": "ColonToken",
                                                        "fullStart": 878,
                                                        "fullEnd": 880,
                                                        "start": 878,
                                                        "end": 879,
                                                        "fullWidth": 2,
                                                        "width": 1,
                                                        "text": ":",
                                                        "value": ":",
                                                        "valueText": ":",
                                                        "hasTrailingTrivia": true,
                                                        "trailingTrivia": [
                                                            {
                                                                "kind": "WhitespaceTrivia",
                                                                "text": " "
                                                            }
                                                        ]
                                                    },
                                                    "expression": {
                                                        "kind": "FalseKeyword",
                                                        "fullStart": 880,
                                                        "fullEnd": 888,
                                                        "start": 880,
                                                        "end": 885,
                                                        "fullWidth": 8,
                                                        "width": 5,
                                                        "text": "false",
                                                        "value": false,
                                                        "valueText": "false",
                                                        "hasTrailingTrivia": true,
                                                        "hasTrailingNewLine": true,
                                                        "trailingTrivia": [
                                                            {
                                                                "kind": "WhitespaceTrivia",
                                                                "text": " "
                                                            },
                                                            {
                                                                "kind": "NewLineTrivia",
                                                                "text": "\r\n"
                                                            }
                                                        ]
                                                    }
                                                }
                                            ],
                                            "closeBraceToken": {
                                                "kind": "CloseBraceToken",
                                                "fullStart": 888,
                                                "fullEnd": 897,
                                                "start": 896,
                                                "end": 897,
                                                "fullWidth": 9,
                                                "width": 1,
                                                "text": "}",
                                                "value": "}",
                                                "valueText": "}",
                                                "hasLeadingTrivia": true,
                                                "leadingTrivia": [
                                                    {
                                                        "kind": "WhitespaceTrivia",
                                                        "text": "        "
                                                    }
                                                ]
                                            }
                                        }
                                    ],
                                    "closeParenToken": {
                                        "kind": "CloseParenToken",
                                        "fullStart": 897,
                                        "fullEnd": 898,
                                        "start": 897,
                                        "end": 898,
                                        "fullWidth": 1,
                                        "width": 1,
                                        "text": ")",
                                        "value": ")",
                                        "valueText": ")"
                                    }
                                }
                            },
                            "semicolonToken": {
                                "kind": "SemicolonToken",
                                "fullStart": 898,
                                "fullEnd": 901,
                                "start": 898,
                                "end": 899,
                                "fullWidth": 3,
                                "width": 1,
                                "text": ";",
                                "value": ";",
                                "valueText": ";",
                                "hasTrailingTrivia": true,
                                "hasTrailingNewLine": true,
                                "trailingTrivia": [
                                    {
                                        "kind": "NewLineTrivia",
                                        "text": "\r\n"
                                    }
                                ]
                            }
                        },
                        {
                            "kind": "VariableStatement",
                            "fullStart": 901,
                            "fullEnd": 939,
                            "start": 911,
                            "end": 937,
                            "fullWidth": 38,
                            "width": 26,
                            "modifiers": [],
                            "variableDeclaration": {
                                "kind": "VariableDeclaration",
                                "fullStart": 901,
                                "fullEnd": 936,
                                "start": 911,
                                "end": 936,
                                "fullWidth": 35,
                                "width": 25,
                                "varKeyword": {
                                    "kind": "VarKeyword",
                                    "fullStart": 901,
                                    "fullEnd": 915,
                                    "start": 911,
                                    "end": 914,
                                    "fullWidth": 14,
                                    "width": 3,
                                    "text": "var",
                                    "value": "var",
                                    "valueText": "var",
                                    "hasLeadingTrivia": true,
                                    "hasLeadingNewLine": true,
                                    "hasTrailingTrivia": true,
                                    "leadingTrivia": [
                                        {
                                            "kind": "NewLineTrivia",
                                            "text": "\r\n"
                                        },
                                        {
                                            "kind": "WhitespaceTrivia",
                                            "text": "        "
                                        }
                                    ],
                                    "trailingTrivia": [
                                        {
                                            "kind": "WhitespaceTrivia",
                                            "text": " "
                                        }
                                    ]
                                },
                                "variableDeclarators": [
                                    {
                                        "kind": "VariableDeclarator",
                                        "fullStart": 915,
                                        "fullEnd": 936,
                                        "start": 915,
                                        "end": 936,
                                        "fullWidth": 21,
<<<<<<< HEAD
                                        "width": 21,
                                        "identifier": {
=======
                                        "propertyName": {
>>>>>>> 85e84683
                                            "kind": "IdentifierName",
                                            "fullStart": 915,
                                            "fullEnd": 920,
                                            "start": 915,
                                            "end": 919,
                                            "fullWidth": 5,
                                            "width": 4,
                                            "text": "obj2",
                                            "value": "obj2",
                                            "valueText": "obj2",
                                            "hasTrailingTrivia": true,
                                            "trailingTrivia": [
                                                {
                                                    "kind": "WhitespaceTrivia",
                                                    "text": " "
                                                }
                                            ]
                                        },
                                        "equalsValueClause": {
                                            "kind": "EqualsValueClause",
                                            "fullStart": 920,
                                            "fullEnd": 936,
                                            "start": 920,
                                            "end": 936,
                                            "fullWidth": 16,
                                            "width": 16,
                                            "equalsToken": {
                                                "kind": "EqualsToken",
                                                "fullStart": 920,
                                                "fullEnd": 922,
                                                "start": 920,
                                                "end": 921,
                                                "fullWidth": 2,
                                                "width": 1,
                                                "text": "=",
                                                "value": "=",
                                                "valueText": "=",
                                                "hasTrailingTrivia": true,
                                                "trailingTrivia": [
                                                    {
                                                        "kind": "WhitespaceTrivia",
                                                        "text": " "
                                                    }
                                                ]
                                            },
                                            "value": {
                                                "kind": "ObjectLiteralExpression",
                                                "fullStart": 922,
                                                "fullEnd": 936,
                                                "start": 922,
                                                "end": 936,
                                                "fullWidth": 14,
                                                "width": 14,
                                                "openBraceToken": {
                                                    "kind": "OpenBraceToken",
                                                    "fullStart": 922,
                                                    "fullEnd": 924,
                                                    "start": 922,
                                                    "end": 923,
                                                    "fullWidth": 2,
                                                    "width": 1,
                                                    "text": "{",
                                                    "value": "{",
                                                    "valueText": "{",
                                                    "hasTrailingTrivia": true,
                                                    "trailingTrivia": [
                                                        {
                                                            "kind": "WhitespaceTrivia",
                                                            "text": " "
                                                        }
                                                    ]
                                                },
                                                "propertyAssignments": [
                                                    {
                                                        "kind": "SimplePropertyAssignment",
                                                        "fullStart": 924,
                                                        "fullEnd": 935,
                                                        "start": 924,
                                                        "end": 934,
                                                        "fullWidth": 11,
                                                        "width": 10,
                                                        "propertyName": {
                                                            "kind": "IdentifierName",
                                                            "fullStart": 924,
                                                            "fullEnd": 930,
                                                            "start": 924,
                                                            "end": 930,
                                                            "fullWidth": 6,
                                                            "width": 6,
                                                            "text": "length",
                                                            "value": "length",
                                                            "valueText": "length"
                                                        },
                                                        "colonToken": {
                                                            "kind": "ColonToken",
                                                            "fullStart": 930,
                                                            "fullEnd": 932,
                                                            "start": 930,
                                                            "end": 931,
                                                            "fullWidth": 2,
                                                            "width": 1,
                                                            "text": ":",
                                                            "value": ":",
                                                            "valueText": ":",
                                                            "hasTrailingTrivia": true,
                                                            "trailingTrivia": [
                                                                {
                                                                    "kind": "WhitespaceTrivia",
                                                                    "text": " "
                                                                }
                                                            ]
                                                        },
                                                        "expression": {
                                                            "kind": "NumericLiteral",
                                                            "fullStart": 932,
                                                            "fullEnd": 935,
                                                            "start": 932,
                                                            "end": 934,
                                                            "fullWidth": 3,
                                                            "width": 2,
                                                            "text": "20",
                                                            "value": 20,
                                                            "valueText": "20",
                                                            "hasTrailingTrivia": true,
                                                            "trailingTrivia": [
                                                                {
                                                                    "kind": "WhitespaceTrivia",
                                                                    "text": " "
                                                                }
                                                            ]
                                                        }
                                                    }
                                                ],
                                                "closeBraceToken": {
                                                    "kind": "CloseBraceToken",
                                                    "fullStart": 935,
                                                    "fullEnd": 936,
                                                    "start": 935,
                                                    "end": 936,
                                                    "fullWidth": 1,
                                                    "width": 1,
                                                    "text": "}",
                                                    "value": "}",
                                                    "valueText": "}"
                                                }
                                            }
                                        }
                                    }
                                ]
                            },
                            "semicolonToken": {
                                "kind": "SemicolonToken",
                                "fullStart": 936,
                                "fullEnd": 939,
                                "start": 936,
                                "end": 937,
                                "fullWidth": 3,
                                "width": 1,
                                "text": ";",
                                "value": ";",
                                "valueText": ";",
                                "hasTrailingTrivia": true,
                                "hasTrailingNewLine": true,
                                "trailingTrivia": [
                                    {
                                        "kind": "NewLineTrivia",
                                        "text": "\r\n"
                                    }
                                ]
                            }
                        },
                        {
                            "kind": "TryStatement",
                            "fullStart": 939,
                            "fullEnd": 1201,
                            "start": 949,
                            "end": 1199,
                            "fullWidth": 262,
                            "width": 250,
                            "tryKeyword": {
                                "kind": "TryKeyword",
                                "fullStart": 939,
                                "fullEnd": 953,
                                "start": 949,
                                "end": 952,
                                "fullWidth": 14,
                                "width": 3,
                                "text": "try",
                                "value": "try",
                                "valueText": "try",
                                "hasLeadingTrivia": true,
                                "hasLeadingNewLine": true,
                                "hasTrailingTrivia": true,
                                "leadingTrivia": [
                                    {
                                        "kind": "NewLineTrivia",
                                        "text": "\r\n"
                                    },
                                    {
                                        "kind": "WhitespaceTrivia",
                                        "text": "        "
                                    }
                                ],
                                "trailingTrivia": [
                                    {
                                        "kind": "WhitespaceTrivia",
                                        "text": " "
                                    }
                                ]
                            },
                            "block": {
                                "kind": "Block",
                                "fullStart": 953,
                                "fullEnd": 1058,
                                "start": 953,
                                "end": 1057,
                                "fullWidth": 105,
                                "width": 104,
                                "openBraceToken": {
                                    "kind": "OpenBraceToken",
                                    "fullStart": 953,
                                    "fullEnd": 956,
                                    "start": 953,
                                    "end": 954,
                                    "fullWidth": 3,
                                    "width": 1,
                                    "text": "{",
                                    "value": "{",
                                    "valueText": "{",
                                    "hasTrailingTrivia": true,
                                    "hasTrailingNewLine": true,
                                    "trailingTrivia": [
                                        {
                                            "kind": "NewLineTrivia",
                                            "text": "\r\n"
                                        }
                                    ]
                                },
                                "statements": [
                                    {
                                        "kind": "ExpressionStatement",
                                        "fullStart": 956,
                                        "fullEnd": 1021,
                                        "start": 968,
                                        "end": 1019,
                                        "fullWidth": 65,
                                        "width": 51,
                                        "expression": {
                                            "kind": "InvocationExpression",
                                            "fullStart": 956,
                                            "fullEnd": 1018,
                                            "start": 968,
                                            "end": 1018,
                                            "fullWidth": 62,
                                            "width": 50,
                                            "expression": {
                                                "kind": "MemberAccessExpression",
                                                "fullStart": 956,
                                                "fullEnd": 989,
                                                "start": 968,
                                                "end": 989,
                                                "fullWidth": 33,
                                                "width": 21,
                                                "expression": {
                                                    "kind": "IdentifierName",
                                                    "fullStart": 956,
                                                    "fullEnd": 974,
                                                    "start": 968,
                                                    "end": 974,
                                                    "fullWidth": 18,
                                                    "width": 6,
                                                    "text": "Object",
                                                    "value": "Object",
                                                    "valueText": "Object",
                                                    "hasLeadingTrivia": true,
                                                    "leadingTrivia": [
                                                        {
                                                            "kind": "WhitespaceTrivia",
                                                            "text": "            "
                                                        }
                                                    ]
                                                },
                                                "dotToken": {
                                                    "kind": "DotToken",
                                                    "fullStart": 974,
                                                    "fullEnd": 975,
                                                    "start": 974,
                                                    "end": 975,
                                                    "fullWidth": 1,
                                                    "width": 1,
                                                    "text": ".",
                                                    "value": ".",
                                                    "valueText": "."
                                                },
                                                "name": {
                                                    "kind": "IdentifierName",
                                                    "fullStart": 975,
                                                    "fullEnd": 989,
                                                    "start": 975,
                                                    "end": 989,
                                                    "fullWidth": 14,
                                                    "width": 14,
                                                    "text": "defineProperty",
                                                    "value": "defineProperty",
                                                    "valueText": "defineProperty"
                                                }
                                            },
                                            "argumentList": {
                                                "kind": "ArgumentList",
                                                "fullStart": 989,
                                                "fullEnd": 1018,
                                                "start": 989,
                                                "end": 1018,
                                                "fullWidth": 29,
                                                "width": 29,
                                                "openParenToken": {
                                                    "kind": "OpenParenToken",
                                                    "fullStart": 989,
                                                    "fullEnd": 990,
                                                    "start": 989,
                                                    "end": 990,
                                                    "fullWidth": 1,
                                                    "width": 1,
                                                    "text": "(",
                                                    "value": "(",
                                                    "valueText": "("
                                                },
                                                "arguments": [
                                                    {
                                                        "kind": "IdentifierName",
                                                        "fullStart": 990,
                                                        "fullEnd": 993,
                                                        "start": 990,
                                                        "end": 993,
                                                        "fullWidth": 3,
                                                        "width": 3,
                                                        "text": "obj",
                                                        "value": "obj",
                                                        "valueText": "obj"
                                                    },
                                                    {
                                                        "kind": "CommaToken",
                                                        "fullStart": 993,
                                                        "fullEnd": 995,
                                                        "start": 993,
                                                        "end": 994,
                                                        "fullWidth": 2,
                                                        "width": 1,
                                                        "text": ",",
                                                        "value": ",",
                                                        "valueText": ",",
                                                        "hasTrailingTrivia": true,
                                                        "trailingTrivia": [
                                                            {
                                                                "kind": "WhitespaceTrivia",
                                                                "text": " "
                                                            }
                                                        ]
                                                    },
                                                    {
                                                        "kind": "StringLiteral",
                                                        "fullStart": 995,
                                                        "fullEnd": 1000,
                                                        "start": 995,
                                                        "end": 1000,
                                                        "fullWidth": 5,
                                                        "width": 5,
                                                        "text": "\"foo\"",
                                                        "value": "foo",
                                                        "valueText": "foo"
                                                    },
                                                    {
                                                        "kind": "CommaToken",
                                                        "fullStart": 1000,
                                                        "fullEnd": 1002,
                                                        "start": 1000,
                                                        "end": 1001,
                                                        "fullWidth": 2,
                                                        "width": 1,
                                                        "text": ",",
                                                        "value": ",",
                                                        "valueText": ",",
                                                        "hasTrailingTrivia": true,
                                                        "trailingTrivia": [
                                                            {
                                                                "kind": "WhitespaceTrivia",
                                                                "text": " "
                                                            }
                                                        ]
                                                    },
                                                    {
                                                        "kind": "ObjectLiteralExpression",
                                                        "fullStart": 1002,
                                                        "fullEnd": 1017,
                                                        "start": 1002,
                                                        "end": 1017,
                                                        "fullWidth": 15,
                                                        "width": 15,
                                                        "openBraceToken": {
                                                            "kind": "OpenBraceToken",
                                                            "fullStart": 1002,
                                                            "fullEnd": 1004,
                                                            "start": 1002,
                                                            "end": 1003,
                                                            "fullWidth": 2,
                                                            "width": 1,
                                                            "text": "{",
                                                            "value": "{",
                                                            "valueText": "{",
                                                            "hasTrailingTrivia": true,
                                                            "trailingTrivia": [
                                                                {
                                                                    "kind": "WhitespaceTrivia",
                                                                    "text": " "
                                                                }
                                                            ]
                                                        },
                                                        "propertyAssignments": [
                                                            {
                                                                "kind": "SimplePropertyAssignment",
                                                                "fullStart": 1004,
                                                                "fullEnd": 1016,
                                                                "start": 1004,
                                                                "end": 1015,
                                                                "fullWidth": 12,
                                                                "width": 11,
                                                                "propertyName": {
                                                                    "kind": "IdentifierName",
                                                                    "fullStart": 1004,
                                                                    "fullEnd": 1009,
                                                                    "start": 1004,
                                                                    "end": 1009,
                                                                    "fullWidth": 5,
                                                                    "width": 5,
                                                                    "text": "value",
                                                                    "value": "value",
                                                                    "valueText": "value"
                                                                },
                                                                "colonToken": {
                                                                    "kind": "ColonToken",
                                                                    "fullStart": 1009,
                                                                    "fullEnd": 1011,
                                                                    "start": 1009,
                                                                    "end": 1010,
                                                                    "fullWidth": 2,
                                                                    "width": 1,
                                                                    "text": ":",
                                                                    "value": ":",
                                                                    "valueText": ":",
                                                                    "hasTrailingTrivia": true,
                                                                    "trailingTrivia": [
                                                                        {
                                                                            "kind": "WhitespaceTrivia",
                                                                            "text": " "
                                                                        }
                                                                    ]
                                                                },
                                                                "expression": {
                                                                    "kind": "IdentifierName",
                                                                    "fullStart": 1011,
                                                                    "fullEnd": 1016,
                                                                    "start": 1011,
                                                                    "end": 1015,
                                                                    "fullWidth": 5,
                                                                    "width": 4,
                                                                    "text": "obj2",
                                                                    "value": "obj2",
                                                                    "valueText": "obj2",
                                                                    "hasTrailingTrivia": true,
                                                                    "trailingTrivia": [
                                                                        {
                                                                            "kind": "WhitespaceTrivia",
                                                                            "text": " "
                                                                        }
                                                                    ]
                                                                }
                                                            }
                                                        ],
                                                        "closeBraceToken": {
                                                            "kind": "CloseBraceToken",
                                                            "fullStart": 1016,
                                                            "fullEnd": 1017,
                                                            "start": 1016,
                                                            "end": 1017,
                                                            "fullWidth": 1,
                                                            "width": 1,
                                                            "text": "}",
                                                            "value": "}",
                                                            "valueText": "}"
                                                        }
                                                    }
                                                ],
                                                "closeParenToken": {
                                                    "kind": "CloseParenToken",
                                                    "fullStart": 1017,
                                                    "fullEnd": 1018,
                                                    "start": 1017,
                                                    "end": 1018,
                                                    "fullWidth": 1,
                                                    "width": 1,
                                                    "text": ")",
                                                    "value": ")",
                                                    "valueText": ")"
                                                }
                                            }
                                        },
                                        "semicolonToken": {
                                            "kind": "SemicolonToken",
                                            "fullStart": 1018,
                                            "fullEnd": 1021,
                                            "start": 1018,
                                            "end": 1019,
                                            "fullWidth": 3,
                                            "width": 1,
                                            "text": ";",
                                            "value": ";",
                                            "valueText": ";",
                                            "hasTrailingTrivia": true,
                                            "hasTrailingNewLine": true,
                                            "trailingTrivia": [
                                                {
                                                    "kind": "NewLineTrivia",
                                                    "text": "\r\n"
                                                }
                                            ]
                                        }
                                    },
                                    {
                                        "kind": "ReturnStatement",
                                        "fullStart": 1021,
                                        "fullEnd": 1048,
                                        "start": 1033,
                                        "end": 1046,
                                        "fullWidth": 27,
                                        "width": 13,
                                        "returnKeyword": {
                                            "kind": "ReturnKeyword",
                                            "fullStart": 1021,
                                            "fullEnd": 1040,
                                            "start": 1033,
                                            "end": 1039,
                                            "fullWidth": 19,
                                            "width": 6,
                                            "text": "return",
                                            "value": "return",
                                            "valueText": "return",
                                            "hasLeadingTrivia": true,
                                            "hasTrailingTrivia": true,
                                            "leadingTrivia": [
                                                {
                                                    "kind": "WhitespaceTrivia",
                                                    "text": "            "
                                                }
                                            ],
                                            "trailingTrivia": [
                                                {
                                                    "kind": "WhitespaceTrivia",
                                                    "text": " "
                                                }
                                            ]
                                        },
                                        "expression": {
                                            "kind": "FalseKeyword",
                                            "fullStart": 1040,
                                            "fullEnd": 1045,
                                            "start": 1040,
                                            "end": 1045,
                                            "fullWidth": 5,
                                            "width": 5,
                                            "text": "false",
                                            "value": false,
                                            "valueText": "false"
                                        },
                                        "semicolonToken": {
                                            "kind": "SemicolonToken",
                                            "fullStart": 1045,
                                            "fullEnd": 1048,
                                            "start": 1045,
                                            "end": 1046,
                                            "fullWidth": 3,
                                            "width": 1,
                                            "text": ";",
                                            "value": ";",
                                            "valueText": ";",
                                            "hasTrailingTrivia": true,
                                            "hasTrailingNewLine": true,
                                            "trailingTrivia": [
                                                {
                                                    "kind": "NewLineTrivia",
                                                    "text": "\r\n"
                                                }
                                            ]
                                        }
                                    }
                                ],
                                "closeBraceToken": {
                                    "kind": "CloseBraceToken",
                                    "fullStart": 1048,
                                    "fullEnd": 1058,
                                    "start": 1056,
                                    "end": 1057,
                                    "fullWidth": 10,
                                    "width": 1,
                                    "text": "}",
                                    "value": "}",
                                    "valueText": "}",
                                    "hasLeadingTrivia": true,
                                    "hasTrailingTrivia": true,
                                    "leadingTrivia": [
                                        {
                                            "kind": "WhitespaceTrivia",
                                            "text": "        "
                                        }
                                    ],
                                    "trailingTrivia": [
                                        {
                                            "kind": "WhitespaceTrivia",
                                            "text": " "
                                        }
                                    ]
                                }
                            },
                            "catchClause": {
                                "kind": "CatchClause",
                                "fullStart": 1058,
                                "fullEnd": 1201,
                                "start": 1058,
                                "end": 1199,
                                "fullWidth": 143,
                                "width": 141,
                                "catchKeyword": {
                                    "kind": "CatchKeyword",
                                    "fullStart": 1058,
                                    "fullEnd": 1064,
                                    "start": 1058,
                                    "end": 1063,
                                    "fullWidth": 6,
                                    "width": 5,
                                    "text": "catch",
                                    "value": "catch",
                                    "valueText": "catch",
                                    "hasTrailingTrivia": true,
                                    "trailingTrivia": [
                                        {
                                            "kind": "WhitespaceTrivia",
                                            "text": " "
                                        }
                                    ]
                                },
                                "openParenToken": {
                                    "kind": "OpenParenToken",
                                    "fullStart": 1064,
                                    "fullEnd": 1065,
                                    "start": 1064,
                                    "end": 1065,
                                    "fullWidth": 1,
                                    "width": 1,
                                    "text": "(",
                                    "value": "(",
                                    "valueText": "("
                                },
                                "identifier": {
                                    "kind": "IdentifierName",
                                    "fullStart": 1065,
                                    "fullEnd": 1066,
                                    "start": 1065,
                                    "end": 1066,
                                    "fullWidth": 1,
                                    "width": 1,
                                    "text": "e",
                                    "value": "e",
                                    "valueText": "e"
                                },
                                "closeParenToken": {
                                    "kind": "CloseParenToken",
                                    "fullStart": 1066,
                                    "fullEnd": 1068,
                                    "start": 1066,
                                    "end": 1067,
                                    "fullWidth": 2,
                                    "width": 1,
                                    "text": ")",
                                    "value": ")",
                                    "valueText": ")",
                                    "hasTrailingTrivia": true,
                                    "trailingTrivia": [
                                        {
                                            "kind": "WhitespaceTrivia",
                                            "text": " "
                                        }
                                    ]
                                },
                                "block": {
                                    "kind": "Block",
                                    "fullStart": 1068,
                                    "fullEnd": 1201,
                                    "start": 1068,
                                    "end": 1199,
                                    "fullWidth": 133,
                                    "width": 131,
                                    "openBraceToken": {
                                        "kind": "OpenBraceToken",
                                        "fullStart": 1068,
                                        "fullEnd": 1071,
                                        "start": 1068,
                                        "end": 1069,
                                        "fullWidth": 3,
                                        "width": 1,
                                        "text": "{",
                                        "value": "{",
                                        "valueText": "{",
                                        "hasTrailingTrivia": true,
                                        "hasTrailingNewLine": true,
                                        "trailingTrivia": [
                                            {
                                                "kind": "NewLineTrivia",
                                                "text": "\r\n"
                                            }
                                        ]
                                    },
                                    "statements": [
                                        {
                                            "kind": "ReturnStatement",
                                            "fullStart": 1071,
                                            "fullEnd": 1190,
                                            "start": 1083,
                                            "end": 1188,
                                            "fullWidth": 119,
                                            "width": 105,
                                            "returnKeyword": {
                                                "kind": "ReturnKeyword",
                                                "fullStart": 1071,
                                                "fullEnd": 1090,
                                                "start": 1083,
                                                "end": 1089,
                                                "fullWidth": 19,
                                                "width": 6,
                                                "text": "return",
                                                "value": "return",
                                                "valueText": "return",
                                                "hasLeadingTrivia": true,
                                                "hasTrailingTrivia": true,
                                                "leadingTrivia": [
                                                    {
                                                        "kind": "WhitespaceTrivia",
                                                        "text": "            "
                                                    }
                                                ],
                                                "trailingTrivia": [
                                                    {
                                                        "kind": "WhitespaceTrivia",
                                                        "text": " "
                                                    }
                                                ]
                                            },
                                            "expression": {
                                                "kind": "LogicalAndExpression",
                                                "fullStart": 1090,
                                                "fullEnd": 1187,
                                                "start": 1090,
                                                "end": 1187,
                                                "fullWidth": 97,
                                                "width": 97,
                                                "left": {
                                                    "kind": "InstanceOfExpression",
                                                    "fullStart": 1090,
                                                    "fullEnd": 1113,
                                                    "start": 1090,
                                                    "end": 1112,
                                                    "fullWidth": 23,
                                                    "width": 22,
                                                    "left": {
                                                        "kind": "IdentifierName",
                                                        "fullStart": 1090,
                                                        "fullEnd": 1092,
                                                        "start": 1090,
                                                        "end": 1091,
                                                        "fullWidth": 2,
                                                        "width": 1,
                                                        "text": "e",
                                                        "value": "e",
                                                        "valueText": "e",
                                                        "hasTrailingTrivia": true,
                                                        "trailingTrivia": [
                                                            {
                                                                "kind": "WhitespaceTrivia",
                                                                "text": " "
                                                            }
                                                        ]
                                                    },
                                                    "operatorToken": {
                                                        "kind": "InstanceOfKeyword",
                                                        "fullStart": 1092,
                                                        "fullEnd": 1103,
                                                        "start": 1092,
                                                        "end": 1102,
                                                        "fullWidth": 11,
                                                        "width": 10,
                                                        "text": "instanceof",
                                                        "value": "instanceof",
                                                        "valueText": "instanceof",
                                                        "hasTrailingTrivia": true,
                                                        "trailingTrivia": [
                                                            {
                                                                "kind": "WhitespaceTrivia",
                                                                "text": " "
                                                            }
                                                        ]
                                                    },
                                                    "right": {
                                                        "kind": "IdentifierName",
                                                        "fullStart": 1103,
                                                        "fullEnd": 1113,
                                                        "start": 1103,
                                                        "end": 1112,
                                                        "fullWidth": 10,
                                                        "width": 9,
                                                        "text": "TypeError",
                                                        "value": "TypeError",
                                                        "valueText": "TypeError",
                                                        "hasTrailingTrivia": true,
                                                        "trailingTrivia": [
                                                            {
                                                                "kind": "WhitespaceTrivia",
                                                                "text": " "
                                                            }
                                                        ]
                                                    }
                                                },
                                                "operatorToken": {
                                                    "kind": "AmpersandAmpersandToken",
                                                    "fullStart": 1113,
                                                    "fullEnd": 1116,
                                                    "start": 1113,
                                                    "end": 1115,
                                                    "fullWidth": 3,
                                                    "width": 2,
                                                    "text": "&&",
                                                    "value": "&&",
                                                    "valueText": "&&",
                                                    "hasTrailingTrivia": true,
                                                    "trailingTrivia": [
                                                        {
                                                            "kind": "WhitespaceTrivia",
                                                            "text": " "
                                                        }
                                                    ]
                                                },
                                                "right": {
                                                    "kind": "InvocationExpression",
                                                    "fullStart": 1116,
                                                    "fullEnd": 1187,
                                                    "start": 1116,
                                                    "end": 1187,
                                                    "fullWidth": 71,
                                                    "width": 71,
                                                    "expression": {
                                                        "kind": "IdentifierName",
                                                        "fullStart": 1116,
                                                        "fullEnd": 1148,
                                                        "start": 1116,
                                                        "end": 1148,
                                                        "fullWidth": 32,
                                                        "width": 32,
                                                        "text": "dataPropertyAttributesAreCorrect",
                                                        "value": "dataPropertyAttributesAreCorrect",
                                                        "valueText": "dataPropertyAttributesAreCorrect"
                                                    },
                                                    "argumentList": {
                                                        "kind": "ArgumentList",
                                                        "fullStart": 1148,
                                                        "fullEnd": 1187,
                                                        "start": 1148,
                                                        "end": 1187,
                                                        "fullWidth": 39,
                                                        "width": 39,
                                                        "openParenToken": {
                                                            "kind": "OpenParenToken",
                                                            "fullStart": 1148,
                                                            "fullEnd": 1149,
                                                            "start": 1148,
                                                            "end": 1149,
                                                            "fullWidth": 1,
                                                            "width": 1,
                                                            "text": "(",
                                                            "value": "(",
                                                            "valueText": "("
                                                        },
                                                        "arguments": [
                                                            {
                                                                "kind": "IdentifierName",
                                                                "fullStart": 1149,
                                                                "fullEnd": 1152,
                                                                "start": 1149,
                                                                "end": 1152,
                                                                "fullWidth": 3,
                                                                "width": 3,
                                                                "text": "obj",
                                                                "value": "obj",
                                                                "valueText": "obj"
                                                            },
                                                            {
                                                                "kind": "CommaToken",
                                                                "fullStart": 1152,
                                                                "fullEnd": 1154,
                                                                "start": 1152,
                                                                "end": 1153,
                                                                "fullWidth": 2,
                                                                "width": 1,
                                                                "text": ",",
                                                                "value": ",",
                                                                "valueText": ",",
                                                                "hasTrailingTrivia": true,
                                                                "trailingTrivia": [
                                                                    {
                                                                        "kind": "WhitespaceTrivia",
                                                                        "text": " "
                                                                    }
                                                                ]
                                                            },
                                                            {
                                                                "kind": "StringLiteral",
                                                                "fullStart": 1154,
                                                                "fullEnd": 1159,
                                                                "start": 1154,
                                                                "end": 1159,
                                                                "fullWidth": 5,
                                                                "width": 5,
                                                                "text": "\"foo\"",
                                                                "value": "foo",
                                                                "valueText": "foo"
                                                            },
                                                            {
                                                                "kind": "CommaToken",
                                                                "fullStart": 1159,
                                                                "fullEnd": 1161,
                                                                "start": 1159,
                                                                "end": 1160,
                                                                "fullWidth": 2,
                                                                "width": 1,
                                                                "text": ",",
                                                                "value": ",",
                                                                "valueText": ",",
                                                                "hasTrailingTrivia": true,
                                                                "trailingTrivia": [
                                                                    {
                                                                        "kind": "WhitespaceTrivia",
                                                                        "text": " "
                                                                    }
                                                                ]
                                                            },
                                                            {
                                                                "kind": "IdentifierName",
                                                                "fullStart": 1161,
                                                                "fullEnd": 1165,
                                                                "start": 1161,
                                                                "end": 1165,
                                                                "fullWidth": 4,
                                                                "width": 4,
                                                                "text": "obj1",
                                                                "value": "obj1",
                                                                "valueText": "obj1"
                                                            },
                                                            {
                                                                "kind": "CommaToken",
                                                                "fullStart": 1165,
                                                                "fullEnd": 1167,
                                                                "start": 1165,
                                                                "end": 1166,
                                                                "fullWidth": 2,
                                                                "width": 1,
                                                                "text": ",",
                                                                "value": ",",
                                                                "valueText": ",",
                                                                "hasTrailingTrivia": true,
                                                                "trailingTrivia": [
                                                                    {
                                                                        "kind": "WhitespaceTrivia",
                                                                        "text": " "
                                                                    }
                                                                ]
                                                            },
                                                            {
                                                                "kind": "FalseKeyword",
                                                                "fullStart": 1167,
                                                                "fullEnd": 1172,
                                                                "start": 1167,
                                                                "end": 1172,
                                                                "fullWidth": 5,
                                                                "width": 5,
                                                                "text": "false",
                                                                "value": false,
                                                                "valueText": "false"
                                                            },
                                                            {
                                                                "kind": "CommaToken",
                                                                "fullStart": 1172,
                                                                "fullEnd": 1174,
                                                                "start": 1172,
                                                                "end": 1173,
                                                                "fullWidth": 2,
                                                                "width": 1,
                                                                "text": ",",
                                                                "value": ",",
                                                                "valueText": ",",
                                                                "hasTrailingTrivia": true,
                                                                "trailingTrivia": [
                                                                    {
                                                                        "kind": "WhitespaceTrivia",
                                                                        "text": " "
                                                                    }
                                                                ]
                                                            },
                                                            {
                                                                "kind": "FalseKeyword",
                                                                "fullStart": 1174,
                                                                "fullEnd": 1179,
                                                                "start": 1174,
                                                                "end": 1179,
                                                                "fullWidth": 5,
                                                                "width": 5,
                                                                "text": "false",
                                                                "value": false,
                                                                "valueText": "false"
                                                            },
                                                            {
                                                                "kind": "CommaToken",
                                                                "fullStart": 1179,
                                                                "fullEnd": 1181,
                                                                "start": 1179,
                                                                "end": 1180,
                                                                "fullWidth": 2,
                                                                "width": 1,
                                                                "text": ",",
                                                                "value": ",",
                                                                "valueText": ",",
                                                                "hasTrailingTrivia": true,
                                                                "trailingTrivia": [
                                                                    {
                                                                        "kind": "WhitespaceTrivia",
                                                                        "text": " "
                                                                    }
                                                                ]
                                                            },
                                                            {
                                                                "kind": "FalseKeyword",
                                                                "fullStart": 1181,
                                                                "fullEnd": 1186,
                                                                "start": 1181,
                                                                "end": 1186,
                                                                "fullWidth": 5,
                                                                "width": 5,
                                                                "text": "false",
                                                                "value": false,
                                                                "valueText": "false"
                                                            }
                                                        ],
                                                        "closeParenToken": {
                                                            "kind": "CloseParenToken",
                                                            "fullStart": 1186,
                                                            "fullEnd": 1187,
                                                            "start": 1186,
                                                            "end": 1187,
                                                            "fullWidth": 1,
                                                            "width": 1,
                                                            "text": ")",
                                                            "value": ")",
                                                            "valueText": ")"
                                                        }
                                                    }
                                                }
                                            },
                                            "semicolonToken": {
                                                "kind": "SemicolonToken",
                                                "fullStart": 1187,
                                                "fullEnd": 1190,
                                                "start": 1187,
                                                "end": 1188,
                                                "fullWidth": 3,
                                                "width": 1,
                                                "text": ";",
                                                "value": ";",
                                                "valueText": ";",
                                                "hasTrailingTrivia": true,
                                                "hasTrailingNewLine": true,
                                                "trailingTrivia": [
                                                    {
                                                        "kind": "NewLineTrivia",
                                                        "text": "\r\n"
                                                    }
                                                ]
                                            }
                                        }
                                    ],
                                    "closeBraceToken": {
                                        "kind": "CloseBraceToken",
                                        "fullStart": 1190,
                                        "fullEnd": 1201,
                                        "start": 1198,
                                        "end": 1199,
                                        "fullWidth": 11,
                                        "width": 1,
                                        "text": "}",
                                        "value": "}",
                                        "valueText": "}",
                                        "hasLeadingTrivia": true,
                                        "hasTrailingTrivia": true,
                                        "hasTrailingNewLine": true,
                                        "leadingTrivia": [
                                            {
                                                "kind": "WhitespaceTrivia",
                                                "text": "        "
                                            }
                                        ],
                                        "trailingTrivia": [
                                            {
                                                "kind": "NewLineTrivia",
                                                "text": "\r\n"
                                            }
                                        ]
                                    }
                                }
                            }
                        }
                    ],
                    "closeBraceToken": {
                        "kind": "CloseBraceToken",
                        "fullStart": 1201,
                        "fullEnd": 1208,
                        "start": 1205,
                        "end": 1206,
                        "fullWidth": 7,
                        "width": 1,
                        "text": "}",
                        "value": "}",
                        "valueText": "}",
                        "hasLeadingTrivia": true,
                        "hasTrailingTrivia": true,
                        "hasTrailingNewLine": true,
                        "leadingTrivia": [
                            {
                                "kind": "WhitespaceTrivia",
                                "text": "    "
                            }
                        ],
                        "trailingTrivia": [
                            {
                                "kind": "NewLineTrivia",
                                "text": "\r\n"
                            }
                        ]
                    }
                }
            },
            {
                "kind": "ExpressionStatement",
                "fullStart": 1208,
                "fullEnd": 1232,
                "start": 1208,
                "end": 1230,
                "fullWidth": 24,
                "width": 22,
                "expression": {
                    "kind": "InvocationExpression",
                    "fullStart": 1208,
                    "fullEnd": 1229,
                    "start": 1208,
                    "end": 1229,
                    "fullWidth": 21,
                    "width": 21,
                    "expression": {
                        "kind": "IdentifierName",
                        "fullStart": 1208,
                        "fullEnd": 1219,
                        "start": 1208,
                        "end": 1219,
                        "fullWidth": 11,
                        "width": 11,
                        "text": "runTestCase",
                        "value": "runTestCase",
                        "valueText": "runTestCase"
                    },
                    "argumentList": {
                        "kind": "ArgumentList",
                        "fullStart": 1219,
                        "fullEnd": 1229,
                        "start": 1219,
                        "end": 1229,
                        "fullWidth": 10,
                        "width": 10,
                        "openParenToken": {
                            "kind": "OpenParenToken",
                            "fullStart": 1219,
                            "fullEnd": 1220,
                            "start": 1219,
                            "end": 1220,
                            "fullWidth": 1,
                            "width": 1,
                            "text": "(",
                            "value": "(",
                            "valueText": "("
                        },
                        "arguments": [
                            {
                                "kind": "IdentifierName",
                                "fullStart": 1220,
                                "fullEnd": 1228,
                                "start": 1220,
                                "end": 1228,
                                "fullWidth": 8,
                                "width": 8,
                                "text": "testcase",
                                "value": "testcase",
                                "valueText": "testcase"
                            }
                        ],
                        "closeParenToken": {
                            "kind": "CloseParenToken",
                            "fullStart": 1228,
                            "fullEnd": 1229,
                            "start": 1228,
                            "end": 1229,
                            "fullWidth": 1,
                            "width": 1,
                            "text": ")",
                            "value": ")",
                            "valueText": ")"
                        }
                    }
                },
                "semicolonToken": {
                    "kind": "SemicolonToken",
                    "fullStart": 1229,
                    "fullEnd": 1232,
                    "start": 1229,
                    "end": 1230,
                    "fullWidth": 3,
                    "width": 1,
                    "text": ";",
                    "value": ";",
                    "valueText": ";",
                    "hasTrailingTrivia": true,
                    "hasTrailingNewLine": true,
                    "trailingTrivia": [
                        {
                            "kind": "NewLineTrivia",
                            "text": "\r\n"
                        }
                    ]
                }
            }
        ],
        "endOfFileToken": {
            "kind": "EndOfFileToken",
            "fullStart": 1232,
            "fullEnd": 1232,
            "start": 1232,
            "end": 1232,
            "fullWidth": 0,
            "width": 0,
            "text": ""
        }
    },
    "lineMap": {
        "lineStarts": [
            0,
            67,
            152,
            232,
            308,
            380,
            385,
            438,
            656,
            661,
            663,
            665,
            688,
            690,
            713,
            715,
            751,
            753,
            798,
            824,
            854,
            888,
            901,
            903,
            939,
            941,
            956,
            1021,
            1048,
            1071,
            1190,
            1201,
            1208,
            1232
        ],
        "length": 1232
    }
}<|MERGE_RESOLUTION|>--- conflicted
+++ resolved
@@ -250,12 +250,8 @@
                                         "start": 702,
                                         "end": 710,
                                         "fullWidth": 8,
-<<<<<<< HEAD
                                         "width": 8,
-                                        "identifier": {
-=======
                                         "propertyName": {
->>>>>>> 85e84683
                                             "kind": "IdentifierName",
                                             "fullStart": 702,
                                             "fullEnd": 706,
@@ -416,12 +412,8 @@
                                         "start": 727,
                                         "end": 748,
                                         "fullWidth": 21,
-<<<<<<< HEAD
                                         "width": 21,
-                                        "identifier": {
-=======
                                         "propertyName": {
->>>>>>> 85e84683
                                             "kind": "IdentifierName",
                                             "fullStart": 727,
                                             "fullEnd": 732,
@@ -1120,12 +1112,8 @@
                                         "start": 915,
                                         "end": 936,
                                         "fullWidth": 21,
-<<<<<<< HEAD
                                         "width": 21,
-                                        "identifier": {
-=======
                                         "propertyName": {
->>>>>>> 85e84683
                                             "kind": "IdentifierName",
                                             "fullStart": 915,
                                             "fullEnd": 920,
