--- conflicted
+++ resolved
@@ -245,12 +245,8 @@
                                         "start": 597,
                                         "end": 605,
                                         "fullWidth": 8,
-<<<<<<< HEAD
                                         "width": 8,
-                                        "identifier": {
-=======
                                         "propertyName": {
->>>>>>> 85e84683
                                             "kind": "IdentifierName",
                                             "fullStart": 597,
                                             "fullEnd": 601,
@@ -801,12 +797,8 @@
                                         "start": 698,
                                         "end": 742,
                                         "fullWidth": 44,
-<<<<<<< HEAD
                                         "width": 44,
-                                        "identifier": {
-=======
                                         "propertyName": {
->>>>>>> 85e84683
                                             "kind": "IdentifierName",
                                             "fullStart": 698,
                                             "fullEnd": 710,
@@ -1167,12 +1159,8 @@
                                         "start": 799,
                                         "end": 843,
                                         "fullWidth": 44,
-<<<<<<< HEAD
                                         "width": 44,
-                                        "identifier": {
-=======
                                         "propertyName": {
->>>>>>> 85e84683
                                             "kind": "IdentifierName",
                                             "fullStart": 799,
                                             "fullEnd": 810,
