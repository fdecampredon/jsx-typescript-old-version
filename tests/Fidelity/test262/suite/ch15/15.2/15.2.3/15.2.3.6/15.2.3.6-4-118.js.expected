{
    "isDeclaration": false,
    "languageVersion": "EcmaScript5",
    "parseOptions": {
        "allowAutomaticSemicolonInsertion": true
    },
    "sourceUnit": {
        "kind": "SourceUnit",
        "fullStart": 0,
        "fullEnd": 1374,
        "start": 644,
        "end": 1374,
        "fullWidth": 1374,
        "width": 730,
        "isIncrementallyUnusable": true,
        "moduleElements": [
            {
                "kind": "FunctionDeclaration",
                "fullStart": 0,
                "fullEnd": 1350,
                "start": 644,
                "end": 1348,
                "fullWidth": 1350,
                "width": 704,
                "modifiers": [],
                "functionKeyword": {
                    "kind": "FunctionKeyword",
                    "fullStart": 0,
                    "fullEnd": 653,
                    "start": 644,
                    "end": 652,
                    "fullWidth": 653,
                    "width": 8,
                    "text": "function",
                    "value": "function",
                    "valueText": "function",
                    "hasLeadingTrivia": true,
                    "hasLeadingComment": true,
                    "hasLeadingNewLine": true,
                    "hasTrailingTrivia": true,
                    "leadingTrivia": [
                        {
                            "kind": "SingleLineCommentTrivia",
                            "text": "/// Copyright (c) 2012 Ecma International.  All rights reserved. "
                        },
                        {
                            "kind": "NewLineTrivia",
                            "text": "\r\n"
                        },
                        {
                            "kind": "SingleLineCommentTrivia",
                            "text": "/// Ecma International makes this code available under the terms and conditions set"
                        },
                        {
                            "kind": "NewLineTrivia",
                            "text": "\r\n"
                        },
                        {
                            "kind": "SingleLineCommentTrivia",
                            "text": "/// forth on http://hg.ecmascript.org/tests/test262/raw-file/tip/LICENSE (the "
                        },
                        {
                            "kind": "NewLineTrivia",
                            "text": "\r\n"
                        },
                        {
                            "kind": "SingleLineCommentTrivia",
                            "text": "/// \"Use Terms\").   Any redistribution of this code must retain the above "
                        },
                        {
                            "kind": "NewLineTrivia",
                            "text": "\r\n"
                        },
                        {
                            "kind": "SingleLineCommentTrivia",
                            "text": "/// copyright and this notice and otherwise comply with the Use Terms."
                        },
                        {
                            "kind": "NewLineTrivia",
                            "text": "\r\n"
                        },
                        {
                            "kind": "MultiLineCommentTrivia",
                            "text": "/**\r\n * @path ch15/15.2/15.2.3/15.2.3.6/15.2.3.6-4-118.js\r\n * @description Object.defineProperty - 'O' is an Array, 'name' is the length property of 'O', the [[Value]] field of 'desc' is absent, test every field in 'desc' is absent (15.4.5.1 step 3.a.i)\r\n */"
                        },
                        {
                            "kind": "NewLineTrivia",
                            "text": "\r\n"
                        },
                        {
                            "kind": "NewLineTrivia",
                            "text": "\r\n"
                        },
                        {
                            "kind": "NewLineTrivia",
                            "text": "\r\n"
                        }
                    ],
                    "trailingTrivia": [
                        {
                            "kind": "WhitespaceTrivia",
                            "text": " "
                        }
                    ]
                },
                "identifier": {
                    "kind": "IdentifierName",
                    "fullStart": 653,
                    "fullEnd": 661,
                    "start": 653,
                    "end": 661,
                    "fullWidth": 8,
                    "width": 8,
                    "text": "testcase",
                    "value": "testcase",
                    "valueText": "testcase"
                },
                "callSignature": {
                    "kind": "CallSignature",
                    "fullStart": 661,
                    "fullEnd": 664,
                    "start": 661,
                    "end": 663,
                    "fullWidth": 3,
                    "width": 2,
                    "parameterList": {
                        "kind": "ParameterList",
                        "fullStart": 661,
                        "fullEnd": 664,
                        "start": 661,
                        "end": 663,
                        "fullWidth": 3,
                        "width": 2,
                        "openParenToken": {
                            "kind": "OpenParenToken",
                            "fullStart": 661,
                            "fullEnd": 662,
                            "start": 661,
                            "end": 662,
                            "fullWidth": 1,
                            "width": 1,
                            "text": "(",
                            "value": "(",
                            "valueText": "("
                        },
                        "parameters": [],
                        "closeParenToken": {
                            "kind": "CloseParenToken",
                            "fullStart": 662,
                            "fullEnd": 664,
                            "start": 662,
                            "end": 663,
                            "fullWidth": 2,
                            "width": 1,
                            "text": ")",
                            "value": ")",
                            "valueText": ")",
                            "hasTrailingTrivia": true,
                            "trailingTrivia": [
                                {
                                    "kind": "WhitespaceTrivia",
                                    "text": " "
                                }
                            ]
                        }
                    }
                },
                "block": {
                    "kind": "Block",
                    "fullStart": 664,
                    "fullEnd": 1350,
                    "start": 664,
                    "end": 1348,
                    "fullWidth": 686,
                    "width": 684,
                    "openBraceToken": {
                        "kind": "OpenBraceToken",
                        "fullStart": 664,
                        "fullEnd": 667,
                        "start": 664,
                        "end": 665,
                        "fullWidth": 3,
                        "width": 1,
                        "text": "{",
                        "value": "{",
                        "valueText": "{",
                        "hasTrailingTrivia": true,
                        "hasTrailingNewLine": true,
                        "trailingTrivia": [
                            {
                                "kind": "NewLineTrivia",
                                "text": "\r\n"
                            }
                        ]
                    },
                    "statements": [
                        {
                            "kind": "VariableStatement",
                            "fullStart": 667,
                            "fullEnd": 693,
                            "start": 675,
                            "end": 691,
                            "fullWidth": 26,
                            "width": 16,
                            "modifiers": [],
                            "variableDeclaration": {
                                "kind": "VariableDeclaration",
                                "fullStart": 667,
                                "fullEnd": 690,
                                "start": 675,
                                "end": 690,
                                "fullWidth": 23,
                                "width": 15,
                                "varKeyword": {
                                    "kind": "VarKeyword",
                                    "fullStart": 667,
                                    "fullEnd": 679,
                                    "start": 675,
                                    "end": 678,
                                    "fullWidth": 12,
                                    "width": 3,
                                    "text": "var",
                                    "value": "var",
                                    "valueText": "var",
                                    "hasLeadingTrivia": true,
                                    "hasTrailingTrivia": true,
                                    "leadingTrivia": [
                                        {
                                            "kind": "WhitespaceTrivia",
                                            "text": "        "
                                        }
                                    ],
                                    "trailingTrivia": [
                                        {
                                            "kind": "WhitespaceTrivia",
                                            "text": " "
                                        }
                                    ]
                                },
                                "variableDeclarators": [
                                    {
                                        "kind": "VariableDeclarator",
                                        "fullStart": 679,
                                        "fullEnd": 690,
                                        "start": 679,
                                        "end": 690,
                                        "fullWidth": 11,
<<<<<<< HEAD
                                        "width": 11,
                                        "identifier": {
=======
                                        "propertyName": {
>>>>>>> 85e84683
                                            "kind": "IdentifierName",
                                            "fullStart": 679,
                                            "fullEnd": 686,
                                            "start": 679,
                                            "end": 685,
                                            "fullWidth": 7,
                                            "width": 6,
                                            "text": "arrObj",
                                            "value": "arrObj",
                                            "valueText": "arrObj",
                                            "hasTrailingTrivia": true,
                                            "trailingTrivia": [
                                                {
                                                    "kind": "WhitespaceTrivia",
                                                    "text": " "
                                                }
                                            ]
                                        },
                                        "equalsValueClause": {
                                            "kind": "EqualsValueClause",
                                            "fullStart": 686,
                                            "fullEnd": 690,
                                            "start": 686,
                                            "end": 690,
                                            "fullWidth": 4,
                                            "width": 4,
                                            "equalsToken": {
                                                "kind": "EqualsToken",
                                                "fullStart": 686,
                                                "fullEnd": 688,
                                                "start": 686,
                                                "end": 687,
                                                "fullWidth": 2,
                                                "width": 1,
                                                "text": "=",
                                                "value": "=",
                                                "valueText": "=",
                                                "hasTrailingTrivia": true,
                                                "trailingTrivia": [
                                                    {
                                                        "kind": "WhitespaceTrivia",
                                                        "text": " "
                                                    }
                                                ]
                                            },
                                            "value": {
                                                "kind": "ArrayLiteralExpression",
                                                "fullStart": 688,
                                                "fullEnd": 690,
                                                "start": 688,
                                                "end": 690,
                                                "fullWidth": 2,
                                                "width": 2,
                                                "openBracketToken": {
                                                    "kind": "OpenBracketToken",
                                                    "fullStart": 688,
                                                    "fullEnd": 689,
                                                    "start": 688,
                                                    "end": 689,
                                                    "fullWidth": 1,
                                                    "width": 1,
                                                    "text": "[",
                                                    "value": "[",
                                                    "valueText": "["
                                                },
                                                "expressions": [],
                                                "closeBracketToken": {
                                                    "kind": "CloseBracketToken",
                                                    "fullStart": 689,
                                                    "fullEnd": 690,
                                                    "start": 689,
                                                    "end": 690,
                                                    "fullWidth": 1,
                                                    "width": 1,
                                                    "text": "]",
                                                    "value": "]",
                                                    "valueText": "]"
                                                }
                                            }
                                        }
                                    }
                                ]
                            },
                            "semicolonToken": {
                                "kind": "SemicolonToken",
                                "fullStart": 690,
                                "fullEnd": 693,
                                "start": 690,
                                "end": 691,
                                "fullWidth": 3,
                                "width": 1,
                                "text": ";",
                                "value": ";",
                                "valueText": ";",
                                "hasTrailingTrivia": true,
                                "hasTrailingNewLine": true,
                                "trailingTrivia": [
                                    {
                                        "kind": "NewLineTrivia",
                                        "text": "\r\n"
                                    }
                                ]
                            }
                        },
                        {
                            "kind": "ExpressionStatement",
                            "fullStart": 693,
                            "fullEnd": 749,
                            "start": 703,
                            "end": 747,
                            "fullWidth": 56,
                            "width": 44,
                            "expression": {
                                "kind": "InvocationExpression",
                                "fullStart": 693,
                                "fullEnd": 746,
                                "start": 703,
                                "end": 746,
                                "fullWidth": 53,
                                "width": 43,
                                "expression": {
                                    "kind": "MemberAccessExpression",
                                    "fullStart": 693,
                                    "fullEnd": 724,
                                    "start": 703,
                                    "end": 724,
                                    "fullWidth": 31,
                                    "width": 21,
                                    "expression": {
                                        "kind": "IdentifierName",
                                        "fullStart": 693,
                                        "fullEnd": 709,
                                        "start": 703,
                                        "end": 709,
                                        "fullWidth": 16,
                                        "width": 6,
                                        "text": "Object",
                                        "value": "Object",
                                        "valueText": "Object",
                                        "hasLeadingTrivia": true,
                                        "hasLeadingNewLine": true,
                                        "leadingTrivia": [
                                            {
                                                "kind": "NewLineTrivia",
                                                "text": "\r\n"
                                            },
                                            {
                                                "kind": "WhitespaceTrivia",
                                                "text": "        "
                                            }
                                        ]
                                    },
                                    "dotToken": {
                                        "kind": "DotToken",
                                        "fullStart": 709,
                                        "fullEnd": 710,
                                        "start": 709,
                                        "end": 710,
                                        "fullWidth": 1,
                                        "width": 1,
                                        "text": ".",
                                        "value": ".",
                                        "valueText": "."
                                    },
                                    "name": {
                                        "kind": "IdentifierName",
                                        "fullStart": 710,
                                        "fullEnd": 724,
                                        "start": 710,
                                        "end": 724,
                                        "fullWidth": 14,
                                        "width": 14,
                                        "text": "defineProperty",
                                        "value": "defineProperty",
                                        "valueText": "defineProperty"
                                    }
                                },
                                "argumentList": {
                                    "kind": "ArgumentList",
                                    "fullStart": 724,
                                    "fullEnd": 746,
                                    "start": 724,
                                    "end": 746,
                                    "fullWidth": 22,
                                    "width": 22,
                                    "openParenToken": {
                                        "kind": "OpenParenToken",
                                        "fullStart": 724,
                                        "fullEnd": 725,
                                        "start": 724,
                                        "end": 725,
                                        "fullWidth": 1,
                                        "width": 1,
                                        "text": "(",
                                        "value": "(",
                                        "valueText": "("
                                    },
                                    "arguments": [
                                        {
                                            "kind": "IdentifierName",
                                            "fullStart": 725,
                                            "fullEnd": 731,
                                            "start": 725,
                                            "end": 731,
                                            "fullWidth": 6,
                                            "width": 6,
                                            "text": "arrObj",
                                            "value": "arrObj",
                                            "valueText": "arrObj"
                                        },
                                        {
                                            "kind": "CommaToken",
                                            "fullStart": 731,
                                            "fullEnd": 733,
                                            "start": 731,
                                            "end": 732,
                                            "fullWidth": 2,
                                            "width": 1,
                                            "text": ",",
                                            "value": ",",
                                            "valueText": ",",
                                            "hasTrailingTrivia": true,
                                            "trailingTrivia": [
                                                {
                                                    "kind": "WhitespaceTrivia",
                                                    "text": " "
                                                }
                                            ]
                                        },
                                        {
                                            "kind": "StringLiteral",
                                            "fullStart": 733,
                                            "fullEnd": 741,
                                            "start": 733,
                                            "end": 741,
                                            "fullWidth": 8,
                                            "width": 8,
                                            "text": "\"length\"",
                                            "value": "length",
                                            "valueText": "length"
                                        },
                                        {
                                            "kind": "CommaToken",
                                            "fullStart": 741,
                                            "fullEnd": 743,
                                            "start": 741,
                                            "end": 742,
                                            "fullWidth": 2,
                                            "width": 1,
                                            "text": ",",
                                            "value": ",",
                                            "valueText": ",",
                                            "hasTrailingTrivia": true,
                                            "trailingTrivia": [
                                                {
                                                    "kind": "WhitespaceTrivia",
                                                    "text": " "
                                                }
                                            ]
                                        },
                                        {
                                            "kind": "ObjectLiteralExpression",
                                            "fullStart": 743,
                                            "fullEnd": 745,
                                            "start": 743,
                                            "end": 745,
                                            "fullWidth": 2,
                                            "width": 2,
                                            "openBraceToken": {
                                                "kind": "OpenBraceToken",
                                                "fullStart": 743,
                                                "fullEnd": 744,
                                                "start": 743,
                                                "end": 744,
                                                "fullWidth": 1,
                                                "width": 1,
                                                "text": "{",
                                                "value": "{",
                                                "valueText": "{"
                                            },
                                            "propertyAssignments": [],
                                            "closeBraceToken": {
                                                "kind": "CloseBraceToken",
                                                "fullStart": 744,
                                                "fullEnd": 745,
                                                "start": 744,
                                                "end": 745,
                                                "fullWidth": 1,
                                                "width": 1,
                                                "text": "}",
                                                "value": "}",
                                                "valueText": "}"
                                            }
                                        }
                                    ],
                                    "closeParenToken": {
                                        "kind": "CloseParenToken",
                                        "fullStart": 745,
                                        "fullEnd": 746,
                                        "start": 745,
                                        "end": 746,
                                        "fullWidth": 1,
                                        "width": 1,
                                        "text": ")",
                                        "value": ")",
                                        "valueText": ")"
                                    }
                                }
                            },
                            "semicolonToken": {
                                "kind": "SemicolonToken",
                                "fullStart": 746,
                                "fullEnd": 749,
                                "start": 746,
                                "end": 747,
                                "fullWidth": 3,
                                "width": 1,
                                "text": ";",
                                "value": ";",
                                "valueText": ";",
                                "hasTrailingTrivia": true,
                                "hasTrailingNewLine": true,
                                "trailingTrivia": [
                                    {
                                        "kind": "NewLineTrivia",
                                        "text": "\r\n"
                                    }
                                ]
                            }
                        },
                        {
                            "kind": "VariableStatement",
                            "fullStart": 749,
                            "fullEnd": 785,
                            "start": 759,
                            "end": 783,
                            "fullWidth": 36,
                            "width": 24,
                            "modifiers": [],
                            "variableDeclaration": {
                                "kind": "VariableDeclaration",
                                "fullStart": 749,
                                "fullEnd": 782,
                                "start": 759,
                                "end": 782,
                                "fullWidth": 33,
                                "width": 23,
                                "varKeyword": {
                                    "kind": "VarKeyword",
                                    "fullStart": 749,
                                    "fullEnd": 763,
                                    "start": 759,
                                    "end": 762,
                                    "fullWidth": 14,
                                    "width": 3,
                                    "text": "var",
                                    "value": "var",
                                    "valueText": "var",
                                    "hasLeadingTrivia": true,
                                    "hasLeadingNewLine": true,
                                    "hasTrailingTrivia": true,
                                    "leadingTrivia": [
                                        {
                                            "kind": "NewLineTrivia",
                                            "text": "\r\n"
                                        },
                                        {
                                            "kind": "WhitespaceTrivia",
                                            "text": "        "
                                        }
                                    ],
                                    "trailingTrivia": [
                                        {
                                            "kind": "WhitespaceTrivia",
                                            "text": " "
                                        }
                                    ]
                                },
                                "variableDeclarators": [
                                    {
                                        "kind": "VariableDeclarator",
                                        "fullStart": 763,
                                        "fullEnd": 782,
                                        "start": 763,
                                        "end": 782,
                                        "fullWidth": 19,
<<<<<<< HEAD
                                        "width": 19,
                                        "identifier": {
=======
                                        "propertyName": {
>>>>>>> 85e84683
                                            "kind": "IdentifierName",
                                            "fullStart": 763,
                                            "fullEnd": 775,
                                            "start": 763,
                                            "end": 774,
                                            "fullWidth": 12,
                                            "width": 11,
                                            "text": "verifyValue",
                                            "value": "verifyValue",
                                            "valueText": "verifyValue",
                                            "hasTrailingTrivia": true,
                                            "trailingTrivia": [
                                                {
                                                    "kind": "WhitespaceTrivia",
                                                    "text": " "
                                                }
                                            ]
                                        },
                                        "equalsValueClause": {
                                            "kind": "EqualsValueClause",
                                            "fullStart": 775,
                                            "fullEnd": 782,
                                            "start": 775,
                                            "end": 782,
                                            "fullWidth": 7,
                                            "width": 7,
                                            "equalsToken": {
                                                "kind": "EqualsToken",
                                                "fullStart": 775,
                                                "fullEnd": 777,
                                                "start": 775,
                                                "end": 776,
                                                "fullWidth": 2,
                                                "width": 1,
                                                "text": "=",
                                                "value": "=",
                                                "valueText": "=",
                                                "hasTrailingTrivia": true,
                                                "trailingTrivia": [
                                                    {
                                                        "kind": "WhitespaceTrivia",
                                                        "text": " "
                                                    }
                                                ]
                                            },
                                            "value": {
                                                "kind": "FalseKeyword",
                                                "fullStart": 777,
                                                "fullEnd": 782,
                                                "start": 777,
                                                "end": 782,
                                                "fullWidth": 5,
                                                "width": 5,
                                                "text": "false",
                                                "value": false,
                                                "valueText": "false"
                                            }
                                        }
                                    }
                                ]
                            },
                            "semicolonToken": {
                                "kind": "SemicolonToken",
                                "fullStart": 782,
                                "fullEnd": 785,
                                "start": 782,
                                "end": 783,
                                "fullWidth": 3,
                                "width": 1,
                                "text": ";",
                                "value": ";",
                                "valueText": ";",
                                "hasTrailingTrivia": true,
                                "hasTrailingNewLine": true,
                                "trailingTrivia": [
                                    {
                                        "kind": "NewLineTrivia",
                                        "text": "\r\n"
                                    }
                                ]
                            }
                        },
                        {
                            "kind": "IfStatement",
                            "fullStart": 785,
                            "fullEnd": 865,
                            "start": 793,
                            "end": 863,
                            "fullWidth": 80,
                            "width": 70,
                            "ifKeyword": {
                                "kind": "IfKeyword",
                                "fullStart": 785,
                                "fullEnd": 796,
                                "start": 793,
                                "end": 795,
                                "fullWidth": 11,
                                "width": 2,
                                "text": "if",
                                "value": "if",
                                "valueText": "if",
                                "hasLeadingTrivia": true,
                                "hasTrailingTrivia": true,
                                "leadingTrivia": [
                                    {
                                        "kind": "WhitespaceTrivia",
                                        "text": "        "
                                    }
                                ],
                                "trailingTrivia": [
                                    {
                                        "kind": "WhitespaceTrivia",
                                        "text": " "
                                    }
                                ]
                            },
                            "openParenToken": {
                                "kind": "OpenParenToken",
                                "fullStart": 796,
                                "fullEnd": 797,
                                "start": 796,
                                "end": 797,
                                "fullWidth": 1,
                                "width": 1,
                                "text": "(",
                                "value": "(",
                                "valueText": "("
                            },
                            "condition": {
                                "kind": "EqualsExpression",
                                "fullStart": 797,
                                "fullEnd": 816,
                                "start": 797,
                                "end": 816,
                                "fullWidth": 19,
                                "width": 19,
                                "left": {
                                    "kind": "MemberAccessExpression",
                                    "fullStart": 797,
                                    "fullEnd": 811,
                                    "start": 797,
                                    "end": 810,
                                    "fullWidth": 14,
                                    "width": 13,
                                    "expression": {
                                        "kind": "IdentifierName",
                                        "fullStart": 797,
                                        "fullEnd": 803,
                                        "start": 797,
                                        "end": 803,
                                        "fullWidth": 6,
                                        "width": 6,
                                        "text": "arrObj",
                                        "value": "arrObj",
                                        "valueText": "arrObj"
                                    },
                                    "dotToken": {
                                        "kind": "DotToken",
                                        "fullStart": 803,
                                        "fullEnd": 804,
                                        "start": 803,
                                        "end": 804,
                                        "fullWidth": 1,
                                        "width": 1,
                                        "text": ".",
                                        "value": ".",
                                        "valueText": "."
                                    },
                                    "name": {
                                        "kind": "IdentifierName",
                                        "fullStart": 804,
                                        "fullEnd": 811,
                                        "start": 804,
                                        "end": 810,
                                        "fullWidth": 7,
                                        "width": 6,
                                        "text": "length",
                                        "value": "length",
                                        "valueText": "length",
                                        "hasTrailingTrivia": true,
                                        "trailingTrivia": [
                                            {
                                                "kind": "WhitespaceTrivia",
                                                "text": " "
                                            }
                                        ]
                                    }
                                },
                                "operatorToken": {
                                    "kind": "EqualsEqualsEqualsToken",
                                    "fullStart": 811,
                                    "fullEnd": 815,
                                    "start": 811,
                                    "end": 814,
                                    "fullWidth": 4,
                                    "width": 3,
                                    "text": "===",
                                    "value": "===",
                                    "valueText": "===",
                                    "hasTrailingTrivia": true,
                                    "trailingTrivia": [
                                        {
                                            "kind": "WhitespaceTrivia",
                                            "text": " "
                                        }
                                    ]
                                },
                                "right": {
                                    "kind": "NumericLiteral",
                                    "fullStart": 815,
                                    "fullEnd": 816,
                                    "start": 815,
                                    "end": 816,
                                    "fullWidth": 1,
                                    "width": 1,
                                    "text": "0",
                                    "value": 0,
                                    "valueText": "0"
                                }
                            },
                            "closeParenToken": {
                                "kind": "CloseParenToken",
                                "fullStart": 816,
                                "fullEnd": 818,
                                "start": 816,
                                "end": 817,
                                "fullWidth": 2,
                                "width": 1,
                                "text": ")",
                                "value": ")",
                                "valueText": ")",
                                "hasTrailingTrivia": true,
                                "trailingTrivia": [
                                    {
                                        "kind": "WhitespaceTrivia",
                                        "text": " "
                                    }
                                ]
                            },
                            "statement": {
                                "kind": "Block",
                                "fullStart": 818,
                                "fullEnd": 865,
                                "start": 818,
                                "end": 863,
                                "fullWidth": 47,
                                "width": 45,
                                "openBraceToken": {
                                    "kind": "OpenBraceToken",
                                    "fullStart": 818,
                                    "fullEnd": 821,
                                    "start": 818,
                                    "end": 819,
                                    "fullWidth": 3,
                                    "width": 1,
                                    "text": "{",
                                    "value": "{",
                                    "valueText": "{",
                                    "hasTrailingTrivia": true,
                                    "hasTrailingNewLine": true,
                                    "trailingTrivia": [
                                        {
                                            "kind": "NewLineTrivia",
                                            "text": "\r\n"
                                        }
                                    ]
                                },
                                "statements": [
                                    {
                                        "kind": "ExpressionStatement",
                                        "fullStart": 821,
                                        "fullEnd": 854,
                                        "start": 833,
                                        "end": 852,
                                        "fullWidth": 33,
                                        "width": 19,
                                        "expression": {
                                            "kind": "AssignmentExpression",
                                            "fullStart": 821,
                                            "fullEnd": 851,
                                            "start": 833,
                                            "end": 851,
                                            "fullWidth": 30,
                                            "width": 18,
                                            "left": {
                                                "kind": "IdentifierName",
                                                "fullStart": 821,
                                                "fullEnd": 845,
                                                "start": 833,
                                                "end": 844,
                                                "fullWidth": 24,
                                                "width": 11,
                                                "text": "verifyValue",
                                                "value": "verifyValue",
                                                "valueText": "verifyValue",
                                                "hasLeadingTrivia": true,
                                                "hasTrailingTrivia": true,
                                                "leadingTrivia": [
                                                    {
                                                        "kind": "WhitespaceTrivia",
                                                        "text": "            "
                                                    }
                                                ],
                                                "trailingTrivia": [
                                                    {
                                                        "kind": "WhitespaceTrivia",
                                                        "text": " "
                                                    }
                                                ]
                                            },
                                            "operatorToken": {
                                                "kind": "EqualsToken",
                                                "fullStart": 845,
                                                "fullEnd": 847,
                                                "start": 845,
                                                "end": 846,
                                                "fullWidth": 2,
                                                "width": 1,
                                                "text": "=",
                                                "value": "=",
                                                "valueText": "=",
                                                "hasTrailingTrivia": true,
                                                "trailingTrivia": [
                                                    {
                                                        "kind": "WhitespaceTrivia",
                                                        "text": " "
                                                    }
                                                ]
                                            },
                                            "right": {
                                                "kind": "TrueKeyword",
                                                "fullStart": 847,
                                                "fullEnd": 851,
                                                "start": 847,
                                                "end": 851,
                                                "fullWidth": 4,
                                                "width": 4,
                                                "text": "true",
                                                "value": true,
                                                "valueText": "true"
                                            }
                                        },
                                        "semicolonToken": {
                                            "kind": "SemicolonToken",
                                            "fullStart": 851,
                                            "fullEnd": 854,
                                            "start": 851,
                                            "end": 852,
                                            "fullWidth": 3,
                                            "width": 1,
                                            "text": ";",
                                            "value": ";",
                                            "valueText": ";",
                                            "hasTrailingTrivia": true,
                                            "hasTrailingNewLine": true,
                                            "trailingTrivia": [
                                                {
                                                    "kind": "NewLineTrivia",
                                                    "text": "\r\n"
                                                }
                                            ]
                                        }
                                    }
                                ],
                                "closeBraceToken": {
                                    "kind": "CloseBraceToken",
                                    "fullStart": 854,
                                    "fullEnd": 865,
                                    "start": 862,
                                    "end": 863,
                                    "fullWidth": 11,
                                    "width": 1,
                                    "text": "}",
                                    "value": "}",
                                    "valueText": "}",
                                    "hasLeadingTrivia": true,
                                    "hasTrailingTrivia": true,
                                    "hasTrailingNewLine": true,
                                    "leadingTrivia": [
                                        {
                                            "kind": "WhitespaceTrivia",
                                            "text": "        "
                                        }
                                    ],
                                    "trailingTrivia": [
                                        {
                                            "kind": "NewLineTrivia",
                                            "text": "\r\n"
                                        }
                                    ]
                                }
                            }
                        },
                        {
                            "kind": "ExpressionStatement",
                            "fullStart": 865,
                            "fullEnd": 895,
                            "start": 875,
                            "end": 893,
                            "fullWidth": 30,
                            "width": 18,
                            "expression": {
                                "kind": "AssignmentExpression",
                                "fullStart": 865,
                                "fullEnd": 892,
                                "start": 875,
                                "end": 892,
                                "fullWidth": 27,
                                "width": 17,
                                "left": {
                                    "kind": "MemberAccessExpression",
                                    "fullStart": 865,
                                    "fullEnd": 889,
                                    "start": 875,
                                    "end": 888,
                                    "fullWidth": 24,
                                    "width": 13,
                                    "expression": {
                                        "kind": "IdentifierName",
                                        "fullStart": 865,
                                        "fullEnd": 881,
                                        "start": 875,
                                        "end": 881,
                                        "fullWidth": 16,
                                        "width": 6,
                                        "text": "arrObj",
                                        "value": "arrObj",
                                        "valueText": "arrObj",
                                        "hasLeadingTrivia": true,
                                        "hasLeadingNewLine": true,
                                        "leadingTrivia": [
                                            {
                                                "kind": "NewLineTrivia",
                                                "text": "\r\n"
                                            },
                                            {
                                                "kind": "WhitespaceTrivia",
                                                "text": "        "
                                            }
                                        ]
                                    },
                                    "dotToken": {
                                        "kind": "DotToken",
                                        "fullStart": 881,
                                        "fullEnd": 882,
                                        "start": 881,
                                        "end": 882,
                                        "fullWidth": 1,
                                        "width": 1,
                                        "text": ".",
                                        "value": ".",
                                        "valueText": "."
                                    },
                                    "name": {
                                        "kind": "IdentifierName",
                                        "fullStart": 882,
                                        "fullEnd": 889,
                                        "start": 882,
                                        "end": 888,
                                        "fullWidth": 7,
                                        "width": 6,
                                        "text": "length",
                                        "value": "length",
                                        "valueText": "length",
                                        "hasTrailingTrivia": true,
                                        "trailingTrivia": [
                                            {
                                                "kind": "WhitespaceTrivia",
                                                "text": " "
                                            }
                                        ]
                                    }
                                },
                                "operatorToken": {
                                    "kind": "EqualsToken",
                                    "fullStart": 889,
                                    "fullEnd": 891,
                                    "start": 889,
                                    "end": 890,
                                    "fullWidth": 2,
                                    "width": 1,
                                    "text": "=",
                                    "value": "=",
                                    "valueText": "=",
                                    "hasTrailingTrivia": true,
                                    "trailingTrivia": [
                                        {
                                            "kind": "WhitespaceTrivia",
                                            "text": " "
                                        }
                                    ]
                                },
                                "right": {
                                    "kind": "NumericLiteral",
                                    "fullStart": 891,
                                    "fullEnd": 892,
                                    "start": 891,
                                    "end": 892,
                                    "fullWidth": 1,
                                    "width": 1,
                                    "text": "2",
                                    "value": 2,
                                    "valueText": "2"
                                }
                            },
                            "semicolonToken": {
                                "kind": "SemicolonToken",
                                "fullStart": 892,
                                "fullEnd": 895,
                                "start": 892,
                                "end": 893,
                                "fullWidth": 3,
                                "width": 1,
                                "text": ";",
                                "value": ";",
                                "valueText": ";",
                                "hasTrailingTrivia": true,
                                "hasTrailingNewLine": true,
                                "trailingTrivia": [
                                    {
                                        "kind": "NewLineTrivia",
                                        "text": "\r\n"
                                    }
                                ]
                            }
                        },
                        {
                            "kind": "VariableStatement",
                            "fullStart": 895,
                            "fullEnd": 946,
                            "start": 903,
                            "end": 944,
                            "fullWidth": 51,
                            "width": 41,
                            "modifiers": [],
                            "variableDeclaration": {
                                "kind": "VariableDeclaration",
                                "fullStart": 895,
                                "fullEnd": 943,
                                "start": 903,
                                "end": 943,
                                "fullWidth": 48,
                                "width": 40,
                                "varKeyword": {
                                    "kind": "VarKeyword",
                                    "fullStart": 895,
                                    "fullEnd": 907,
                                    "start": 903,
                                    "end": 906,
                                    "fullWidth": 12,
                                    "width": 3,
                                    "text": "var",
                                    "value": "var",
                                    "valueText": "var",
                                    "hasLeadingTrivia": true,
                                    "hasTrailingTrivia": true,
                                    "leadingTrivia": [
                                        {
                                            "kind": "WhitespaceTrivia",
                                            "text": "        "
                                        }
                                    ],
                                    "trailingTrivia": [
                                        {
                                            "kind": "WhitespaceTrivia",
                                            "text": " "
                                        }
                                    ]
                                },
                                "variableDeclarators": [
                                    {
                                        "kind": "VariableDeclarator",
                                        "fullStart": 907,
                                        "fullEnd": 943,
                                        "start": 907,
                                        "end": 943,
                                        "fullWidth": 36,
<<<<<<< HEAD
                                        "width": 36,
                                        "identifier": {
=======
                                        "propertyName": {
>>>>>>> 85e84683
                                            "kind": "IdentifierName",
                                            "fullStart": 907,
                                            "fullEnd": 922,
                                            "start": 907,
                                            "end": 921,
                                            "fullWidth": 15,
                                            "width": 14,
                                            "text": "verifyWritable",
                                            "value": "verifyWritable",
                                            "valueText": "verifyWritable",
                                            "hasTrailingTrivia": true,
                                            "trailingTrivia": [
                                                {
                                                    "kind": "WhitespaceTrivia",
                                                    "text": " "
                                                }
                                            ]
                                        },
                                        "equalsValueClause": {
                                            "kind": "EqualsValueClause",
                                            "fullStart": 922,
                                            "fullEnd": 943,
                                            "start": 922,
                                            "end": 943,
                                            "fullWidth": 21,
                                            "width": 21,
                                            "equalsToken": {
                                                "kind": "EqualsToken",
                                                "fullStart": 922,
                                                "fullEnd": 924,
                                                "start": 922,
                                                "end": 923,
                                                "fullWidth": 2,
                                                "width": 1,
                                                "text": "=",
                                                "value": "=",
                                                "valueText": "=",
                                                "hasTrailingTrivia": true,
                                                "trailingTrivia": [
                                                    {
                                                        "kind": "WhitespaceTrivia",
                                                        "text": " "
                                                    }
                                                ]
                                            },
                                            "value": {
                                                "kind": "EqualsExpression",
                                                "fullStart": 924,
                                                "fullEnd": 943,
                                                "start": 924,
                                                "end": 943,
                                                "fullWidth": 19,
                                                "width": 19,
                                                "left": {
                                                    "kind": "MemberAccessExpression",
                                                    "fullStart": 924,
                                                    "fullEnd": 938,
                                                    "start": 924,
                                                    "end": 937,
                                                    "fullWidth": 14,
                                                    "width": 13,
                                                    "expression": {
                                                        "kind": "IdentifierName",
                                                        "fullStart": 924,
                                                        "fullEnd": 930,
                                                        "start": 924,
                                                        "end": 930,
                                                        "fullWidth": 6,
                                                        "width": 6,
                                                        "text": "arrObj",
                                                        "value": "arrObj",
                                                        "valueText": "arrObj"
                                                    },
                                                    "dotToken": {
                                                        "kind": "DotToken",
                                                        "fullStart": 930,
                                                        "fullEnd": 931,
                                                        "start": 930,
                                                        "end": 931,
                                                        "fullWidth": 1,
                                                        "width": 1,
                                                        "text": ".",
                                                        "value": ".",
                                                        "valueText": "."
                                                    },
                                                    "name": {
                                                        "kind": "IdentifierName",
                                                        "fullStart": 931,
                                                        "fullEnd": 938,
                                                        "start": 931,
                                                        "end": 937,
                                                        "fullWidth": 7,
                                                        "width": 6,
                                                        "text": "length",
                                                        "value": "length",
                                                        "valueText": "length",
                                                        "hasTrailingTrivia": true,
                                                        "trailingTrivia": [
                                                            {
                                                                "kind": "WhitespaceTrivia",
                                                                "text": " "
                                                            }
                                                        ]
                                                    }
                                                },
                                                "operatorToken": {
                                                    "kind": "EqualsEqualsEqualsToken",
                                                    "fullStart": 938,
                                                    "fullEnd": 942,
                                                    "start": 938,
                                                    "end": 941,
                                                    "fullWidth": 4,
                                                    "width": 3,
                                                    "text": "===",
                                                    "value": "===",
                                                    "valueText": "===",
                                                    "hasTrailingTrivia": true,
                                                    "trailingTrivia": [
                                                        {
                                                            "kind": "WhitespaceTrivia",
                                                            "text": " "
                                                        }
                                                    ]
                                                },
                                                "right": {
                                                    "kind": "NumericLiteral",
                                                    "fullStart": 942,
                                                    "fullEnd": 943,
                                                    "start": 942,
                                                    "end": 943,
                                                    "fullWidth": 1,
                                                    "width": 1,
                                                    "text": "2",
                                                    "value": 2,
                                                    "valueText": "2"
                                                }
                                            }
                                        }
                                    }
                                ]
                            },
                            "semicolonToken": {
                                "kind": "SemicolonToken",
                                "fullStart": 943,
                                "fullEnd": 946,
                                "start": 943,
                                "end": 944,
                                "fullWidth": 3,
                                "width": 1,
                                "text": ";",
                                "value": ";",
                                "valueText": ";",
                                "hasTrailingTrivia": true,
                                "hasTrailingNewLine": true,
                                "trailingTrivia": [
                                    {
                                        "kind": "NewLineTrivia",
                                        "text": "\r\n"
                                    }
                                ]
                            }
                        },
                        {
                            "kind": "VariableStatement",
                            "fullStart": 946,
                            "fullEnd": 987,
                            "start": 956,
                            "end": 985,
                            "fullWidth": 41,
                            "width": 29,
                            "modifiers": [],
                            "variableDeclaration": {
                                "kind": "VariableDeclaration",
                                "fullStart": 946,
                                "fullEnd": 984,
                                "start": 956,
                                "end": 984,
                                "fullWidth": 38,
                                "width": 28,
                                "varKeyword": {
                                    "kind": "VarKeyword",
                                    "fullStart": 946,
                                    "fullEnd": 960,
                                    "start": 956,
                                    "end": 959,
                                    "fullWidth": 14,
                                    "width": 3,
                                    "text": "var",
                                    "value": "var",
                                    "valueText": "var",
                                    "hasLeadingTrivia": true,
                                    "hasLeadingNewLine": true,
                                    "hasTrailingTrivia": true,
                                    "leadingTrivia": [
                                        {
                                            "kind": "NewLineTrivia",
                                            "text": "\r\n"
                                        },
                                        {
                                            "kind": "WhitespaceTrivia",
                                            "text": "        "
                                        }
                                    ],
                                    "trailingTrivia": [
                                        {
                                            "kind": "WhitespaceTrivia",
                                            "text": " "
                                        }
                                    ]
                                },
                                "variableDeclarators": [
                                    {
                                        "kind": "VariableDeclarator",
                                        "fullStart": 960,
                                        "fullEnd": 984,
                                        "start": 960,
                                        "end": 984,
                                        "fullWidth": 24,
<<<<<<< HEAD
                                        "width": 24,
                                        "identifier": {
=======
                                        "propertyName": {
>>>>>>> 85e84683
                                            "kind": "IdentifierName",
                                            "fullStart": 960,
                                            "fullEnd": 977,
                                            "start": 960,
                                            "end": 976,
                                            "fullWidth": 17,
                                            "width": 16,
                                            "text": "verifyEnumerable",
                                            "value": "verifyEnumerable",
                                            "valueText": "verifyEnumerable",
                                            "hasTrailingTrivia": true,
                                            "trailingTrivia": [
                                                {
                                                    "kind": "WhitespaceTrivia",
                                                    "text": " "
                                                }
                                            ]
                                        },
                                        "equalsValueClause": {
                                            "kind": "EqualsValueClause",
                                            "fullStart": 977,
                                            "fullEnd": 984,
                                            "start": 977,
                                            "end": 984,
                                            "fullWidth": 7,
                                            "width": 7,
                                            "equalsToken": {
                                                "kind": "EqualsToken",
                                                "fullStart": 977,
                                                "fullEnd": 979,
                                                "start": 977,
                                                "end": 978,
                                                "fullWidth": 2,
                                                "width": 1,
                                                "text": "=",
                                                "value": "=",
                                                "valueText": "=",
                                                "hasTrailingTrivia": true,
                                                "trailingTrivia": [
                                                    {
                                                        "kind": "WhitespaceTrivia",
                                                        "text": " "
                                                    }
                                                ]
                                            },
                                            "value": {
                                                "kind": "FalseKeyword",
                                                "fullStart": 979,
                                                "fullEnd": 984,
                                                "start": 979,
                                                "end": 984,
                                                "fullWidth": 5,
                                                "width": 5,
                                                "text": "false",
                                                "value": false,
                                                "valueText": "false"
                                            }
                                        }
                                    }
                                ]
                            },
                            "semicolonToken": {
                                "kind": "SemicolonToken",
                                "fullStart": 984,
                                "fullEnd": 987,
                                "start": 984,
                                "end": 985,
                                "fullWidth": 3,
                                "width": 1,
                                "text": ";",
                                "value": ";",
                                "valueText": ";",
                                "hasTrailingTrivia": true,
                                "hasTrailingNewLine": true,
                                "trailingTrivia": [
                                    {
                                        "kind": "NewLineTrivia",
                                        "text": "\r\n"
                                    }
                                ]
                            }
                        },
                        {
                            "kind": "ForInStatement",
                            "fullStart": 987,
                            "fullEnd": 1151,
                            "start": 995,
                            "end": 1149,
                            "fullWidth": 164,
                            "width": 154,
                            "forKeyword": {
                                "kind": "ForKeyword",
                                "fullStart": 987,
                                "fullEnd": 999,
                                "start": 995,
                                "end": 998,
                                "fullWidth": 12,
                                "width": 3,
                                "text": "for",
                                "value": "for",
                                "valueText": "for",
                                "hasLeadingTrivia": true,
                                "hasTrailingTrivia": true,
                                "leadingTrivia": [
                                    {
                                        "kind": "WhitespaceTrivia",
                                        "text": "        "
                                    }
                                ],
                                "trailingTrivia": [
                                    {
                                        "kind": "WhitespaceTrivia",
                                        "text": " "
                                    }
                                ]
                            },
                            "openParenToken": {
                                "kind": "OpenParenToken",
                                "fullStart": 999,
                                "fullEnd": 1000,
                                "start": 999,
                                "end": 1000,
                                "fullWidth": 1,
                                "width": 1,
                                "text": "(",
                                "value": "(",
                                "valueText": "("
                            },
                            "variableDeclaration": {
                                "kind": "VariableDeclaration",
                                "fullStart": 1000,
                                "fullEnd": 1006,
                                "start": 1000,
                                "end": 1005,
                                "fullWidth": 6,
                                "width": 5,
                                "varKeyword": {
                                    "kind": "VarKeyword",
                                    "fullStart": 1000,
                                    "fullEnd": 1004,
                                    "start": 1000,
                                    "end": 1003,
                                    "fullWidth": 4,
                                    "width": 3,
                                    "text": "var",
                                    "value": "var",
                                    "valueText": "var",
                                    "hasTrailingTrivia": true,
                                    "trailingTrivia": [
                                        {
                                            "kind": "WhitespaceTrivia",
                                            "text": " "
                                        }
                                    ]
                                },
                                "variableDeclarators": [
                                    {
                                        "kind": "VariableDeclarator",
                                        "fullStart": 1004,
                                        "fullEnd": 1006,
                                        "start": 1004,
                                        "end": 1005,
                                        "fullWidth": 2,
<<<<<<< HEAD
                                        "width": 1,
                                        "identifier": {
=======
                                        "propertyName": {
>>>>>>> 85e84683
                                            "kind": "IdentifierName",
                                            "fullStart": 1004,
                                            "fullEnd": 1006,
                                            "start": 1004,
                                            "end": 1005,
                                            "fullWidth": 2,
                                            "width": 1,
                                            "text": "p",
                                            "value": "p",
                                            "valueText": "p",
                                            "hasTrailingTrivia": true,
                                            "trailingTrivia": [
                                                {
                                                    "kind": "WhitespaceTrivia",
                                                    "text": " "
                                                }
                                            ]
                                        }
                                    }
                                ]
                            },
                            "inKeyword": {
                                "kind": "InKeyword",
                                "fullStart": 1006,
                                "fullEnd": 1009,
                                "start": 1006,
                                "end": 1008,
                                "fullWidth": 3,
                                "width": 2,
                                "text": "in",
                                "value": "in",
                                "valueText": "in",
                                "hasTrailingTrivia": true,
                                "trailingTrivia": [
                                    {
                                        "kind": "WhitespaceTrivia",
                                        "text": " "
                                    }
                                ]
                            },
                            "expression": {
                                "kind": "IdentifierName",
                                "fullStart": 1009,
                                "fullEnd": 1015,
                                "start": 1009,
                                "end": 1015,
                                "fullWidth": 6,
                                "width": 6,
                                "text": "arrObj",
                                "value": "arrObj",
                                "valueText": "arrObj"
                            },
                            "closeParenToken": {
                                "kind": "CloseParenToken",
                                "fullStart": 1015,
                                "fullEnd": 1017,
                                "start": 1015,
                                "end": 1016,
                                "fullWidth": 2,
                                "width": 1,
                                "text": ")",
                                "value": ")",
                                "valueText": ")",
                                "hasTrailingTrivia": true,
                                "trailingTrivia": [
                                    {
                                        "kind": "WhitespaceTrivia",
                                        "text": " "
                                    }
                                ]
                            },
                            "statement": {
                                "kind": "Block",
                                "fullStart": 1017,
                                "fullEnd": 1151,
                                "start": 1017,
                                "end": 1149,
                                "fullWidth": 134,
                                "width": 132,
                                "openBraceToken": {
                                    "kind": "OpenBraceToken",
                                    "fullStart": 1017,
                                    "fullEnd": 1020,
                                    "start": 1017,
                                    "end": 1018,
                                    "fullWidth": 3,
                                    "width": 1,
                                    "text": "{",
                                    "value": "{",
                                    "valueText": "{",
                                    "hasTrailingTrivia": true,
                                    "hasTrailingNewLine": true,
                                    "trailingTrivia": [
                                        {
                                            "kind": "NewLineTrivia",
                                            "text": "\r\n"
                                        }
                                    ]
                                },
                                "statements": [
                                    {
                                        "kind": "IfStatement",
                                        "fullStart": 1020,
                                        "fullEnd": 1140,
                                        "start": 1032,
                                        "end": 1138,
                                        "fullWidth": 120,
                                        "width": 106,
                                        "ifKeyword": {
                                            "kind": "IfKeyword",
                                            "fullStart": 1020,
                                            "fullEnd": 1035,
                                            "start": 1032,
                                            "end": 1034,
                                            "fullWidth": 15,
                                            "width": 2,
                                            "text": "if",
                                            "value": "if",
                                            "valueText": "if",
                                            "hasLeadingTrivia": true,
                                            "hasTrailingTrivia": true,
                                            "leadingTrivia": [
                                                {
                                                    "kind": "WhitespaceTrivia",
                                                    "text": "            "
                                                }
                                            ],
                                            "trailingTrivia": [
                                                {
                                                    "kind": "WhitespaceTrivia",
                                                    "text": " "
                                                }
                                            ]
                                        },
                                        "openParenToken": {
                                            "kind": "OpenParenToken",
                                            "fullStart": 1035,
                                            "fullEnd": 1036,
                                            "start": 1035,
                                            "end": 1036,
                                            "fullWidth": 1,
                                            "width": 1,
                                            "text": "(",
                                            "value": "(",
                                            "valueText": "("
                                        },
                                        "condition": {
                                            "kind": "LogicalAndExpression",
                                            "fullStart": 1036,
                                            "fullEnd": 1078,
                                            "start": 1036,
                                            "end": 1078,
                                            "fullWidth": 42,
                                            "width": 42,
                                            "left": {
                                                "kind": "EqualsExpression",
                                                "fullStart": 1036,
                                                "fullEnd": 1051,
                                                "start": 1036,
                                                "end": 1050,
                                                "fullWidth": 15,
                                                "width": 14,
                                                "left": {
                                                    "kind": "IdentifierName",
                                                    "fullStart": 1036,
                                                    "fullEnd": 1038,
                                                    "start": 1036,
                                                    "end": 1037,
                                                    "fullWidth": 2,
                                                    "width": 1,
                                                    "text": "p",
                                                    "value": "p",
                                                    "valueText": "p",
                                                    "hasTrailingTrivia": true,
                                                    "trailingTrivia": [
                                                        {
                                                            "kind": "WhitespaceTrivia",
                                                            "text": " "
                                                        }
                                                    ]
                                                },
                                                "operatorToken": {
                                                    "kind": "EqualsEqualsEqualsToken",
                                                    "fullStart": 1038,
                                                    "fullEnd": 1042,
                                                    "start": 1038,
                                                    "end": 1041,
                                                    "fullWidth": 4,
                                                    "width": 3,
                                                    "text": "===",
                                                    "value": "===",
                                                    "valueText": "===",
                                                    "hasTrailingTrivia": true,
                                                    "trailingTrivia": [
                                                        {
                                                            "kind": "WhitespaceTrivia",
                                                            "text": " "
                                                        }
                                                    ]
                                                },
                                                "right": {
                                                    "kind": "StringLiteral",
                                                    "fullStart": 1042,
                                                    "fullEnd": 1051,
                                                    "start": 1042,
                                                    "end": 1050,
                                                    "fullWidth": 9,
                                                    "width": 8,
                                                    "text": "\"length\"",
                                                    "value": "length",
                                                    "valueText": "length",
                                                    "hasTrailingTrivia": true,
                                                    "trailingTrivia": [
                                                        {
                                                            "kind": "WhitespaceTrivia",
                                                            "text": " "
                                                        }
                                                    ]
                                                }
                                            },
                                            "operatorToken": {
                                                "kind": "AmpersandAmpersandToken",
                                                "fullStart": 1051,
                                                "fullEnd": 1054,
                                                "start": 1051,
                                                "end": 1053,
                                                "fullWidth": 3,
                                                "width": 2,
                                                "text": "&&",
                                                "value": "&&",
                                                "valueText": "&&",
                                                "hasTrailingTrivia": true,
                                                "trailingTrivia": [
                                                    {
                                                        "kind": "WhitespaceTrivia",
                                                        "text": " "
                                                    }
                                                ]
                                            },
                                            "right": {
                                                "kind": "InvocationExpression",
                                                "fullStart": 1054,
                                                "fullEnd": 1078,
                                                "start": 1054,
                                                "end": 1078,
                                                "fullWidth": 24,
                                                "width": 24,
                                                "expression": {
                                                    "kind": "MemberAccessExpression",
                                                    "fullStart": 1054,
                                                    "fullEnd": 1075,
                                                    "start": 1054,
                                                    "end": 1075,
                                                    "fullWidth": 21,
                                                    "width": 21,
                                                    "expression": {
                                                        "kind": "IdentifierName",
                                                        "fullStart": 1054,
                                                        "fullEnd": 1060,
                                                        "start": 1054,
                                                        "end": 1060,
                                                        "fullWidth": 6,
                                                        "width": 6,
                                                        "text": "arrObj",
                                                        "value": "arrObj",
                                                        "valueText": "arrObj"
                                                    },
                                                    "dotToken": {
                                                        "kind": "DotToken",
                                                        "fullStart": 1060,
                                                        "fullEnd": 1061,
                                                        "start": 1060,
                                                        "end": 1061,
                                                        "fullWidth": 1,
                                                        "width": 1,
                                                        "text": ".",
                                                        "value": ".",
                                                        "valueText": "."
                                                    },
                                                    "name": {
                                                        "kind": "IdentifierName",
                                                        "fullStart": 1061,
                                                        "fullEnd": 1075,
                                                        "start": 1061,
                                                        "end": 1075,
                                                        "fullWidth": 14,
                                                        "width": 14,
                                                        "text": "hasOwnProperty",
                                                        "value": "hasOwnProperty",
                                                        "valueText": "hasOwnProperty"
                                                    }
                                                },
                                                "argumentList": {
                                                    "kind": "ArgumentList",
                                                    "fullStart": 1075,
                                                    "fullEnd": 1078,
                                                    "start": 1075,
                                                    "end": 1078,
                                                    "fullWidth": 3,
                                                    "width": 3,
                                                    "openParenToken": {
                                                        "kind": "OpenParenToken",
                                                        "fullStart": 1075,
                                                        "fullEnd": 1076,
                                                        "start": 1075,
                                                        "end": 1076,
                                                        "fullWidth": 1,
                                                        "width": 1,
                                                        "text": "(",
                                                        "value": "(",
                                                        "valueText": "("
                                                    },
                                                    "arguments": [
                                                        {
                                                            "kind": "IdentifierName",
                                                            "fullStart": 1076,
                                                            "fullEnd": 1077,
                                                            "start": 1076,
                                                            "end": 1077,
                                                            "fullWidth": 1,
                                                            "width": 1,
                                                            "text": "p",
                                                            "value": "p",
                                                            "valueText": "p"
                                                        }
                                                    ],
                                                    "closeParenToken": {
                                                        "kind": "CloseParenToken",
                                                        "fullStart": 1077,
                                                        "fullEnd": 1078,
                                                        "start": 1077,
                                                        "end": 1078,
                                                        "fullWidth": 1,
                                                        "width": 1,
                                                        "text": ")",
                                                        "value": ")",
                                                        "valueText": ")"
                                                    }
                                                }
                                            }
                                        },
                                        "closeParenToken": {
                                            "kind": "CloseParenToken",
                                            "fullStart": 1078,
                                            "fullEnd": 1080,
                                            "start": 1078,
                                            "end": 1079,
                                            "fullWidth": 2,
                                            "width": 1,
                                            "text": ")",
                                            "value": ")",
                                            "valueText": ")",
                                            "hasTrailingTrivia": true,
                                            "trailingTrivia": [
                                                {
                                                    "kind": "WhitespaceTrivia",
                                                    "text": " "
                                                }
                                            ]
                                        },
                                        "statement": {
                                            "kind": "Block",
                                            "fullStart": 1080,
                                            "fullEnd": 1140,
                                            "start": 1080,
                                            "end": 1138,
                                            "fullWidth": 60,
                                            "width": 58,
                                            "openBraceToken": {
                                                "kind": "OpenBraceToken",
                                                "fullStart": 1080,
                                                "fullEnd": 1083,
                                                "start": 1080,
                                                "end": 1081,
                                                "fullWidth": 3,
                                                "width": 1,
                                                "text": "{",
                                                "value": "{",
                                                "valueText": "{",
                                                "hasTrailingTrivia": true,
                                                "hasTrailingNewLine": true,
                                                "trailingTrivia": [
                                                    {
                                                        "kind": "NewLineTrivia",
                                                        "text": "\r\n"
                                                    }
                                                ]
                                            },
                                            "statements": [
                                                {
                                                    "kind": "ExpressionStatement",
                                                    "fullStart": 1083,
                                                    "fullEnd": 1125,
                                                    "start": 1099,
                                                    "end": 1123,
                                                    "fullWidth": 42,
                                                    "width": 24,
                                                    "expression": {
                                                        "kind": "AssignmentExpression",
                                                        "fullStart": 1083,
                                                        "fullEnd": 1122,
                                                        "start": 1099,
                                                        "end": 1122,
                                                        "fullWidth": 39,
                                                        "width": 23,
                                                        "left": {
                                                            "kind": "IdentifierName",
                                                            "fullStart": 1083,
                                                            "fullEnd": 1116,
                                                            "start": 1099,
                                                            "end": 1115,
                                                            "fullWidth": 33,
                                                            "width": 16,
                                                            "text": "verifyEnumerable",
                                                            "value": "verifyEnumerable",
                                                            "valueText": "verifyEnumerable",
                                                            "hasLeadingTrivia": true,
                                                            "hasTrailingTrivia": true,
                                                            "leadingTrivia": [
                                                                {
                                                                    "kind": "WhitespaceTrivia",
                                                                    "text": "                "
                                                                }
                                                            ],
                                                            "trailingTrivia": [
                                                                {
                                                                    "kind": "WhitespaceTrivia",
                                                                    "text": " "
                                                                }
                                                            ]
                                                        },
                                                        "operatorToken": {
                                                            "kind": "EqualsToken",
                                                            "fullStart": 1116,
                                                            "fullEnd": 1118,
                                                            "start": 1116,
                                                            "end": 1117,
                                                            "fullWidth": 2,
                                                            "width": 1,
                                                            "text": "=",
                                                            "value": "=",
                                                            "valueText": "=",
                                                            "hasTrailingTrivia": true,
                                                            "trailingTrivia": [
                                                                {
                                                                    "kind": "WhitespaceTrivia",
                                                                    "text": " "
                                                                }
                                                            ]
                                                        },
                                                        "right": {
                                                            "kind": "TrueKeyword",
                                                            "fullStart": 1118,
                                                            "fullEnd": 1122,
                                                            "start": 1118,
                                                            "end": 1122,
                                                            "fullWidth": 4,
                                                            "width": 4,
                                                            "text": "true",
                                                            "value": true,
                                                            "valueText": "true"
                                                        }
                                                    },
                                                    "semicolonToken": {
                                                        "kind": "SemicolonToken",
                                                        "fullStart": 1122,
                                                        "fullEnd": 1125,
                                                        "start": 1122,
                                                        "end": 1123,
                                                        "fullWidth": 3,
                                                        "width": 1,
                                                        "text": ";",
                                                        "value": ";",
                                                        "valueText": ";",
                                                        "hasTrailingTrivia": true,
                                                        "hasTrailingNewLine": true,
                                                        "trailingTrivia": [
                                                            {
                                                                "kind": "NewLineTrivia",
                                                                "text": "\r\n"
                                                            }
                                                        ]
                                                    }
                                                }
                                            ],
                                            "closeBraceToken": {
                                                "kind": "CloseBraceToken",
                                                "fullStart": 1125,
                                                "fullEnd": 1140,
                                                "start": 1137,
                                                "end": 1138,
                                                "fullWidth": 15,
                                                "width": 1,
                                                "text": "}",
                                                "value": "}",
                                                "valueText": "}",
                                                "hasLeadingTrivia": true,
                                                "hasTrailingTrivia": true,
                                                "hasTrailingNewLine": true,
                                                "leadingTrivia": [
                                                    {
                                                        "kind": "WhitespaceTrivia",
                                                        "text": "            "
                                                    }
                                                ],
                                                "trailingTrivia": [
                                                    {
                                                        "kind": "NewLineTrivia",
                                                        "text": "\r\n"
                                                    }
                                                ]
                                            }
                                        }
                                    }
                                ],
                                "closeBraceToken": {
                                    "kind": "CloseBraceToken",
                                    "fullStart": 1140,
                                    "fullEnd": 1151,
                                    "start": 1148,
                                    "end": 1149,
                                    "fullWidth": 11,
                                    "width": 1,
                                    "text": "}",
                                    "value": "}",
                                    "valueText": "}",
                                    "hasLeadingTrivia": true,
                                    "hasTrailingTrivia": true,
                                    "hasTrailingNewLine": true,
                                    "leadingTrivia": [
                                        {
                                            "kind": "WhitespaceTrivia",
                                            "text": "        "
                                        }
                                    ],
                                    "trailingTrivia": [
                                        {
                                            "kind": "NewLineTrivia",
                                            "text": "\r\n"
                                        }
                                    ]
                                }
                            }
                        },
                        {
                            "kind": "ExpressionStatement",
                            "fullStart": 1151,
                            "fullEnd": 1184,
                            "start": 1161,
                            "end": 1182,
                            "fullWidth": 33,
                            "width": 21,
                            "expression": {
                                "kind": "DeleteExpression",
                                "fullStart": 1151,
                                "fullEnd": 1181,
                                "start": 1161,
                                "end": 1181,
                                "fullWidth": 30,
                                "width": 20,
                                "deleteKeyword": {
                                    "kind": "DeleteKeyword",
                                    "fullStart": 1151,
                                    "fullEnd": 1168,
                                    "start": 1161,
                                    "end": 1167,
                                    "fullWidth": 17,
                                    "width": 6,
                                    "text": "delete",
                                    "value": "delete",
                                    "valueText": "delete",
                                    "hasLeadingTrivia": true,
                                    "hasLeadingNewLine": true,
                                    "hasTrailingTrivia": true,
                                    "leadingTrivia": [
                                        {
                                            "kind": "NewLineTrivia",
                                            "text": "\r\n"
                                        },
                                        {
                                            "kind": "WhitespaceTrivia",
                                            "text": "        "
                                        }
                                    ],
                                    "trailingTrivia": [
                                        {
                                            "kind": "WhitespaceTrivia",
                                            "text": " "
                                        }
                                    ]
                                },
                                "expression": {
                                    "kind": "MemberAccessExpression",
                                    "fullStart": 1168,
                                    "fullEnd": 1181,
                                    "start": 1168,
                                    "end": 1181,
                                    "fullWidth": 13,
                                    "width": 13,
                                    "expression": {
                                        "kind": "IdentifierName",
                                        "fullStart": 1168,
                                        "fullEnd": 1174,
                                        "start": 1168,
                                        "end": 1174,
                                        "fullWidth": 6,
                                        "width": 6,
                                        "text": "arrObj",
                                        "value": "arrObj",
                                        "valueText": "arrObj"
                                    },
                                    "dotToken": {
                                        "kind": "DotToken",
                                        "fullStart": 1174,
                                        "fullEnd": 1175,
                                        "start": 1174,
                                        "end": 1175,
                                        "fullWidth": 1,
                                        "width": 1,
                                        "text": ".",
                                        "value": ".",
                                        "valueText": "."
                                    },
                                    "name": {
                                        "kind": "IdentifierName",
                                        "fullStart": 1175,
                                        "fullEnd": 1181,
                                        "start": 1175,
                                        "end": 1181,
                                        "fullWidth": 6,
                                        "width": 6,
                                        "text": "length",
                                        "value": "length",
                                        "valueText": "length"
                                    }
                                }
                            },
                            "semicolonToken": {
                                "kind": "SemicolonToken",
                                "fullStart": 1181,
                                "fullEnd": 1184,
                                "start": 1181,
                                "end": 1182,
                                "fullWidth": 3,
                                "width": 1,
                                "text": ";",
                                "value": ";",
                                "valueText": ";",
                                "hasTrailingTrivia": true,
                                "hasTrailingNewLine": true,
                                "trailingTrivia": [
                                    {
                                        "kind": "NewLineTrivia",
                                        "text": "\r\n"
                                    }
                                ]
                            }
                        },
                        {
                            "kind": "VariableStatement",
                            "fullStart": 1184,
                            "fullEnd": 1251,
                            "start": 1192,
                            "end": 1249,
                            "fullWidth": 67,
                            "width": 57,
                            "modifiers": [],
                            "variableDeclaration": {
                                "kind": "VariableDeclaration",
                                "fullStart": 1184,
                                "fullEnd": 1248,
                                "start": 1192,
                                "end": 1248,
                                "fullWidth": 64,
                                "width": 56,
                                "varKeyword": {
                                    "kind": "VarKeyword",
                                    "fullStart": 1184,
                                    "fullEnd": 1196,
                                    "start": 1192,
                                    "end": 1195,
                                    "fullWidth": 12,
                                    "width": 3,
                                    "text": "var",
                                    "value": "var",
                                    "valueText": "var",
                                    "hasLeadingTrivia": true,
                                    "hasTrailingTrivia": true,
                                    "leadingTrivia": [
                                        {
                                            "kind": "WhitespaceTrivia",
                                            "text": "        "
                                        }
                                    ],
                                    "trailingTrivia": [
                                        {
                                            "kind": "WhitespaceTrivia",
                                            "text": " "
                                        }
                                    ]
                                },
                                "variableDeclarators": [
                                    {
                                        "kind": "VariableDeclarator",
                                        "fullStart": 1196,
                                        "fullEnd": 1248,
                                        "start": 1196,
                                        "end": 1248,
                                        "fullWidth": 52,
<<<<<<< HEAD
                                        "width": 52,
                                        "identifier": {
=======
                                        "propertyName": {
>>>>>>> 85e84683
                                            "kind": "IdentifierName",
                                            "fullStart": 1196,
                                            "fullEnd": 1215,
                                            "start": 1196,
                                            "end": 1214,
                                            "fullWidth": 19,
                                            "width": 18,
                                            "text": "verifyConfigurable",
                                            "value": "verifyConfigurable",
                                            "valueText": "verifyConfigurable",
                                            "hasTrailingTrivia": true,
                                            "trailingTrivia": [
                                                {
                                                    "kind": "WhitespaceTrivia",
                                                    "text": " "
                                                }
                                            ]
                                        },
                                        "equalsValueClause": {
                                            "kind": "EqualsValueClause",
                                            "fullStart": 1215,
                                            "fullEnd": 1248,
                                            "start": 1215,
                                            "end": 1248,
                                            "fullWidth": 33,
                                            "width": 33,
                                            "equalsToken": {
                                                "kind": "EqualsToken",
                                                "fullStart": 1215,
                                                "fullEnd": 1217,
                                                "start": 1215,
                                                "end": 1216,
                                                "fullWidth": 2,
                                                "width": 1,
                                                "text": "=",
                                                "value": "=",
                                                "valueText": "=",
                                                "hasTrailingTrivia": true,
                                                "trailingTrivia": [
                                                    {
                                                        "kind": "WhitespaceTrivia",
                                                        "text": " "
                                                    }
                                                ]
                                            },
                                            "value": {
                                                "kind": "InvocationExpression",
                                                "fullStart": 1217,
                                                "fullEnd": 1248,
                                                "start": 1217,
                                                "end": 1248,
                                                "fullWidth": 31,
                                                "width": 31,
                                                "expression": {
                                                    "kind": "MemberAccessExpression",
                                                    "fullStart": 1217,
                                                    "fullEnd": 1238,
                                                    "start": 1217,
                                                    "end": 1238,
                                                    "fullWidth": 21,
                                                    "width": 21,
                                                    "expression": {
                                                        "kind": "IdentifierName",
                                                        "fullStart": 1217,
                                                        "fullEnd": 1223,
                                                        "start": 1217,
                                                        "end": 1223,
                                                        "fullWidth": 6,
                                                        "width": 6,
                                                        "text": "arrObj",
                                                        "value": "arrObj",
                                                        "valueText": "arrObj"
                                                    },
                                                    "dotToken": {
                                                        "kind": "DotToken",
                                                        "fullStart": 1223,
                                                        "fullEnd": 1224,
                                                        "start": 1223,
                                                        "end": 1224,
                                                        "fullWidth": 1,
                                                        "width": 1,
                                                        "text": ".",
                                                        "value": ".",
                                                        "valueText": "."
                                                    },
                                                    "name": {
                                                        "kind": "IdentifierName",
                                                        "fullStart": 1224,
                                                        "fullEnd": 1238,
                                                        "start": 1224,
                                                        "end": 1238,
                                                        "fullWidth": 14,
                                                        "width": 14,
                                                        "text": "hasOwnProperty",
                                                        "value": "hasOwnProperty",
                                                        "valueText": "hasOwnProperty"
                                                    }
                                                },
                                                "argumentList": {
                                                    "kind": "ArgumentList",
                                                    "fullStart": 1238,
                                                    "fullEnd": 1248,
                                                    "start": 1238,
                                                    "end": 1248,
                                                    "fullWidth": 10,
                                                    "width": 10,
                                                    "openParenToken": {
                                                        "kind": "OpenParenToken",
                                                        "fullStart": 1238,
                                                        "fullEnd": 1239,
                                                        "start": 1238,
                                                        "end": 1239,
                                                        "fullWidth": 1,
                                                        "width": 1,
                                                        "text": "(",
                                                        "value": "(",
                                                        "valueText": "("
                                                    },
                                                    "arguments": [
                                                        {
                                                            "kind": "StringLiteral",
                                                            "fullStart": 1239,
                                                            "fullEnd": 1247,
                                                            "start": 1239,
                                                            "end": 1247,
                                                            "fullWidth": 8,
                                                            "width": 8,
                                                            "text": "\"length\"",
                                                            "value": "length",
                                                            "valueText": "length"
                                                        }
                                                    ],
                                                    "closeParenToken": {
                                                        "kind": "CloseParenToken",
                                                        "fullStart": 1247,
                                                        "fullEnd": 1248,
                                                        "start": 1247,
                                                        "end": 1248,
                                                        "fullWidth": 1,
                                                        "width": 1,
                                                        "text": ")",
                                                        "value": ")",
                                                        "valueText": ")"
                                                    }
                                                }
                                            }
                                        }
                                    }
                                ]
                            },
                            "semicolonToken": {
                                "kind": "SemicolonToken",
                                "fullStart": 1248,
                                "fullEnd": 1251,
                                "start": 1248,
                                "end": 1249,
                                "fullWidth": 3,
                                "width": 1,
                                "text": ";",
                                "value": ";",
                                "valueText": ";",
                                "hasTrailingTrivia": true,
                                "hasTrailingNewLine": true,
                                "trailingTrivia": [
                                    {
                                        "kind": "NewLineTrivia",
                                        "text": "\r\n"
                                    }
                                ]
                            }
                        },
                        {
                            "kind": "ReturnStatement",
                            "fullStart": 1251,
                            "fullEnd": 1343,
                            "start": 1261,
                            "end": 1341,
                            "fullWidth": 92,
                            "width": 80,
                            "returnKeyword": {
                                "kind": "ReturnKeyword",
                                "fullStart": 1251,
                                "fullEnd": 1268,
                                "start": 1261,
                                "end": 1267,
                                "fullWidth": 17,
                                "width": 6,
                                "text": "return",
                                "value": "return",
                                "valueText": "return",
                                "hasLeadingTrivia": true,
                                "hasLeadingNewLine": true,
                                "hasTrailingTrivia": true,
                                "leadingTrivia": [
                                    {
                                        "kind": "NewLineTrivia",
                                        "text": "\r\n"
                                    },
                                    {
                                        "kind": "WhitespaceTrivia",
                                        "text": "        "
                                    }
                                ],
                                "trailingTrivia": [
                                    {
                                        "kind": "WhitespaceTrivia",
                                        "text": " "
                                    }
                                ]
                            },
                            "expression": {
                                "kind": "LogicalAndExpression",
                                "fullStart": 1268,
                                "fullEnd": 1340,
                                "start": 1268,
                                "end": 1340,
                                "fullWidth": 72,
                                "width": 72,
                                "left": {
                                    "kind": "LogicalAndExpression",
                                    "fullStart": 1268,
                                    "fullEnd": 1319,
                                    "start": 1268,
                                    "end": 1318,
                                    "fullWidth": 51,
                                    "width": 50,
                                    "left": {
                                        "kind": "LogicalAndExpression",
                                        "fullStart": 1268,
                                        "fullEnd": 1298,
                                        "start": 1268,
                                        "end": 1297,
                                        "fullWidth": 30,
                                        "width": 29,
                                        "left": {
                                            "kind": "IdentifierName",
                                            "fullStart": 1268,
                                            "fullEnd": 1280,
                                            "start": 1268,
                                            "end": 1279,
                                            "fullWidth": 12,
                                            "width": 11,
                                            "text": "verifyValue",
                                            "value": "verifyValue",
                                            "valueText": "verifyValue",
                                            "hasTrailingTrivia": true,
                                            "trailingTrivia": [
                                                {
                                                    "kind": "WhitespaceTrivia",
                                                    "text": " "
                                                }
                                            ]
                                        },
                                        "operatorToken": {
                                            "kind": "AmpersandAmpersandToken",
                                            "fullStart": 1280,
                                            "fullEnd": 1283,
                                            "start": 1280,
                                            "end": 1282,
                                            "fullWidth": 3,
                                            "width": 2,
                                            "text": "&&",
                                            "value": "&&",
                                            "valueText": "&&",
                                            "hasTrailingTrivia": true,
                                            "trailingTrivia": [
                                                {
                                                    "kind": "WhitespaceTrivia",
                                                    "text": " "
                                                }
                                            ]
                                        },
                                        "right": {
                                            "kind": "IdentifierName",
                                            "fullStart": 1283,
                                            "fullEnd": 1298,
                                            "start": 1283,
                                            "end": 1297,
                                            "fullWidth": 15,
                                            "width": 14,
                                            "text": "verifyWritable",
                                            "value": "verifyWritable",
                                            "valueText": "verifyWritable",
                                            "hasTrailingTrivia": true,
                                            "trailingTrivia": [
                                                {
                                                    "kind": "WhitespaceTrivia",
                                                    "text": " "
                                                }
                                            ]
                                        }
                                    },
                                    "operatorToken": {
                                        "kind": "AmpersandAmpersandToken",
                                        "fullStart": 1298,
                                        "fullEnd": 1301,
                                        "start": 1298,
                                        "end": 1300,
                                        "fullWidth": 3,
                                        "width": 2,
                                        "text": "&&",
                                        "value": "&&",
                                        "valueText": "&&",
                                        "hasTrailingTrivia": true,
                                        "trailingTrivia": [
                                            {
                                                "kind": "WhitespaceTrivia",
                                                "text": " "
                                            }
                                        ]
                                    },
                                    "right": {
                                        "kind": "LogicalNotExpression",
                                        "fullStart": 1301,
                                        "fullEnd": 1319,
                                        "start": 1301,
                                        "end": 1318,
                                        "fullWidth": 18,
                                        "width": 17,
                                        "operatorToken": {
                                            "kind": "ExclamationToken",
                                            "fullStart": 1301,
                                            "fullEnd": 1302,
                                            "start": 1301,
                                            "end": 1302,
                                            "fullWidth": 1,
                                            "width": 1,
                                            "text": "!",
                                            "value": "!",
                                            "valueText": "!"
                                        },
                                        "operand": {
                                            "kind": "IdentifierName",
                                            "fullStart": 1302,
                                            "fullEnd": 1319,
                                            "start": 1302,
                                            "end": 1318,
                                            "fullWidth": 17,
                                            "width": 16,
                                            "text": "verifyEnumerable",
                                            "value": "verifyEnumerable",
                                            "valueText": "verifyEnumerable",
                                            "hasTrailingTrivia": true,
                                            "trailingTrivia": [
                                                {
                                                    "kind": "WhitespaceTrivia",
                                                    "text": " "
                                                }
                                            ]
                                        }
                                    }
                                },
                                "operatorToken": {
                                    "kind": "AmpersandAmpersandToken",
                                    "fullStart": 1319,
                                    "fullEnd": 1322,
                                    "start": 1319,
                                    "end": 1321,
                                    "fullWidth": 3,
                                    "width": 2,
                                    "text": "&&",
                                    "value": "&&",
                                    "valueText": "&&",
                                    "hasTrailingTrivia": true,
                                    "trailingTrivia": [
                                        {
                                            "kind": "WhitespaceTrivia",
                                            "text": " "
                                        }
                                    ]
                                },
                                "right": {
                                    "kind": "IdentifierName",
                                    "fullStart": 1322,
                                    "fullEnd": 1340,
                                    "start": 1322,
                                    "end": 1340,
                                    "fullWidth": 18,
                                    "width": 18,
                                    "text": "verifyConfigurable",
                                    "value": "verifyConfigurable",
                                    "valueText": "verifyConfigurable"
                                }
                            },
                            "semicolonToken": {
                                "kind": "SemicolonToken",
                                "fullStart": 1340,
                                "fullEnd": 1343,
                                "start": 1340,
                                "end": 1341,
                                "fullWidth": 3,
                                "width": 1,
                                "text": ";",
                                "value": ";",
                                "valueText": ";",
                                "hasTrailingTrivia": true,
                                "hasTrailingNewLine": true,
                                "trailingTrivia": [
                                    {
                                        "kind": "NewLineTrivia",
                                        "text": "\r\n"
                                    }
                                ]
                            }
                        }
                    ],
                    "closeBraceToken": {
                        "kind": "CloseBraceToken",
                        "fullStart": 1343,
                        "fullEnd": 1350,
                        "start": 1347,
                        "end": 1348,
                        "fullWidth": 7,
                        "width": 1,
                        "text": "}",
                        "value": "}",
                        "valueText": "}",
                        "hasLeadingTrivia": true,
                        "hasTrailingTrivia": true,
                        "hasTrailingNewLine": true,
                        "leadingTrivia": [
                            {
                                "kind": "WhitespaceTrivia",
                                "text": "    "
                            }
                        ],
                        "trailingTrivia": [
                            {
                                "kind": "NewLineTrivia",
                                "text": "\r\n"
                            }
                        ]
                    }
                }
            },
            {
                "kind": "ExpressionStatement",
                "fullStart": 1350,
                "fullEnd": 1374,
                "start": 1350,
                "end": 1372,
                "fullWidth": 24,
                "width": 22,
                "expression": {
                    "kind": "InvocationExpression",
                    "fullStart": 1350,
                    "fullEnd": 1371,
                    "start": 1350,
                    "end": 1371,
                    "fullWidth": 21,
                    "width": 21,
                    "expression": {
                        "kind": "IdentifierName",
                        "fullStart": 1350,
                        "fullEnd": 1361,
                        "start": 1350,
                        "end": 1361,
                        "fullWidth": 11,
                        "width": 11,
                        "text": "runTestCase",
                        "value": "runTestCase",
                        "valueText": "runTestCase"
                    },
                    "argumentList": {
                        "kind": "ArgumentList",
                        "fullStart": 1361,
                        "fullEnd": 1371,
                        "start": 1361,
                        "end": 1371,
                        "fullWidth": 10,
                        "width": 10,
                        "openParenToken": {
                            "kind": "OpenParenToken",
                            "fullStart": 1361,
                            "fullEnd": 1362,
                            "start": 1361,
                            "end": 1362,
                            "fullWidth": 1,
                            "width": 1,
                            "text": "(",
                            "value": "(",
                            "valueText": "("
                        },
                        "arguments": [
                            {
                                "kind": "IdentifierName",
                                "fullStart": 1362,
                                "fullEnd": 1370,
                                "start": 1362,
                                "end": 1370,
                                "fullWidth": 8,
                                "width": 8,
                                "text": "testcase",
                                "value": "testcase",
                                "valueText": "testcase"
                            }
                        ],
                        "closeParenToken": {
                            "kind": "CloseParenToken",
                            "fullStart": 1370,
                            "fullEnd": 1371,
                            "start": 1370,
                            "end": 1371,
                            "fullWidth": 1,
                            "width": 1,
                            "text": ")",
                            "value": ")",
                            "valueText": ")"
                        }
                    }
                },
                "semicolonToken": {
                    "kind": "SemicolonToken",
                    "fullStart": 1371,
                    "fullEnd": 1374,
                    "start": 1371,
                    "end": 1372,
                    "fullWidth": 3,
                    "width": 1,
                    "text": ";",
                    "value": ";",
                    "valueText": ";",
                    "hasTrailingTrivia": true,
                    "hasTrailingNewLine": true,
                    "trailingTrivia": [
                        {
                            "kind": "NewLineTrivia",
                            "text": "\r\n"
                        }
                    ]
                }
            }
        ],
        "endOfFileToken": {
            "kind": "EndOfFileToken",
            "fullStart": 1374,
            "fullEnd": 1374,
            "start": 1374,
            "end": 1374,
            "fullWidth": 0,
            "width": 0,
            "text": ""
        }
    },
    "lineMap": {
        "lineStarts": [
            0,
            67,
            152,
            232,
            308,
            380,
            385,
            439,
            635,
            640,
            642,
            644,
            667,
            693,
            695,
            749,
            751,
            785,
            821,
            854,
            865,
            867,
            895,
            946,
            948,
            987,
            1020,
            1083,
            1125,
            1140,
            1151,
            1153,
            1184,
            1251,
            1253,
            1343,
            1350,
            1374
        ],
        "length": 1374
    }
}<|MERGE_RESOLUTION|>--- conflicted
+++ resolved
@@ -245,12 +245,8 @@
                                         "start": 679,
                                         "end": 690,
                                         "fullWidth": 11,
-<<<<<<< HEAD
                                         "width": 11,
-                                        "identifier": {
-=======
                                         "propertyName": {
->>>>>>> 85e84683
                                             "kind": "IdentifierName",
                                             "fullStart": 679,
                                             "fullEnd": 686,
@@ -637,12 +633,8 @@
                                         "start": 763,
                                         "end": 782,
                                         "fullWidth": 19,
-<<<<<<< HEAD
                                         "width": 19,
-                                        "identifier": {
-=======
                                         "propertyName": {
->>>>>>> 85e84683
                                             "kind": "IdentifierName",
                                             "fullStart": 763,
                                             "fullEnd": 775,
@@ -1220,12 +1212,8 @@
                                         "start": 907,
                                         "end": 943,
                                         "fullWidth": 36,
-<<<<<<< HEAD
                                         "width": 36,
-                                        "identifier": {
-=======
                                         "propertyName": {
->>>>>>> 85e84683
                                             "kind": "IdentifierName",
                                             "fullStart": 907,
                                             "fullEnd": 922,
@@ -1444,12 +1432,8 @@
                                         "start": 960,
                                         "end": 984,
                                         "fullWidth": 24,
-<<<<<<< HEAD
                                         "width": 24,
-                                        "identifier": {
-=======
                                         "propertyName": {
->>>>>>> 85e84683
                                             "kind": "IdentifierName",
                                             "fullStart": 960,
                                             "fullEnd": 977,
@@ -1613,12 +1597,8 @@
                                         "start": 1004,
                                         "end": 1005,
                                         "fullWidth": 2,
-<<<<<<< HEAD
                                         "width": 1,
-                                        "identifier": {
-=======
                                         "propertyName": {
->>>>>>> 85e84683
                                             "kind": "IdentifierName",
                                             "fullStart": 1004,
                                             "fullEnd": 1006,
@@ -2328,12 +2308,8 @@
                                         "start": 1196,
                                         "end": 1248,
                                         "fullWidth": 52,
-<<<<<<< HEAD
                                         "width": 52,
-                                        "identifier": {
-=======
                                         "propertyName": {
->>>>>>> 85e84683
                                             "kind": "IdentifierName",
                                             "fullStart": 1196,
                                             "fullEnd": 1215,
