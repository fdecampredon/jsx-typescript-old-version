--- conflicted
+++ resolved
@@ -247,12 +247,8 @@
                                         "start": 598,
                                         "end": 606,
                                         "fullWidth": 8,
-<<<<<<< HEAD
                                         "width": 8,
-                                        "identifier": {
-=======
                                         "propertyName": {
->>>>>>> 85e84683
                                             "kind": "IdentifierName",
                                             "fullStart": 598,
                                             "fullEnd": 602,
@@ -408,12 +404,8 @@
                                         "start": 621,
                                         "end": 634,
                                         "fullWidth": 13,
-<<<<<<< HEAD
                                         "width": 13,
-                                        "identifier": {
-=======
                                         "propertyName": {
->>>>>>> 85e84683
                                             "kind": "IdentifierName",
                                             "fullStart": 621,
                                             "fullEnd": 626,
@@ -547,12 +539,8 @@
                                         "start": 649,
                                         "end": 664,
                                         "fullWidth": 15,
-<<<<<<< HEAD
                                         "width": 15,
-                                        "identifier": {
-=======
                                         "propertyName": {
->>>>>>> 85e84683
                                             "kind": "IdentifierName",
                                             "fullStart": 649,
                                             "fullEnd": 660,
