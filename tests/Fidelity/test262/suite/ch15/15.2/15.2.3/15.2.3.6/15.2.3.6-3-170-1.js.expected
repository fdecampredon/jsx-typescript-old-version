--- conflicted
+++ resolved
@@ -245,12 +245,8 @@
                                         "start": 664,
                                         "end": 672,
                                         "fullWidth": 8,
-<<<<<<< HEAD
                                         "width": 8,
-                                        "identifier": {
-=======
                                         "propertyName": {
->>>>>>> 85e84683
                                             "kind": "IdentifierName",
                                             "fullStart": 664,
                                             "fullEnd": 668,
@@ -844,12 +840,8 @@
                                                     "start": 818,
                                                     "end": 862,
                                                     "fullWidth": 44,
-<<<<<<< HEAD
                                                     "width": 44,
-                                                    "identifier": {
-=======
                                                     "propertyName": {
->>>>>>> 85e84683
                                                         "kind": "IdentifierName",
                                                         "fullStart": 818,
                                                         "fullEnd": 830,
@@ -1210,12 +1202,8 @@
                                                     "start": 927,
                                                     "end": 971,
                                                     "fullWidth": 44,
-<<<<<<< HEAD
                                                     "width": 44,
-                                                    "identifier": {
-=======
                                                     "propertyName": {
->>>>>>> 85e84683
                                                         "kind": "IdentifierName",
                                                         "fullStart": 927,
                                                         "fullEnd": 938,
