--- conflicted
+++ resolved
@@ -247,12 +247,8 @@
                                         "start": 660,
                                         "end": 668,
                                         "fullWidth": 8,
-<<<<<<< HEAD
                                         "width": 8,
-                                        "identifier": {
-=======
                                         "propertyName": {
->>>>>>> 85e84683
                                             "kind": "IdentifierName",
                                             "fullStart": 660,
                                             "fullEnd": 664,
@@ -820,12 +816,8 @@
                                                     "start": 815,
                                                     "end": 842,
                                                     "fullWidth": 27,
-<<<<<<< HEAD
                                                     "width": 27,
-                                                    "identifier": {
-=======
                                                     "propertyName": {
->>>>>>> 85e84683
                                                         "kind": "IdentifierName",
                                                         "fullStart": 815,
                                                         "fullEnd": 823,
