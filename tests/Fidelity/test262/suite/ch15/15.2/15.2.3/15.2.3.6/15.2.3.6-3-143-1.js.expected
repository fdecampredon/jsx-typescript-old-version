{
    "isDeclaration": false,
    "languageVersion": "EcmaScript5",
    "parseOptions": {
        "allowAutomaticSemicolonInsertion": true
    },
    "sourceUnit": {
        "kind": "SourceUnit",
        "fullStart": 0,
        "fullEnd": 997,
        "start": 627,
        "end": 997,
        "fullWidth": 997,
        "width": 370,
        "isIncrementallyUnusable": true,
        "moduleElements": [
            {
                "kind": "FunctionDeclaration",
                "fullStart": 0,
                "fullEnd": 973,
                "start": 627,
                "end": 971,
                "fullWidth": 973,
                "width": 344,
                "modifiers": [],
                "functionKeyword": {
                    "kind": "FunctionKeyword",
                    "fullStart": 0,
                    "fullEnd": 636,
                    "start": 627,
                    "end": 635,
                    "fullWidth": 636,
                    "width": 8,
                    "text": "function",
                    "value": "function",
                    "valueText": "function",
                    "hasLeadingTrivia": true,
                    "hasLeadingComment": true,
                    "hasLeadingNewLine": true,
                    "hasTrailingTrivia": true,
                    "leadingTrivia": [
                        {
                            "kind": "SingleLineCommentTrivia",
                            "text": "/// Copyright (c) 2012 Ecma International.  All rights reserved. "
                        },
                        {
                            "kind": "NewLineTrivia",
                            "text": "\r\n"
                        },
                        {
                            "kind": "SingleLineCommentTrivia",
                            "text": "/// Ecma International makes this code available under the terms and conditions set"
                        },
                        {
                            "kind": "NewLineTrivia",
                            "text": "\r\n"
                        },
                        {
                            "kind": "SingleLineCommentTrivia",
                            "text": "/// forth on http://hg.ecmascript.org/tests/test262/raw-file/tip/LICENSE (the "
                        },
                        {
                            "kind": "NewLineTrivia",
                            "text": "\r\n"
                        },
                        {
                            "kind": "SingleLineCommentTrivia",
                            "text": "/// \"Use Terms\").   Any redistribution of this code must retain the above "
                        },
                        {
                            "kind": "NewLineTrivia",
                            "text": "\r\n"
                        },
                        {
                            "kind": "SingleLineCommentTrivia",
                            "text": "/// copyright and this notice and otherwise comply with the Use Terms."
                        },
                        {
                            "kind": "NewLineTrivia",
                            "text": "\r\n"
                        },
                        {
                            "kind": "MultiLineCommentTrivia",
                            "text": "/**\r\n * @path ch15/15.2/15.2.3/15.2.3.6/15.2.3.6-3-143-1.js\r\n * @description Object.defineProperty - 'Attributes' is a Number object that uses Object's [[Get]] method to access the 'value' property of prototype object  (8.10.5 step 5.a)\r\n */"
                        },
                        {
                            "kind": "NewLineTrivia",
                            "text": "\r\n"
                        },
                        {
                            "kind": "NewLineTrivia",
                            "text": "\r\n"
                        },
                        {
                            "kind": "NewLineTrivia",
                            "text": "\r\n"
                        }
                    ],
                    "trailingTrivia": [
                        {
                            "kind": "WhitespaceTrivia",
                            "text": " "
                        }
                    ]
                },
                "identifier": {
                    "kind": "IdentifierName",
                    "fullStart": 636,
                    "fullEnd": 644,
                    "start": 636,
                    "end": 644,
                    "fullWidth": 8,
                    "width": 8,
                    "text": "testcase",
                    "value": "testcase",
                    "valueText": "testcase"
                },
                "callSignature": {
                    "kind": "CallSignature",
                    "fullStart": 644,
                    "fullEnd": 647,
                    "start": 644,
                    "end": 646,
                    "fullWidth": 3,
                    "width": 2,
                    "parameterList": {
                        "kind": "ParameterList",
                        "fullStart": 644,
                        "fullEnd": 647,
                        "start": 644,
                        "end": 646,
                        "fullWidth": 3,
                        "width": 2,
                        "openParenToken": {
                            "kind": "OpenParenToken",
                            "fullStart": 644,
                            "fullEnd": 645,
                            "start": 644,
                            "end": 645,
                            "fullWidth": 1,
                            "width": 1,
                            "text": "(",
                            "value": "(",
                            "valueText": "("
                        },
                        "parameters": [],
                        "closeParenToken": {
                            "kind": "CloseParenToken",
                            "fullStart": 645,
                            "fullEnd": 647,
                            "start": 645,
                            "end": 646,
                            "fullWidth": 2,
                            "width": 1,
                            "text": ")",
                            "value": ")",
                            "valueText": ")",
                            "hasTrailingTrivia": true,
                            "trailingTrivia": [
                                {
                                    "kind": "WhitespaceTrivia",
                                    "text": " "
                                }
                            ]
                        }
                    }
                },
                "block": {
                    "kind": "Block",
                    "fullStart": 647,
                    "fullEnd": 973,
                    "start": 647,
                    "end": 971,
                    "fullWidth": 326,
                    "width": 324,
                    "openBraceToken": {
                        "kind": "OpenBraceToken",
                        "fullStart": 647,
                        "fullEnd": 650,
                        "start": 647,
                        "end": 648,
                        "fullWidth": 3,
                        "width": 1,
                        "text": "{",
                        "value": "{",
                        "valueText": "{",
                        "hasTrailingTrivia": true,
                        "hasTrailingNewLine": true,
                        "trailingTrivia": [
                            {
                                "kind": "NewLineTrivia",
                                "text": "\r\n"
                            }
                        ]
                    },
                    "statements": [
                        {
                            "kind": "VariableStatement",
                            "fullStart": 650,
                            "fullEnd": 673,
                            "start": 658,
                            "end": 671,
                            "fullWidth": 23,
                            "width": 13,
                            "modifiers": [],
                            "variableDeclaration": {
                                "kind": "VariableDeclaration",
                                "fullStart": 650,
                                "fullEnd": 670,
                                "start": 658,
                                "end": 670,
                                "fullWidth": 20,
                                "width": 12,
                                "varKeyword": {
                                    "kind": "VarKeyword",
                                    "fullStart": 650,
                                    "fullEnd": 662,
                                    "start": 658,
                                    "end": 661,
                                    "fullWidth": 12,
                                    "width": 3,
                                    "text": "var",
                                    "value": "var",
                                    "valueText": "var",
                                    "hasLeadingTrivia": true,
                                    "hasTrailingTrivia": true,
                                    "leadingTrivia": [
                                        {
                                            "kind": "WhitespaceTrivia",
                                            "text": "        "
                                        }
                                    ],
                                    "trailingTrivia": [
                                        {
                                            "kind": "WhitespaceTrivia",
                                            "text": " "
                                        }
                                    ]
                                },
                                "variableDeclarators": [
                                    {
                                        "kind": "VariableDeclarator",
                                        "fullStart": 662,
                                        "fullEnd": 670,
                                        "start": 662,
                                        "end": 670,
                                        "fullWidth": 8,
<<<<<<< HEAD
                                        "width": 8,
                                        "identifier": {
=======
                                        "propertyName": {
>>>>>>> 85e84683
                                            "kind": "IdentifierName",
                                            "fullStart": 662,
                                            "fullEnd": 666,
                                            "start": 662,
                                            "end": 665,
                                            "fullWidth": 4,
                                            "width": 3,
                                            "text": "obj",
                                            "value": "obj",
                                            "valueText": "obj",
                                            "hasTrailingTrivia": true,
                                            "trailingTrivia": [
                                                {
                                                    "kind": "WhitespaceTrivia",
                                                    "text": " "
                                                }
                                            ]
                                        },
                                        "equalsValueClause": {
                                            "kind": "EqualsValueClause",
                                            "fullStart": 666,
                                            "fullEnd": 670,
                                            "start": 666,
                                            "end": 670,
                                            "fullWidth": 4,
                                            "width": 4,
                                            "equalsToken": {
                                                "kind": "EqualsToken",
                                                "fullStart": 666,
                                                "fullEnd": 668,
                                                "start": 666,
                                                "end": 667,
                                                "fullWidth": 2,
                                                "width": 1,
                                                "text": "=",
                                                "value": "=",
                                                "valueText": "=",
                                                "hasTrailingTrivia": true,
                                                "trailingTrivia": [
                                                    {
                                                        "kind": "WhitespaceTrivia",
                                                        "text": " "
                                                    }
                                                ]
                                            },
                                            "value": {
                                                "kind": "ObjectLiteralExpression",
                                                "fullStart": 668,
                                                "fullEnd": 670,
                                                "start": 668,
                                                "end": 670,
                                                "fullWidth": 2,
                                                "width": 2,
                                                "openBraceToken": {
                                                    "kind": "OpenBraceToken",
                                                    "fullStart": 668,
                                                    "fullEnd": 669,
                                                    "start": 668,
                                                    "end": 669,
                                                    "fullWidth": 1,
                                                    "width": 1,
                                                    "text": "{",
                                                    "value": "{",
                                                    "valueText": "{"
                                                },
                                                "propertyAssignments": [],
                                                "closeBraceToken": {
                                                    "kind": "CloseBraceToken",
                                                    "fullStart": 669,
                                                    "fullEnd": 670,
                                                    "start": 669,
                                                    "end": 670,
                                                    "fullWidth": 1,
                                                    "width": 1,
                                                    "text": "}",
                                                    "value": "}",
                                                    "valueText": "}"
                                                }
                                            }
                                        }
                                    }
                                ]
                            },
                            "semicolonToken": {
                                "kind": "SemicolonToken",
                                "fullStart": 670,
                                "fullEnd": 673,
                                "start": 670,
                                "end": 671,
                                "fullWidth": 3,
                                "width": 1,
                                "text": ";",
                                "value": ";",
                                "valueText": ";",
                                "hasTrailingTrivia": true,
                                "hasTrailingNewLine": true,
                                "trailingTrivia": [
                                    {
                                        "kind": "NewLineTrivia",
                                        "text": "\r\n"
                                    }
                                ]
                            }
                        },
                        {
                            "kind": "TryStatement",
                            "fullStart": 673,
                            "fullEnd": 966,
                            "start": 681,
                            "end": 964,
                            "fullWidth": 293,
                            "width": 283,
                            "tryKeyword": {
                                "kind": "TryKeyword",
                                "fullStart": 673,
                                "fullEnd": 685,
                                "start": 681,
                                "end": 684,
                                "fullWidth": 12,
                                "width": 3,
                                "text": "try",
                                "value": "try",
                                "valueText": "try",
                                "hasLeadingTrivia": true,
                                "hasTrailingTrivia": true,
                                "leadingTrivia": [
                                    {
                                        "kind": "WhitespaceTrivia",
                                        "text": "        "
                                    }
                                ],
                                "trailingTrivia": [
                                    {
                                        "kind": "WhitespaceTrivia",
                                        "text": " "
                                    }
                                ]
                            },
                            "block": {
                                "kind": "Block",
                                "fullStart": 685,
                                "fullEnd": 900,
                                "start": 685,
                                "end": 899,
                                "fullWidth": 215,
                                "width": 214,
                                "openBraceToken": {
                                    "kind": "OpenBraceToken",
                                    "fullStart": 685,
                                    "fullEnd": 688,
                                    "start": 685,
                                    "end": 686,
                                    "fullWidth": 3,
                                    "width": 1,
                                    "text": "{",
                                    "value": "{",
                                    "valueText": "{",
                                    "hasTrailingTrivia": true,
                                    "hasTrailingNewLine": true,
                                    "trailingTrivia": [
                                        {
                                            "kind": "NewLineTrivia",
                                            "text": "\r\n"
                                        }
                                    ]
                                },
                                "statements": [
                                    {
                                        "kind": "ExpressionStatement",
                                        "fullStart": 688,
                                        "fullEnd": 736,
                                        "start": 700,
                                        "end": 734,
                                        "fullWidth": 48,
                                        "width": 34,
                                        "expression": {
                                            "kind": "AssignmentExpression",
                                            "fullStart": 688,
                                            "fullEnd": 733,
                                            "start": 700,
                                            "end": 733,
                                            "fullWidth": 45,
                                            "width": 33,
                                            "left": {
                                                "kind": "MemberAccessExpression",
                                                "fullStart": 688,
                                                "fullEnd": 723,
                                                "start": 700,
                                                "end": 722,
                                                "fullWidth": 35,
                                                "width": 22,
                                                "expression": {
                                                    "kind": "MemberAccessExpression",
                                                    "fullStart": 688,
                                                    "fullEnd": 716,
                                                    "start": 700,
                                                    "end": 716,
                                                    "fullWidth": 28,
                                                    "width": 16,
                                                    "expression": {
                                                        "kind": "IdentifierName",
                                                        "fullStart": 688,
                                                        "fullEnd": 706,
                                                        "start": 700,
                                                        "end": 706,
                                                        "fullWidth": 18,
                                                        "width": 6,
                                                        "text": "Number",
                                                        "value": "Number",
                                                        "valueText": "Number",
                                                        "hasLeadingTrivia": true,
                                                        "leadingTrivia": [
                                                            {
                                                                "kind": "WhitespaceTrivia",
                                                                "text": "            "
                                                            }
                                                        ]
                                                    },
                                                    "dotToken": {
                                                        "kind": "DotToken",
                                                        "fullStart": 706,
                                                        "fullEnd": 707,
                                                        "start": 706,
                                                        "end": 707,
                                                        "fullWidth": 1,
                                                        "width": 1,
                                                        "text": ".",
                                                        "value": ".",
                                                        "valueText": "."
                                                    },
                                                    "name": {
                                                        "kind": "IdentifierName",
                                                        "fullStart": 707,
                                                        "fullEnd": 716,
                                                        "start": 707,
                                                        "end": 716,
                                                        "fullWidth": 9,
                                                        "width": 9,
                                                        "text": "prototype",
                                                        "value": "prototype",
                                                        "valueText": "prototype"
                                                    }
                                                },
                                                "dotToken": {
                                                    "kind": "DotToken",
                                                    "fullStart": 716,
                                                    "fullEnd": 717,
                                                    "start": 716,
                                                    "end": 717,
                                                    "fullWidth": 1,
                                                    "width": 1,
                                                    "text": ".",
                                                    "value": ".",
                                                    "valueText": "."
                                                },
                                                "name": {
                                                    "kind": "IdentifierName",
                                                    "fullStart": 717,
                                                    "fullEnd": 723,
                                                    "start": 717,
                                                    "end": 722,
                                                    "fullWidth": 6,
                                                    "width": 5,
                                                    "text": "value",
                                                    "value": "value",
                                                    "valueText": "value",
                                                    "hasTrailingTrivia": true,
                                                    "trailingTrivia": [
                                                        {
                                                            "kind": "WhitespaceTrivia",
                                                            "text": " "
                                                        }
                                                    ]
                                                }
                                            },
                                            "operatorToken": {
                                                "kind": "EqualsToken",
                                                "fullStart": 723,
                                                "fullEnd": 725,
                                                "start": 723,
                                                "end": 724,
                                                "fullWidth": 2,
                                                "width": 1,
                                                "text": "=",
                                                "value": "=",
                                                "valueText": "=",
                                                "hasTrailingTrivia": true,
                                                "trailingTrivia": [
                                                    {
                                                        "kind": "WhitespaceTrivia",
                                                        "text": " "
                                                    }
                                                ]
                                            },
                                            "right": {
                                                "kind": "StringLiteral",
                                                "fullStart": 725,
                                                "fullEnd": 733,
                                                "start": 725,
                                                "end": 733,
                                                "fullWidth": 8,
                                                "width": 8,
                                                "text": "\"Number\"",
                                                "value": "Number",
                                                "valueText": "Number"
                                            }
                                        },
                                        "semicolonToken": {
                                            "kind": "SemicolonToken",
                                            "fullStart": 733,
                                            "fullEnd": 736,
                                            "start": 733,
                                            "end": 734,
                                            "fullWidth": 3,
                                            "width": 1,
                                            "text": ";",
                                            "value": ";",
                                            "valueText": ";",
                                            "hasTrailingTrivia": true,
                                            "hasTrailingNewLine": true,
                                            "trailingTrivia": [
                                                {
                                                    "kind": "NewLineTrivia",
                                                    "text": "\r\n"
                                                }
                                            ]
                                        }
                                    },
                                    {
                                        "kind": "VariableStatement",
                                        "fullStart": 736,
                                        "fullEnd": 778,
                                        "start": 748,
                                        "end": 776,
                                        "fullWidth": 42,
                                        "width": 28,
                                        "modifiers": [],
                                        "variableDeclaration": {
                                            "kind": "VariableDeclaration",
                                            "fullStart": 736,
                                            "fullEnd": 775,
                                            "start": 748,
                                            "end": 775,
                                            "fullWidth": 39,
                                            "width": 27,
                                            "varKeyword": {
                                                "kind": "VarKeyword",
                                                "fullStart": 736,
                                                "fullEnd": 752,
                                                "start": 748,
                                                "end": 751,
                                                "fullWidth": 16,
                                                "width": 3,
                                                "text": "var",
                                                "value": "var",
                                                "valueText": "var",
                                                "hasLeadingTrivia": true,
                                                "hasTrailingTrivia": true,
                                                "leadingTrivia": [
                                                    {
                                                        "kind": "WhitespaceTrivia",
                                                        "text": "            "
                                                    }
                                                ],
                                                "trailingTrivia": [
                                                    {
                                                        "kind": "WhitespaceTrivia",
                                                        "text": " "
                                                    }
                                                ]
                                            },
                                            "variableDeclarators": [
                                                {
                                                    "kind": "VariableDeclarator",
                                                    "fullStart": 752,
                                                    "fullEnd": 775,
                                                    "start": 752,
                                                    "end": 775,
                                                    "fullWidth": 23,
<<<<<<< HEAD
                                                    "width": 23,
                                                    "identifier": {
=======
                                                    "propertyName": {
>>>>>>> 85e84683
                                                        "kind": "IdentifierName",
                                                        "fullStart": 752,
                                                        "fullEnd": 759,
                                                        "start": 752,
                                                        "end": 758,
                                                        "fullWidth": 7,
                                                        "width": 6,
                                                        "text": "numObj",
                                                        "value": "numObj",
                                                        "valueText": "numObj",
                                                        "hasTrailingTrivia": true,
                                                        "trailingTrivia": [
                                                            {
                                                                "kind": "WhitespaceTrivia",
                                                                "text": " "
                                                            }
                                                        ]
                                                    },
                                                    "equalsValueClause": {
                                                        "kind": "EqualsValueClause",
                                                        "fullStart": 759,
                                                        "fullEnd": 775,
                                                        "start": 759,
                                                        "end": 775,
                                                        "fullWidth": 16,
                                                        "width": 16,
                                                        "equalsToken": {
                                                            "kind": "EqualsToken",
                                                            "fullStart": 759,
                                                            "fullEnd": 761,
                                                            "start": 759,
                                                            "end": 760,
                                                            "fullWidth": 2,
                                                            "width": 1,
                                                            "text": "=",
                                                            "value": "=",
                                                            "valueText": "=",
                                                            "hasTrailingTrivia": true,
                                                            "trailingTrivia": [
                                                                {
                                                                    "kind": "WhitespaceTrivia",
                                                                    "text": " "
                                                                }
                                                            ]
                                                        },
                                                        "value": {
                                                            "kind": "ObjectCreationExpression",
                                                            "fullStart": 761,
                                                            "fullEnd": 775,
                                                            "start": 761,
                                                            "end": 775,
                                                            "fullWidth": 14,
                                                            "width": 14,
                                                            "newKeyword": {
                                                                "kind": "NewKeyword",
                                                                "fullStart": 761,
                                                                "fullEnd": 765,
                                                                "start": 761,
                                                                "end": 764,
                                                                "fullWidth": 4,
                                                                "width": 3,
                                                                "text": "new",
                                                                "value": "new",
                                                                "valueText": "new",
                                                                "hasTrailingTrivia": true,
                                                                "trailingTrivia": [
                                                                    {
                                                                        "kind": "WhitespaceTrivia",
                                                                        "text": " "
                                                                    }
                                                                ]
                                                            },
                                                            "expression": {
                                                                "kind": "IdentifierName",
                                                                "fullStart": 765,
                                                                "fullEnd": 771,
                                                                "start": 765,
                                                                "end": 771,
                                                                "fullWidth": 6,
                                                                "width": 6,
                                                                "text": "Number",
                                                                "value": "Number",
                                                                "valueText": "Number"
                                                            },
                                                            "argumentList": {
                                                                "kind": "ArgumentList",
                                                                "fullStart": 771,
                                                                "fullEnd": 775,
                                                                "start": 771,
                                                                "end": 775,
                                                                "fullWidth": 4,
                                                                "width": 4,
                                                                "openParenToken": {
                                                                    "kind": "OpenParenToken",
                                                                    "fullStart": 771,
                                                                    "fullEnd": 772,
                                                                    "start": 771,
                                                                    "end": 772,
                                                                    "fullWidth": 1,
                                                                    "width": 1,
                                                                    "text": "(",
                                                                    "value": "(",
                                                                    "valueText": "("
                                                                },
                                                                "arguments": [
                                                                    {
                                                                        "kind": "NegateExpression",
                                                                        "fullStart": 772,
                                                                        "fullEnd": 774,
                                                                        "start": 772,
                                                                        "end": 774,
                                                                        "fullWidth": 2,
                                                                        "width": 2,
                                                                        "operatorToken": {
                                                                            "kind": "MinusToken",
                                                                            "fullStart": 772,
                                                                            "fullEnd": 773,
                                                                            "start": 772,
                                                                            "end": 773,
                                                                            "fullWidth": 1,
                                                                            "width": 1,
                                                                            "text": "-",
                                                                            "value": "-",
                                                                            "valueText": "-"
                                                                        },
                                                                        "operand": {
                                                                            "kind": "NumericLiteral",
                                                                            "fullStart": 773,
                                                                            "fullEnd": 774,
                                                                            "start": 773,
                                                                            "end": 774,
                                                                            "fullWidth": 1,
                                                                            "width": 1,
                                                                            "text": "2",
                                                                            "value": 2,
                                                                            "valueText": "2"
                                                                        }
                                                                    }
                                                                ],
                                                                "closeParenToken": {
                                                                    "kind": "CloseParenToken",
                                                                    "fullStart": 774,
                                                                    "fullEnd": 775,
                                                                    "start": 774,
                                                                    "end": 775,
                                                                    "fullWidth": 1,
                                                                    "width": 1,
                                                                    "text": ")",
                                                                    "value": ")",
                                                                    "valueText": ")"
                                                                }
                                                            }
                                                        }
                                                    }
                                                }
                                            ]
                                        },
                                        "semicolonToken": {
                                            "kind": "SemicolonToken",
                                            "fullStart": 775,
                                            "fullEnd": 778,
                                            "start": 775,
                                            "end": 776,
                                            "fullWidth": 3,
                                            "width": 1,
                                            "text": ";",
                                            "value": ";",
                                            "valueText": ";",
                                            "hasTrailingTrivia": true,
                                            "hasTrailingNewLine": true,
                                            "trailingTrivia": [
                                                {
                                                    "kind": "NewLineTrivia",
                                                    "text": "\r\n"
                                                }
                                            ]
                                        }
                                    },
                                    {
                                        "kind": "ExpressionStatement",
                                        "fullStart": 778,
                                        "fullEnd": 841,
                                        "start": 792,
                                        "end": 839,
                                        "fullWidth": 63,
                                        "width": 47,
                                        "expression": {
                                            "kind": "InvocationExpression",
                                            "fullStart": 778,
                                            "fullEnd": 838,
                                            "start": 792,
                                            "end": 838,
                                            "fullWidth": 60,
                                            "width": 46,
                                            "expression": {
                                                "kind": "MemberAccessExpression",
                                                "fullStart": 778,
                                                "fullEnd": 813,
                                                "start": 792,
                                                "end": 813,
                                                "fullWidth": 35,
                                                "width": 21,
                                                "expression": {
                                                    "kind": "IdentifierName",
                                                    "fullStart": 778,
                                                    "fullEnd": 798,
                                                    "start": 792,
                                                    "end": 798,
                                                    "fullWidth": 20,
                                                    "width": 6,
                                                    "text": "Object",
                                                    "value": "Object",
                                                    "valueText": "Object",
                                                    "hasLeadingTrivia": true,
                                                    "hasLeadingNewLine": true,
                                                    "leadingTrivia": [
                                                        {
                                                            "kind": "NewLineTrivia",
                                                            "text": "\r\n"
                                                        },
                                                        {
                                                            "kind": "WhitespaceTrivia",
                                                            "text": "            "
                                                        }
                                                    ]
                                                },
                                                "dotToken": {
                                                    "kind": "DotToken",
                                                    "fullStart": 798,
                                                    "fullEnd": 799,
                                                    "start": 798,
                                                    "end": 799,
                                                    "fullWidth": 1,
                                                    "width": 1,
                                                    "text": ".",
                                                    "value": ".",
                                                    "valueText": "."
                                                },
                                                "name": {
                                                    "kind": "IdentifierName",
                                                    "fullStart": 799,
                                                    "fullEnd": 813,
                                                    "start": 799,
                                                    "end": 813,
                                                    "fullWidth": 14,
                                                    "width": 14,
                                                    "text": "defineProperty",
                                                    "value": "defineProperty",
                                                    "valueText": "defineProperty"
                                                }
                                            },
                                            "argumentList": {
                                                "kind": "ArgumentList",
                                                "fullStart": 813,
                                                "fullEnd": 838,
                                                "start": 813,
                                                "end": 838,
                                                "fullWidth": 25,
                                                "width": 25,
                                                "openParenToken": {
                                                    "kind": "OpenParenToken",
                                                    "fullStart": 813,
                                                    "fullEnd": 814,
                                                    "start": 813,
                                                    "end": 814,
                                                    "fullWidth": 1,
                                                    "width": 1,
                                                    "text": "(",
                                                    "value": "(",
                                                    "valueText": "("
                                                },
                                                "arguments": [
                                                    {
                                                        "kind": "IdentifierName",
                                                        "fullStart": 814,
                                                        "fullEnd": 817,
                                                        "start": 814,
                                                        "end": 817,
                                                        "fullWidth": 3,
                                                        "width": 3,
                                                        "text": "obj",
                                                        "value": "obj",
                                                        "valueText": "obj"
                                                    },
                                                    {
                                                        "kind": "CommaToken",
                                                        "fullStart": 817,
                                                        "fullEnd": 819,
                                                        "start": 817,
                                                        "end": 818,
                                                        "fullWidth": 2,
                                                        "width": 1,
                                                        "text": ",",
                                                        "value": ",",
                                                        "valueText": ",",
                                                        "hasTrailingTrivia": true,
                                                        "trailingTrivia": [
                                                            {
                                                                "kind": "WhitespaceTrivia",
                                                                "text": " "
                                                            }
                                                        ]
                                                    },
                                                    {
                                                        "kind": "StringLiteral",
                                                        "fullStart": 819,
                                                        "fullEnd": 829,
                                                        "start": 819,
                                                        "end": 829,
                                                        "fullWidth": 10,
                                                        "width": 10,
                                                        "text": "\"property\"",
                                                        "value": "property",
                                                        "valueText": "property"
                                                    },
                                                    {
                                                        "kind": "CommaToken",
                                                        "fullStart": 829,
                                                        "fullEnd": 831,
                                                        "start": 829,
                                                        "end": 830,
                                                        "fullWidth": 2,
                                                        "width": 1,
                                                        "text": ",",
                                                        "value": ",",
                                                        "valueText": ",",
                                                        "hasTrailingTrivia": true,
                                                        "trailingTrivia": [
                                                            {
                                                                "kind": "WhitespaceTrivia",
                                                                "text": " "
                                                            }
                                                        ]
                                                    },
                                                    {
                                                        "kind": "IdentifierName",
                                                        "fullStart": 831,
                                                        "fullEnd": 837,
                                                        "start": 831,
                                                        "end": 837,
                                                        "fullWidth": 6,
                                                        "width": 6,
                                                        "text": "numObj",
                                                        "value": "numObj",
                                                        "valueText": "numObj"
                                                    }
                                                ],
                                                "closeParenToken": {
                                                    "kind": "CloseParenToken",
                                                    "fullStart": 837,
                                                    "fullEnd": 838,
                                                    "start": 837,
                                                    "end": 838,
                                                    "fullWidth": 1,
                                                    "width": 1,
                                                    "text": ")",
                                                    "value": ")",
                                                    "valueText": ")"
                                                }
                                            }
                                        },
                                        "semicolonToken": {
                                            "kind": "SemicolonToken",
                                            "fullStart": 838,
                                            "fullEnd": 841,
                                            "start": 838,
                                            "end": 839,
                                            "fullWidth": 3,
                                            "width": 1,
                                            "text": ";",
                                            "value": ";",
                                            "valueText": ";",
                                            "hasTrailingTrivia": true,
                                            "hasTrailingNewLine": true,
                                            "trailingTrivia": [
                                                {
                                                    "kind": "NewLineTrivia",
                                                    "text": "\r\n"
                                                }
                                            ]
                                        }
                                    },
                                    {
                                        "kind": "ReturnStatement",
                                        "fullStart": 841,
                                        "fullEnd": 890,
                                        "start": 855,
                                        "end": 888,
                                        "fullWidth": 49,
                                        "width": 33,
                                        "returnKeyword": {
                                            "kind": "ReturnKeyword",
                                            "fullStart": 841,
                                            "fullEnd": 862,
                                            "start": 855,
                                            "end": 861,
                                            "fullWidth": 21,
                                            "width": 6,
                                            "text": "return",
                                            "value": "return",
                                            "valueText": "return",
                                            "hasLeadingTrivia": true,
                                            "hasLeadingNewLine": true,
                                            "hasTrailingTrivia": true,
                                            "leadingTrivia": [
                                                {
                                                    "kind": "NewLineTrivia",
                                                    "text": "\r\n"
                                                },
                                                {
                                                    "kind": "WhitespaceTrivia",
                                                    "text": "            "
                                                }
                                            ],
                                            "trailingTrivia": [
                                                {
                                                    "kind": "WhitespaceTrivia",
                                                    "text": " "
                                                }
                                            ]
                                        },
                                        "expression": {
                                            "kind": "EqualsExpression",
                                            "fullStart": 862,
                                            "fullEnd": 887,
                                            "start": 862,
                                            "end": 887,
                                            "fullWidth": 25,
                                            "width": 25,
                                            "left": {
                                                "kind": "MemberAccessExpression",
                                                "fullStart": 862,
                                                "fullEnd": 875,
                                                "start": 862,
                                                "end": 874,
                                                "fullWidth": 13,
                                                "width": 12,
                                                "expression": {
                                                    "kind": "IdentifierName",
                                                    "fullStart": 862,
                                                    "fullEnd": 865,
                                                    "start": 862,
                                                    "end": 865,
                                                    "fullWidth": 3,
                                                    "width": 3,
                                                    "text": "obj",
                                                    "value": "obj",
                                                    "valueText": "obj"
                                                },
                                                "dotToken": {
                                                    "kind": "DotToken",
                                                    "fullStart": 865,
                                                    "fullEnd": 866,
                                                    "start": 865,
                                                    "end": 866,
                                                    "fullWidth": 1,
                                                    "width": 1,
                                                    "text": ".",
                                                    "value": ".",
                                                    "valueText": "."
                                                },
                                                "name": {
                                                    "kind": "IdentifierName",
                                                    "fullStart": 866,
                                                    "fullEnd": 875,
                                                    "start": 866,
                                                    "end": 874,
                                                    "fullWidth": 9,
                                                    "width": 8,
                                                    "text": "property",
                                                    "value": "property",
                                                    "valueText": "property",
                                                    "hasTrailingTrivia": true,
                                                    "trailingTrivia": [
                                                        {
                                                            "kind": "WhitespaceTrivia",
                                                            "text": " "
                                                        }
                                                    ]
                                                }
                                            },
                                            "operatorToken": {
                                                "kind": "EqualsEqualsEqualsToken",
                                                "fullStart": 875,
                                                "fullEnd": 879,
                                                "start": 875,
                                                "end": 878,
                                                "fullWidth": 4,
                                                "width": 3,
                                                "text": "===",
                                                "value": "===",
                                                "valueText": "===",
                                                "hasTrailingTrivia": true,
                                                "trailingTrivia": [
                                                    {
                                                        "kind": "WhitespaceTrivia",
                                                        "text": " "
                                                    }
                                                ]
                                            },
                                            "right": {
                                                "kind": "StringLiteral",
                                                "fullStart": 879,
                                                "fullEnd": 887,
                                                "start": 879,
                                                "end": 887,
                                                "fullWidth": 8,
                                                "width": 8,
                                                "text": "\"Number\"",
                                                "value": "Number",
                                                "valueText": "Number"
                                            }
                                        },
                                        "semicolonToken": {
                                            "kind": "SemicolonToken",
                                            "fullStart": 887,
                                            "fullEnd": 890,
                                            "start": 887,
                                            "end": 888,
                                            "fullWidth": 3,
                                            "width": 1,
                                            "text": ";",
                                            "value": ";",
                                            "valueText": ";",
                                            "hasTrailingTrivia": true,
                                            "hasTrailingNewLine": true,
                                            "trailingTrivia": [
                                                {
                                                    "kind": "NewLineTrivia",
                                                    "text": "\r\n"
                                                }
                                            ]
                                        }
                                    }
                                ],
                                "closeBraceToken": {
                                    "kind": "CloseBraceToken",
                                    "fullStart": 890,
                                    "fullEnd": 900,
                                    "start": 898,
                                    "end": 899,
                                    "fullWidth": 10,
                                    "width": 1,
                                    "text": "}",
                                    "value": "}",
                                    "valueText": "}",
                                    "hasLeadingTrivia": true,
                                    "hasTrailingTrivia": true,
                                    "leadingTrivia": [
                                        {
                                            "kind": "WhitespaceTrivia",
                                            "text": "        "
                                        }
                                    ],
                                    "trailingTrivia": [
                                        {
                                            "kind": "WhitespaceTrivia",
                                            "text": " "
                                        }
                                    ]
                                }
                            },
                            "finallyClause": {
                                "kind": "FinallyClause",
                                "fullStart": 900,
                                "fullEnd": 966,
                                "start": 900,
                                "end": 964,
                                "fullWidth": 66,
                                "width": 64,
                                "finallyKeyword": {
                                    "kind": "FinallyKeyword",
                                    "fullStart": 900,
                                    "fullEnd": 908,
                                    "start": 900,
                                    "end": 907,
                                    "fullWidth": 8,
                                    "width": 7,
                                    "text": "finally",
                                    "value": "finally",
                                    "valueText": "finally",
                                    "hasTrailingTrivia": true,
                                    "trailingTrivia": [
                                        {
                                            "kind": "WhitespaceTrivia",
                                            "text": " "
                                        }
                                    ]
                                },
                                "block": {
                                    "kind": "Block",
                                    "fullStart": 908,
                                    "fullEnd": 966,
                                    "start": 908,
                                    "end": 964,
                                    "fullWidth": 58,
                                    "width": 56,
                                    "openBraceToken": {
                                        "kind": "OpenBraceToken",
                                        "fullStart": 908,
                                        "fullEnd": 911,
                                        "start": 908,
                                        "end": 909,
                                        "fullWidth": 3,
                                        "width": 1,
                                        "text": "{",
                                        "value": "{",
                                        "valueText": "{",
                                        "hasTrailingTrivia": true,
                                        "hasTrailingNewLine": true,
                                        "trailingTrivia": [
                                            {
                                                "kind": "NewLineTrivia",
                                                "text": "\r\n"
                                            }
                                        ]
                                    },
                                    "statements": [
                                        {
                                            "kind": "ExpressionStatement",
                                            "fullStart": 911,
                                            "fullEnd": 955,
                                            "start": 923,
                                            "end": 953,
                                            "fullWidth": 44,
                                            "width": 30,
                                            "expression": {
                                                "kind": "DeleteExpression",
                                                "fullStart": 911,
                                                "fullEnd": 952,
                                                "start": 923,
                                                "end": 952,
                                                "fullWidth": 41,
                                                "width": 29,
                                                "deleteKeyword": {
                                                    "kind": "DeleteKeyword",
                                                    "fullStart": 911,
                                                    "fullEnd": 930,
                                                    "start": 923,
                                                    "end": 929,
                                                    "fullWidth": 19,
                                                    "width": 6,
                                                    "text": "delete",
                                                    "value": "delete",
                                                    "valueText": "delete",
                                                    "hasLeadingTrivia": true,
                                                    "hasTrailingTrivia": true,
                                                    "leadingTrivia": [
                                                        {
                                                            "kind": "WhitespaceTrivia",
                                                            "text": "            "
                                                        }
                                                    ],
                                                    "trailingTrivia": [
                                                        {
                                                            "kind": "WhitespaceTrivia",
                                                            "text": " "
                                                        }
                                                    ]
                                                },
                                                "expression": {
                                                    "kind": "MemberAccessExpression",
                                                    "fullStart": 930,
                                                    "fullEnd": 952,
                                                    "start": 930,
                                                    "end": 952,
                                                    "fullWidth": 22,
                                                    "width": 22,
                                                    "expression": {
                                                        "kind": "MemberAccessExpression",
                                                        "fullStart": 930,
                                                        "fullEnd": 946,
                                                        "start": 930,
                                                        "end": 946,
                                                        "fullWidth": 16,
                                                        "width": 16,
                                                        "expression": {
                                                            "kind": "IdentifierName",
                                                            "fullStart": 930,
                                                            "fullEnd": 936,
                                                            "start": 930,
                                                            "end": 936,
                                                            "fullWidth": 6,
                                                            "width": 6,
                                                            "text": "Number",
                                                            "value": "Number",
                                                            "valueText": "Number"
                                                        },
                                                        "dotToken": {
                                                            "kind": "DotToken",
                                                            "fullStart": 936,
                                                            "fullEnd": 937,
                                                            "start": 936,
                                                            "end": 937,
                                                            "fullWidth": 1,
                                                            "width": 1,
                                                            "text": ".",
                                                            "value": ".",
                                                            "valueText": "."
                                                        },
                                                        "name": {
                                                            "kind": "IdentifierName",
                                                            "fullStart": 937,
                                                            "fullEnd": 946,
                                                            "start": 937,
                                                            "end": 946,
                                                            "fullWidth": 9,
                                                            "width": 9,
                                                            "text": "prototype",
                                                            "value": "prototype",
                                                            "valueText": "prototype"
                                                        }
                                                    },
                                                    "dotToken": {
                                                        "kind": "DotToken",
                                                        "fullStart": 946,
                                                        "fullEnd": 947,
                                                        "start": 946,
                                                        "end": 947,
                                                        "fullWidth": 1,
                                                        "width": 1,
                                                        "text": ".",
                                                        "value": ".",
                                                        "valueText": "."
                                                    },
                                                    "name": {
                                                        "kind": "IdentifierName",
                                                        "fullStart": 947,
                                                        "fullEnd": 952,
                                                        "start": 947,
                                                        "end": 952,
                                                        "fullWidth": 5,
                                                        "width": 5,
                                                        "text": "value",
                                                        "value": "value",
                                                        "valueText": "value"
                                                    }
                                                }
                                            },
                                            "semicolonToken": {
                                                "kind": "SemicolonToken",
                                                "fullStart": 952,
                                                "fullEnd": 955,
                                                "start": 952,
                                                "end": 953,
                                                "fullWidth": 3,
                                                "width": 1,
                                                "text": ";",
                                                "value": ";",
                                                "valueText": ";",
                                                "hasTrailingTrivia": true,
                                                "hasTrailingNewLine": true,
                                                "trailingTrivia": [
                                                    {
                                                        "kind": "NewLineTrivia",
                                                        "text": "\r\n"
                                                    }
                                                ]
                                            }
                                        }
                                    ],
                                    "closeBraceToken": {
                                        "kind": "CloseBraceToken",
                                        "fullStart": 955,
                                        "fullEnd": 966,
                                        "start": 963,
                                        "end": 964,
                                        "fullWidth": 11,
                                        "width": 1,
                                        "text": "}",
                                        "value": "}",
                                        "valueText": "}",
                                        "hasLeadingTrivia": true,
                                        "hasTrailingTrivia": true,
                                        "hasTrailingNewLine": true,
                                        "leadingTrivia": [
                                            {
                                                "kind": "WhitespaceTrivia",
                                                "text": "        "
                                            }
                                        ],
                                        "trailingTrivia": [
                                            {
                                                "kind": "NewLineTrivia",
                                                "text": "\r\n"
                                            }
                                        ]
                                    }
                                }
                            }
                        }
                    ],
                    "closeBraceToken": {
                        "kind": "CloseBraceToken",
                        "fullStart": 966,
                        "fullEnd": 973,
                        "start": 970,
                        "end": 971,
                        "fullWidth": 7,
                        "width": 1,
                        "text": "}",
                        "value": "}",
                        "valueText": "}",
                        "hasLeadingTrivia": true,
                        "hasTrailingTrivia": true,
                        "hasTrailingNewLine": true,
                        "leadingTrivia": [
                            {
                                "kind": "WhitespaceTrivia",
                                "text": "    "
                            }
                        ],
                        "trailingTrivia": [
                            {
                                "kind": "NewLineTrivia",
                                "text": "\r\n"
                            }
                        ]
                    }
                }
            },
            {
                "kind": "ExpressionStatement",
                "fullStart": 973,
                "fullEnd": 997,
                "start": 973,
                "end": 995,
                "fullWidth": 24,
                "width": 22,
                "expression": {
                    "kind": "InvocationExpression",
                    "fullStart": 973,
                    "fullEnd": 994,
                    "start": 973,
                    "end": 994,
                    "fullWidth": 21,
                    "width": 21,
                    "expression": {
                        "kind": "IdentifierName",
                        "fullStart": 973,
                        "fullEnd": 984,
                        "start": 973,
                        "end": 984,
                        "fullWidth": 11,
                        "width": 11,
                        "text": "runTestCase",
                        "value": "runTestCase",
                        "valueText": "runTestCase"
                    },
                    "argumentList": {
                        "kind": "ArgumentList",
                        "fullStart": 984,
                        "fullEnd": 994,
                        "start": 984,
                        "end": 994,
                        "fullWidth": 10,
                        "width": 10,
                        "openParenToken": {
                            "kind": "OpenParenToken",
                            "fullStart": 984,
                            "fullEnd": 985,
                            "start": 984,
                            "end": 985,
                            "fullWidth": 1,
                            "width": 1,
                            "text": "(",
                            "value": "(",
                            "valueText": "("
                        },
                        "arguments": [
                            {
                                "kind": "IdentifierName",
                                "fullStart": 985,
                                "fullEnd": 993,
                                "start": 985,
                                "end": 993,
                                "fullWidth": 8,
                                "width": 8,
                                "text": "testcase",
                                "value": "testcase",
                                "valueText": "testcase"
                            }
                        ],
                        "closeParenToken": {
                            "kind": "CloseParenToken",
                            "fullStart": 993,
                            "fullEnd": 994,
                            "start": 993,
                            "end": 994,
                            "fullWidth": 1,
                            "width": 1,
                            "text": ")",
                            "value": ")",
                            "valueText": ")"
                        }
                    }
                },
                "semicolonToken": {
                    "kind": "SemicolonToken",
                    "fullStart": 994,
                    "fullEnd": 997,
                    "start": 994,
                    "end": 995,
                    "fullWidth": 3,
                    "width": 1,
                    "text": ";",
                    "value": ";",
                    "valueText": ";",
                    "hasTrailingTrivia": true,
                    "hasTrailingNewLine": true,
                    "trailingTrivia": [
                        {
                            "kind": "NewLineTrivia",
                            "text": "\r\n"
                        }
                    ]
                }
            }
        ],
        "endOfFileToken": {
            "kind": "EndOfFileToken",
            "fullStart": 997,
            "fullEnd": 997,
            "start": 997,
            "end": 997,
            "fullWidth": 0,
            "width": 0,
            "text": ""
        }
    },
    "lineMap": {
        "lineStarts": [
            0,
            67,
            152,
            232,
            308,
            380,
            385,
            441,
            618,
            623,
            625,
            627,
            650,
            673,
            688,
            736,
            778,
            780,
            841,
            843,
            890,
            911,
            955,
            966,
            973,
            997
        ],
        "length": 997
    }
}<|MERGE_RESOLUTION|>--- conflicted
+++ resolved
@@ -245,12 +245,8 @@
                                         "start": 662,
                                         "end": 670,
                                         "fullWidth": 8,
-<<<<<<< HEAD
                                         "width": 8,
-                                        "identifier": {
-=======
                                         "propertyName": {
->>>>>>> 85e84683
                                             "kind": "IdentifierName",
                                             "fullStart": 662,
                                             "fullEnd": 666,
@@ -630,12 +626,8 @@
                                                     "start": 752,
                                                     "end": 775,
                                                     "fullWidth": 23,
-<<<<<<< HEAD
                                                     "width": 23,
-                                                    "identifier": {
-=======
                                                     "propertyName": {
->>>>>>> 85e84683
                                                         "kind": "IdentifierName",
                                                         "fullStart": 752,
                                                         "fullEnd": 759,
