{
    "isDeclaration": false,
    "languageVersion": "EcmaScript5",
    "parseOptions": {
        "allowAutomaticSemicolonInsertion": true
    },
    "sourceUnit": {
        "kind": "SourceUnit",
        "fullStart": 0,
        "fullEnd": 1583,
        "start": 655,
        "end": 1583,
        "fullWidth": 1583,
        "width": 928,
        "isIncrementallyUnusable": true,
        "moduleElements": [
            {
                "kind": "FunctionDeclaration",
                "fullStart": 0,
                "fullEnd": 1559,
                "start": 655,
                "end": 1557,
                "fullWidth": 1559,
                "width": 902,
                "isIncrementallyUnusable": true,
                "modifiers": [],
                "functionKeyword": {
                    "kind": "FunctionKeyword",
                    "fullStart": 0,
                    "fullEnd": 664,
                    "start": 655,
                    "end": 663,
                    "fullWidth": 664,
                    "width": 8,
                    "text": "function",
                    "value": "function",
                    "valueText": "function",
                    "hasLeadingTrivia": true,
                    "hasLeadingComment": true,
                    "hasLeadingNewLine": true,
                    "hasTrailingTrivia": true,
                    "leadingTrivia": [
                        {
                            "kind": "SingleLineCommentTrivia",
                            "text": "/// Copyright (c) 2012 Ecma International.  All rights reserved. "
                        },
                        {
                            "kind": "NewLineTrivia",
                            "text": "\r\n"
                        },
                        {
                            "kind": "SingleLineCommentTrivia",
                            "text": "/// Ecma International makes this code available under the terms and conditions set"
                        },
                        {
                            "kind": "NewLineTrivia",
                            "text": "\r\n"
                        },
                        {
                            "kind": "SingleLineCommentTrivia",
                            "text": "/// forth on http://hg.ecmascript.org/tests/test262/raw-file/tip/LICENSE (the "
                        },
                        {
                            "kind": "NewLineTrivia",
                            "text": "\r\n"
                        },
                        {
                            "kind": "SingleLineCommentTrivia",
                            "text": "/// \"Use Terms\").   Any redistribution of this code must retain the above "
                        },
                        {
                            "kind": "NewLineTrivia",
                            "text": "\r\n"
                        },
                        {
                            "kind": "SingleLineCommentTrivia",
                            "text": "/// copyright and this notice and otherwise comply with the Use Terms."
                        },
                        {
                            "kind": "NewLineTrivia",
                            "text": "\r\n"
                        },
                        {
                            "kind": "MultiLineCommentTrivia",
                            "text": "/**\r\n * @path ch15/15.2/15.2.3/15.2.3.6/15.2.3.6-4-517.js\r\n * @description ES5 Attributes - success to update [[Set]] attribute of accessor property ([[Get]] is a Function, [[Set]] is undefined, [[Enumerable]] is false, [[Configurable]] is true) to different value\r\n */"
                        },
                        {
                            "kind": "NewLineTrivia",
                            "text": "\r\n"
                        },
                        {
                            "kind": "NewLineTrivia",
                            "text": "\r\n"
                        },
                        {
                            "kind": "NewLineTrivia",
                            "text": "\r\n"
                        }
                    ],
                    "trailingTrivia": [
                        {
                            "kind": "WhitespaceTrivia",
                            "text": " "
                        }
                    ]
                },
                "identifier": {
                    "kind": "IdentifierName",
                    "fullStart": 664,
                    "fullEnd": 672,
                    "start": 664,
                    "end": 672,
                    "fullWidth": 8,
                    "width": 8,
                    "text": "testcase",
                    "value": "testcase",
                    "valueText": "testcase"
                },
                "callSignature": {
                    "kind": "CallSignature",
                    "fullStart": 672,
                    "fullEnd": 675,
                    "start": 672,
                    "end": 674,
                    "fullWidth": 3,
                    "width": 2,
                    "parameterList": {
                        "kind": "ParameterList",
                        "fullStart": 672,
                        "fullEnd": 675,
                        "start": 672,
                        "end": 674,
                        "fullWidth": 3,
                        "width": 2,
                        "openParenToken": {
                            "kind": "OpenParenToken",
                            "fullStart": 672,
                            "fullEnd": 673,
                            "start": 672,
                            "end": 673,
                            "fullWidth": 1,
                            "width": 1,
                            "text": "(",
                            "value": "(",
                            "valueText": "("
                        },
                        "parameters": [],
                        "closeParenToken": {
                            "kind": "CloseParenToken",
                            "fullStart": 673,
                            "fullEnd": 675,
                            "start": 673,
                            "end": 674,
                            "fullWidth": 2,
                            "width": 1,
                            "text": ")",
                            "value": ")",
                            "valueText": ")",
                            "hasTrailingTrivia": true,
                            "trailingTrivia": [
                                {
                                    "kind": "WhitespaceTrivia",
                                    "text": " "
                                }
                            ]
                        }
                    }
                },
                "block": {
                    "kind": "Block",
                    "fullStart": 675,
                    "fullEnd": 1559,
                    "start": 675,
                    "end": 1557,
                    "fullWidth": 884,
                    "width": 882,
                    "isIncrementallyUnusable": true,
                    "openBraceToken": {
                        "kind": "OpenBraceToken",
                        "fullStart": 675,
                        "fullEnd": 678,
                        "start": 675,
                        "end": 676,
                        "fullWidth": 3,
                        "width": 1,
                        "text": "{",
                        "value": "{",
                        "valueText": "{",
                        "hasTrailingTrivia": true,
                        "hasTrailingNewLine": true,
                        "trailingTrivia": [
                            {
                                "kind": "NewLineTrivia",
                                "text": "\r\n"
                            }
                        ]
                    },
                    "statements": [
                        {
                            "kind": "VariableStatement",
                            "fullStart": 678,
                            "fullEnd": 701,
                            "start": 686,
                            "end": 699,
                            "fullWidth": 23,
                            "width": 13,
                            "modifiers": [],
                            "variableDeclaration": {
                                "kind": "VariableDeclaration",
                                "fullStart": 678,
                                "fullEnd": 698,
                                "start": 686,
                                "end": 698,
                                "fullWidth": 20,
                                "width": 12,
                                "varKeyword": {
                                    "kind": "VarKeyword",
                                    "fullStart": 678,
                                    "fullEnd": 690,
                                    "start": 686,
                                    "end": 689,
                                    "fullWidth": 12,
                                    "width": 3,
                                    "text": "var",
                                    "value": "var",
                                    "valueText": "var",
                                    "hasLeadingTrivia": true,
                                    "hasTrailingTrivia": true,
                                    "leadingTrivia": [
                                        {
                                            "kind": "WhitespaceTrivia",
                                            "text": "        "
                                        }
                                    ],
                                    "trailingTrivia": [
                                        {
                                            "kind": "WhitespaceTrivia",
                                            "text": " "
                                        }
                                    ]
                                },
                                "variableDeclarators": [
                                    {
                                        "kind": "VariableDeclarator",
                                        "fullStart": 690,
                                        "fullEnd": 698,
                                        "start": 690,
                                        "end": 698,
                                        "fullWidth": 8,
<<<<<<< HEAD
                                        "width": 8,
                                        "identifier": {
=======
                                        "propertyName": {
>>>>>>> 85e84683
                                            "kind": "IdentifierName",
                                            "fullStart": 690,
                                            "fullEnd": 694,
                                            "start": 690,
                                            "end": 693,
                                            "fullWidth": 4,
                                            "width": 3,
                                            "text": "obj",
                                            "value": "obj",
                                            "valueText": "obj",
                                            "hasTrailingTrivia": true,
                                            "trailingTrivia": [
                                                {
                                                    "kind": "WhitespaceTrivia",
                                                    "text": " "
                                                }
                                            ]
                                        },
                                        "equalsValueClause": {
                                            "kind": "EqualsValueClause",
                                            "fullStart": 694,
                                            "fullEnd": 698,
                                            "start": 694,
                                            "end": 698,
                                            "fullWidth": 4,
                                            "width": 4,
                                            "equalsToken": {
                                                "kind": "EqualsToken",
                                                "fullStart": 694,
                                                "fullEnd": 696,
                                                "start": 694,
                                                "end": 695,
                                                "fullWidth": 2,
                                                "width": 1,
                                                "text": "=",
                                                "value": "=",
                                                "valueText": "=",
                                                "hasTrailingTrivia": true,
                                                "trailingTrivia": [
                                                    {
                                                        "kind": "WhitespaceTrivia",
                                                        "text": " "
                                                    }
                                                ]
                                            },
                                            "value": {
                                                "kind": "ObjectLiteralExpression",
                                                "fullStart": 696,
                                                "fullEnd": 698,
                                                "start": 696,
                                                "end": 698,
                                                "fullWidth": 2,
                                                "width": 2,
                                                "openBraceToken": {
                                                    "kind": "OpenBraceToken",
                                                    "fullStart": 696,
                                                    "fullEnd": 697,
                                                    "start": 696,
                                                    "end": 697,
                                                    "fullWidth": 1,
                                                    "width": 1,
                                                    "text": "{",
                                                    "value": "{",
                                                    "valueText": "{"
                                                },
                                                "propertyAssignments": [],
                                                "closeBraceToken": {
                                                    "kind": "CloseBraceToken",
                                                    "fullStart": 697,
                                                    "fullEnd": 698,
                                                    "start": 697,
                                                    "end": 698,
                                                    "fullWidth": 1,
                                                    "width": 1,
                                                    "text": "}",
                                                    "value": "}",
                                                    "valueText": "}"
                                                }
                                            }
                                        }
                                    }
                                ]
                            },
                            "semicolonToken": {
                                "kind": "SemicolonToken",
                                "fullStart": 698,
                                "fullEnd": 701,
                                "start": 698,
                                "end": 699,
                                "fullWidth": 3,
                                "width": 1,
                                "text": ";",
                                "value": ";",
                                "valueText": ";",
                                "hasTrailingTrivia": true,
                                "hasTrailingNewLine": true,
                                "trailingTrivia": [
                                    {
                                        "kind": "NewLineTrivia",
                                        "text": "\r\n"
                                    }
                                ]
                            }
                        },
                        {
                            "kind": "VariableStatement",
                            "fullStart": 701,
                            "fullEnd": 778,
                            "start": 711,
                            "end": 776,
                            "fullWidth": 77,
                            "width": 65,
                            "modifiers": [],
                            "variableDeclaration": {
                                "kind": "VariableDeclaration",
                                "fullStart": 701,
                                "fullEnd": 775,
                                "start": 711,
                                "end": 775,
                                "fullWidth": 74,
                                "width": 64,
                                "varKeyword": {
                                    "kind": "VarKeyword",
                                    "fullStart": 701,
                                    "fullEnd": 715,
                                    "start": 711,
                                    "end": 714,
                                    "fullWidth": 14,
                                    "width": 3,
                                    "text": "var",
                                    "value": "var",
                                    "valueText": "var",
                                    "hasLeadingTrivia": true,
                                    "hasLeadingNewLine": true,
                                    "hasTrailingTrivia": true,
                                    "leadingTrivia": [
                                        {
                                            "kind": "NewLineTrivia",
                                            "text": "\r\n"
                                        },
                                        {
                                            "kind": "WhitespaceTrivia",
                                            "text": "        "
                                        }
                                    ],
                                    "trailingTrivia": [
                                        {
                                            "kind": "WhitespaceTrivia",
                                            "text": " "
                                        }
                                    ]
                                },
                                "variableDeclarators": [
                                    {
                                        "kind": "VariableDeclarator",
                                        "fullStart": 715,
                                        "fullEnd": 775,
                                        "start": 715,
                                        "end": 775,
                                        "fullWidth": 60,
<<<<<<< HEAD
                                        "width": 60,
                                        "identifier": {
=======
                                        "propertyName": {
>>>>>>> 85e84683
                                            "kind": "IdentifierName",
                                            "fullStart": 715,
                                            "fullEnd": 723,
                                            "start": 715,
                                            "end": 722,
                                            "fullWidth": 8,
                                            "width": 7,
                                            "text": "getFunc",
                                            "value": "getFunc",
                                            "valueText": "getFunc",
                                            "hasTrailingTrivia": true,
                                            "trailingTrivia": [
                                                {
                                                    "kind": "WhitespaceTrivia",
                                                    "text": " "
                                                }
                                            ]
                                        },
                                        "equalsValueClause": {
                                            "kind": "EqualsValueClause",
                                            "fullStart": 723,
                                            "fullEnd": 775,
                                            "start": 723,
                                            "end": 775,
                                            "fullWidth": 52,
                                            "width": 52,
                                            "equalsToken": {
                                                "kind": "EqualsToken",
                                                "fullStart": 723,
                                                "fullEnd": 725,
                                                "start": 723,
                                                "end": 724,
                                                "fullWidth": 2,
                                                "width": 1,
                                                "text": "=",
                                                "value": "=",
                                                "valueText": "=",
                                                "hasTrailingTrivia": true,
                                                "trailingTrivia": [
                                                    {
                                                        "kind": "WhitespaceTrivia",
                                                        "text": " "
                                                    }
                                                ]
                                            },
                                            "value": {
                                                "kind": "FunctionExpression",
                                                "fullStart": 725,
                                                "fullEnd": 775,
                                                "start": 725,
                                                "end": 775,
                                                "fullWidth": 50,
                                                "width": 50,
                                                "functionKeyword": {
                                                    "kind": "FunctionKeyword",
                                                    "fullStart": 725,
                                                    "fullEnd": 734,
                                                    "start": 725,
                                                    "end": 733,
                                                    "fullWidth": 9,
                                                    "width": 8,
                                                    "text": "function",
                                                    "value": "function",
                                                    "valueText": "function",
                                                    "hasTrailingTrivia": true,
                                                    "trailingTrivia": [
                                                        {
                                                            "kind": "WhitespaceTrivia",
                                                            "text": " "
                                                        }
                                                    ]
                                                },
                                                "callSignature": {
                                                    "kind": "CallSignature",
                                                    "fullStart": 734,
                                                    "fullEnd": 737,
                                                    "start": 734,
                                                    "end": 736,
                                                    "fullWidth": 3,
                                                    "width": 2,
                                                    "parameterList": {
                                                        "kind": "ParameterList",
                                                        "fullStart": 734,
                                                        "fullEnd": 737,
                                                        "start": 734,
                                                        "end": 736,
                                                        "fullWidth": 3,
                                                        "width": 2,
                                                        "openParenToken": {
                                                            "kind": "OpenParenToken",
                                                            "fullStart": 734,
                                                            "fullEnd": 735,
                                                            "start": 734,
                                                            "end": 735,
                                                            "fullWidth": 1,
                                                            "width": 1,
                                                            "text": "(",
                                                            "value": "(",
                                                            "valueText": "("
                                                        },
                                                        "parameters": [],
                                                        "closeParenToken": {
                                                            "kind": "CloseParenToken",
                                                            "fullStart": 735,
                                                            "fullEnd": 737,
                                                            "start": 735,
                                                            "end": 736,
                                                            "fullWidth": 2,
                                                            "width": 1,
                                                            "text": ")",
                                                            "value": ")",
                                                            "valueText": ")",
                                                            "hasTrailingTrivia": true,
                                                            "trailingTrivia": [
                                                                {
                                                                    "kind": "WhitespaceTrivia",
                                                                    "text": " "
                                                                }
                                                            ]
                                                        }
                                                    }
                                                },
                                                "block": {
                                                    "kind": "Block",
                                                    "fullStart": 737,
                                                    "fullEnd": 775,
                                                    "start": 737,
                                                    "end": 775,
                                                    "fullWidth": 38,
                                                    "width": 38,
                                                    "openBraceToken": {
                                                        "kind": "OpenBraceToken",
                                                        "fullStart": 737,
                                                        "fullEnd": 740,
                                                        "start": 737,
                                                        "end": 738,
                                                        "fullWidth": 3,
                                                        "width": 1,
                                                        "text": "{",
                                                        "value": "{",
                                                        "valueText": "{",
                                                        "hasTrailingTrivia": true,
                                                        "hasTrailingNewLine": true,
                                                        "trailingTrivia": [
                                                            {
                                                                "kind": "NewLineTrivia",
                                                                "text": "\r\n"
                                                            }
                                                        ]
                                                    },
                                                    "statements": [
                                                        {
                                                            "kind": "ReturnStatement",
                                                            "fullStart": 740,
                                                            "fullEnd": 766,
                                                            "start": 752,
                                                            "end": 764,
                                                            "fullWidth": 26,
                                                            "width": 12,
                                                            "returnKeyword": {
                                                                "kind": "ReturnKeyword",
                                                                "fullStart": 740,
                                                                "fullEnd": 759,
                                                                "start": 752,
                                                                "end": 758,
                                                                "fullWidth": 19,
                                                                "width": 6,
                                                                "text": "return",
                                                                "value": "return",
                                                                "valueText": "return",
                                                                "hasLeadingTrivia": true,
                                                                "hasTrailingTrivia": true,
                                                                "leadingTrivia": [
                                                                    {
                                                                        "kind": "WhitespaceTrivia",
                                                                        "text": "            "
                                                                    }
                                                                ],
                                                                "trailingTrivia": [
                                                                    {
                                                                        "kind": "WhitespaceTrivia",
                                                                        "text": " "
                                                                    }
                                                                ]
                                                            },
                                                            "expression": {
                                                                "kind": "NumericLiteral",
                                                                "fullStart": 759,
                                                                "fullEnd": 763,
                                                                "start": 759,
                                                                "end": 763,
                                                                "fullWidth": 4,
                                                                "width": 4,
                                                                "text": "1001",
                                                                "value": 1001,
                                                                "valueText": "1001"
                                                            },
                                                            "semicolonToken": {
                                                                "kind": "SemicolonToken",
                                                                "fullStart": 763,
                                                                "fullEnd": 766,
                                                                "start": 763,
                                                                "end": 764,
                                                                "fullWidth": 3,
                                                                "width": 1,
                                                                "text": ";",
                                                                "value": ";",
                                                                "valueText": ";",
                                                                "hasTrailingTrivia": true,
                                                                "hasTrailingNewLine": true,
                                                                "trailingTrivia": [
                                                                    {
                                                                        "kind": "NewLineTrivia",
                                                                        "text": "\r\n"
                                                                    }
                                                                ]
                                                            }
                                                        }
                                                    ],
                                                    "closeBraceToken": {
                                                        "kind": "CloseBraceToken",
                                                        "fullStart": 766,
                                                        "fullEnd": 775,
                                                        "start": 774,
                                                        "end": 775,
                                                        "fullWidth": 9,
                                                        "width": 1,
                                                        "text": "}",
                                                        "value": "}",
                                                        "valueText": "}",
                                                        "hasLeadingTrivia": true,
                                                        "leadingTrivia": [
                                                            {
                                                                "kind": "WhitespaceTrivia",
                                                                "text": "        "
                                                            }
                                                        ]
                                                    }
                                                }
                                            }
                                        }
                                    }
                                ]
                            },
                            "semicolonToken": {
                                "kind": "SemicolonToken",
                                "fullStart": 775,
                                "fullEnd": 778,
                                "start": 775,
                                "end": 776,
                                "fullWidth": 3,
                                "width": 1,
                                "text": ";",
                                "value": ";",
                                "valueText": ";",
                                "hasTrailingTrivia": true,
                                "hasTrailingNewLine": true,
                                "trailingTrivia": [
                                    {
                                        "kind": "NewLineTrivia",
                                        "text": "\r\n"
                                    }
                                ]
                            }
                        },
                        {
                            "kind": "VariableStatement",
                            "fullStart": 778,
                            "fullEnd": 817,
                            "start": 788,
                            "end": 815,
                            "fullWidth": 39,
                            "width": 27,
                            "modifiers": [],
                            "variableDeclaration": {
                                "kind": "VariableDeclaration",
                                "fullStart": 778,
                                "fullEnd": 814,
                                "start": 788,
                                "end": 814,
                                "fullWidth": 36,
                                "width": 26,
                                "varKeyword": {
                                    "kind": "VarKeyword",
                                    "fullStart": 778,
                                    "fullEnd": 792,
                                    "start": 788,
                                    "end": 791,
                                    "fullWidth": 14,
                                    "width": 3,
                                    "text": "var",
                                    "value": "var",
                                    "valueText": "var",
                                    "hasLeadingTrivia": true,
                                    "hasLeadingNewLine": true,
                                    "hasTrailingTrivia": true,
                                    "leadingTrivia": [
                                        {
                                            "kind": "NewLineTrivia",
                                            "text": "\r\n"
                                        },
                                        {
                                            "kind": "WhitespaceTrivia",
                                            "text": "        "
                                        }
                                    ],
                                    "trailingTrivia": [
                                        {
                                            "kind": "WhitespaceTrivia",
                                            "text": " "
                                        }
                                    ]
                                },
                                "variableDeclarators": [
                                    {
                                        "kind": "VariableDeclarator",
                                        "fullStart": 792,
                                        "fullEnd": 814,
                                        "start": 792,
                                        "end": 814,
                                        "fullWidth": 22,
<<<<<<< HEAD
                                        "width": 22,
                                        "identifier": {
=======
                                        "propertyName": {
>>>>>>> 85e84683
                                            "kind": "IdentifierName",
                                            "fullStart": 792,
                                            "fullEnd": 806,
                                            "start": 792,
                                            "end": 805,
                                            "fullWidth": 14,
                                            "width": 13,
                                            "text": "verifySetFunc",
                                            "value": "verifySetFunc",
                                            "valueText": "verifySetFunc",
                                            "hasTrailingTrivia": true,
                                            "trailingTrivia": [
                                                {
                                                    "kind": "WhitespaceTrivia",
                                                    "text": " "
                                                }
                                            ]
                                        },
                                        "equalsValueClause": {
                                            "kind": "EqualsValueClause",
                                            "fullStart": 806,
                                            "fullEnd": 814,
                                            "start": 806,
                                            "end": 814,
                                            "fullWidth": 8,
                                            "width": 8,
                                            "equalsToken": {
                                                "kind": "EqualsToken",
                                                "fullStart": 806,
                                                "fullEnd": 808,
                                                "start": 806,
                                                "end": 807,
                                                "fullWidth": 2,
                                                "width": 1,
                                                "text": "=",
                                                "value": "=",
                                                "valueText": "=",
                                                "hasTrailingTrivia": true,
                                                "trailingTrivia": [
                                                    {
                                                        "kind": "WhitespaceTrivia",
                                                        "text": " "
                                                    }
                                                ]
                                            },
                                            "value": {
                                                "kind": "StringLiteral",
                                                "fullStart": 808,
                                                "fullEnd": 814,
                                                "start": 808,
                                                "end": 814,
                                                "fullWidth": 6,
                                                "width": 6,
                                                "text": "\"data\"",
                                                "value": "data",
                                                "valueText": "data"
                                            }
                                        }
                                    }
                                ]
                            },
                            "semicolonToken": {
                                "kind": "SemicolonToken",
                                "fullStart": 814,
                                "fullEnd": 817,
                                "start": 814,
                                "end": 815,
                                "fullWidth": 3,
                                "width": 1,
                                "text": ";",
                                "value": ";",
                                "valueText": ";",
                                "hasTrailingTrivia": true,
                                "hasTrailingNewLine": true,
                                "trailingTrivia": [
                                    {
                                        "kind": "NewLineTrivia",
                                        "text": "\r\n"
                                    }
                                ]
                            }
                        },
                        {
                            "kind": "VariableStatement",
                            "fullStart": 817,
                            "fullEnd": 907,
                            "start": 825,
                            "end": 905,
                            "fullWidth": 90,
                            "width": 80,
                            "modifiers": [],
                            "variableDeclaration": {
                                "kind": "VariableDeclaration",
                                "fullStart": 817,
                                "fullEnd": 904,
                                "start": 825,
                                "end": 904,
                                "fullWidth": 87,
                                "width": 79,
                                "varKeyword": {
                                    "kind": "VarKeyword",
                                    "fullStart": 817,
                                    "fullEnd": 829,
                                    "start": 825,
                                    "end": 828,
                                    "fullWidth": 12,
                                    "width": 3,
                                    "text": "var",
                                    "value": "var",
                                    "valueText": "var",
                                    "hasLeadingTrivia": true,
                                    "hasTrailingTrivia": true,
                                    "leadingTrivia": [
                                        {
                                            "kind": "WhitespaceTrivia",
                                            "text": "        "
                                        }
                                    ],
                                    "trailingTrivia": [
                                        {
                                            "kind": "WhitespaceTrivia",
                                            "text": " "
                                        }
                                    ]
                                },
                                "variableDeclarators": [
                                    {
                                        "kind": "VariableDeclarator",
                                        "fullStart": 829,
                                        "fullEnd": 904,
                                        "start": 829,
                                        "end": 904,
                                        "fullWidth": 75,
<<<<<<< HEAD
                                        "width": 75,
                                        "identifier": {
=======
                                        "propertyName": {
>>>>>>> 85e84683
                                            "kind": "IdentifierName",
                                            "fullStart": 829,
                                            "fullEnd": 837,
                                            "start": 829,
                                            "end": 836,
                                            "fullWidth": 8,
                                            "width": 7,
                                            "text": "setFunc",
                                            "value": "setFunc",
                                            "valueText": "setFunc",
                                            "hasTrailingTrivia": true,
                                            "trailingTrivia": [
                                                {
                                                    "kind": "WhitespaceTrivia",
                                                    "text": " "
                                                }
                                            ]
                                        },
                                        "equalsValueClause": {
                                            "kind": "EqualsValueClause",
                                            "fullStart": 837,
                                            "fullEnd": 904,
                                            "start": 837,
                                            "end": 904,
                                            "fullWidth": 67,
                                            "width": 67,
                                            "equalsToken": {
                                                "kind": "EqualsToken",
                                                "fullStart": 837,
                                                "fullEnd": 839,
                                                "start": 837,
                                                "end": 838,
                                                "fullWidth": 2,
                                                "width": 1,
                                                "text": "=",
                                                "value": "=",
                                                "valueText": "=",
                                                "hasTrailingTrivia": true,
                                                "trailingTrivia": [
                                                    {
                                                        "kind": "WhitespaceTrivia",
                                                        "text": " "
                                                    }
                                                ]
                                            },
                                            "value": {
                                                "kind": "FunctionExpression",
                                                "fullStart": 839,
                                                "fullEnd": 904,
                                                "start": 839,
                                                "end": 904,
                                                "fullWidth": 65,
                                                "width": 65,
                                                "functionKeyword": {
                                                    "kind": "FunctionKeyword",
                                                    "fullStart": 839,
                                                    "fullEnd": 848,
                                                    "start": 839,
                                                    "end": 847,
                                                    "fullWidth": 9,
                                                    "width": 8,
                                                    "text": "function",
                                                    "value": "function",
                                                    "valueText": "function",
                                                    "hasTrailingTrivia": true,
                                                    "trailingTrivia": [
                                                        {
                                                            "kind": "WhitespaceTrivia",
                                                            "text": " "
                                                        }
                                                    ]
                                                },
                                                "callSignature": {
                                                    "kind": "CallSignature",
                                                    "fullStart": 848,
                                                    "fullEnd": 856,
                                                    "start": 848,
                                                    "end": 855,
                                                    "fullWidth": 8,
                                                    "width": 7,
                                                    "parameterList": {
                                                        "kind": "ParameterList",
                                                        "fullStart": 848,
                                                        "fullEnd": 856,
                                                        "start": 848,
                                                        "end": 855,
                                                        "fullWidth": 8,
                                                        "width": 7,
                                                        "openParenToken": {
                                                            "kind": "OpenParenToken",
                                                            "fullStart": 848,
                                                            "fullEnd": 849,
                                                            "start": 848,
                                                            "end": 849,
                                                            "fullWidth": 1,
                                                            "width": 1,
                                                            "text": "(",
                                                            "value": "(",
                                                            "valueText": "("
                                                        },
                                                        "parameters": [
                                                            {
                                                                "kind": "Parameter",
                                                                "fullStart": 849,
                                                                "fullEnd": 854,
                                                                "start": 849,
                                                                "end": 854,
                                                                "fullWidth": 5,
                                                                "width": 5,
                                                                "modifiers": [],
                                                                "identifier": {
                                                                    "kind": "IdentifierName",
                                                                    "fullStart": 849,
                                                                    "fullEnd": 854,
                                                                    "start": 849,
                                                                    "end": 854,
                                                                    "fullWidth": 5,
                                                                    "width": 5,
                                                                    "text": "value",
                                                                    "value": "value",
                                                                    "valueText": "value"
                                                                }
                                                            }
                                                        ],
                                                        "closeParenToken": {
                                                            "kind": "CloseParenToken",
                                                            "fullStart": 854,
                                                            "fullEnd": 856,
                                                            "start": 854,
                                                            "end": 855,
                                                            "fullWidth": 2,
                                                            "width": 1,
                                                            "text": ")",
                                                            "value": ")",
                                                            "valueText": ")",
                                                            "hasTrailingTrivia": true,
                                                            "trailingTrivia": [
                                                                {
                                                                    "kind": "WhitespaceTrivia",
                                                                    "text": " "
                                                                }
                                                            ]
                                                        }
                                                    }
                                                },
                                                "block": {
                                                    "kind": "Block",
                                                    "fullStart": 856,
                                                    "fullEnd": 904,
                                                    "start": 856,
                                                    "end": 904,
                                                    "fullWidth": 48,
                                                    "width": 48,
                                                    "openBraceToken": {
                                                        "kind": "OpenBraceToken",
                                                        "fullStart": 856,
                                                        "fullEnd": 859,
                                                        "start": 856,
                                                        "end": 857,
                                                        "fullWidth": 3,
                                                        "width": 1,
                                                        "text": "{",
                                                        "value": "{",
                                                        "valueText": "{",
                                                        "hasTrailingTrivia": true,
                                                        "hasTrailingNewLine": true,
                                                        "trailingTrivia": [
                                                            {
                                                                "kind": "NewLineTrivia",
                                                                "text": "\r\n"
                                                            }
                                                        ]
                                                    },
                                                    "statements": [
                                                        {
                                                            "kind": "ExpressionStatement",
                                                            "fullStart": 859,
                                                            "fullEnd": 895,
                                                            "start": 871,
                                                            "end": 893,
                                                            "fullWidth": 36,
                                                            "width": 22,
                                                            "expression": {
                                                                "kind": "AssignmentExpression",
                                                                "fullStart": 859,
                                                                "fullEnd": 892,
                                                                "start": 871,
                                                                "end": 892,
                                                                "fullWidth": 33,
                                                                "width": 21,
                                                                "left": {
                                                                    "kind": "IdentifierName",
                                                                    "fullStart": 859,
                                                                    "fullEnd": 885,
                                                                    "start": 871,
                                                                    "end": 884,
                                                                    "fullWidth": 26,
                                                                    "width": 13,
                                                                    "text": "verifySetFunc",
                                                                    "value": "verifySetFunc",
                                                                    "valueText": "verifySetFunc",
                                                                    "hasLeadingTrivia": true,
                                                                    "hasTrailingTrivia": true,
                                                                    "leadingTrivia": [
                                                                        {
                                                                            "kind": "WhitespaceTrivia",
                                                                            "text": "            "
                                                                        }
                                                                    ],
                                                                    "trailingTrivia": [
                                                                        {
                                                                            "kind": "WhitespaceTrivia",
                                                                            "text": " "
                                                                        }
                                                                    ]
                                                                },
                                                                "operatorToken": {
                                                                    "kind": "EqualsToken",
                                                                    "fullStart": 885,
                                                                    "fullEnd": 887,
                                                                    "start": 885,
                                                                    "end": 886,
                                                                    "fullWidth": 2,
                                                                    "width": 1,
                                                                    "text": "=",
                                                                    "value": "=",
                                                                    "valueText": "=",
                                                                    "hasTrailingTrivia": true,
                                                                    "trailingTrivia": [
                                                                        {
                                                                            "kind": "WhitespaceTrivia",
                                                                            "text": " "
                                                                        }
                                                                    ]
                                                                },
                                                                "right": {
                                                                    "kind": "IdentifierName",
                                                                    "fullStart": 887,
                                                                    "fullEnd": 892,
                                                                    "start": 887,
                                                                    "end": 892,
                                                                    "fullWidth": 5,
                                                                    "width": 5,
                                                                    "text": "value",
                                                                    "value": "value",
                                                                    "valueText": "value"
                                                                }
                                                            },
                                                            "semicolonToken": {
                                                                "kind": "SemicolonToken",
                                                                "fullStart": 892,
                                                                "fullEnd": 895,
                                                                "start": 892,
                                                                "end": 893,
                                                                "fullWidth": 3,
                                                                "width": 1,
                                                                "text": ";",
                                                                "value": ";",
                                                                "valueText": ";",
                                                                "hasTrailingTrivia": true,
                                                                "hasTrailingNewLine": true,
                                                                "trailingTrivia": [
                                                                    {
                                                                        "kind": "NewLineTrivia",
                                                                        "text": "\r\n"
                                                                    }
                                                                ]
                                                            }
                                                        }
                                                    ],
                                                    "closeBraceToken": {
                                                        "kind": "CloseBraceToken",
                                                        "fullStart": 895,
                                                        "fullEnd": 904,
                                                        "start": 903,
                                                        "end": 904,
                                                        "fullWidth": 9,
                                                        "width": 1,
                                                        "text": "}",
                                                        "value": "}",
                                                        "valueText": "}",
                                                        "hasLeadingTrivia": true,
                                                        "leadingTrivia": [
                                                            {
                                                                "kind": "WhitespaceTrivia",
                                                                "text": "        "
                                                            }
                                                        ]
                                                    }
                                                }
                                            }
                                        }
                                    }
                                ]
                            },
                            "semicolonToken": {
                                "kind": "SemicolonToken",
                                "fullStart": 904,
                                "fullEnd": 907,
                                "start": 904,
                                "end": 905,
                                "fullWidth": 3,
                                "width": 1,
                                "text": ";",
                                "value": ";",
                                "valueText": ";",
                                "hasTrailingTrivia": true,
                                "hasTrailingNewLine": true,
                                "trailingTrivia": [
                                    {
                                        "kind": "NewLineTrivia",
                                        "text": "\r\n"
                                    }
                                ]
                            }
                        },
                        {
                            "kind": "ExpressionStatement",
                            "fullStart": 907,
                            "fullEnd": 1088,
                            "start": 917,
                            "end": 1086,
                            "fullWidth": 181,
                            "width": 169,
                            "isIncrementallyUnusable": true,
                            "expression": {
                                "kind": "InvocationExpression",
                                "fullStart": 907,
                                "fullEnd": 1085,
                                "start": 917,
                                "end": 1085,
                                "fullWidth": 178,
                                "width": 168,
                                "isIncrementallyUnusable": true,
                                "expression": {
                                    "kind": "MemberAccessExpression",
                                    "fullStart": 907,
                                    "fullEnd": 938,
                                    "start": 917,
                                    "end": 938,
                                    "fullWidth": 31,
                                    "width": 21,
                                    "expression": {
                                        "kind": "IdentifierName",
                                        "fullStart": 907,
                                        "fullEnd": 923,
                                        "start": 917,
                                        "end": 923,
                                        "fullWidth": 16,
                                        "width": 6,
                                        "text": "Object",
                                        "value": "Object",
                                        "valueText": "Object",
                                        "hasLeadingTrivia": true,
                                        "hasLeadingNewLine": true,
                                        "leadingTrivia": [
                                            {
                                                "kind": "NewLineTrivia",
                                                "text": "\r\n"
                                            },
                                            {
                                                "kind": "WhitespaceTrivia",
                                                "text": "        "
                                            }
                                        ]
                                    },
                                    "dotToken": {
                                        "kind": "DotToken",
                                        "fullStart": 923,
                                        "fullEnd": 924,
                                        "start": 923,
                                        "end": 924,
                                        "fullWidth": 1,
                                        "width": 1,
                                        "text": ".",
                                        "value": ".",
                                        "valueText": "."
                                    },
                                    "name": {
                                        "kind": "IdentifierName",
                                        "fullStart": 924,
                                        "fullEnd": 938,
                                        "start": 924,
                                        "end": 938,
                                        "fullWidth": 14,
                                        "width": 14,
                                        "text": "defineProperty",
                                        "value": "defineProperty",
                                        "valueText": "defineProperty"
                                    }
                                },
                                "argumentList": {
                                    "kind": "ArgumentList",
                                    "fullStart": 938,
                                    "fullEnd": 1085,
                                    "start": 938,
                                    "end": 1085,
                                    "fullWidth": 147,
                                    "width": 147,
                                    "isIncrementallyUnusable": true,
                                    "openParenToken": {
                                        "kind": "OpenParenToken",
                                        "fullStart": 938,
                                        "fullEnd": 939,
                                        "start": 938,
                                        "end": 939,
                                        "fullWidth": 1,
                                        "width": 1,
                                        "text": "(",
                                        "value": "(",
                                        "valueText": "("
                                    },
                                    "arguments": [
                                        {
                                            "kind": "IdentifierName",
                                            "fullStart": 939,
                                            "fullEnd": 942,
                                            "start": 939,
                                            "end": 942,
                                            "fullWidth": 3,
                                            "width": 3,
                                            "text": "obj",
                                            "value": "obj",
                                            "valueText": "obj"
                                        },
                                        {
                                            "kind": "CommaToken",
                                            "fullStart": 942,
                                            "fullEnd": 944,
                                            "start": 942,
                                            "end": 943,
                                            "fullWidth": 2,
                                            "width": 1,
                                            "text": ",",
                                            "value": ",",
                                            "valueText": ",",
                                            "hasTrailingTrivia": true,
                                            "trailingTrivia": [
                                                {
                                                    "kind": "WhitespaceTrivia",
                                                    "text": " "
                                                }
                                            ]
                                        },
                                        {
                                            "kind": "StringLiteral",
                                            "fullStart": 944,
                                            "fullEnd": 950,
                                            "start": 944,
                                            "end": 950,
                                            "fullWidth": 6,
                                            "width": 6,
                                            "text": "\"prop\"",
                                            "value": "prop",
                                            "valueText": "prop"
                                        },
                                        {
                                            "kind": "CommaToken",
                                            "fullStart": 950,
                                            "fullEnd": 952,
                                            "start": 950,
                                            "end": 951,
                                            "fullWidth": 2,
                                            "width": 1,
                                            "text": ",",
                                            "value": ",",
                                            "valueText": ",",
                                            "hasTrailingTrivia": true,
                                            "trailingTrivia": [
                                                {
                                                    "kind": "WhitespaceTrivia",
                                                    "text": " "
                                                }
                                            ]
                                        },
                                        {
                                            "kind": "ObjectLiteralExpression",
                                            "fullStart": 952,
                                            "fullEnd": 1084,
                                            "start": 952,
                                            "end": 1084,
                                            "fullWidth": 132,
                                            "width": 132,
                                            "isIncrementallyUnusable": true,
                                            "openBraceToken": {
                                                "kind": "OpenBraceToken",
                                                "fullStart": 952,
                                                "fullEnd": 955,
                                                "start": 952,
                                                "end": 953,
                                                "fullWidth": 3,
                                                "width": 1,
                                                "text": "{",
                                                "value": "{",
                                                "valueText": "{",
                                                "hasTrailingTrivia": true,
                                                "hasTrailingNewLine": true,
                                                "trailingTrivia": [
                                                    {
                                                        "kind": "NewLineTrivia",
                                                        "text": "\r\n"
                                                    }
                                                ]
                                            },
                                            "propertyAssignments": [
                                                {
                                                    "kind": "SimplePropertyAssignment",
                                                    "fullStart": 955,
                                                    "fullEnd": 979,
                                                    "start": 967,
                                                    "end": 979,
                                                    "fullWidth": 24,
                                                    "width": 12,
                                                    "isIncrementallyUnusable": true,
                                                    "propertyName": {
                                                        "kind": "IdentifierName",
                                                        "fullStart": 955,
                                                        "fullEnd": 970,
                                                        "start": 967,
                                                        "end": 970,
                                                        "fullWidth": 15,
                                                        "width": 3,
                                                        "text": "get",
                                                        "value": "get",
                                                        "valueText": "get",
                                                        "hasLeadingTrivia": true,
                                                        "leadingTrivia": [
                                                            {
                                                                "kind": "WhitespaceTrivia",
                                                                "text": "            "
                                                            }
                                                        ]
                                                    },
                                                    "colonToken": {
                                                        "kind": "ColonToken",
                                                        "fullStart": 970,
                                                        "fullEnd": 972,
                                                        "start": 970,
                                                        "end": 971,
                                                        "fullWidth": 2,
                                                        "width": 1,
                                                        "text": ":",
                                                        "value": ":",
                                                        "valueText": ":",
                                                        "hasTrailingTrivia": true,
                                                        "trailingTrivia": [
                                                            {
                                                                "kind": "WhitespaceTrivia",
                                                                "text": " "
                                                            }
                                                        ]
                                                    },
                                                    "expression": {
                                                        "kind": "IdentifierName",
                                                        "fullStart": 972,
                                                        "fullEnd": 979,
                                                        "start": 972,
                                                        "end": 979,
                                                        "fullWidth": 7,
                                                        "width": 7,
                                                        "text": "getFunc",
                                                        "value": "getFunc",
                                                        "valueText": "getFunc"
                                                    }
                                                },
                                                {
                                                    "kind": "CommaToken",
                                                    "fullStart": 979,
                                                    "fullEnd": 982,
                                                    "start": 979,
                                                    "end": 980,
                                                    "fullWidth": 3,
                                                    "width": 1,
                                                    "text": ",",
                                                    "value": ",",
                                                    "valueText": ",",
                                                    "hasTrailingTrivia": true,
                                                    "hasTrailingNewLine": true,
                                                    "trailingTrivia": [
                                                        {
                                                            "kind": "NewLineTrivia",
                                                            "text": "\r\n"
                                                        }
                                                    ]
                                                },
                                                {
                                                    "kind": "SimplePropertyAssignment",
                                                    "fullStart": 982,
                                                    "fullEnd": 1008,
                                                    "start": 994,
                                                    "end": 1008,
                                                    "fullWidth": 26,
                                                    "width": 14,
                                                    "isIncrementallyUnusable": true,
                                                    "propertyName": {
                                                        "kind": "IdentifierName",
                                                        "fullStart": 982,
                                                        "fullEnd": 997,
                                                        "start": 994,
                                                        "end": 997,
                                                        "fullWidth": 15,
                                                        "width": 3,
                                                        "text": "set",
                                                        "value": "set",
                                                        "valueText": "set",
                                                        "hasLeadingTrivia": true,
                                                        "leadingTrivia": [
                                                            {
                                                                "kind": "WhitespaceTrivia",
                                                                "text": "            "
                                                            }
                                                        ]
                                                    },
                                                    "colonToken": {
                                                        "kind": "ColonToken",
                                                        "fullStart": 997,
                                                        "fullEnd": 999,
                                                        "start": 997,
                                                        "end": 998,
                                                        "fullWidth": 2,
                                                        "width": 1,
                                                        "text": ":",
                                                        "value": ":",
                                                        "valueText": ":",
                                                        "hasTrailingTrivia": true,
                                                        "trailingTrivia": [
                                                            {
                                                                "kind": "WhitespaceTrivia",
                                                                "text": " "
                                                            }
                                                        ]
                                                    },
                                                    "expression": {
                                                        "kind": "IdentifierName",
                                                        "fullStart": 999,
                                                        "fullEnd": 1008,
                                                        "start": 999,
                                                        "end": 1008,
                                                        "fullWidth": 9,
                                                        "width": 9,
                                                        "text": "undefined",
                                                        "value": "undefined",
                                                        "valueText": "undefined"
                                                    }
                                                },
                                                {
                                                    "kind": "CommaToken",
                                                    "fullStart": 1008,
                                                    "fullEnd": 1011,
                                                    "start": 1008,
                                                    "end": 1009,
                                                    "fullWidth": 3,
                                                    "width": 1,
                                                    "text": ",",
                                                    "value": ",",
                                                    "valueText": ",",
                                                    "hasTrailingTrivia": true,
                                                    "hasTrailingNewLine": true,
                                                    "trailingTrivia": [
                                                        {
                                                            "kind": "NewLineTrivia",
                                                            "text": "\r\n"
                                                        }
                                                    ]
                                                },
                                                {
                                                    "kind": "SimplePropertyAssignment",
                                                    "fullStart": 1011,
                                                    "fullEnd": 1040,
                                                    "start": 1023,
                                                    "end": 1040,
                                                    "fullWidth": 29,
                                                    "width": 17,
                                                    "propertyName": {
                                                        "kind": "IdentifierName",
                                                        "fullStart": 1011,
                                                        "fullEnd": 1033,
                                                        "start": 1023,
                                                        "end": 1033,
                                                        "fullWidth": 22,
                                                        "width": 10,
                                                        "text": "enumerable",
                                                        "value": "enumerable",
                                                        "valueText": "enumerable",
                                                        "hasLeadingTrivia": true,
                                                        "leadingTrivia": [
                                                            {
                                                                "kind": "WhitespaceTrivia",
                                                                "text": "            "
                                                            }
                                                        ]
                                                    },
                                                    "colonToken": {
                                                        "kind": "ColonToken",
                                                        "fullStart": 1033,
                                                        "fullEnd": 1035,
                                                        "start": 1033,
                                                        "end": 1034,
                                                        "fullWidth": 2,
                                                        "width": 1,
                                                        "text": ":",
                                                        "value": ":",
                                                        "valueText": ":",
                                                        "hasTrailingTrivia": true,
                                                        "trailingTrivia": [
                                                            {
                                                                "kind": "WhitespaceTrivia",
                                                                "text": " "
                                                            }
                                                        ]
                                                    },
                                                    "expression": {
                                                        "kind": "FalseKeyword",
                                                        "fullStart": 1035,
                                                        "fullEnd": 1040,
                                                        "start": 1035,
                                                        "end": 1040,
                                                        "fullWidth": 5,
                                                        "width": 5,
                                                        "text": "false",
                                                        "value": false,
                                                        "valueText": "false"
                                                    }
                                                },
                                                {
                                                    "kind": "CommaToken",
                                                    "fullStart": 1040,
                                                    "fullEnd": 1043,
                                                    "start": 1040,
                                                    "end": 1041,
                                                    "fullWidth": 3,
                                                    "width": 1,
                                                    "text": ",",
                                                    "value": ",",
                                                    "valueText": ",",
                                                    "hasTrailingTrivia": true,
                                                    "hasTrailingNewLine": true,
                                                    "trailingTrivia": [
                                                        {
                                                            "kind": "NewLineTrivia",
                                                            "text": "\r\n"
                                                        }
                                                    ]
                                                },
                                                {
                                                    "kind": "SimplePropertyAssignment",
                                                    "fullStart": 1043,
                                                    "fullEnd": 1075,
                                                    "start": 1055,
                                                    "end": 1073,
                                                    "fullWidth": 32,
                                                    "width": 18,
                                                    "propertyName": {
                                                        "kind": "IdentifierName",
                                                        "fullStart": 1043,
                                                        "fullEnd": 1067,
                                                        "start": 1055,
                                                        "end": 1067,
                                                        "fullWidth": 24,
                                                        "width": 12,
                                                        "text": "configurable",
                                                        "value": "configurable",
                                                        "valueText": "configurable",
                                                        "hasLeadingTrivia": true,
                                                        "leadingTrivia": [
                                                            {
                                                                "kind": "WhitespaceTrivia",
                                                                "text": "            "
                                                            }
                                                        ]
                                                    },
                                                    "colonToken": {
                                                        "kind": "ColonToken",
                                                        "fullStart": 1067,
                                                        "fullEnd": 1069,
                                                        "start": 1067,
                                                        "end": 1068,
                                                        "fullWidth": 2,
                                                        "width": 1,
                                                        "text": ":",
                                                        "value": ":",
                                                        "valueText": ":",
                                                        "hasTrailingTrivia": true,
                                                        "trailingTrivia": [
                                                            {
                                                                "kind": "WhitespaceTrivia",
                                                                "text": " "
                                                            }
                                                        ]
                                                    },
                                                    "expression": {
                                                        "kind": "TrueKeyword",
                                                        "fullStart": 1069,
                                                        "fullEnd": 1075,
                                                        "start": 1069,
                                                        "end": 1073,
                                                        "fullWidth": 6,
                                                        "width": 4,
                                                        "text": "true",
                                                        "value": true,
                                                        "valueText": "true",
                                                        "hasTrailingTrivia": true,
                                                        "hasTrailingNewLine": true,
                                                        "trailingTrivia": [
                                                            {
                                                                "kind": "NewLineTrivia",
                                                                "text": "\r\n"
                                                            }
                                                        ]
                                                    }
                                                }
                                            ],
                                            "closeBraceToken": {
                                                "kind": "CloseBraceToken",
                                                "fullStart": 1075,
                                                "fullEnd": 1084,
                                                "start": 1083,
                                                "end": 1084,
                                                "fullWidth": 9,
                                                "width": 1,
                                                "text": "}",
                                                "value": "}",
                                                "valueText": "}",
                                                "hasLeadingTrivia": true,
                                                "leadingTrivia": [
                                                    {
                                                        "kind": "WhitespaceTrivia",
                                                        "text": "        "
                                                    }
                                                ]
                                            }
                                        }
                                    ],
                                    "closeParenToken": {
                                        "kind": "CloseParenToken",
                                        "fullStart": 1084,
                                        "fullEnd": 1085,
                                        "start": 1084,
                                        "end": 1085,
                                        "fullWidth": 1,
                                        "width": 1,
                                        "text": ")",
                                        "value": ")",
                                        "valueText": ")"
                                    }
                                }
                            },
                            "semicolonToken": {
                                "kind": "SemicolonToken",
                                "fullStart": 1085,
                                "fullEnd": 1088,
                                "start": 1085,
                                "end": 1086,
                                "fullWidth": 3,
                                "width": 1,
                                "text": ";",
                                "value": ";",
                                "valueText": ";",
                                "hasTrailingTrivia": true,
                                "hasTrailingNewLine": true,
                                "trailingTrivia": [
                                    {
                                        "kind": "NewLineTrivia",
                                        "text": "\r\n"
                                    }
                                ]
                            }
                        },
                        {
                            "kind": "VariableStatement",
                            "fullStart": 1088,
                            "fullEnd": 1157,
                            "start": 1098,
                            "end": 1155,
                            "fullWidth": 69,
                            "width": 57,
                            "modifiers": [],
                            "variableDeclaration": {
                                "kind": "VariableDeclaration",
                                "fullStart": 1088,
                                "fullEnd": 1154,
                                "start": 1098,
                                "end": 1154,
                                "fullWidth": 66,
                                "width": 56,
                                "varKeyword": {
                                    "kind": "VarKeyword",
                                    "fullStart": 1088,
                                    "fullEnd": 1102,
                                    "start": 1098,
                                    "end": 1101,
                                    "fullWidth": 14,
                                    "width": 3,
                                    "text": "var",
                                    "value": "var",
                                    "valueText": "var",
                                    "hasLeadingTrivia": true,
                                    "hasLeadingNewLine": true,
                                    "hasTrailingTrivia": true,
                                    "leadingTrivia": [
                                        {
                                            "kind": "NewLineTrivia",
                                            "text": "\r\n"
                                        },
                                        {
                                            "kind": "WhitespaceTrivia",
                                            "text": "        "
                                        }
                                    ],
                                    "trailingTrivia": [
                                        {
                                            "kind": "WhitespaceTrivia",
                                            "text": " "
                                        }
                                    ]
                                },
                                "variableDeclarators": [
                                    {
                                        "kind": "VariableDeclarator",
                                        "fullStart": 1102,
                                        "fullEnd": 1154,
                                        "start": 1102,
                                        "end": 1154,
                                        "fullWidth": 52,
<<<<<<< HEAD
                                        "width": 52,
                                        "identifier": {
=======
                                        "propertyName": {
>>>>>>> 85e84683
                                            "kind": "IdentifierName",
                                            "fullStart": 1102,
                                            "fullEnd": 1108,
                                            "start": 1102,
                                            "end": 1107,
                                            "fullWidth": 6,
                                            "width": 5,
                                            "text": "desc1",
                                            "value": "desc1",
                                            "valueText": "desc1",
                                            "hasTrailingTrivia": true,
                                            "trailingTrivia": [
                                                {
                                                    "kind": "WhitespaceTrivia",
                                                    "text": " "
                                                }
                                            ]
                                        },
                                        "equalsValueClause": {
                                            "kind": "EqualsValueClause",
                                            "fullStart": 1108,
                                            "fullEnd": 1154,
                                            "start": 1108,
                                            "end": 1154,
                                            "fullWidth": 46,
                                            "width": 46,
                                            "equalsToken": {
                                                "kind": "EqualsToken",
                                                "fullStart": 1108,
                                                "fullEnd": 1110,
                                                "start": 1108,
                                                "end": 1109,
                                                "fullWidth": 2,
                                                "width": 1,
                                                "text": "=",
                                                "value": "=",
                                                "valueText": "=",
                                                "hasTrailingTrivia": true,
                                                "trailingTrivia": [
                                                    {
                                                        "kind": "WhitespaceTrivia",
                                                        "text": " "
                                                    }
                                                ]
                                            },
                                            "value": {
                                                "kind": "InvocationExpression",
                                                "fullStart": 1110,
                                                "fullEnd": 1154,
                                                "start": 1110,
                                                "end": 1154,
                                                "fullWidth": 44,
                                                "width": 44,
                                                "expression": {
                                                    "kind": "MemberAccessExpression",
                                                    "fullStart": 1110,
                                                    "fullEnd": 1141,
                                                    "start": 1110,
                                                    "end": 1141,
                                                    "fullWidth": 31,
                                                    "width": 31,
                                                    "expression": {
                                                        "kind": "IdentifierName",
                                                        "fullStart": 1110,
                                                        "fullEnd": 1116,
                                                        "start": 1110,
                                                        "end": 1116,
                                                        "fullWidth": 6,
                                                        "width": 6,
                                                        "text": "Object",
                                                        "value": "Object",
                                                        "valueText": "Object"
                                                    },
                                                    "dotToken": {
                                                        "kind": "DotToken",
                                                        "fullStart": 1116,
                                                        "fullEnd": 1117,
                                                        "start": 1116,
                                                        "end": 1117,
                                                        "fullWidth": 1,
                                                        "width": 1,
                                                        "text": ".",
                                                        "value": ".",
                                                        "valueText": "."
                                                    },
                                                    "name": {
                                                        "kind": "IdentifierName",
                                                        "fullStart": 1117,
                                                        "fullEnd": 1141,
                                                        "start": 1117,
                                                        "end": 1141,
                                                        "fullWidth": 24,
                                                        "width": 24,
                                                        "text": "getOwnPropertyDescriptor",
                                                        "value": "getOwnPropertyDescriptor",
                                                        "valueText": "getOwnPropertyDescriptor"
                                                    }
                                                },
                                                "argumentList": {
                                                    "kind": "ArgumentList",
                                                    "fullStart": 1141,
                                                    "fullEnd": 1154,
                                                    "start": 1141,
                                                    "end": 1154,
                                                    "fullWidth": 13,
                                                    "width": 13,
                                                    "openParenToken": {
                                                        "kind": "OpenParenToken",
                                                        "fullStart": 1141,
                                                        "fullEnd": 1142,
                                                        "start": 1141,
                                                        "end": 1142,
                                                        "fullWidth": 1,
                                                        "width": 1,
                                                        "text": "(",
                                                        "value": "(",
                                                        "valueText": "("
                                                    },
                                                    "arguments": [
                                                        {
                                                            "kind": "IdentifierName",
                                                            "fullStart": 1142,
                                                            "fullEnd": 1145,
                                                            "start": 1142,
                                                            "end": 1145,
                                                            "fullWidth": 3,
                                                            "width": 3,
                                                            "text": "obj",
                                                            "value": "obj",
                                                            "valueText": "obj"
                                                        },
                                                        {
                                                            "kind": "CommaToken",
                                                            "fullStart": 1145,
                                                            "fullEnd": 1147,
                                                            "start": 1145,
                                                            "end": 1146,
                                                            "fullWidth": 2,
                                                            "width": 1,
                                                            "text": ",",
                                                            "value": ",",
                                                            "valueText": ",",
                                                            "hasTrailingTrivia": true,
                                                            "trailingTrivia": [
                                                                {
                                                                    "kind": "WhitespaceTrivia",
                                                                    "text": " "
                                                                }
                                                            ]
                                                        },
                                                        {
                                                            "kind": "StringLiteral",
                                                            "fullStart": 1147,
                                                            "fullEnd": 1153,
                                                            "start": 1147,
                                                            "end": 1153,
                                                            "fullWidth": 6,
                                                            "width": 6,
                                                            "text": "\"prop\"",
                                                            "value": "prop",
                                                            "valueText": "prop"
                                                        }
                                                    ],
                                                    "closeParenToken": {
                                                        "kind": "CloseParenToken",
                                                        "fullStart": 1153,
                                                        "fullEnd": 1154,
                                                        "start": 1153,
                                                        "end": 1154,
                                                        "fullWidth": 1,
                                                        "width": 1,
                                                        "text": ")",
                                                        "value": ")",
                                                        "valueText": ")"
                                                    }
                                                }
                                            }
                                        }
                                    }
                                ]
                            },
                            "semicolonToken": {
                                "kind": "SemicolonToken",
                                "fullStart": 1154,
                                "fullEnd": 1157,
                                "start": 1154,
                                "end": 1155,
                                "fullWidth": 3,
                                "width": 1,
                                "text": ";",
                                "value": ";",
                                "valueText": ";",
                                "hasTrailingTrivia": true,
                                "hasTrailingNewLine": true,
                                "trailingTrivia": [
                                    {
                                        "kind": "NewLineTrivia",
                                        "text": "\r\n"
                                    }
                                ]
                            }
                        },
                        {
                            "kind": "VariableStatement",
                            "fullStart": 1157,
                            "fullEnd": 1222,
                            "start": 1165,
                            "end": 1220,
                            "fullWidth": 65,
                            "width": 55,
                            "modifiers": [],
                            "variableDeclaration": {
                                "kind": "VariableDeclaration",
                                "fullStart": 1157,
                                "fullEnd": 1219,
                                "start": 1165,
                                "end": 1219,
                                "fullWidth": 62,
                                "width": 54,
                                "varKeyword": {
                                    "kind": "VarKeyword",
                                    "fullStart": 1157,
                                    "fullEnd": 1169,
                                    "start": 1165,
                                    "end": 1168,
                                    "fullWidth": 12,
                                    "width": 3,
                                    "text": "var",
                                    "value": "var",
                                    "valueText": "var",
                                    "hasLeadingTrivia": true,
                                    "hasTrailingTrivia": true,
                                    "leadingTrivia": [
                                        {
                                            "kind": "WhitespaceTrivia",
                                            "text": "        "
                                        }
                                    ],
                                    "trailingTrivia": [
                                        {
                                            "kind": "WhitespaceTrivia",
                                            "text": " "
                                        }
                                    ]
                                },
                                "variableDeclarators": [
                                    {
                                        "kind": "VariableDeclarator",
                                        "fullStart": 1169,
                                        "fullEnd": 1219,
                                        "start": 1169,
                                        "end": 1219,
                                        "fullWidth": 50,
<<<<<<< HEAD
                                        "width": 50,
                                        "identifier": {
=======
                                        "propertyName": {
>>>>>>> 85e84683
                                            "kind": "IdentifierName",
                                            "fullStart": 1169,
                                            "fullEnd": 1191,
                                            "start": 1169,
                                            "end": 1190,
                                            "fullWidth": 22,
                                            "width": 21,
                                            "text": "propertyDefineCorrect",
                                            "value": "propertyDefineCorrect",
                                            "valueText": "propertyDefineCorrect",
                                            "hasTrailingTrivia": true,
                                            "trailingTrivia": [
                                                {
                                                    "kind": "WhitespaceTrivia",
                                                    "text": " "
                                                }
                                            ]
                                        },
                                        "equalsValueClause": {
                                            "kind": "EqualsValueClause",
                                            "fullStart": 1191,
                                            "fullEnd": 1219,
                                            "start": 1191,
                                            "end": 1219,
                                            "fullWidth": 28,
                                            "width": 28,
                                            "equalsToken": {
                                                "kind": "EqualsToken",
                                                "fullStart": 1191,
                                                "fullEnd": 1193,
                                                "start": 1191,
                                                "end": 1192,
                                                "fullWidth": 2,
                                                "width": 1,
                                                "text": "=",
                                                "value": "=",
                                                "valueText": "=",
                                                "hasTrailingTrivia": true,
                                                "trailingTrivia": [
                                                    {
                                                        "kind": "WhitespaceTrivia",
                                                        "text": " "
                                                    }
                                                ]
                                            },
                                            "value": {
                                                "kind": "InvocationExpression",
                                                "fullStart": 1193,
                                                "fullEnd": 1219,
                                                "start": 1193,
                                                "end": 1219,
                                                "fullWidth": 26,
                                                "width": 26,
                                                "expression": {
                                                    "kind": "MemberAccessExpression",
                                                    "fullStart": 1193,
                                                    "fullEnd": 1211,
                                                    "start": 1193,
                                                    "end": 1211,
                                                    "fullWidth": 18,
                                                    "width": 18,
                                                    "expression": {
                                                        "kind": "IdentifierName",
                                                        "fullStart": 1193,
                                                        "fullEnd": 1196,
                                                        "start": 1193,
                                                        "end": 1196,
                                                        "fullWidth": 3,
                                                        "width": 3,
                                                        "text": "obj",
                                                        "value": "obj",
                                                        "valueText": "obj"
                                                    },
                                                    "dotToken": {
                                                        "kind": "DotToken",
                                                        "fullStart": 1196,
                                                        "fullEnd": 1197,
                                                        "start": 1196,
                                                        "end": 1197,
                                                        "fullWidth": 1,
                                                        "width": 1,
                                                        "text": ".",
                                                        "value": ".",
                                                        "valueText": "."
                                                    },
                                                    "name": {
                                                        "kind": "IdentifierName",
                                                        "fullStart": 1197,
                                                        "fullEnd": 1211,
                                                        "start": 1197,
                                                        "end": 1211,
                                                        "fullWidth": 14,
                                                        "width": 14,
                                                        "text": "hasOwnProperty",
                                                        "value": "hasOwnProperty",
                                                        "valueText": "hasOwnProperty"
                                                    }
                                                },
                                                "argumentList": {
                                                    "kind": "ArgumentList",
                                                    "fullStart": 1211,
                                                    "fullEnd": 1219,
                                                    "start": 1211,
                                                    "end": 1219,
                                                    "fullWidth": 8,
                                                    "width": 8,
                                                    "openParenToken": {
                                                        "kind": "OpenParenToken",
                                                        "fullStart": 1211,
                                                        "fullEnd": 1212,
                                                        "start": 1211,
                                                        "end": 1212,
                                                        "fullWidth": 1,
                                                        "width": 1,
                                                        "text": "(",
                                                        "value": "(",
                                                        "valueText": "("
                                                    },
                                                    "arguments": [
                                                        {
                                                            "kind": "StringLiteral",
                                                            "fullStart": 1212,
                                                            "fullEnd": 1218,
                                                            "start": 1212,
                                                            "end": 1218,
                                                            "fullWidth": 6,
                                                            "width": 6,
                                                            "text": "\"prop\"",
                                                            "value": "prop",
                                                            "valueText": "prop"
                                                        }
                                                    ],
                                                    "closeParenToken": {
                                                        "kind": "CloseParenToken",
                                                        "fullStart": 1218,
                                                        "fullEnd": 1219,
                                                        "start": 1218,
                                                        "end": 1219,
                                                        "fullWidth": 1,
                                                        "width": 1,
                                                        "text": ")",
                                                        "value": ")",
                                                        "valueText": ")"
                                                    }
                                                }
                                            }
                                        }
                                    }
                                ]
                            },
                            "semicolonToken": {
                                "kind": "SemicolonToken",
                                "fullStart": 1219,
                                "fullEnd": 1222,
                                "start": 1219,
                                "end": 1220,
                                "fullWidth": 3,
                                "width": 1,
                                "text": ";",
                                "value": ";",
                                "valueText": ";",
                                "hasTrailingTrivia": true,
                                "hasTrailingNewLine": true,
                                "trailingTrivia": [
                                    {
                                        "kind": "NewLineTrivia",
                                        "text": "\r\n"
                                    }
                                ]
                            }
                        },
                        {
                            "kind": "ExpressionStatement",
                            "fullStart": 1222,
                            "fullEnd": 1309,
                            "start": 1232,
                            "end": 1307,
                            "fullWidth": 87,
                            "width": 75,
                            "isIncrementallyUnusable": true,
                            "expression": {
                                "kind": "InvocationExpression",
                                "fullStart": 1222,
                                "fullEnd": 1306,
                                "start": 1232,
                                "end": 1306,
                                "fullWidth": 84,
                                "width": 74,
                                "isIncrementallyUnusable": true,
                                "expression": {
                                    "kind": "MemberAccessExpression",
                                    "fullStart": 1222,
                                    "fullEnd": 1253,
                                    "start": 1232,
                                    "end": 1253,
                                    "fullWidth": 31,
                                    "width": 21,
                                    "expression": {
                                        "kind": "IdentifierName",
                                        "fullStart": 1222,
                                        "fullEnd": 1238,
                                        "start": 1232,
                                        "end": 1238,
                                        "fullWidth": 16,
                                        "width": 6,
                                        "text": "Object",
                                        "value": "Object",
                                        "valueText": "Object",
                                        "hasLeadingTrivia": true,
                                        "hasLeadingNewLine": true,
                                        "leadingTrivia": [
                                            {
                                                "kind": "NewLineTrivia",
                                                "text": "\r\n"
                                            },
                                            {
                                                "kind": "WhitespaceTrivia",
                                                "text": "        "
                                            }
                                        ]
                                    },
                                    "dotToken": {
                                        "kind": "DotToken",
                                        "fullStart": 1238,
                                        "fullEnd": 1239,
                                        "start": 1238,
                                        "end": 1239,
                                        "fullWidth": 1,
                                        "width": 1,
                                        "text": ".",
                                        "value": ".",
                                        "valueText": "."
                                    },
                                    "name": {
                                        "kind": "IdentifierName",
                                        "fullStart": 1239,
                                        "fullEnd": 1253,
                                        "start": 1239,
                                        "end": 1253,
                                        "fullWidth": 14,
                                        "width": 14,
                                        "text": "defineProperty",
                                        "value": "defineProperty",
                                        "valueText": "defineProperty"
                                    }
                                },
                                "argumentList": {
                                    "kind": "ArgumentList",
                                    "fullStart": 1253,
                                    "fullEnd": 1306,
                                    "start": 1253,
                                    "end": 1306,
                                    "fullWidth": 53,
                                    "width": 53,
                                    "isIncrementallyUnusable": true,
                                    "openParenToken": {
                                        "kind": "OpenParenToken",
                                        "fullStart": 1253,
                                        "fullEnd": 1254,
                                        "start": 1253,
                                        "end": 1254,
                                        "fullWidth": 1,
                                        "width": 1,
                                        "text": "(",
                                        "value": "(",
                                        "valueText": "("
                                    },
                                    "arguments": [
                                        {
                                            "kind": "IdentifierName",
                                            "fullStart": 1254,
                                            "fullEnd": 1257,
                                            "start": 1254,
                                            "end": 1257,
                                            "fullWidth": 3,
                                            "width": 3,
                                            "text": "obj",
                                            "value": "obj",
                                            "valueText": "obj"
                                        },
                                        {
                                            "kind": "CommaToken",
                                            "fullStart": 1257,
                                            "fullEnd": 1259,
                                            "start": 1257,
                                            "end": 1258,
                                            "fullWidth": 2,
                                            "width": 1,
                                            "text": ",",
                                            "value": ",",
                                            "valueText": ",",
                                            "hasTrailingTrivia": true,
                                            "trailingTrivia": [
                                                {
                                                    "kind": "WhitespaceTrivia",
                                                    "text": " "
                                                }
                                            ]
                                        },
                                        {
                                            "kind": "StringLiteral",
                                            "fullStart": 1259,
                                            "fullEnd": 1265,
                                            "start": 1259,
                                            "end": 1265,
                                            "fullWidth": 6,
                                            "width": 6,
                                            "text": "\"prop\"",
                                            "value": "prop",
                                            "valueText": "prop"
                                        },
                                        {
                                            "kind": "CommaToken",
                                            "fullStart": 1265,
                                            "fullEnd": 1267,
                                            "start": 1265,
                                            "end": 1266,
                                            "fullWidth": 2,
                                            "width": 1,
                                            "text": ",",
                                            "value": ",",
                                            "valueText": ",",
                                            "hasTrailingTrivia": true,
                                            "trailingTrivia": [
                                                {
                                                    "kind": "WhitespaceTrivia",
                                                    "text": " "
                                                }
                                            ]
                                        },
                                        {
                                            "kind": "ObjectLiteralExpression",
                                            "fullStart": 1267,
                                            "fullEnd": 1305,
                                            "start": 1267,
                                            "end": 1305,
                                            "fullWidth": 38,
                                            "width": 38,
                                            "isIncrementallyUnusable": true,
                                            "openBraceToken": {
                                                "kind": "OpenBraceToken",
                                                "fullStart": 1267,
                                                "fullEnd": 1270,
                                                "start": 1267,
                                                "end": 1268,
                                                "fullWidth": 3,
                                                "width": 1,
                                                "text": "{",
                                                "value": "{",
                                                "valueText": "{",
                                                "hasTrailingTrivia": true,
                                                "hasTrailingNewLine": true,
                                                "trailingTrivia": [
                                                    {
                                                        "kind": "NewLineTrivia",
                                                        "text": "\r\n"
                                                    }
                                                ]
                                            },
                                            "propertyAssignments": [
                                                {
                                                    "kind": "SimplePropertyAssignment",
                                                    "fullStart": 1270,
                                                    "fullEnd": 1296,
                                                    "start": 1282,
                                                    "end": 1294,
                                                    "fullWidth": 26,
                                                    "width": 12,
                                                    "isIncrementallyUnusable": true,
                                                    "propertyName": {
                                                        "kind": "IdentifierName",
                                                        "fullStart": 1270,
                                                        "fullEnd": 1285,
                                                        "start": 1282,
                                                        "end": 1285,
                                                        "fullWidth": 15,
                                                        "width": 3,
                                                        "text": "set",
                                                        "value": "set",
                                                        "valueText": "set",
                                                        "hasLeadingTrivia": true,
                                                        "leadingTrivia": [
                                                            {
                                                                "kind": "WhitespaceTrivia",
                                                                "text": "            "
                                                            }
                                                        ]
                                                    },
                                                    "colonToken": {
                                                        "kind": "ColonToken",
                                                        "fullStart": 1285,
                                                        "fullEnd": 1287,
                                                        "start": 1285,
                                                        "end": 1286,
                                                        "fullWidth": 2,
                                                        "width": 1,
                                                        "text": ":",
                                                        "value": ":",
                                                        "valueText": ":",
                                                        "hasTrailingTrivia": true,
                                                        "trailingTrivia": [
                                                            {
                                                                "kind": "WhitespaceTrivia",
                                                                "text": " "
                                                            }
                                                        ]
                                                    },
                                                    "expression": {
                                                        "kind": "IdentifierName",
                                                        "fullStart": 1287,
                                                        "fullEnd": 1296,
                                                        "start": 1287,
                                                        "end": 1294,
                                                        "fullWidth": 9,
                                                        "width": 7,
                                                        "text": "setFunc",
                                                        "value": "setFunc",
                                                        "valueText": "setFunc",
                                                        "hasTrailingTrivia": true,
                                                        "hasTrailingNewLine": true,
                                                        "trailingTrivia": [
                                                            {
                                                                "kind": "NewLineTrivia",
                                                                "text": "\r\n"
                                                            }
                                                        ]
                                                    }
                                                }
                                            ],
                                            "closeBraceToken": {
                                                "kind": "CloseBraceToken",
                                                "fullStart": 1296,
                                                "fullEnd": 1305,
                                                "start": 1304,
                                                "end": 1305,
                                                "fullWidth": 9,
                                                "width": 1,
                                                "text": "}",
                                                "value": "}",
                                                "valueText": "}",
                                                "hasLeadingTrivia": true,
                                                "leadingTrivia": [
                                                    {
                                                        "kind": "WhitespaceTrivia",
                                                        "text": "        "
                                                    }
                                                ]
                                            }
                                        }
                                    ],
                                    "closeParenToken": {
                                        "kind": "CloseParenToken",
                                        "fullStart": 1305,
                                        "fullEnd": 1306,
                                        "start": 1305,
                                        "end": 1306,
                                        "fullWidth": 1,
                                        "width": 1,
                                        "text": ")",
                                        "value": ")",
                                        "valueText": ")"
                                    }
                                }
                            },
                            "semicolonToken": {
                                "kind": "SemicolonToken",
                                "fullStart": 1306,
                                "fullEnd": 1309,
                                "start": 1306,
                                "end": 1307,
                                "fullWidth": 3,
                                "width": 1,
                                "text": ";",
                                "value": ";",
                                "valueText": ";",
                                "hasTrailingTrivia": true,
                                "hasTrailingNewLine": true,
                                "trailingTrivia": [
                                    {
                                        "kind": "NewLineTrivia",
                                        "text": "\r\n"
                                    }
                                ]
                            }
                        },
                        {
                            "kind": "ExpressionStatement",
                            "fullStart": 1309,
                            "fullEnd": 1347,
                            "start": 1319,
                            "end": 1345,
                            "fullWidth": 38,
                            "width": 26,
                            "expression": {
                                "kind": "AssignmentExpression",
                                "fullStart": 1309,
                                "fullEnd": 1344,
                                "start": 1319,
                                "end": 1344,
                                "fullWidth": 35,
                                "width": 25,
                                "left": {
                                    "kind": "MemberAccessExpression",
                                    "fullStart": 1309,
                                    "fullEnd": 1328,
                                    "start": 1319,
                                    "end": 1327,
                                    "fullWidth": 19,
                                    "width": 8,
                                    "expression": {
                                        "kind": "IdentifierName",
                                        "fullStart": 1309,
                                        "fullEnd": 1322,
                                        "start": 1319,
                                        "end": 1322,
                                        "fullWidth": 13,
                                        "width": 3,
                                        "text": "obj",
                                        "value": "obj",
                                        "valueText": "obj",
                                        "hasLeadingTrivia": true,
                                        "hasLeadingNewLine": true,
                                        "leadingTrivia": [
                                            {
                                                "kind": "NewLineTrivia",
                                                "text": "\r\n"
                                            },
                                            {
                                                "kind": "WhitespaceTrivia",
                                                "text": "        "
                                            }
                                        ]
                                    },
                                    "dotToken": {
                                        "kind": "DotToken",
                                        "fullStart": 1322,
                                        "fullEnd": 1323,
                                        "start": 1322,
                                        "end": 1323,
                                        "fullWidth": 1,
                                        "width": 1,
                                        "text": ".",
                                        "value": ".",
                                        "valueText": "."
                                    },
                                    "name": {
                                        "kind": "IdentifierName",
                                        "fullStart": 1323,
                                        "fullEnd": 1328,
                                        "start": 1323,
                                        "end": 1327,
                                        "fullWidth": 5,
                                        "width": 4,
                                        "text": "prop",
                                        "value": "prop",
                                        "valueText": "prop",
                                        "hasTrailingTrivia": true,
                                        "trailingTrivia": [
                                            {
                                                "kind": "WhitespaceTrivia",
                                                "text": " "
                                            }
                                        ]
                                    }
                                },
                                "operatorToken": {
                                    "kind": "EqualsToken",
                                    "fullStart": 1328,
                                    "fullEnd": 1330,
                                    "start": 1328,
                                    "end": 1329,
                                    "fullWidth": 2,
                                    "width": 1,
                                    "text": "=",
                                    "value": "=",
                                    "valueText": "=",
                                    "hasTrailingTrivia": true,
                                    "trailingTrivia": [
                                        {
                                            "kind": "WhitespaceTrivia",
                                            "text": " "
                                        }
                                    ]
                                },
                                "right": {
                                    "kind": "StringLiteral",
                                    "fullStart": 1330,
                                    "fullEnd": 1344,
                                    "start": 1330,
                                    "end": 1344,
                                    "fullWidth": 14,
                                    "width": 14,
                                    "text": "\"overrideData\"",
                                    "value": "overrideData",
                                    "valueText": "overrideData"
                                }
                            },
                            "semicolonToken": {
                                "kind": "SemicolonToken",
                                "fullStart": 1344,
                                "fullEnd": 1347,
                                "start": 1344,
                                "end": 1345,
                                "fullWidth": 3,
                                "width": 1,
                                "text": ";",
                                "value": ";",
                                "valueText": ";",
                                "hasTrailingTrivia": true,
                                "hasTrailingNewLine": true,
                                "trailingTrivia": [
                                    {
                                        "kind": "NewLineTrivia",
                                        "text": "\r\n"
                                    }
                                ]
                            }
                        },
                        {
                            "kind": "VariableStatement",
                            "fullStart": 1347,
                            "fullEnd": 1414,
                            "start": 1355,
                            "end": 1412,
                            "fullWidth": 67,
                            "width": 57,
                            "modifiers": [],
                            "variableDeclaration": {
                                "kind": "VariableDeclaration",
                                "fullStart": 1347,
                                "fullEnd": 1411,
                                "start": 1355,
                                "end": 1411,
                                "fullWidth": 64,
                                "width": 56,
                                "varKeyword": {
                                    "kind": "VarKeyword",
                                    "fullStart": 1347,
                                    "fullEnd": 1359,
                                    "start": 1355,
                                    "end": 1358,
                                    "fullWidth": 12,
                                    "width": 3,
                                    "text": "var",
                                    "value": "var",
                                    "valueText": "var",
                                    "hasLeadingTrivia": true,
                                    "hasTrailingTrivia": true,
                                    "leadingTrivia": [
                                        {
                                            "kind": "WhitespaceTrivia",
                                            "text": "        "
                                        }
                                    ],
                                    "trailingTrivia": [
                                        {
                                            "kind": "WhitespaceTrivia",
                                            "text": " "
                                        }
                                    ]
                                },
                                "variableDeclarators": [
                                    {
                                        "kind": "VariableDeclarator",
                                        "fullStart": 1359,
                                        "fullEnd": 1411,
                                        "start": 1359,
                                        "end": 1411,
                                        "fullWidth": 52,
<<<<<<< HEAD
                                        "width": 52,
                                        "identifier": {
=======
                                        "propertyName": {
>>>>>>> 85e84683
                                            "kind": "IdentifierName",
                                            "fullStart": 1359,
                                            "fullEnd": 1365,
                                            "start": 1359,
                                            "end": 1364,
                                            "fullWidth": 6,
                                            "width": 5,
                                            "text": "desc2",
                                            "value": "desc2",
                                            "valueText": "desc2",
                                            "hasTrailingTrivia": true,
                                            "trailingTrivia": [
                                                {
                                                    "kind": "WhitespaceTrivia",
                                                    "text": " "
                                                }
                                            ]
                                        },
                                        "equalsValueClause": {
                                            "kind": "EqualsValueClause",
                                            "fullStart": 1365,
                                            "fullEnd": 1411,
                                            "start": 1365,
                                            "end": 1411,
                                            "fullWidth": 46,
                                            "width": 46,
                                            "equalsToken": {
                                                "kind": "EqualsToken",
                                                "fullStart": 1365,
                                                "fullEnd": 1367,
                                                "start": 1365,
                                                "end": 1366,
                                                "fullWidth": 2,
                                                "width": 1,
                                                "text": "=",
                                                "value": "=",
                                                "valueText": "=",
                                                "hasTrailingTrivia": true,
                                                "trailingTrivia": [
                                                    {
                                                        "kind": "WhitespaceTrivia",
                                                        "text": " "
                                                    }
                                                ]
                                            },
                                            "value": {
                                                "kind": "InvocationExpression",
                                                "fullStart": 1367,
                                                "fullEnd": 1411,
                                                "start": 1367,
                                                "end": 1411,
                                                "fullWidth": 44,
                                                "width": 44,
                                                "expression": {
                                                    "kind": "MemberAccessExpression",
                                                    "fullStart": 1367,
                                                    "fullEnd": 1398,
                                                    "start": 1367,
                                                    "end": 1398,
                                                    "fullWidth": 31,
                                                    "width": 31,
                                                    "expression": {
                                                        "kind": "IdentifierName",
                                                        "fullStart": 1367,
                                                        "fullEnd": 1373,
                                                        "start": 1367,
                                                        "end": 1373,
                                                        "fullWidth": 6,
                                                        "width": 6,
                                                        "text": "Object",
                                                        "value": "Object",
                                                        "valueText": "Object"
                                                    },
                                                    "dotToken": {
                                                        "kind": "DotToken",
                                                        "fullStart": 1373,
                                                        "fullEnd": 1374,
                                                        "start": 1373,
                                                        "end": 1374,
                                                        "fullWidth": 1,
                                                        "width": 1,
                                                        "text": ".",
                                                        "value": ".",
                                                        "valueText": "."
                                                    },
                                                    "name": {
                                                        "kind": "IdentifierName",
                                                        "fullStart": 1374,
                                                        "fullEnd": 1398,
                                                        "start": 1374,
                                                        "end": 1398,
                                                        "fullWidth": 24,
                                                        "width": 24,
                                                        "text": "getOwnPropertyDescriptor",
                                                        "value": "getOwnPropertyDescriptor",
                                                        "valueText": "getOwnPropertyDescriptor"
                                                    }
                                                },
                                                "argumentList": {
                                                    "kind": "ArgumentList",
                                                    "fullStart": 1398,
                                                    "fullEnd": 1411,
                                                    "start": 1398,
                                                    "end": 1411,
                                                    "fullWidth": 13,
                                                    "width": 13,
                                                    "openParenToken": {
                                                        "kind": "OpenParenToken",
                                                        "fullStart": 1398,
                                                        "fullEnd": 1399,
                                                        "start": 1398,
                                                        "end": 1399,
                                                        "fullWidth": 1,
                                                        "width": 1,
                                                        "text": "(",
                                                        "value": "(",
                                                        "valueText": "("
                                                    },
                                                    "arguments": [
                                                        {
                                                            "kind": "IdentifierName",
                                                            "fullStart": 1399,
                                                            "fullEnd": 1402,
                                                            "start": 1399,
                                                            "end": 1402,
                                                            "fullWidth": 3,
                                                            "width": 3,
                                                            "text": "obj",
                                                            "value": "obj",
                                                            "valueText": "obj"
                                                        },
                                                        {
                                                            "kind": "CommaToken",
                                                            "fullStart": 1402,
                                                            "fullEnd": 1404,
                                                            "start": 1402,
                                                            "end": 1403,
                                                            "fullWidth": 2,
                                                            "width": 1,
                                                            "text": ",",
                                                            "value": ",",
                                                            "valueText": ",",
                                                            "hasTrailingTrivia": true,
                                                            "trailingTrivia": [
                                                                {
                                                                    "kind": "WhitespaceTrivia",
                                                                    "text": " "
                                                                }
                                                            ]
                                                        },
                                                        {
                                                            "kind": "StringLiteral",
                                                            "fullStart": 1404,
                                                            "fullEnd": 1410,
                                                            "start": 1404,
                                                            "end": 1410,
                                                            "fullWidth": 6,
                                                            "width": 6,
                                                            "text": "\"prop\"",
                                                            "value": "prop",
                                                            "valueText": "prop"
                                                        }
                                                    ],
                                                    "closeParenToken": {
                                                        "kind": "CloseParenToken",
                                                        "fullStart": 1410,
                                                        "fullEnd": 1411,
                                                        "start": 1410,
                                                        "end": 1411,
                                                        "fullWidth": 1,
                                                        "width": 1,
                                                        "text": ")",
                                                        "value": ")",
                                                        "valueText": ")"
                                                    }
                                                }
                                            }
                                        }
                                    }
                                ]
                            },
                            "semicolonToken": {
                                "kind": "SemicolonToken",
                                "fullStart": 1411,
                                "fullEnd": 1414,
                                "start": 1411,
                                "end": 1412,
                                "fullWidth": 3,
                                "width": 1,
                                "text": ";",
                                "value": ";",
                                "valueText": ";",
                                "hasTrailingTrivia": true,
                                "hasTrailingNewLine": true,
                                "trailingTrivia": [
                                    {
                                        "kind": "NewLineTrivia",
                                        "text": "\r\n"
                                    }
                                ]
                            }
                        },
                        {
                            "kind": "ReturnStatement",
                            "fullStart": 1414,
                            "fullEnd": 1552,
                            "start": 1424,
                            "end": 1550,
                            "fullWidth": 138,
                            "width": 126,
                            "isIncrementallyUnusable": true,
                            "returnKeyword": {
                                "kind": "ReturnKeyword",
                                "fullStart": 1414,
                                "fullEnd": 1431,
                                "start": 1424,
                                "end": 1430,
                                "fullWidth": 17,
                                "width": 6,
                                "text": "return",
                                "value": "return",
                                "valueText": "return",
                                "hasLeadingTrivia": true,
                                "hasLeadingNewLine": true,
                                "hasTrailingTrivia": true,
                                "leadingTrivia": [
                                    {
                                        "kind": "NewLineTrivia",
                                        "text": "\r\n"
                                    },
                                    {
                                        "kind": "WhitespaceTrivia",
                                        "text": "        "
                                    }
                                ],
                                "trailingTrivia": [
                                    {
                                        "kind": "WhitespaceTrivia",
                                        "text": " "
                                    }
                                ]
                            },
                            "expression": {
                                "kind": "LogicalAndExpression",
                                "fullStart": 1431,
                                "fullEnd": 1549,
                                "start": 1431,
                                "end": 1549,
                                "fullWidth": 118,
                                "width": 118,
                                "isIncrementallyUnusable": true,
                                "left": {
                                    "kind": "LogicalAndExpression",
                                    "fullStart": 1431,
                                    "fullEnd": 1514,
                                    "start": 1431,
                                    "end": 1513,
                                    "fullWidth": 83,
                                    "width": 82,
                                    "isIncrementallyUnusable": true,
                                    "left": {
                                        "kind": "LogicalAndExpression",
                                        "fullStart": 1431,
                                        "fullEnd": 1489,
                                        "start": 1431,
                                        "end": 1488,
                                        "fullWidth": 58,
                                        "width": 57,
                                        "isIncrementallyUnusable": true,
                                        "left": {
                                            "kind": "EqualsExpression",
                                            "fullStart": 1431,
                                            "fullEnd": 1464,
                                            "start": 1431,
                                            "end": 1463,
                                            "fullWidth": 33,
                                            "width": 32,
                                            "isIncrementallyUnusable": true,
                                            "left": {
                                                "kind": "TypeOfExpression",
                                                "fullStart": 1431,
                                                "fullEnd": 1448,
                                                "start": 1431,
                                                "end": 1447,
                                                "fullWidth": 17,
                                                "width": 16,
                                                "isIncrementallyUnusable": true,
                                                "typeOfKeyword": {
                                                    "kind": "TypeOfKeyword",
                                                    "fullStart": 1431,
                                                    "fullEnd": 1438,
                                                    "start": 1431,
                                                    "end": 1437,
                                                    "fullWidth": 7,
                                                    "width": 6,
                                                    "text": "typeof",
                                                    "value": "typeof",
                                                    "valueText": "typeof",
                                                    "hasTrailingTrivia": true,
                                                    "trailingTrivia": [
                                                        {
                                                            "kind": "WhitespaceTrivia",
                                                            "text": " "
                                                        }
                                                    ]
                                                },
                                                "expression": {
                                                    "kind": "MemberAccessExpression",
                                                    "fullStart": 1438,
                                                    "fullEnd": 1448,
                                                    "start": 1438,
                                                    "end": 1447,
                                                    "fullWidth": 10,
                                                    "width": 9,
                                                    "isIncrementallyUnusable": true,
                                                    "expression": {
                                                        "kind": "IdentifierName",
                                                        "fullStart": 1438,
                                                        "fullEnd": 1443,
                                                        "start": 1438,
                                                        "end": 1443,
                                                        "fullWidth": 5,
                                                        "width": 5,
                                                        "text": "desc1",
                                                        "value": "desc1",
                                                        "valueText": "desc1"
                                                    },
                                                    "dotToken": {
                                                        "kind": "DotToken",
                                                        "fullStart": 1443,
                                                        "fullEnd": 1444,
                                                        "start": 1443,
                                                        "end": 1444,
                                                        "fullWidth": 1,
                                                        "width": 1,
                                                        "text": ".",
                                                        "value": ".",
                                                        "valueText": "."
                                                    },
                                                    "name": {
                                                        "kind": "IdentifierName",
                                                        "fullStart": 1444,
                                                        "fullEnd": 1448,
                                                        "start": 1444,
                                                        "end": 1447,
                                                        "fullWidth": 4,
                                                        "width": 3,
                                                        "text": "set",
                                                        "value": "set",
                                                        "valueText": "set",
                                                        "hasTrailingTrivia": true,
                                                        "trailingTrivia": [
                                                            {
                                                                "kind": "WhitespaceTrivia",
                                                                "text": " "
                                                            }
                                                        ]
                                                    }
                                                }
                                            },
                                            "operatorToken": {
                                                "kind": "EqualsEqualsEqualsToken",
                                                "fullStart": 1448,
                                                "fullEnd": 1452,
                                                "start": 1448,
                                                "end": 1451,
                                                "fullWidth": 4,
                                                "width": 3,
                                                "text": "===",
                                                "value": "===",
                                                "valueText": "===",
                                                "hasTrailingTrivia": true,
                                                "trailingTrivia": [
                                                    {
                                                        "kind": "WhitespaceTrivia",
                                                        "text": " "
                                                    }
                                                ]
                                            },
                                            "right": {
                                                "kind": "StringLiteral",
                                                "fullStart": 1452,
                                                "fullEnd": 1464,
                                                "start": 1452,
                                                "end": 1463,
                                                "fullWidth": 12,
                                                "width": 11,
                                                "text": "\"undefined\"",
                                                "value": "undefined",
                                                "valueText": "undefined",
                                                "hasTrailingTrivia": true,
                                                "trailingTrivia": [
                                                    {
                                                        "kind": "WhitespaceTrivia",
                                                        "text": " "
                                                    }
                                                ]
                                            }
                                        },
                                        "operatorToken": {
                                            "kind": "AmpersandAmpersandToken",
                                            "fullStart": 1464,
                                            "fullEnd": 1467,
                                            "start": 1464,
                                            "end": 1466,
                                            "fullWidth": 3,
                                            "width": 2,
                                            "text": "&&",
                                            "value": "&&",
                                            "valueText": "&&",
                                            "hasTrailingTrivia": true,
                                            "trailingTrivia": [
                                                {
                                                    "kind": "WhitespaceTrivia",
                                                    "text": " "
                                                }
                                            ]
                                        },
                                        "right": {
                                            "kind": "IdentifierName",
                                            "fullStart": 1467,
                                            "fullEnd": 1489,
                                            "start": 1467,
                                            "end": 1488,
                                            "fullWidth": 22,
                                            "width": 21,
                                            "text": "propertyDefineCorrect",
                                            "value": "propertyDefineCorrect",
                                            "valueText": "propertyDefineCorrect",
                                            "hasTrailingTrivia": true,
                                            "trailingTrivia": [
                                                {
                                                    "kind": "WhitespaceTrivia",
                                                    "text": " "
                                                }
                                            ]
                                        }
                                    },
                                    "operatorToken": {
                                        "kind": "AmpersandAmpersandToken",
                                        "fullStart": 1489,
                                        "fullEnd": 1492,
                                        "start": 1489,
                                        "end": 1491,
                                        "fullWidth": 3,
                                        "width": 2,
                                        "text": "&&",
                                        "value": "&&",
                                        "valueText": "&&",
                                        "hasTrailingTrivia": true,
                                        "trailingTrivia": [
                                            {
                                                "kind": "WhitespaceTrivia",
                                                "text": " "
                                            }
                                        ]
                                    },
                                    "right": {
                                        "kind": "EqualsExpression",
                                        "fullStart": 1492,
                                        "fullEnd": 1514,
                                        "start": 1492,
                                        "end": 1513,
                                        "fullWidth": 22,
                                        "width": 21,
                                        "isIncrementallyUnusable": true,
                                        "left": {
                                            "kind": "MemberAccessExpression",
                                            "fullStart": 1492,
                                            "fullEnd": 1502,
                                            "start": 1492,
                                            "end": 1501,
                                            "fullWidth": 10,
                                            "width": 9,
                                            "isIncrementallyUnusable": true,
                                            "expression": {
                                                "kind": "IdentifierName",
                                                "fullStart": 1492,
                                                "fullEnd": 1497,
                                                "start": 1492,
                                                "end": 1497,
                                                "fullWidth": 5,
                                                "width": 5,
                                                "text": "desc2",
                                                "value": "desc2",
                                                "valueText": "desc2"
                                            },
                                            "dotToken": {
                                                "kind": "DotToken",
                                                "fullStart": 1497,
                                                "fullEnd": 1498,
                                                "start": 1497,
                                                "end": 1498,
                                                "fullWidth": 1,
                                                "width": 1,
                                                "text": ".",
                                                "value": ".",
                                                "valueText": "."
                                            },
                                            "name": {
                                                "kind": "IdentifierName",
                                                "fullStart": 1498,
                                                "fullEnd": 1502,
                                                "start": 1498,
                                                "end": 1501,
                                                "fullWidth": 4,
                                                "width": 3,
                                                "text": "set",
                                                "value": "set",
                                                "valueText": "set",
                                                "hasTrailingTrivia": true,
                                                "trailingTrivia": [
                                                    {
                                                        "kind": "WhitespaceTrivia",
                                                        "text": " "
                                                    }
                                                ]
                                            }
                                        },
                                        "operatorToken": {
                                            "kind": "EqualsEqualsEqualsToken",
                                            "fullStart": 1502,
                                            "fullEnd": 1506,
                                            "start": 1502,
                                            "end": 1505,
                                            "fullWidth": 4,
                                            "width": 3,
                                            "text": "===",
                                            "value": "===",
                                            "valueText": "===",
                                            "hasTrailingTrivia": true,
                                            "trailingTrivia": [
                                                {
                                                    "kind": "WhitespaceTrivia",
                                                    "text": " "
                                                }
                                            ]
                                        },
                                        "right": {
                                            "kind": "IdentifierName",
                                            "fullStart": 1506,
                                            "fullEnd": 1514,
                                            "start": 1506,
                                            "end": 1513,
                                            "fullWidth": 8,
                                            "width": 7,
                                            "text": "setFunc",
                                            "value": "setFunc",
                                            "valueText": "setFunc",
                                            "hasTrailingTrivia": true,
                                            "trailingTrivia": [
                                                {
                                                    "kind": "WhitespaceTrivia",
                                                    "text": " "
                                                }
                                            ]
                                        }
                                    }
                                },
                                "operatorToken": {
                                    "kind": "AmpersandAmpersandToken",
                                    "fullStart": 1514,
                                    "fullEnd": 1517,
                                    "start": 1514,
                                    "end": 1516,
                                    "fullWidth": 3,
                                    "width": 2,
                                    "text": "&&",
                                    "value": "&&",
                                    "valueText": "&&",
                                    "hasTrailingTrivia": true,
                                    "trailingTrivia": [
                                        {
                                            "kind": "WhitespaceTrivia",
                                            "text": " "
                                        }
                                    ]
                                },
                                "right": {
                                    "kind": "EqualsExpression",
                                    "fullStart": 1517,
                                    "fullEnd": 1549,
                                    "start": 1517,
                                    "end": 1549,
                                    "fullWidth": 32,
                                    "width": 32,
                                    "left": {
                                        "kind": "IdentifierName",
                                        "fullStart": 1517,
                                        "fullEnd": 1531,
                                        "start": 1517,
                                        "end": 1530,
                                        "fullWidth": 14,
                                        "width": 13,
                                        "text": "verifySetFunc",
                                        "value": "verifySetFunc",
                                        "valueText": "verifySetFunc",
                                        "hasTrailingTrivia": true,
                                        "trailingTrivia": [
                                            {
                                                "kind": "WhitespaceTrivia",
                                                "text": " "
                                            }
                                        ]
                                    },
                                    "operatorToken": {
                                        "kind": "EqualsEqualsEqualsToken",
                                        "fullStart": 1531,
                                        "fullEnd": 1535,
                                        "start": 1531,
                                        "end": 1534,
                                        "fullWidth": 4,
                                        "width": 3,
                                        "text": "===",
                                        "value": "===",
                                        "valueText": "===",
                                        "hasTrailingTrivia": true,
                                        "trailingTrivia": [
                                            {
                                                "kind": "WhitespaceTrivia",
                                                "text": " "
                                            }
                                        ]
                                    },
                                    "right": {
                                        "kind": "StringLiteral",
                                        "fullStart": 1535,
                                        "fullEnd": 1549,
                                        "start": 1535,
                                        "end": 1549,
                                        "fullWidth": 14,
                                        "width": 14,
                                        "text": "\"overrideData\"",
                                        "value": "overrideData",
                                        "valueText": "overrideData"
                                    }
                                }
                            },
                            "semicolonToken": {
                                "kind": "SemicolonToken",
                                "fullStart": 1549,
                                "fullEnd": 1552,
                                "start": 1549,
                                "end": 1550,
                                "fullWidth": 3,
                                "width": 1,
                                "text": ";",
                                "value": ";",
                                "valueText": ";",
                                "hasTrailingTrivia": true,
                                "hasTrailingNewLine": true,
                                "trailingTrivia": [
                                    {
                                        "kind": "NewLineTrivia",
                                        "text": "\r\n"
                                    }
                                ]
                            }
                        }
                    ],
                    "closeBraceToken": {
                        "kind": "CloseBraceToken",
                        "fullStart": 1552,
                        "fullEnd": 1559,
                        "start": 1556,
                        "end": 1557,
                        "fullWidth": 7,
                        "width": 1,
                        "text": "}",
                        "value": "}",
                        "valueText": "}",
                        "hasLeadingTrivia": true,
                        "hasTrailingTrivia": true,
                        "hasTrailingNewLine": true,
                        "leadingTrivia": [
                            {
                                "kind": "WhitespaceTrivia",
                                "text": "    "
                            }
                        ],
                        "trailingTrivia": [
                            {
                                "kind": "NewLineTrivia",
                                "text": "\r\n"
                            }
                        ]
                    }
                }
            },
            {
                "kind": "ExpressionStatement",
                "fullStart": 1559,
                "fullEnd": 1583,
                "start": 1559,
                "end": 1581,
                "fullWidth": 24,
                "width": 22,
                "expression": {
                    "kind": "InvocationExpression",
                    "fullStart": 1559,
                    "fullEnd": 1580,
                    "start": 1559,
                    "end": 1580,
                    "fullWidth": 21,
                    "width": 21,
                    "expression": {
                        "kind": "IdentifierName",
                        "fullStart": 1559,
                        "fullEnd": 1570,
                        "start": 1559,
                        "end": 1570,
                        "fullWidth": 11,
                        "width": 11,
                        "text": "runTestCase",
                        "value": "runTestCase",
                        "valueText": "runTestCase"
                    },
                    "argumentList": {
                        "kind": "ArgumentList",
                        "fullStart": 1570,
                        "fullEnd": 1580,
                        "start": 1570,
                        "end": 1580,
                        "fullWidth": 10,
                        "width": 10,
                        "openParenToken": {
                            "kind": "OpenParenToken",
                            "fullStart": 1570,
                            "fullEnd": 1571,
                            "start": 1570,
                            "end": 1571,
                            "fullWidth": 1,
                            "width": 1,
                            "text": "(",
                            "value": "(",
                            "valueText": "("
                        },
                        "arguments": [
                            {
                                "kind": "IdentifierName",
                                "fullStart": 1571,
                                "fullEnd": 1579,
                                "start": 1571,
                                "end": 1579,
                                "fullWidth": 8,
                                "width": 8,
                                "text": "testcase",
                                "value": "testcase",
                                "valueText": "testcase"
                            }
                        ],
                        "closeParenToken": {
                            "kind": "CloseParenToken",
                            "fullStart": 1579,
                            "fullEnd": 1580,
                            "start": 1579,
                            "end": 1580,
                            "fullWidth": 1,
                            "width": 1,
                            "text": ")",
                            "value": ")",
                            "valueText": ")"
                        }
                    }
                },
                "semicolonToken": {
                    "kind": "SemicolonToken",
                    "fullStart": 1580,
                    "fullEnd": 1583,
                    "start": 1580,
                    "end": 1581,
                    "fullWidth": 3,
                    "width": 1,
                    "text": ";",
                    "value": ";",
                    "valueText": ";",
                    "hasTrailingTrivia": true,
                    "hasTrailingNewLine": true,
                    "trailingTrivia": [
                        {
                            "kind": "NewLineTrivia",
                            "text": "\r\n"
                        }
                    ]
                }
            }
        ],
        "endOfFileToken": {
            "kind": "EndOfFileToken",
            "fullStart": 1583,
            "fullEnd": 1583,
            "start": 1583,
            "end": 1583,
            "fullWidth": 0,
            "width": 0,
            "text": ""
        }
    },
    "lineMap": {
        "lineStarts": [
            0,
            67,
            152,
            232,
            308,
            380,
            385,
            439,
            646,
            651,
            653,
            655,
            678,
            701,
            703,
            740,
            766,
            778,
            780,
            817,
            859,
            895,
            907,
            909,
            955,
            982,
            1011,
            1043,
            1075,
            1088,
            1090,
            1157,
            1222,
            1224,
            1270,
            1296,
            1309,
            1311,
            1347,
            1414,
            1416,
            1552,
            1559,
            1583
        ],
        "length": 1583
    }
}<|MERGE_RESOLUTION|>--- conflicted
+++ resolved
@@ -247,12 +247,8 @@
                                         "start": 690,
                                         "end": 698,
                                         "fullWidth": 8,
-<<<<<<< HEAD
                                         "width": 8,
-                                        "identifier": {
-=======
                                         "propertyName": {
->>>>>>> 85e84683
                                             "kind": "IdentifierName",
                                             "fullStart": 690,
                                             "fullEnd": 694,
@@ -413,12 +409,8 @@
                                         "start": 715,
                                         "end": 775,
                                         "fullWidth": 60,
-<<<<<<< HEAD
                                         "width": 60,
-                                        "identifier": {
-=======
                                         "propertyName": {
->>>>>>> 85e84683
                                             "kind": "IdentifierName",
                                             "fullStart": 715,
                                             "fullEnd": 723,
@@ -740,12 +732,8 @@
                                         "start": 792,
                                         "end": 814,
                                         "fullWidth": 22,
-<<<<<<< HEAD
                                         "width": 22,
-                                        "identifier": {
-=======
                                         "propertyName": {
->>>>>>> 85e84683
                                             "kind": "IdentifierName",
                                             "fullStart": 792,
                                             "fullEnd": 806,
@@ -879,12 +867,8 @@
                                         "start": 829,
                                         "end": 904,
                                         "fullWidth": 75,
-<<<<<<< HEAD
                                         "width": 75,
-                                        "identifier": {
-=======
                                         "propertyName": {
->>>>>>> 85e84683
                                             "kind": "IdentifierName",
                                             "fullStart": 829,
                                             "fullEnd": 837,
@@ -1809,12 +1793,8 @@
                                         "start": 1102,
                                         "end": 1154,
                                         "fullWidth": 52,
-<<<<<<< HEAD
                                         "width": 52,
-                                        "identifier": {
-=======
                                         "propertyName": {
->>>>>>> 85e84683
                                             "kind": "IdentifierName",
                                             "fullStart": 1102,
                                             "fullEnd": 1108,
@@ -2068,12 +2048,8 @@
                                         "start": 1169,
                                         "end": 1219,
                                         "fullWidth": 50,
-<<<<<<< HEAD
                                         "width": 50,
-                                        "identifier": {
-=======
                                         "propertyName": {
->>>>>>> 85e84683
                                             "kind": "IdentifierName",
                                             "fullStart": 1169,
                                             "fullEnd": 1191,
@@ -2743,12 +2719,8 @@
                                         "start": 1359,
                                         "end": 1411,
                                         "fullWidth": 52,
-<<<<<<< HEAD
                                         "width": 52,
-                                        "identifier": {
-=======
                                         "propertyName": {
->>>>>>> 85e84683
                                             "kind": "IdentifierName",
                                             "fullStart": 1359,
                                             "fullEnd": 1365,
