--- conflicted
+++ resolved
@@ -247,12 +247,8 @@
                                         "start": 660,
                                         "end": 668,
                                         "fullWidth": 8,
-<<<<<<< HEAD
                                         "width": 8,
-                                        "identifier": {
-=======
                                         "propertyName": {
->>>>>>> 85e84683
                                             "kind": "IdentifierName",
                                             "fullStart": 660,
                                             "fullEnd": 664,
@@ -408,12 +404,8 @@
                                         "start": 683,
                                         "end": 696,
                                         "fullWidth": 13,
-<<<<<<< HEAD
                                         "width": 13,
-                                        "identifier": {
-=======
                                         "propertyName": {
->>>>>>> 85e84683
                                             "kind": "IdentifierName",
                                             "fullStart": 683,
                                             "fullEnd": 688,
@@ -1010,12 +1002,8 @@
                                                     "start": 833,
                                                     "end": 860,
                                                     "fullWidth": 27,
-<<<<<<< HEAD
                                                     "width": 27,
-                                                    "identifier": {
-=======
                                                     "propertyName": {
->>>>>>> 85e84683
                                                         "kind": "IdentifierName",
                                                         "fullStart": 833,
                                                         "fullEnd": 841,
