{
    "isDeclaration": false,
    "languageVersion": "EcmaScript5",
    "parseOptions": {
        "allowAutomaticSemicolonInsertion": true
    },
    "sourceUnit": {
        "kind": "SourceUnit",
        "fullStart": 0,
        "fullEnd": 1189,
        "start": 582,
        "end": 1189,
        "fullWidth": 1189,
        "width": 607,
        "isIncrementallyUnusable": true,
        "moduleElements": [
            {
                "kind": "FunctionDeclaration",
                "fullStart": 0,
                "fullEnd": 1165,
                "start": 582,
                "end": 1163,
                "fullWidth": 1165,
                "width": 581,
                "isIncrementallyUnusable": true,
                "modifiers": [],
                "functionKeyword": {
                    "kind": "FunctionKeyword",
                    "fullStart": 0,
                    "fullEnd": 591,
                    "start": 582,
                    "end": 590,
                    "fullWidth": 591,
                    "width": 8,
                    "text": "function",
                    "value": "function",
                    "valueText": "function",
                    "hasLeadingTrivia": true,
                    "hasLeadingComment": true,
                    "hasLeadingNewLine": true,
                    "hasTrailingTrivia": true,
                    "leadingTrivia": [
                        {
                            "kind": "SingleLineCommentTrivia",
                            "text": "/// Copyright (c) 2012 Ecma International.  All rights reserved. "
                        },
                        {
                            "kind": "NewLineTrivia",
                            "text": "\r\n"
                        },
                        {
                            "kind": "SingleLineCommentTrivia",
                            "text": "/// Ecma International makes this code available under the terms and conditions set"
                        },
                        {
                            "kind": "NewLineTrivia",
                            "text": "\r\n"
                        },
                        {
                            "kind": "SingleLineCommentTrivia",
                            "text": "/// forth on http://hg.ecmascript.org/tests/test262/raw-file/tip/LICENSE (the "
                        },
                        {
                            "kind": "NewLineTrivia",
                            "text": "\r\n"
                        },
                        {
                            "kind": "SingleLineCommentTrivia",
                            "text": "/// \"Use Terms\").   Any redistribution of this code must retain the above "
                        },
                        {
                            "kind": "NewLineTrivia",
                            "text": "\r\n"
                        },
                        {
                            "kind": "SingleLineCommentTrivia",
                            "text": "/// copyright and this notice and otherwise comply with the Use Terms."
                        },
                        {
                            "kind": "NewLineTrivia",
                            "text": "\r\n"
                        },
                        {
                            "kind": "MultiLineCommentTrivia",
                            "text": "/**\r\n * @path ch15/15.2/15.2.3/15.2.3.6/15.2.3.6-4-596.js\r\n * @description ES5 Attributes - Fail to update value of property into of [[Proptotype]] internal property (Function.prototype.bind)\r\n */"
                        },
                        {
                            "kind": "NewLineTrivia",
                            "text": "\r\n"
                        },
                        {
                            "kind": "NewLineTrivia",
                            "text": "\r\n"
                        },
                        {
                            "kind": "NewLineTrivia",
                            "text": "\r\n"
                        }
                    ],
                    "trailingTrivia": [
                        {
                            "kind": "WhitespaceTrivia",
                            "text": " "
                        }
                    ]
                },
                "identifier": {
                    "kind": "IdentifierName",
                    "fullStart": 591,
                    "fullEnd": 599,
                    "start": 591,
                    "end": 599,
                    "fullWidth": 8,
                    "width": 8,
                    "text": "testcase",
                    "value": "testcase",
                    "valueText": "testcase"
                },
                "callSignature": {
                    "kind": "CallSignature",
                    "fullStart": 599,
                    "fullEnd": 602,
                    "start": 599,
                    "end": 601,
                    "fullWidth": 3,
                    "width": 2,
                    "parameterList": {
                        "kind": "ParameterList",
                        "fullStart": 599,
                        "fullEnd": 602,
                        "start": 599,
                        "end": 601,
                        "fullWidth": 3,
                        "width": 2,
                        "openParenToken": {
                            "kind": "OpenParenToken",
                            "fullStart": 599,
                            "fullEnd": 600,
                            "start": 599,
                            "end": 600,
                            "fullWidth": 1,
                            "width": 1,
                            "text": "(",
                            "value": "(",
                            "valueText": "("
                        },
                        "parameters": [],
                        "closeParenToken": {
                            "kind": "CloseParenToken",
                            "fullStart": 600,
                            "fullEnd": 602,
                            "start": 600,
                            "end": 601,
                            "fullWidth": 2,
                            "width": 1,
                            "text": ")",
                            "value": ")",
                            "valueText": ")",
                            "hasTrailingTrivia": true,
                            "trailingTrivia": [
                                {
                                    "kind": "WhitespaceTrivia",
                                    "text": " "
                                }
                            ]
                        }
                    }
                },
                "block": {
                    "kind": "Block",
                    "fullStart": 602,
                    "fullEnd": 1165,
                    "start": 602,
                    "end": 1163,
                    "fullWidth": 563,
                    "width": 561,
                    "isIncrementallyUnusable": true,
                    "openBraceToken": {
                        "kind": "OpenBraceToken",
                        "fullStart": 602,
                        "fullEnd": 605,
                        "start": 602,
                        "end": 603,
                        "fullWidth": 3,
                        "width": 1,
                        "text": "{",
                        "value": "{",
                        "valueText": "{",
                        "hasTrailingTrivia": true,
                        "hasTrailingNewLine": true,
                        "trailingTrivia": [
                            {
                                "kind": "NewLineTrivia",
                                "text": "\r\n"
                            }
                        ]
                    },
                    "statements": [
                        {
                            "kind": "VariableStatement",
                            "fullStart": 605,
                            "fullEnd": 641,
                            "start": 613,
                            "end": 639,
                            "fullWidth": 36,
                            "width": 26,
                            "modifiers": [],
                            "variableDeclaration": {
                                "kind": "VariableDeclaration",
                                "fullStart": 605,
                                "fullEnd": 638,
                                "start": 613,
                                "end": 638,
                                "fullWidth": 33,
                                "width": 25,
                                "varKeyword": {
                                    "kind": "VarKeyword",
                                    "fullStart": 605,
                                    "fullEnd": 617,
                                    "start": 613,
                                    "end": 616,
                                    "fullWidth": 12,
                                    "width": 3,
                                    "text": "var",
                                    "value": "var",
                                    "valueText": "var",
                                    "hasLeadingTrivia": true,
                                    "hasTrailingTrivia": true,
                                    "leadingTrivia": [
                                        {
                                            "kind": "WhitespaceTrivia",
                                            "text": "        "
                                        }
                                    ],
                                    "trailingTrivia": [
                                        {
                                            "kind": "WhitespaceTrivia",
                                            "text": " "
                                        }
                                    ]
                                },
                                "variableDeclarators": [
                                    {
                                        "kind": "VariableDeclarator",
                                        "fullStart": 617,
                                        "fullEnd": 638,
                                        "start": 617,
                                        "end": 638,
                                        "fullWidth": 21,
<<<<<<< HEAD
                                        "width": 21,
                                        "identifier": {
=======
                                        "propertyName": {
>>>>>>> 85e84683
                                            "kind": "IdentifierName",
                                            "fullStart": 617,
                                            "fullEnd": 621,
                                            "start": 617,
                                            "end": 620,
                                            "fullWidth": 4,
                                            "width": 3,
                                            "text": "foo",
                                            "value": "foo",
                                            "valueText": "foo",
                                            "hasTrailingTrivia": true,
                                            "trailingTrivia": [
                                                {
                                                    "kind": "WhitespaceTrivia",
                                                    "text": " "
                                                }
                                            ]
                                        },
                                        "equalsValueClause": {
                                            "kind": "EqualsValueClause",
                                            "fullStart": 621,
                                            "fullEnd": 638,
                                            "start": 621,
                                            "end": 638,
                                            "fullWidth": 17,
                                            "width": 17,
                                            "equalsToken": {
                                                "kind": "EqualsToken",
                                                "fullStart": 621,
                                                "fullEnd": 623,
                                                "start": 621,
                                                "end": 622,
                                                "fullWidth": 2,
                                                "width": 1,
                                                "text": "=",
                                                "value": "=",
                                                "valueText": "=",
                                                "hasTrailingTrivia": true,
                                                "trailingTrivia": [
                                                    {
                                                        "kind": "WhitespaceTrivia",
                                                        "text": " "
                                                    }
                                                ]
                                            },
                                            "value": {
                                                "kind": "FunctionExpression",
                                                "fullStart": 623,
                                                "fullEnd": 638,
                                                "start": 623,
                                                "end": 638,
                                                "fullWidth": 15,
                                                "width": 15,
                                                "functionKeyword": {
                                                    "kind": "FunctionKeyword",
                                                    "fullStart": 623,
                                                    "fullEnd": 632,
                                                    "start": 623,
                                                    "end": 631,
                                                    "fullWidth": 9,
                                                    "width": 8,
                                                    "text": "function",
                                                    "value": "function",
                                                    "valueText": "function",
                                                    "hasTrailingTrivia": true,
                                                    "trailingTrivia": [
                                                        {
                                                            "kind": "WhitespaceTrivia",
                                                            "text": " "
                                                        }
                                                    ]
                                                },
                                                "callSignature": {
                                                    "kind": "CallSignature",
                                                    "fullStart": 632,
                                                    "fullEnd": 635,
                                                    "start": 632,
                                                    "end": 634,
                                                    "fullWidth": 3,
                                                    "width": 2,
                                                    "parameterList": {
                                                        "kind": "ParameterList",
                                                        "fullStart": 632,
                                                        "fullEnd": 635,
                                                        "start": 632,
                                                        "end": 634,
                                                        "fullWidth": 3,
                                                        "width": 2,
                                                        "openParenToken": {
                                                            "kind": "OpenParenToken",
                                                            "fullStart": 632,
                                                            "fullEnd": 633,
                                                            "start": 632,
                                                            "end": 633,
                                                            "fullWidth": 1,
                                                            "width": 1,
                                                            "text": "(",
                                                            "value": "(",
                                                            "valueText": "("
                                                        },
                                                        "parameters": [],
                                                        "closeParenToken": {
                                                            "kind": "CloseParenToken",
                                                            "fullStart": 633,
                                                            "fullEnd": 635,
                                                            "start": 633,
                                                            "end": 634,
                                                            "fullWidth": 2,
                                                            "width": 1,
                                                            "text": ")",
                                                            "value": ")",
                                                            "valueText": ")",
                                                            "hasTrailingTrivia": true,
                                                            "trailingTrivia": [
                                                                {
                                                                    "kind": "WhitespaceTrivia",
                                                                    "text": " "
                                                                }
                                                            ]
                                                        }
                                                    }
                                                },
                                                "block": {
                                                    "kind": "Block",
                                                    "fullStart": 635,
                                                    "fullEnd": 638,
                                                    "start": 635,
                                                    "end": 638,
                                                    "fullWidth": 3,
                                                    "width": 3,
                                                    "openBraceToken": {
                                                        "kind": "OpenBraceToken",
                                                        "fullStart": 635,
                                                        "fullEnd": 637,
                                                        "start": 635,
                                                        "end": 636,
                                                        "fullWidth": 2,
                                                        "width": 1,
                                                        "text": "{",
                                                        "value": "{",
                                                        "valueText": "{",
                                                        "hasTrailingTrivia": true,
                                                        "trailingTrivia": [
                                                            {
                                                                "kind": "WhitespaceTrivia",
                                                                "text": " "
                                                            }
                                                        ]
                                                    },
                                                    "statements": [],
                                                    "closeBraceToken": {
                                                        "kind": "CloseBraceToken",
                                                        "fullStart": 637,
                                                        "fullEnd": 638,
                                                        "start": 637,
                                                        "end": 638,
                                                        "fullWidth": 1,
                                                        "width": 1,
                                                        "text": "}",
                                                        "value": "}",
                                                        "valueText": "}"
                                                    }
                                                }
                                            }
                                        }
                                    }
                                ]
                            },
                            "semicolonToken": {
                                "kind": "SemicolonToken",
                                "fullStart": 638,
                                "fullEnd": 641,
                                "start": 638,
                                "end": 639,
                                "fullWidth": 3,
                                "width": 1,
                                "text": ";",
                                "value": ";",
                                "valueText": ";",
                                "hasTrailingTrivia": true,
                                "hasTrailingNewLine": true,
                                "trailingTrivia": [
                                    {
                                        "kind": "NewLineTrivia",
                                        "text": "\r\n"
                                    }
                                ]
                            }
                        },
                        {
                            "kind": "VariableStatement",
                            "fullStart": 641,
                            "fullEnd": 669,
                            "start": 649,
                            "end": 667,
                            "fullWidth": 28,
                            "width": 18,
                            "modifiers": [],
                            "variableDeclaration": {
                                "kind": "VariableDeclaration",
                                "fullStart": 641,
                                "fullEnd": 666,
                                "start": 649,
                                "end": 666,
                                "fullWidth": 25,
                                "width": 17,
                                "varKeyword": {
                                    "kind": "VarKeyword",
                                    "fullStart": 641,
                                    "fullEnd": 653,
                                    "start": 649,
                                    "end": 652,
                                    "fullWidth": 12,
                                    "width": 3,
                                    "text": "var",
                                    "value": "var",
                                    "valueText": "var",
                                    "hasLeadingTrivia": true,
                                    "hasTrailingTrivia": true,
                                    "leadingTrivia": [
                                        {
                                            "kind": "WhitespaceTrivia",
                                            "text": "        "
                                        }
                                    ],
                                    "trailingTrivia": [
                                        {
                                            "kind": "WhitespaceTrivia",
                                            "text": " "
                                        }
                                    ]
                                },
                                "variableDeclarators": [
                                    {
                                        "kind": "VariableDeclarator",
                                        "fullStart": 653,
                                        "fullEnd": 666,
                                        "start": 653,
                                        "end": 666,
                                        "fullWidth": 13,
<<<<<<< HEAD
                                        "width": 13,
                                        "identifier": {
=======
                                        "propertyName": {
>>>>>>> 85e84683
                                            "kind": "IdentifierName",
                                            "fullStart": 653,
                                            "fullEnd": 658,
                                            "start": 653,
                                            "end": 657,
                                            "fullWidth": 5,
                                            "width": 4,
                                            "text": "data",
                                            "value": "data",
                                            "valueText": "data",
                                            "hasTrailingTrivia": true,
                                            "trailingTrivia": [
                                                {
                                                    "kind": "WhitespaceTrivia",
                                                    "text": " "
                                                }
                                            ]
                                        },
                                        "equalsValueClause": {
                                            "kind": "EqualsValueClause",
                                            "fullStart": 658,
                                            "fullEnd": 666,
                                            "start": 658,
                                            "end": 666,
                                            "fullWidth": 8,
                                            "width": 8,
                                            "equalsToken": {
                                                "kind": "EqualsToken",
                                                "fullStart": 658,
                                                "fullEnd": 660,
                                                "start": 658,
                                                "end": 659,
                                                "fullWidth": 2,
                                                "width": 1,
                                                "text": "=",
                                                "value": "=",
                                                "valueText": "=",
                                                "hasTrailingTrivia": true,
                                                "trailingTrivia": [
                                                    {
                                                        "kind": "WhitespaceTrivia",
                                                        "text": " "
                                                    }
                                                ]
                                            },
                                            "value": {
                                                "kind": "StringLiteral",
                                                "fullStart": 660,
                                                "fullEnd": 666,
                                                "start": 660,
                                                "end": 666,
                                                "fullWidth": 6,
                                                "width": 6,
                                                "text": "\"data\"",
                                                "value": "data",
                                                "valueText": "data"
                                            }
                                        }
                                    }
                                ]
                            },
                            "semicolonToken": {
                                "kind": "SemicolonToken",
                                "fullStart": 666,
                                "fullEnd": 669,
                                "start": 666,
                                "end": 667,
                                "fullWidth": 3,
                                "width": 1,
                                "text": ";",
                                "value": ";",
                                "valueText": ";",
                                "hasTrailingTrivia": true,
                                "hasTrailingNewLine": true,
                                "trailingTrivia": [
                                    {
                                        "kind": "NewLineTrivia",
                                        "text": "\r\n"
                                    }
                                ]
                            }
                        },
                        {
                            "kind": "TryStatement",
                            "fullStart": 669,
                            "fullEnd": 1158,
                            "start": 677,
                            "end": 1156,
                            "fullWidth": 489,
                            "width": 479,
                            "isIncrementallyUnusable": true,
                            "tryKeyword": {
                                "kind": "TryKeyword",
                                "fullStart": 669,
                                "fullEnd": 681,
                                "start": 677,
                                "end": 680,
                                "fullWidth": 12,
                                "width": 3,
                                "text": "try",
                                "value": "try",
                                "valueText": "try",
                                "hasLeadingTrivia": true,
                                "hasTrailingTrivia": true,
                                "leadingTrivia": [
                                    {
                                        "kind": "WhitespaceTrivia",
                                        "text": "        "
                                    }
                                ],
                                "trailingTrivia": [
                                    {
                                        "kind": "WhitespaceTrivia",
                                        "text": " "
                                    }
                                ]
                            },
                            "block": {
                                "kind": "Block",
                                "fullStart": 681,
                                "fullEnd": 1091,
                                "start": 681,
                                "end": 1090,
                                "fullWidth": 410,
                                "width": 409,
                                "isIncrementallyUnusable": true,
                                "openBraceToken": {
                                    "kind": "OpenBraceToken",
                                    "fullStart": 681,
                                    "fullEnd": 684,
                                    "start": 681,
                                    "end": 682,
                                    "fullWidth": 3,
                                    "width": 1,
                                    "text": "{",
                                    "value": "{",
                                    "valueText": "{",
                                    "hasTrailingTrivia": true,
                                    "hasTrailingNewLine": true,
                                    "trailingTrivia": [
                                        {
                                            "kind": "NewLineTrivia",
                                            "text": "\r\n"
                                        }
                                    ]
                                },
                                "statements": [
                                    {
                                        "kind": "ExpressionStatement",
                                        "fullStart": 684,
                                        "fullEnd": 928,
                                        "start": 696,
                                        "end": 926,
                                        "fullWidth": 244,
                                        "width": 230,
                                        "isIncrementallyUnusable": true,
                                        "expression": {
                                            "kind": "InvocationExpression",
                                            "fullStart": 684,
                                            "fullEnd": 925,
                                            "start": 696,
                                            "end": 925,
                                            "fullWidth": 241,
                                            "width": 229,
                                            "isIncrementallyUnusable": true,
                                            "expression": {
                                                "kind": "MemberAccessExpression",
                                                "fullStart": 684,
                                                "fullEnd": 717,
                                                "start": 696,
                                                "end": 717,
                                                "fullWidth": 33,
                                                "width": 21,
                                                "expression": {
                                                    "kind": "IdentifierName",
                                                    "fullStart": 684,
                                                    "fullEnd": 702,
                                                    "start": 696,
                                                    "end": 702,
                                                    "fullWidth": 18,
                                                    "width": 6,
                                                    "text": "Object",
                                                    "value": "Object",
                                                    "valueText": "Object",
                                                    "hasLeadingTrivia": true,
                                                    "leadingTrivia": [
                                                        {
                                                            "kind": "WhitespaceTrivia",
                                                            "text": "            "
                                                        }
                                                    ]
                                                },
                                                "dotToken": {
                                                    "kind": "DotToken",
                                                    "fullStart": 702,
                                                    "fullEnd": 703,
                                                    "start": 702,
                                                    "end": 703,
                                                    "fullWidth": 1,
                                                    "width": 1,
                                                    "text": ".",
                                                    "value": ".",
                                                    "valueText": "."
                                                },
                                                "name": {
                                                    "kind": "IdentifierName",
                                                    "fullStart": 703,
                                                    "fullEnd": 717,
                                                    "start": 703,
                                                    "end": 717,
                                                    "fullWidth": 14,
                                                    "width": 14,
                                                    "text": "defineProperty",
                                                    "value": "defineProperty",
                                                    "valueText": "defineProperty"
                                                }
                                            },
                                            "argumentList": {
                                                "kind": "ArgumentList",
                                                "fullStart": 717,
                                                "fullEnd": 925,
                                                "start": 717,
                                                "end": 925,
                                                "fullWidth": 208,
                                                "width": 208,
                                                "isIncrementallyUnusable": true,
                                                "openParenToken": {
                                                    "kind": "OpenParenToken",
                                                    "fullStart": 717,
                                                    "fullEnd": 718,
                                                    "start": 717,
                                                    "end": 718,
                                                    "fullWidth": 1,
                                                    "width": 1,
                                                    "text": "(",
                                                    "value": "(",
                                                    "valueText": "("
                                                },
                                                "arguments": [
                                                    {
                                                        "kind": "MemberAccessExpression",
                                                        "fullStart": 718,
                                                        "fullEnd": 736,
                                                        "start": 718,
                                                        "end": 736,
                                                        "fullWidth": 18,
                                                        "width": 18,
                                                        "expression": {
                                                            "kind": "IdentifierName",
                                                            "fullStart": 718,
                                                            "fullEnd": 726,
                                                            "start": 718,
                                                            "end": 726,
                                                            "fullWidth": 8,
                                                            "width": 8,
                                                            "text": "Function",
                                                            "value": "Function",
                                                            "valueText": "Function"
                                                        },
                                                        "dotToken": {
                                                            "kind": "DotToken",
                                                            "fullStart": 726,
                                                            "fullEnd": 727,
                                                            "start": 726,
                                                            "end": 727,
                                                            "fullWidth": 1,
                                                            "width": 1,
                                                            "text": ".",
                                                            "value": ".",
                                                            "valueText": "."
                                                        },
                                                        "name": {
                                                            "kind": "IdentifierName",
                                                            "fullStart": 727,
                                                            "fullEnd": 736,
                                                            "start": 727,
                                                            "end": 736,
                                                            "fullWidth": 9,
                                                            "width": 9,
                                                            "text": "prototype",
                                                            "value": "prototype",
                                                            "valueText": "prototype"
                                                        }
                                                    },
                                                    {
                                                        "kind": "CommaToken",
                                                        "fullStart": 736,
                                                        "fullEnd": 738,
                                                        "start": 736,
                                                        "end": 737,
                                                        "fullWidth": 2,
                                                        "width": 1,
                                                        "text": ",",
                                                        "value": ",",
                                                        "valueText": ",",
                                                        "hasTrailingTrivia": true,
                                                        "trailingTrivia": [
                                                            {
                                                                "kind": "WhitespaceTrivia",
                                                                "text": " "
                                                            }
                                                        ]
                                                    },
                                                    {
                                                        "kind": "StringLiteral",
                                                        "fullStart": 738,
                                                        "fullEnd": 744,
                                                        "start": 738,
                                                        "end": 744,
                                                        "fullWidth": 6,
                                                        "width": 6,
                                                        "text": "\"prop\"",
                                                        "value": "prop",
                                                        "valueText": "prop"
                                                    },
                                                    {
                                                        "kind": "CommaToken",
                                                        "fullStart": 744,
                                                        "fullEnd": 746,
                                                        "start": 744,
                                                        "end": 745,
                                                        "fullWidth": 2,
                                                        "width": 1,
                                                        "text": ",",
                                                        "value": ",",
                                                        "valueText": ",",
                                                        "hasTrailingTrivia": true,
                                                        "trailingTrivia": [
                                                            {
                                                                "kind": "WhitespaceTrivia",
                                                                "text": " "
                                                            }
                                                        ]
                                                    },
                                                    {
                                                        "kind": "ObjectLiteralExpression",
                                                        "fullStart": 746,
                                                        "fullEnd": 924,
                                                        "start": 746,
                                                        "end": 924,
                                                        "fullWidth": 178,
                                                        "width": 178,
                                                        "isIncrementallyUnusable": true,
                                                        "openBraceToken": {
                                                            "kind": "OpenBraceToken",
                                                            "fullStart": 746,
                                                            "fullEnd": 749,
                                                            "start": 746,
                                                            "end": 747,
                                                            "fullWidth": 3,
                                                            "width": 1,
                                                            "text": "{",
                                                            "value": "{",
                                                            "valueText": "{",
                                                            "hasTrailingTrivia": true,
                                                            "hasTrailingNewLine": true,
                                                            "trailingTrivia": [
                                                                {
                                                                    "kind": "NewLineTrivia",
                                                                    "text": "\r\n"
                                                                }
                                                            ]
                                                        },
                                                        "propertyAssignments": [
                                                            {
                                                                "kind": "SimplePropertyAssignment",
                                                                "fullStart": 749,
                                                                "fullEnd": 836,
                                                                "start": 765,
                                                                "end": 836,
                                                                "fullWidth": 87,
                                                                "width": 71,
                                                                "isIncrementallyUnusable": true,
                                                                "propertyName": {
                                                                    "kind": "IdentifierName",
                                                                    "fullStart": 749,
                                                                    "fullEnd": 768,
                                                                    "start": 765,
                                                                    "end": 768,
                                                                    "fullWidth": 19,
                                                                    "width": 3,
                                                                    "text": "get",
                                                                    "value": "get",
                                                                    "valueText": "get",
                                                                    "hasLeadingTrivia": true,
                                                                    "leadingTrivia": [
                                                                        {
                                                                            "kind": "WhitespaceTrivia",
                                                                            "text": "                "
                                                                        }
                                                                    ]
                                                                },
                                                                "colonToken": {
                                                                    "kind": "ColonToken",
                                                                    "fullStart": 768,
                                                                    "fullEnd": 770,
                                                                    "start": 768,
                                                                    "end": 769,
                                                                    "fullWidth": 2,
                                                                    "width": 1,
                                                                    "text": ":",
                                                                    "value": ":",
                                                                    "valueText": ":",
                                                                    "hasTrailingTrivia": true,
                                                                    "trailingTrivia": [
                                                                        {
                                                                            "kind": "WhitespaceTrivia",
                                                                            "text": " "
                                                                        }
                                                                    ]
                                                                },
                                                                "expression": {
                                                                    "kind": "FunctionExpression",
                                                                    "fullStart": 770,
                                                                    "fullEnd": 836,
                                                                    "start": 770,
                                                                    "end": 836,
                                                                    "fullWidth": 66,
                                                                    "width": 66,
                                                                    "functionKeyword": {
                                                                        "kind": "FunctionKeyword",
                                                                        "fullStart": 770,
                                                                        "fullEnd": 779,
                                                                        "start": 770,
                                                                        "end": 778,
                                                                        "fullWidth": 9,
                                                                        "width": 8,
                                                                        "text": "function",
                                                                        "value": "function",
                                                                        "valueText": "function",
                                                                        "hasTrailingTrivia": true,
                                                                        "trailingTrivia": [
                                                                            {
                                                                                "kind": "WhitespaceTrivia",
                                                                                "text": " "
                                                                            }
                                                                        ]
                                                                    },
                                                                    "callSignature": {
                                                                        "kind": "CallSignature",
                                                                        "fullStart": 779,
                                                                        "fullEnd": 782,
                                                                        "start": 779,
                                                                        "end": 781,
                                                                        "fullWidth": 3,
                                                                        "width": 2,
                                                                        "parameterList": {
                                                                            "kind": "ParameterList",
                                                                            "fullStart": 779,
                                                                            "fullEnd": 782,
                                                                            "start": 779,
                                                                            "end": 781,
                                                                            "fullWidth": 3,
                                                                            "width": 2,
                                                                            "openParenToken": {
                                                                                "kind": "OpenParenToken",
                                                                                "fullStart": 779,
                                                                                "fullEnd": 780,
                                                                                "start": 779,
                                                                                "end": 780,
                                                                                "fullWidth": 1,
                                                                                "width": 1,
                                                                                "text": "(",
                                                                                "value": "(",
                                                                                "valueText": "("
                                                                            },
                                                                            "parameters": [],
                                                                            "closeParenToken": {
                                                                                "kind": "CloseParenToken",
                                                                                "fullStart": 780,
                                                                                "fullEnd": 782,
                                                                                "start": 780,
                                                                                "end": 781,
                                                                                "fullWidth": 2,
                                                                                "width": 1,
                                                                                "text": ")",
                                                                                "value": ")",
                                                                                "valueText": ")",
                                                                                "hasTrailingTrivia": true,
                                                                                "trailingTrivia": [
                                                                                    {
                                                                                        "kind": "WhitespaceTrivia",
                                                                                        "text": " "
                                                                                    }
                                                                                ]
                                                                            }
                                                                        }
                                                                    },
                                                                    "block": {
                                                                        "kind": "Block",
                                                                        "fullStart": 782,
                                                                        "fullEnd": 836,
                                                                        "start": 782,
                                                                        "end": 836,
                                                                        "fullWidth": 54,
                                                                        "width": 54,
                                                                        "openBraceToken": {
                                                                            "kind": "OpenBraceToken",
                                                                            "fullStart": 782,
                                                                            "fullEnd": 785,
                                                                            "start": 782,
                                                                            "end": 783,
                                                                            "fullWidth": 3,
                                                                            "width": 1,
                                                                            "text": "{",
                                                                            "value": "{",
                                                                            "valueText": "{",
                                                                            "hasTrailingTrivia": true,
                                                                            "hasTrailingNewLine": true,
                                                                            "trailingTrivia": [
                                                                                {
                                                                                    "kind": "NewLineTrivia",
                                                                                    "text": "\r\n"
                                                                                }
                                                                            ]
                                                                        },
                                                                        "statements": [
                                                                            {
                                                                                "kind": "ReturnStatement",
                                                                                "fullStart": 785,
                                                                                "fullEnd": 819,
                                                                                "start": 805,
                                                                                "end": 817,
                                                                                "fullWidth": 34,
                                                                                "width": 12,
                                                                                "returnKeyword": {
                                                                                    "kind": "ReturnKeyword",
                                                                                    "fullStart": 785,
                                                                                    "fullEnd": 812,
                                                                                    "start": 805,
                                                                                    "end": 811,
                                                                                    "fullWidth": 27,
                                                                                    "width": 6,
                                                                                    "text": "return",
                                                                                    "value": "return",
                                                                                    "valueText": "return",
                                                                                    "hasLeadingTrivia": true,
                                                                                    "hasTrailingTrivia": true,
                                                                                    "leadingTrivia": [
                                                                                        {
                                                                                            "kind": "WhitespaceTrivia",
                                                                                            "text": "                    "
                                                                                        }
                                                                                    ],
                                                                                    "trailingTrivia": [
                                                                                        {
                                                                                            "kind": "WhitespaceTrivia",
                                                                                            "text": " "
                                                                                        }
                                                                                    ]
                                                                                },
                                                                                "expression": {
                                                                                    "kind": "IdentifierName",
                                                                                    "fullStart": 812,
                                                                                    "fullEnd": 816,
                                                                                    "start": 812,
                                                                                    "end": 816,
                                                                                    "fullWidth": 4,
                                                                                    "width": 4,
                                                                                    "text": "data",
                                                                                    "value": "data",
                                                                                    "valueText": "data"
                                                                                },
                                                                                "semicolonToken": {
                                                                                    "kind": "SemicolonToken",
                                                                                    "fullStart": 816,
                                                                                    "fullEnd": 819,
                                                                                    "start": 816,
                                                                                    "end": 817,
                                                                                    "fullWidth": 3,
                                                                                    "width": 1,
                                                                                    "text": ";",
                                                                                    "value": ";",
                                                                                    "valueText": ";",
                                                                                    "hasTrailingTrivia": true,
                                                                                    "hasTrailingNewLine": true,
                                                                                    "trailingTrivia": [
                                                                                        {
                                                                                            "kind": "NewLineTrivia",
                                                                                            "text": "\r\n"
                                                                                        }
                                                                                    ]
                                                                                }
                                                                            }
                                                                        ],
                                                                        "closeBraceToken": {
                                                                            "kind": "CloseBraceToken",
                                                                            "fullStart": 819,
                                                                            "fullEnd": 836,
                                                                            "start": 835,
                                                                            "end": 836,
                                                                            "fullWidth": 17,
                                                                            "width": 1,
                                                                            "text": "}",
                                                                            "value": "}",
                                                                            "valueText": "}",
                                                                            "hasLeadingTrivia": true,
                                                                            "leadingTrivia": [
                                                                                {
                                                                                    "kind": "WhitespaceTrivia",
                                                                                    "text": "                "
                                                                                }
                                                                            ]
                                                                        }
                                                                    }
                                                                }
                                                            },
                                                            {
                                                                "kind": "CommaToken",
                                                                "fullStart": 836,
                                                                "fullEnd": 839,
                                                                "start": 836,
                                                                "end": 837,
                                                                "fullWidth": 3,
                                                                "width": 1,
                                                                "text": ",",
                                                                "value": ",",
                                                                "valueText": ",",
                                                                "hasTrailingTrivia": true,
                                                                "hasTrailingNewLine": true,
                                                                "trailingTrivia": [
                                                                    {
                                                                        "kind": "NewLineTrivia",
                                                                        "text": "\r\n"
                                                                    }
                                                                ]
                                                            },
                                                            {
                                                                "kind": "SimplePropertyAssignment",
                                                                "fullStart": 839,
                                                                "fullEnd": 872,
                                                                "start": 855,
                                                                "end": 872,
                                                                "fullWidth": 33,
                                                                "width": 17,
                                                                "propertyName": {
                                                                    "kind": "IdentifierName",
                                                                    "fullStart": 839,
                                                                    "fullEnd": 865,
                                                                    "start": 855,
                                                                    "end": 865,
                                                                    "fullWidth": 26,
                                                                    "width": 10,
                                                                    "text": "enumerable",
                                                                    "value": "enumerable",
                                                                    "valueText": "enumerable",
                                                                    "hasLeadingTrivia": true,
                                                                    "leadingTrivia": [
                                                                        {
                                                                            "kind": "WhitespaceTrivia",
                                                                            "text": "                "
                                                                        }
                                                                    ]
                                                                },
                                                                "colonToken": {
                                                                    "kind": "ColonToken",
                                                                    "fullStart": 865,
                                                                    "fullEnd": 867,
                                                                    "start": 865,
                                                                    "end": 866,
                                                                    "fullWidth": 2,
                                                                    "width": 1,
                                                                    "text": ":",
                                                                    "value": ":",
                                                                    "valueText": ":",
                                                                    "hasTrailingTrivia": true,
                                                                    "trailingTrivia": [
                                                                        {
                                                                            "kind": "WhitespaceTrivia",
                                                                            "text": " "
                                                                        }
                                                                    ]
                                                                },
                                                                "expression": {
                                                                    "kind": "FalseKeyword",
                                                                    "fullStart": 867,
                                                                    "fullEnd": 872,
                                                                    "start": 867,
                                                                    "end": 872,
                                                                    "fullWidth": 5,
                                                                    "width": 5,
                                                                    "text": "false",
                                                                    "value": false,
                                                                    "valueText": "false"
                                                                }
                                                            },
                                                            {
                                                                "kind": "CommaToken",
                                                                "fullStart": 872,
                                                                "fullEnd": 875,
                                                                "start": 872,
                                                                "end": 873,
                                                                "fullWidth": 3,
                                                                "width": 1,
                                                                "text": ",",
                                                                "value": ",",
                                                                "valueText": ",",
                                                                "hasTrailingTrivia": true,
                                                                "hasTrailingNewLine": true,
                                                                "trailingTrivia": [
                                                                    {
                                                                        "kind": "NewLineTrivia",
                                                                        "text": "\r\n"
                                                                    }
                                                                ]
                                                            },
                                                            {
                                                                "kind": "SimplePropertyAssignment",
                                                                "fullStart": 875,
                                                                "fullEnd": 911,
                                                                "start": 891,
                                                                "end": 909,
                                                                "fullWidth": 36,
                                                                "width": 18,
                                                                "propertyName": {
                                                                    "kind": "IdentifierName",
                                                                    "fullStart": 875,
                                                                    "fullEnd": 903,
                                                                    "start": 891,
                                                                    "end": 903,
                                                                    "fullWidth": 28,
                                                                    "width": 12,
                                                                    "text": "configurable",
                                                                    "value": "configurable",
                                                                    "valueText": "configurable",
                                                                    "hasLeadingTrivia": true,
                                                                    "leadingTrivia": [
                                                                        {
                                                                            "kind": "WhitespaceTrivia",
                                                                            "text": "                "
                                                                        }
                                                                    ]
                                                                },
                                                                "colonToken": {
                                                                    "kind": "ColonToken",
                                                                    "fullStart": 903,
                                                                    "fullEnd": 905,
                                                                    "start": 903,
                                                                    "end": 904,
                                                                    "fullWidth": 2,
                                                                    "width": 1,
                                                                    "text": ":",
                                                                    "value": ":",
                                                                    "valueText": ":",
                                                                    "hasTrailingTrivia": true,
                                                                    "trailingTrivia": [
                                                                        {
                                                                            "kind": "WhitespaceTrivia",
                                                                            "text": " "
                                                                        }
                                                                    ]
                                                                },
                                                                "expression": {
                                                                    "kind": "TrueKeyword",
                                                                    "fullStart": 905,
                                                                    "fullEnd": 911,
                                                                    "start": 905,
                                                                    "end": 909,
                                                                    "fullWidth": 6,
                                                                    "width": 4,
                                                                    "text": "true",
                                                                    "value": true,
                                                                    "valueText": "true",
                                                                    "hasTrailingTrivia": true,
                                                                    "hasTrailingNewLine": true,
                                                                    "trailingTrivia": [
                                                                        {
                                                                            "kind": "NewLineTrivia",
                                                                            "text": "\r\n"
                                                                        }
                                                                    ]
                                                                }
                                                            }
                                                        ],
                                                        "closeBraceToken": {
                                                            "kind": "CloseBraceToken",
                                                            "fullStart": 911,
                                                            "fullEnd": 924,
                                                            "start": 923,
                                                            "end": 924,
                                                            "fullWidth": 13,
                                                            "width": 1,
                                                            "text": "}",
                                                            "value": "}",
                                                            "valueText": "}",
                                                            "hasLeadingTrivia": true,
                                                            "leadingTrivia": [
                                                                {
                                                                    "kind": "WhitespaceTrivia",
                                                                    "text": "            "
                                                                }
                                                            ]
                                                        }
                                                    }
                                                ],
                                                "closeParenToken": {
                                                    "kind": "CloseParenToken",
                                                    "fullStart": 924,
                                                    "fullEnd": 925,
                                                    "start": 924,
                                                    "end": 925,
                                                    "fullWidth": 1,
                                                    "width": 1,
                                                    "text": ")",
                                                    "value": ")",
                                                    "valueText": ")"
                                                }
                                            }
                                        },
                                        "semicolonToken": {
                                            "kind": "SemicolonToken",
                                            "fullStart": 925,
                                            "fullEnd": 928,
                                            "start": 925,
                                            "end": 926,
                                            "fullWidth": 3,
                                            "width": 1,
                                            "text": ";",
                                            "value": ";",
                                            "valueText": ";",
                                            "hasTrailingTrivia": true,
                                            "hasTrailingNewLine": true,
                                            "trailingTrivia": [
                                                {
                                                    "kind": "NewLineTrivia",
                                                    "text": "\r\n"
                                                }
                                            ]
                                        }
                                    },
                                    {
                                        "kind": "VariableStatement",
                                        "fullStart": 928,
                                        "fullEnd": 967,
                                        "start": 942,
                                        "end": 965,
                                        "fullWidth": 39,
                                        "width": 23,
                                        "modifiers": [],
                                        "variableDeclaration": {
                                            "kind": "VariableDeclaration",
                                            "fullStart": 928,
                                            "fullEnd": 964,
                                            "start": 942,
                                            "end": 964,
                                            "fullWidth": 36,
                                            "width": 22,
                                            "varKeyword": {
                                                "kind": "VarKeyword",
                                                "fullStart": 928,
                                                "fullEnd": 946,
                                                "start": 942,
                                                "end": 945,
                                                "fullWidth": 18,
                                                "width": 3,
                                                "text": "var",
                                                "value": "var",
                                                "valueText": "var",
                                                "hasLeadingTrivia": true,
                                                "hasLeadingNewLine": true,
                                                "hasTrailingTrivia": true,
                                                "leadingTrivia": [
                                                    {
                                                        "kind": "NewLineTrivia",
                                                        "text": "\r\n"
                                                    },
                                                    {
                                                        "kind": "WhitespaceTrivia",
                                                        "text": "            "
                                                    }
                                                ],
                                                "trailingTrivia": [
                                                    {
                                                        "kind": "WhitespaceTrivia",
                                                        "text": " "
                                                    }
                                                ]
                                            },
                                            "variableDeclarators": [
                                                {
                                                    "kind": "VariableDeclarator",
                                                    "fullStart": 946,
                                                    "fullEnd": 964,
                                                    "start": 946,
                                                    "end": 964,
                                                    "fullWidth": 18,
<<<<<<< HEAD
                                                    "width": 18,
                                                    "identifier": {
=======
                                                    "propertyName": {
>>>>>>> 85e84683
                                                        "kind": "IdentifierName",
                                                        "fullStart": 946,
                                                        "fullEnd": 950,
                                                        "start": 946,
                                                        "end": 949,
                                                        "fullWidth": 4,
                                                        "width": 3,
                                                        "text": "obj",
                                                        "value": "obj",
                                                        "valueText": "obj",
                                                        "hasTrailingTrivia": true,
                                                        "trailingTrivia": [
                                                            {
                                                                "kind": "WhitespaceTrivia",
                                                                "text": " "
                                                            }
                                                        ]
                                                    },
                                                    "equalsValueClause": {
                                                        "kind": "EqualsValueClause",
                                                        "fullStart": 950,
                                                        "fullEnd": 964,
                                                        "start": 950,
                                                        "end": 964,
                                                        "fullWidth": 14,
                                                        "width": 14,
                                                        "equalsToken": {
                                                            "kind": "EqualsToken",
                                                            "fullStart": 950,
                                                            "fullEnd": 952,
                                                            "start": 950,
                                                            "end": 951,
                                                            "fullWidth": 2,
                                                            "width": 1,
                                                            "text": "=",
                                                            "value": "=",
                                                            "valueText": "=",
                                                            "hasTrailingTrivia": true,
                                                            "trailingTrivia": [
                                                                {
                                                                    "kind": "WhitespaceTrivia",
                                                                    "text": " "
                                                                }
                                                            ]
                                                        },
                                                        "value": {
                                                            "kind": "InvocationExpression",
                                                            "fullStart": 952,
                                                            "fullEnd": 964,
                                                            "start": 952,
                                                            "end": 964,
                                                            "fullWidth": 12,
                                                            "width": 12,
                                                            "expression": {
                                                                "kind": "MemberAccessExpression",
                                                                "fullStart": 952,
                                                                "fullEnd": 960,
                                                                "start": 952,
                                                                "end": 960,
                                                                "fullWidth": 8,
                                                                "width": 8,
                                                                "expression": {
                                                                    "kind": "IdentifierName",
                                                                    "fullStart": 952,
                                                                    "fullEnd": 955,
                                                                    "start": 952,
                                                                    "end": 955,
                                                                    "fullWidth": 3,
                                                                    "width": 3,
                                                                    "text": "foo",
                                                                    "value": "foo",
                                                                    "valueText": "foo"
                                                                },
                                                                "dotToken": {
                                                                    "kind": "DotToken",
                                                                    "fullStart": 955,
                                                                    "fullEnd": 956,
                                                                    "start": 955,
                                                                    "end": 956,
                                                                    "fullWidth": 1,
                                                                    "width": 1,
                                                                    "text": ".",
                                                                    "value": ".",
                                                                    "valueText": "."
                                                                },
                                                                "name": {
                                                                    "kind": "IdentifierName",
                                                                    "fullStart": 956,
                                                                    "fullEnd": 960,
                                                                    "start": 956,
                                                                    "end": 960,
                                                                    "fullWidth": 4,
                                                                    "width": 4,
                                                                    "text": "bind",
                                                                    "value": "bind",
                                                                    "valueText": "bind"
                                                                }
                                                            },
                                                            "argumentList": {
                                                                "kind": "ArgumentList",
                                                                "fullStart": 960,
                                                                "fullEnd": 964,
                                                                "start": 960,
                                                                "end": 964,
                                                                "fullWidth": 4,
                                                                "width": 4,
                                                                "openParenToken": {
                                                                    "kind": "OpenParenToken",
                                                                    "fullStart": 960,
                                                                    "fullEnd": 961,
                                                                    "start": 960,
                                                                    "end": 961,
                                                                    "fullWidth": 1,
                                                                    "width": 1,
                                                                    "text": "(",
                                                                    "value": "(",
                                                                    "valueText": "("
                                                                },
                                                                "arguments": [
                                                                    {
                                                                        "kind": "ObjectLiteralExpression",
                                                                        "fullStart": 961,
                                                                        "fullEnd": 963,
                                                                        "start": 961,
                                                                        "end": 963,
                                                                        "fullWidth": 2,
                                                                        "width": 2,
                                                                        "openBraceToken": {
                                                                            "kind": "OpenBraceToken",
                                                                            "fullStart": 961,
                                                                            "fullEnd": 962,
                                                                            "start": 961,
                                                                            "end": 962,
                                                                            "fullWidth": 1,
                                                                            "width": 1,
                                                                            "text": "{",
                                                                            "value": "{",
                                                                            "valueText": "{"
                                                                        },
                                                                        "propertyAssignments": [],
                                                                        "closeBraceToken": {
                                                                            "kind": "CloseBraceToken",
                                                                            "fullStart": 962,
                                                                            "fullEnd": 963,
                                                                            "start": 962,
                                                                            "end": 963,
                                                                            "fullWidth": 1,
                                                                            "width": 1,
                                                                            "text": "}",
                                                                            "value": "}",
                                                                            "valueText": "}"
                                                                        }
                                                                    }
                                                                ],
                                                                "closeParenToken": {
                                                                    "kind": "CloseParenToken",
                                                                    "fullStart": 963,
                                                                    "fullEnd": 964,
                                                                    "start": 963,
                                                                    "end": 964,
                                                                    "fullWidth": 1,
                                                                    "width": 1,
                                                                    "text": ")",
                                                                    "value": ")",
                                                                    "valueText": ")"
                                                                }
                                                            }
                                                        }
                                                    }
                                                }
                                            ]
                                        },
                                        "semicolonToken": {
                                            "kind": "SemicolonToken",
                                            "fullStart": 964,
                                            "fullEnd": 967,
                                            "start": 964,
                                            "end": 965,
                                            "fullWidth": 3,
                                            "width": 1,
                                            "text": ";",
                                            "value": ";",
                                            "valueText": ";",
                                            "hasTrailingTrivia": true,
                                            "hasTrailingNewLine": true,
                                            "trailingTrivia": [
                                                {
                                                    "kind": "NewLineTrivia",
                                                    "text": "\r\n"
                                                }
                                            ]
                                        }
                                    },
                                    {
                                        "kind": "ExpressionStatement",
                                        "fullStart": 967,
                                        "fullEnd": 1007,
                                        "start": 979,
                                        "end": 1005,
                                        "fullWidth": 40,
                                        "width": 26,
                                        "expression": {
                                            "kind": "AssignmentExpression",
                                            "fullStart": 967,
                                            "fullEnd": 1004,
                                            "start": 979,
                                            "end": 1004,
                                            "fullWidth": 37,
                                            "width": 25,
                                            "left": {
                                                "kind": "MemberAccessExpression",
                                                "fullStart": 967,
                                                "fullEnd": 988,
                                                "start": 979,
                                                "end": 987,
                                                "fullWidth": 21,
                                                "width": 8,
                                                "expression": {
                                                    "kind": "IdentifierName",
                                                    "fullStart": 967,
                                                    "fullEnd": 982,
                                                    "start": 979,
                                                    "end": 982,
                                                    "fullWidth": 15,
                                                    "width": 3,
                                                    "text": "obj",
                                                    "value": "obj",
                                                    "valueText": "obj",
                                                    "hasLeadingTrivia": true,
                                                    "leadingTrivia": [
                                                        {
                                                            "kind": "WhitespaceTrivia",
                                                            "text": "            "
                                                        }
                                                    ]
                                                },
                                                "dotToken": {
                                                    "kind": "DotToken",
                                                    "fullStart": 982,
                                                    "fullEnd": 983,
                                                    "start": 982,
                                                    "end": 983,
                                                    "fullWidth": 1,
                                                    "width": 1,
                                                    "text": ".",
                                                    "value": ".",
                                                    "valueText": "."
                                                },
                                                "name": {
                                                    "kind": "IdentifierName",
                                                    "fullStart": 983,
                                                    "fullEnd": 988,
                                                    "start": 983,
                                                    "end": 987,
                                                    "fullWidth": 5,
                                                    "width": 4,
                                                    "text": "prop",
                                                    "value": "prop",
                                                    "valueText": "prop",
                                                    "hasTrailingTrivia": true,
                                                    "trailingTrivia": [
                                                        {
                                                            "kind": "WhitespaceTrivia",
                                                            "text": " "
                                                        }
                                                    ]
                                                }
                                            },
                                            "operatorToken": {
                                                "kind": "EqualsToken",
                                                "fullStart": 988,
                                                "fullEnd": 990,
                                                "start": 988,
                                                "end": 989,
                                                "fullWidth": 2,
                                                "width": 1,
                                                "text": "=",
                                                "value": "=",
                                                "valueText": "=",
                                                "hasTrailingTrivia": true,
                                                "trailingTrivia": [
                                                    {
                                                        "kind": "WhitespaceTrivia",
                                                        "text": " "
                                                    }
                                                ]
                                            },
                                            "right": {
                                                "kind": "StringLiteral",
                                                "fullStart": 990,
                                                "fullEnd": 1004,
                                                "start": 990,
                                                "end": 1004,
                                                "fullWidth": 14,
                                                "width": 14,
                                                "text": "\"overrideData\"",
                                                "value": "overrideData",
                                                "valueText": "overrideData"
                                            }
                                        },
                                        "semicolonToken": {
                                            "kind": "SemicolonToken",
                                            "fullStart": 1004,
                                            "fullEnd": 1007,
                                            "start": 1004,
                                            "end": 1005,
                                            "fullWidth": 3,
                                            "width": 1,
                                            "text": ";",
                                            "value": ";",
                                            "valueText": ";",
                                            "hasTrailingTrivia": true,
                                            "hasTrailingNewLine": true,
                                            "trailingTrivia": [
                                                {
                                                    "kind": "NewLineTrivia",
                                                    "text": "\r\n"
                                                }
                                            ]
                                        }
                                    },
                                    {
                                        "kind": "ReturnStatement",
                                        "fullStart": 1007,
                                        "fullEnd": 1081,
                                        "start": 1021,
                                        "end": 1079,
                                        "fullWidth": 74,
                                        "width": 58,
                                        "returnKeyword": {
                                            "kind": "ReturnKeyword",
                                            "fullStart": 1007,
                                            "fullEnd": 1028,
                                            "start": 1021,
                                            "end": 1027,
                                            "fullWidth": 21,
                                            "width": 6,
                                            "text": "return",
                                            "value": "return",
                                            "valueText": "return",
                                            "hasLeadingTrivia": true,
                                            "hasLeadingNewLine": true,
                                            "hasTrailingTrivia": true,
                                            "leadingTrivia": [
                                                {
                                                    "kind": "NewLineTrivia",
                                                    "text": "\r\n"
                                                },
                                                {
                                                    "kind": "WhitespaceTrivia",
                                                    "text": "            "
                                                }
                                            ],
                                            "trailingTrivia": [
                                                {
                                                    "kind": "WhitespaceTrivia",
                                                    "text": " "
                                                }
                                            ]
                                        },
                                        "expression": {
                                            "kind": "LogicalAndExpression",
                                            "fullStart": 1028,
                                            "fullEnd": 1078,
                                            "start": 1028,
                                            "end": 1078,
                                            "fullWidth": 50,
                                            "width": 50,
                                            "left": {
                                                "kind": "LogicalNotExpression",
                                                "fullStart": 1028,
                                                "fullEnd": 1056,
                                                "start": 1028,
                                                "end": 1055,
                                                "fullWidth": 28,
                                                "width": 27,
                                                "operatorToken": {
                                                    "kind": "ExclamationToken",
                                                    "fullStart": 1028,
                                                    "fullEnd": 1029,
                                                    "start": 1028,
                                                    "end": 1029,
                                                    "fullWidth": 1,
                                                    "width": 1,
                                                    "text": "!",
                                                    "value": "!",
                                                    "valueText": "!"
                                                },
                                                "operand": {
                                                    "kind": "InvocationExpression",
                                                    "fullStart": 1029,
                                                    "fullEnd": 1056,
                                                    "start": 1029,
                                                    "end": 1055,
                                                    "fullWidth": 27,
                                                    "width": 26,
                                                    "expression": {
                                                        "kind": "MemberAccessExpression",
                                                        "fullStart": 1029,
                                                        "fullEnd": 1047,
                                                        "start": 1029,
                                                        "end": 1047,
                                                        "fullWidth": 18,
                                                        "width": 18,
                                                        "expression": {
                                                            "kind": "IdentifierName",
                                                            "fullStart": 1029,
                                                            "fullEnd": 1032,
                                                            "start": 1029,
                                                            "end": 1032,
                                                            "fullWidth": 3,
                                                            "width": 3,
                                                            "text": "obj",
                                                            "value": "obj",
                                                            "valueText": "obj"
                                                        },
                                                        "dotToken": {
                                                            "kind": "DotToken",
                                                            "fullStart": 1032,
                                                            "fullEnd": 1033,
                                                            "start": 1032,
                                                            "end": 1033,
                                                            "fullWidth": 1,
                                                            "width": 1,
                                                            "text": ".",
                                                            "value": ".",
                                                            "valueText": "."
                                                        },
                                                        "name": {
                                                            "kind": "IdentifierName",
                                                            "fullStart": 1033,
                                                            "fullEnd": 1047,
                                                            "start": 1033,
                                                            "end": 1047,
                                                            "fullWidth": 14,
                                                            "width": 14,
                                                            "text": "hasOwnProperty",
                                                            "value": "hasOwnProperty",
                                                            "valueText": "hasOwnProperty"
                                                        }
                                                    },
                                                    "argumentList": {
                                                        "kind": "ArgumentList",
                                                        "fullStart": 1047,
                                                        "fullEnd": 1056,
                                                        "start": 1047,
                                                        "end": 1055,
                                                        "fullWidth": 9,
                                                        "width": 8,
                                                        "openParenToken": {
                                                            "kind": "OpenParenToken",
                                                            "fullStart": 1047,
                                                            "fullEnd": 1048,
                                                            "start": 1047,
                                                            "end": 1048,
                                                            "fullWidth": 1,
                                                            "width": 1,
                                                            "text": "(",
                                                            "value": "(",
                                                            "valueText": "("
                                                        },
                                                        "arguments": [
                                                            {
                                                                "kind": "StringLiteral",
                                                                "fullStart": 1048,
                                                                "fullEnd": 1054,
                                                                "start": 1048,
                                                                "end": 1054,
                                                                "fullWidth": 6,
                                                                "width": 6,
                                                                "text": "\"prop\"",
                                                                "value": "prop",
                                                                "valueText": "prop"
                                                            }
                                                        ],
                                                        "closeParenToken": {
                                                            "kind": "CloseParenToken",
                                                            "fullStart": 1054,
                                                            "fullEnd": 1056,
                                                            "start": 1054,
                                                            "end": 1055,
                                                            "fullWidth": 2,
                                                            "width": 1,
                                                            "text": ")",
                                                            "value": ")",
                                                            "valueText": ")",
                                                            "hasTrailingTrivia": true,
                                                            "trailingTrivia": [
                                                                {
                                                                    "kind": "WhitespaceTrivia",
                                                                    "text": " "
                                                                }
                                                            ]
                                                        }
                                                    }
                                                }
                                            },
                                            "operatorToken": {
                                                "kind": "AmpersandAmpersandToken",
                                                "fullStart": 1056,
                                                "fullEnd": 1059,
                                                "start": 1056,
                                                "end": 1058,
                                                "fullWidth": 3,
                                                "width": 2,
                                                "text": "&&",
                                                "value": "&&",
                                                "valueText": "&&",
                                                "hasTrailingTrivia": true,
                                                "trailingTrivia": [
                                                    {
                                                        "kind": "WhitespaceTrivia",
                                                        "text": " "
                                                    }
                                                ]
                                            },
                                            "right": {
                                                "kind": "EqualsExpression",
                                                "fullStart": 1059,
                                                "fullEnd": 1078,
                                                "start": 1059,
                                                "end": 1078,
                                                "fullWidth": 19,
                                                "width": 19,
                                                "left": {
                                                    "kind": "MemberAccessExpression",
                                                    "fullStart": 1059,
                                                    "fullEnd": 1068,
                                                    "start": 1059,
                                                    "end": 1067,
                                                    "fullWidth": 9,
                                                    "width": 8,
                                                    "expression": {
                                                        "kind": "IdentifierName",
                                                        "fullStart": 1059,
                                                        "fullEnd": 1062,
                                                        "start": 1059,
                                                        "end": 1062,
                                                        "fullWidth": 3,
                                                        "width": 3,
                                                        "text": "obj",
                                                        "value": "obj",
                                                        "valueText": "obj"
                                                    },
                                                    "dotToken": {
                                                        "kind": "DotToken",
                                                        "fullStart": 1062,
                                                        "fullEnd": 1063,
                                                        "start": 1062,
                                                        "end": 1063,
                                                        "fullWidth": 1,
                                                        "width": 1,
                                                        "text": ".",
                                                        "value": ".",
                                                        "valueText": "."
                                                    },
                                                    "name": {
                                                        "kind": "IdentifierName",
                                                        "fullStart": 1063,
                                                        "fullEnd": 1068,
                                                        "start": 1063,
                                                        "end": 1067,
                                                        "fullWidth": 5,
                                                        "width": 4,
                                                        "text": "prop",
                                                        "value": "prop",
                                                        "valueText": "prop",
                                                        "hasTrailingTrivia": true,
                                                        "trailingTrivia": [
                                                            {
                                                                "kind": "WhitespaceTrivia",
                                                                "text": " "
                                                            }
                                                        ]
                                                    }
                                                },
                                                "operatorToken": {
                                                    "kind": "EqualsEqualsEqualsToken",
                                                    "fullStart": 1068,
                                                    "fullEnd": 1072,
                                                    "start": 1068,
                                                    "end": 1071,
                                                    "fullWidth": 4,
                                                    "width": 3,
                                                    "text": "===",
                                                    "value": "===",
                                                    "valueText": "===",
                                                    "hasTrailingTrivia": true,
                                                    "trailingTrivia": [
                                                        {
                                                            "kind": "WhitespaceTrivia",
                                                            "text": " "
                                                        }
                                                    ]
                                                },
                                                "right": {
                                                    "kind": "StringLiteral",
                                                    "fullStart": 1072,
                                                    "fullEnd": 1078,
                                                    "start": 1072,
                                                    "end": 1078,
                                                    "fullWidth": 6,
                                                    "width": 6,
                                                    "text": "\"data\"",
                                                    "value": "data",
                                                    "valueText": "data"
                                                }
                                            }
                                        },
                                        "semicolonToken": {
                                            "kind": "SemicolonToken",
                                            "fullStart": 1078,
                                            "fullEnd": 1081,
                                            "start": 1078,
                                            "end": 1079,
                                            "fullWidth": 3,
                                            "width": 1,
                                            "text": ";",
                                            "value": ";",
                                            "valueText": ";",
                                            "hasTrailingTrivia": true,
                                            "hasTrailingNewLine": true,
                                            "trailingTrivia": [
                                                {
                                                    "kind": "NewLineTrivia",
                                                    "text": "\r\n"
                                                }
                                            ]
                                        }
                                    }
                                ],
                                "closeBraceToken": {
                                    "kind": "CloseBraceToken",
                                    "fullStart": 1081,
                                    "fullEnd": 1091,
                                    "start": 1089,
                                    "end": 1090,
                                    "fullWidth": 10,
                                    "width": 1,
                                    "text": "}",
                                    "value": "}",
                                    "valueText": "}",
                                    "hasLeadingTrivia": true,
                                    "hasTrailingTrivia": true,
                                    "leadingTrivia": [
                                        {
                                            "kind": "WhitespaceTrivia",
                                            "text": "        "
                                        }
                                    ],
                                    "trailingTrivia": [
                                        {
                                            "kind": "WhitespaceTrivia",
                                            "text": " "
                                        }
                                    ]
                                }
                            },
                            "finallyClause": {
                                "kind": "FinallyClause",
                                "fullStart": 1091,
                                "fullEnd": 1158,
                                "start": 1091,
                                "end": 1156,
                                "fullWidth": 67,
                                "width": 65,
                                "finallyKeyword": {
                                    "kind": "FinallyKeyword",
                                    "fullStart": 1091,
                                    "fullEnd": 1099,
                                    "start": 1091,
                                    "end": 1098,
                                    "fullWidth": 8,
                                    "width": 7,
                                    "text": "finally",
                                    "value": "finally",
                                    "valueText": "finally",
                                    "hasTrailingTrivia": true,
                                    "trailingTrivia": [
                                        {
                                            "kind": "WhitespaceTrivia",
                                            "text": " "
                                        }
                                    ]
                                },
                                "block": {
                                    "kind": "Block",
                                    "fullStart": 1099,
                                    "fullEnd": 1158,
                                    "start": 1099,
                                    "end": 1156,
                                    "fullWidth": 59,
                                    "width": 57,
                                    "openBraceToken": {
                                        "kind": "OpenBraceToken",
                                        "fullStart": 1099,
                                        "fullEnd": 1102,
                                        "start": 1099,
                                        "end": 1100,
                                        "fullWidth": 3,
                                        "width": 1,
                                        "text": "{",
                                        "value": "{",
                                        "valueText": "{",
                                        "hasTrailingTrivia": true,
                                        "hasTrailingNewLine": true,
                                        "trailingTrivia": [
                                            {
                                                "kind": "NewLineTrivia",
                                                "text": "\r\n"
                                            }
                                        ]
                                    },
                                    "statements": [
                                        {
                                            "kind": "ExpressionStatement",
                                            "fullStart": 1102,
                                            "fullEnd": 1147,
                                            "start": 1114,
                                            "end": 1145,
                                            "fullWidth": 45,
                                            "width": 31,
                                            "expression": {
                                                "kind": "DeleteExpression",
                                                "fullStart": 1102,
                                                "fullEnd": 1144,
                                                "start": 1114,
                                                "end": 1144,
                                                "fullWidth": 42,
                                                "width": 30,
                                                "deleteKeyword": {
                                                    "kind": "DeleteKeyword",
                                                    "fullStart": 1102,
                                                    "fullEnd": 1121,
                                                    "start": 1114,
                                                    "end": 1120,
                                                    "fullWidth": 19,
                                                    "width": 6,
                                                    "text": "delete",
                                                    "value": "delete",
                                                    "valueText": "delete",
                                                    "hasLeadingTrivia": true,
                                                    "hasTrailingTrivia": true,
                                                    "leadingTrivia": [
                                                        {
                                                            "kind": "WhitespaceTrivia",
                                                            "text": "            "
                                                        }
                                                    ],
                                                    "trailingTrivia": [
                                                        {
                                                            "kind": "WhitespaceTrivia",
                                                            "text": " "
                                                        }
                                                    ]
                                                },
                                                "expression": {
                                                    "kind": "MemberAccessExpression",
                                                    "fullStart": 1121,
                                                    "fullEnd": 1144,
                                                    "start": 1121,
                                                    "end": 1144,
                                                    "fullWidth": 23,
                                                    "width": 23,
                                                    "expression": {
                                                        "kind": "MemberAccessExpression",
                                                        "fullStart": 1121,
                                                        "fullEnd": 1139,
                                                        "start": 1121,
                                                        "end": 1139,
                                                        "fullWidth": 18,
                                                        "width": 18,
                                                        "expression": {
                                                            "kind": "IdentifierName",
                                                            "fullStart": 1121,
                                                            "fullEnd": 1129,
                                                            "start": 1121,
                                                            "end": 1129,
                                                            "fullWidth": 8,
                                                            "width": 8,
                                                            "text": "Function",
                                                            "value": "Function",
                                                            "valueText": "Function"
                                                        },
                                                        "dotToken": {
                                                            "kind": "DotToken",
                                                            "fullStart": 1129,
                                                            "fullEnd": 1130,
                                                            "start": 1129,
                                                            "end": 1130,
                                                            "fullWidth": 1,
                                                            "width": 1,
                                                            "text": ".",
                                                            "value": ".",
                                                            "valueText": "."
                                                        },
                                                        "name": {
                                                            "kind": "IdentifierName",
                                                            "fullStart": 1130,
                                                            "fullEnd": 1139,
                                                            "start": 1130,
                                                            "end": 1139,
                                                            "fullWidth": 9,
                                                            "width": 9,
                                                            "text": "prototype",
                                                            "value": "prototype",
                                                            "valueText": "prototype"
                                                        }
                                                    },
                                                    "dotToken": {
                                                        "kind": "DotToken",
                                                        "fullStart": 1139,
                                                        "fullEnd": 1140,
                                                        "start": 1139,
                                                        "end": 1140,
                                                        "fullWidth": 1,
                                                        "width": 1,
                                                        "text": ".",
                                                        "value": ".",
                                                        "valueText": "."
                                                    },
                                                    "name": {
                                                        "kind": "IdentifierName",
                                                        "fullStart": 1140,
                                                        "fullEnd": 1144,
                                                        "start": 1140,
                                                        "end": 1144,
                                                        "fullWidth": 4,
                                                        "width": 4,
                                                        "text": "prop",
                                                        "value": "prop",
                                                        "valueText": "prop"
                                                    }
                                                }
                                            },
                                            "semicolonToken": {
                                                "kind": "SemicolonToken",
                                                "fullStart": 1144,
                                                "fullEnd": 1147,
                                                "start": 1144,
                                                "end": 1145,
                                                "fullWidth": 3,
                                                "width": 1,
                                                "text": ";",
                                                "value": ";",
                                                "valueText": ";",
                                                "hasTrailingTrivia": true,
                                                "hasTrailingNewLine": true,
                                                "trailingTrivia": [
                                                    {
                                                        "kind": "NewLineTrivia",
                                                        "text": "\r\n"
                                                    }
                                                ]
                                            }
                                        }
                                    ],
                                    "closeBraceToken": {
                                        "kind": "CloseBraceToken",
                                        "fullStart": 1147,
                                        "fullEnd": 1158,
                                        "start": 1155,
                                        "end": 1156,
                                        "fullWidth": 11,
                                        "width": 1,
                                        "text": "}",
                                        "value": "}",
                                        "valueText": "}",
                                        "hasLeadingTrivia": true,
                                        "hasTrailingTrivia": true,
                                        "hasTrailingNewLine": true,
                                        "leadingTrivia": [
                                            {
                                                "kind": "WhitespaceTrivia",
                                                "text": "        "
                                            }
                                        ],
                                        "trailingTrivia": [
                                            {
                                                "kind": "NewLineTrivia",
                                                "text": "\r\n"
                                            }
                                        ]
                                    }
                                }
                            }
                        }
                    ],
                    "closeBraceToken": {
                        "kind": "CloseBraceToken",
                        "fullStart": 1158,
                        "fullEnd": 1165,
                        "start": 1162,
                        "end": 1163,
                        "fullWidth": 7,
                        "width": 1,
                        "text": "}",
                        "value": "}",
                        "valueText": "}",
                        "hasLeadingTrivia": true,
                        "hasTrailingTrivia": true,
                        "hasTrailingNewLine": true,
                        "leadingTrivia": [
                            {
                                "kind": "WhitespaceTrivia",
                                "text": "    "
                            }
                        ],
                        "trailingTrivia": [
                            {
                                "kind": "NewLineTrivia",
                                "text": "\r\n"
                            }
                        ]
                    }
                }
            },
            {
                "kind": "ExpressionStatement",
                "fullStart": 1165,
                "fullEnd": 1189,
                "start": 1165,
                "end": 1187,
                "fullWidth": 24,
                "width": 22,
                "expression": {
                    "kind": "InvocationExpression",
                    "fullStart": 1165,
                    "fullEnd": 1186,
                    "start": 1165,
                    "end": 1186,
                    "fullWidth": 21,
                    "width": 21,
                    "expression": {
                        "kind": "IdentifierName",
                        "fullStart": 1165,
                        "fullEnd": 1176,
                        "start": 1165,
                        "end": 1176,
                        "fullWidth": 11,
                        "width": 11,
                        "text": "runTestCase",
                        "value": "runTestCase",
                        "valueText": "runTestCase"
                    },
                    "argumentList": {
                        "kind": "ArgumentList",
                        "fullStart": 1176,
                        "fullEnd": 1186,
                        "start": 1176,
                        "end": 1186,
                        "fullWidth": 10,
                        "width": 10,
                        "openParenToken": {
                            "kind": "OpenParenToken",
                            "fullStart": 1176,
                            "fullEnd": 1177,
                            "start": 1176,
                            "end": 1177,
                            "fullWidth": 1,
                            "width": 1,
                            "text": "(",
                            "value": "(",
                            "valueText": "("
                        },
                        "arguments": [
                            {
                                "kind": "IdentifierName",
                                "fullStart": 1177,
                                "fullEnd": 1185,
                                "start": 1177,
                                "end": 1185,
                                "fullWidth": 8,
                                "width": 8,
                                "text": "testcase",
                                "value": "testcase",
                                "valueText": "testcase"
                            }
                        ],
                        "closeParenToken": {
                            "kind": "CloseParenToken",
                            "fullStart": 1185,
                            "fullEnd": 1186,
                            "start": 1185,
                            "end": 1186,
                            "fullWidth": 1,
                            "width": 1,
                            "text": ")",
                            "value": ")",
                            "valueText": ")"
                        }
                    }
                },
                "semicolonToken": {
                    "kind": "SemicolonToken",
                    "fullStart": 1186,
                    "fullEnd": 1189,
                    "start": 1186,
                    "end": 1187,
                    "fullWidth": 3,
                    "width": 1,
                    "text": ";",
                    "value": ";",
                    "valueText": ";",
                    "hasTrailingTrivia": true,
                    "hasTrailingNewLine": true,
                    "trailingTrivia": [
                        {
                            "kind": "NewLineTrivia",
                            "text": "\r\n"
                        }
                    ]
                }
            }
        ],
        "endOfFileToken": {
            "kind": "EndOfFileToken",
            "fullStart": 1189,
            "fullEnd": 1189,
            "start": 1189,
            "end": 1189,
            "fullWidth": 0,
            "width": 0,
            "text": ""
        }
    },
    "lineMap": {
        "lineStarts": [
            0,
            67,
            152,
            232,
            308,
            380,
            385,
            439,
            573,
            578,
            580,
            582,
            605,
            641,
            669,
            684,
            749,
            785,
            819,
            839,
            875,
            911,
            928,
            930,
            967,
            1007,
            1009,
            1081,
            1102,
            1147,
            1158,
            1165,
            1189
        ],
        "length": 1189
    }
}<|MERGE_RESOLUTION|>--- conflicted
+++ resolved
@@ -247,12 +247,8 @@
                                         "start": 617,
                                         "end": 638,
                                         "fullWidth": 21,
-<<<<<<< HEAD
                                         "width": 21,
-                                        "identifier": {
-=======
                                         "propertyName": {
->>>>>>> 85e84683
                                             "kind": "IdentifierName",
                                             "fullStart": 617,
                                             "fullEnd": 621,
@@ -493,12 +489,8 @@
                                         "start": 653,
                                         "end": 666,
                                         "fullWidth": 13,
-<<<<<<< HEAD
                                         "width": 13,
-                                        "identifier": {
-=======
                                         "propertyName": {
->>>>>>> 85e84683
                                             "kind": "IdentifierName",
                                             "fullStart": 653,
                                             "fullEnd": 658,
@@ -1385,12 +1377,8 @@
                                                     "start": 946,
                                                     "end": 964,
                                                     "fullWidth": 18,
-<<<<<<< HEAD
                                                     "width": 18,
-                                                    "identifier": {
-=======
                                                     "propertyName": {
->>>>>>> 85e84683
                                                         "kind": "IdentifierName",
                                                         "fullStart": 946,
                                                         "fullEnd": 950,
