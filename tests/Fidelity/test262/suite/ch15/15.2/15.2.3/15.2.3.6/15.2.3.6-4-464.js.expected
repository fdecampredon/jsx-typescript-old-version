{
    "isDeclaration": false,
    "languageVersion": "EcmaScript5",
    "parseOptions": {
        "allowAutomaticSemicolonInsertion": true
    },
    "sourceUnit": {
        "kind": "SourceUnit",
        "fullStart": 0,
        "fullEnd": 1681,
        "start": 661,
        "end": 1681,
        "fullWidth": 1681,
        "width": 1020,
        "isIncrementallyUnusable": true,
        "moduleElements": [
            {
                "kind": "FunctionDeclaration",
                "fullStart": 0,
                "fullEnd": 1657,
                "start": 661,
                "end": 1655,
                "fullWidth": 1657,
                "width": 994,
                "isIncrementallyUnusable": true,
                "modifiers": [],
                "functionKeyword": {
                    "kind": "FunctionKeyword",
                    "fullStart": 0,
                    "fullEnd": 670,
                    "start": 661,
                    "end": 669,
                    "fullWidth": 670,
                    "width": 8,
                    "text": "function",
                    "value": "function",
                    "valueText": "function",
                    "hasLeadingTrivia": true,
                    "hasLeadingComment": true,
                    "hasLeadingNewLine": true,
                    "hasTrailingTrivia": true,
                    "leadingTrivia": [
                        {
                            "kind": "SingleLineCommentTrivia",
                            "text": "/// Copyright (c) 2012 Ecma International.  All rights reserved. "
                        },
                        {
                            "kind": "NewLineTrivia",
                            "text": "\r\n"
                        },
                        {
                            "kind": "SingleLineCommentTrivia",
                            "text": "/// Ecma International makes this code available under the terms and conditions set"
                        },
                        {
                            "kind": "NewLineTrivia",
                            "text": "\r\n"
                        },
                        {
                            "kind": "SingleLineCommentTrivia",
                            "text": "/// forth on http://hg.ecmascript.org/tests/test262/raw-file/tip/LICENSE (the "
                        },
                        {
                            "kind": "NewLineTrivia",
                            "text": "\r\n"
                        },
                        {
                            "kind": "SingleLineCommentTrivia",
                            "text": "/// \"Use Terms\").   Any redistribution of this code must retain the above "
                        },
                        {
                            "kind": "NewLineTrivia",
                            "text": "\r\n"
                        },
                        {
                            "kind": "SingleLineCommentTrivia",
                            "text": "/// copyright and this notice and otherwise comply with the Use Terms."
                        },
                        {
                            "kind": "NewLineTrivia",
                            "text": "\r\n"
                        },
                        {
                            "kind": "MultiLineCommentTrivia",
                            "text": "/**\r\n * @path ch15/15.2/15.2.3/15.2.3.6/15.2.3.6-4-464.js\r\n * @description ES5 Attributes - success to update [[Enumerable]] attribute of accessor property ([[Get]] is undefined, [[Set]] is a Function, [[Enumerable]] is true, [[Configurable]] is true) to different value\r\n */"
                        },
                        {
                            "kind": "NewLineTrivia",
                            "text": "\r\n"
                        },
                        {
                            "kind": "NewLineTrivia",
                            "text": "\r\n"
                        },
                        {
                            "kind": "NewLineTrivia",
                            "text": "\r\n"
                        }
                    ],
                    "trailingTrivia": [
                        {
                            "kind": "WhitespaceTrivia",
                            "text": " "
                        }
                    ]
                },
                "identifier": {
                    "kind": "IdentifierName",
                    "fullStart": 670,
                    "fullEnd": 678,
                    "start": 670,
                    "end": 678,
                    "fullWidth": 8,
                    "width": 8,
                    "text": "testcase",
                    "value": "testcase",
                    "valueText": "testcase"
                },
                "callSignature": {
                    "kind": "CallSignature",
                    "fullStart": 678,
                    "fullEnd": 681,
                    "start": 678,
                    "end": 680,
                    "fullWidth": 3,
                    "width": 2,
                    "parameterList": {
                        "kind": "ParameterList",
                        "fullStart": 678,
                        "fullEnd": 681,
                        "start": 678,
                        "end": 680,
                        "fullWidth": 3,
                        "width": 2,
                        "openParenToken": {
                            "kind": "OpenParenToken",
                            "fullStart": 678,
                            "fullEnd": 679,
                            "start": 678,
                            "end": 679,
                            "fullWidth": 1,
                            "width": 1,
                            "text": "(",
                            "value": "(",
                            "valueText": "("
                        },
                        "parameters": [],
                        "closeParenToken": {
                            "kind": "CloseParenToken",
                            "fullStart": 679,
                            "fullEnd": 681,
                            "start": 679,
                            "end": 680,
                            "fullWidth": 2,
                            "width": 1,
                            "text": ")",
                            "value": ")",
                            "valueText": ")",
                            "hasTrailingTrivia": true,
                            "trailingTrivia": [
                                {
                                    "kind": "WhitespaceTrivia",
                                    "text": " "
                                }
                            ]
                        }
                    }
                },
                "block": {
                    "kind": "Block",
                    "fullStart": 681,
                    "fullEnd": 1657,
                    "start": 681,
                    "end": 1655,
                    "fullWidth": 976,
                    "width": 974,
                    "isIncrementallyUnusable": true,
                    "openBraceToken": {
                        "kind": "OpenBraceToken",
                        "fullStart": 681,
                        "fullEnd": 684,
                        "start": 681,
                        "end": 682,
                        "fullWidth": 3,
                        "width": 1,
                        "text": "{",
                        "value": "{",
                        "valueText": "{",
                        "hasTrailingTrivia": true,
                        "hasTrailingNewLine": true,
                        "trailingTrivia": [
                            {
                                "kind": "NewLineTrivia",
                                "text": "\r\n"
                            }
                        ]
                    },
                    "statements": [
                        {
                            "kind": "VariableStatement",
                            "fullStart": 684,
                            "fullEnd": 707,
                            "start": 692,
                            "end": 705,
                            "fullWidth": 23,
                            "width": 13,
                            "modifiers": [],
                            "variableDeclaration": {
                                "kind": "VariableDeclaration",
                                "fullStart": 684,
                                "fullEnd": 704,
                                "start": 692,
                                "end": 704,
                                "fullWidth": 20,
                                "width": 12,
                                "varKeyword": {
                                    "kind": "VarKeyword",
                                    "fullStart": 684,
                                    "fullEnd": 696,
                                    "start": 692,
                                    "end": 695,
                                    "fullWidth": 12,
                                    "width": 3,
                                    "text": "var",
                                    "value": "var",
                                    "valueText": "var",
                                    "hasLeadingTrivia": true,
                                    "hasTrailingTrivia": true,
                                    "leadingTrivia": [
                                        {
                                            "kind": "WhitespaceTrivia",
                                            "text": "        "
                                        }
                                    ],
                                    "trailingTrivia": [
                                        {
                                            "kind": "WhitespaceTrivia",
                                            "text": " "
                                        }
                                    ]
                                },
                                "variableDeclarators": [
                                    {
                                        "kind": "VariableDeclarator",
                                        "fullStart": 696,
                                        "fullEnd": 704,
                                        "start": 696,
                                        "end": 704,
                                        "fullWidth": 8,
<<<<<<< HEAD
                                        "width": 8,
                                        "identifier": {
=======
                                        "propertyName": {
>>>>>>> 85e84683
                                            "kind": "IdentifierName",
                                            "fullStart": 696,
                                            "fullEnd": 700,
                                            "start": 696,
                                            "end": 699,
                                            "fullWidth": 4,
                                            "width": 3,
                                            "text": "obj",
                                            "value": "obj",
                                            "valueText": "obj",
                                            "hasTrailingTrivia": true,
                                            "trailingTrivia": [
                                                {
                                                    "kind": "WhitespaceTrivia",
                                                    "text": " "
                                                }
                                            ]
                                        },
                                        "equalsValueClause": {
                                            "kind": "EqualsValueClause",
                                            "fullStart": 700,
                                            "fullEnd": 704,
                                            "start": 700,
                                            "end": 704,
                                            "fullWidth": 4,
                                            "width": 4,
                                            "equalsToken": {
                                                "kind": "EqualsToken",
                                                "fullStart": 700,
                                                "fullEnd": 702,
                                                "start": 700,
                                                "end": 701,
                                                "fullWidth": 2,
                                                "width": 1,
                                                "text": "=",
                                                "value": "=",
                                                "valueText": "=",
                                                "hasTrailingTrivia": true,
                                                "trailingTrivia": [
                                                    {
                                                        "kind": "WhitespaceTrivia",
                                                        "text": " "
                                                    }
                                                ]
                                            },
                                            "value": {
                                                "kind": "ObjectLiteralExpression",
                                                "fullStart": 702,
                                                "fullEnd": 704,
                                                "start": 702,
                                                "end": 704,
                                                "fullWidth": 2,
                                                "width": 2,
                                                "openBraceToken": {
                                                    "kind": "OpenBraceToken",
                                                    "fullStart": 702,
                                                    "fullEnd": 703,
                                                    "start": 702,
                                                    "end": 703,
                                                    "fullWidth": 1,
                                                    "width": 1,
                                                    "text": "{",
                                                    "value": "{",
                                                    "valueText": "{"
                                                },
                                                "propertyAssignments": [],
                                                "closeBraceToken": {
                                                    "kind": "CloseBraceToken",
                                                    "fullStart": 703,
                                                    "fullEnd": 704,
                                                    "start": 703,
                                                    "end": 704,
                                                    "fullWidth": 1,
                                                    "width": 1,
                                                    "text": "}",
                                                    "value": "}",
                                                    "valueText": "}"
                                                }
                                            }
                                        }
                                    }
                                ]
                            },
                            "semicolonToken": {
                                "kind": "SemicolonToken",
                                "fullStart": 704,
                                "fullEnd": 707,
                                "start": 704,
                                "end": 705,
                                "fullWidth": 3,
                                "width": 1,
                                "text": ";",
                                "value": ";",
                                "valueText": ";",
                                "hasTrailingTrivia": true,
                                "hasTrailingNewLine": true,
                                "trailingTrivia": [
                                    {
                                        "kind": "NewLineTrivia",
                                        "text": "\r\n"
                                    }
                                ]
                            }
                        },
                        {
                            "kind": "VariableStatement",
                            "fullStart": 707,
                            "fullEnd": 746,
                            "start": 717,
                            "end": 744,
                            "fullWidth": 39,
                            "width": 27,
                            "modifiers": [],
                            "variableDeclaration": {
                                "kind": "VariableDeclaration",
                                "fullStart": 707,
                                "fullEnd": 743,
                                "start": 717,
                                "end": 743,
                                "fullWidth": 36,
                                "width": 26,
                                "varKeyword": {
                                    "kind": "VarKeyword",
                                    "fullStart": 707,
                                    "fullEnd": 721,
                                    "start": 717,
                                    "end": 720,
                                    "fullWidth": 14,
                                    "width": 3,
                                    "text": "var",
                                    "value": "var",
                                    "valueText": "var",
                                    "hasLeadingTrivia": true,
                                    "hasLeadingNewLine": true,
                                    "hasTrailingTrivia": true,
                                    "leadingTrivia": [
                                        {
                                            "kind": "NewLineTrivia",
                                            "text": "\r\n"
                                        },
                                        {
                                            "kind": "WhitespaceTrivia",
                                            "text": "        "
                                        }
                                    ],
                                    "trailingTrivia": [
                                        {
                                            "kind": "WhitespaceTrivia",
                                            "text": " "
                                        }
                                    ]
                                },
                                "variableDeclarators": [
                                    {
                                        "kind": "VariableDeclarator",
                                        "fullStart": 721,
                                        "fullEnd": 743,
                                        "start": 721,
                                        "end": 743,
                                        "fullWidth": 22,
<<<<<<< HEAD
                                        "width": 22,
                                        "identifier": {
=======
                                        "propertyName": {
>>>>>>> 85e84683
                                            "kind": "IdentifierName",
                                            "fullStart": 721,
                                            "fullEnd": 735,
                                            "start": 721,
                                            "end": 734,
                                            "fullWidth": 14,
                                            "width": 13,
                                            "text": "verifySetFunc",
                                            "value": "verifySetFunc",
                                            "valueText": "verifySetFunc",
                                            "hasTrailingTrivia": true,
                                            "trailingTrivia": [
                                                {
                                                    "kind": "WhitespaceTrivia",
                                                    "text": " "
                                                }
                                            ]
                                        },
                                        "equalsValueClause": {
                                            "kind": "EqualsValueClause",
                                            "fullStart": 735,
                                            "fullEnd": 743,
                                            "start": 735,
                                            "end": 743,
                                            "fullWidth": 8,
                                            "width": 8,
                                            "equalsToken": {
                                                "kind": "EqualsToken",
                                                "fullStart": 735,
                                                "fullEnd": 737,
                                                "start": 735,
                                                "end": 736,
                                                "fullWidth": 2,
                                                "width": 1,
                                                "text": "=",
                                                "value": "=",
                                                "valueText": "=",
                                                "hasTrailingTrivia": true,
                                                "trailingTrivia": [
                                                    {
                                                        "kind": "WhitespaceTrivia",
                                                        "text": " "
                                                    }
                                                ]
                                            },
                                            "value": {
                                                "kind": "StringLiteral",
                                                "fullStart": 737,
                                                "fullEnd": 743,
                                                "start": 737,
                                                "end": 743,
                                                "fullWidth": 6,
                                                "width": 6,
                                                "text": "\"data\"",
                                                "value": "data",
                                                "valueText": "data"
                                            }
                                        }
                                    }
                                ]
                            },
                            "semicolonToken": {
                                "kind": "SemicolonToken",
                                "fullStart": 743,
                                "fullEnd": 746,
                                "start": 743,
                                "end": 744,
                                "fullWidth": 3,
                                "width": 1,
                                "text": ";",
                                "value": ";",
                                "valueText": ";",
                                "hasTrailingTrivia": true,
                                "hasTrailingNewLine": true,
                                "trailingTrivia": [
                                    {
                                        "kind": "NewLineTrivia",
                                        "text": "\r\n"
                                    }
                                ]
                            }
                        },
                        {
                            "kind": "VariableStatement",
                            "fullStart": 746,
                            "fullEnd": 836,
                            "start": 754,
                            "end": 834,
                            "fullWidth": 90,
                            "width": 80,
                            "modifiers": [],
                            "variableDeclaration": {
                                "kind": "VariableDeclaration",
                                "fullStart": 746,
                                "fullEnd": 833,
                                "start": 754,
                                "end": 833,
                                "fullWidth": 87,
                                "width": 79,
                                "varKeyword": {
                                    "kind": "VarKeyword",
                                    "fullStart": 746,
                                    "fullEnd": 758,
                                    "start": 754,
                                    "end": 757,
                                    "fullWidth": 12,
                                    "width": 3,
                                    "text": "var",
                                    "value": "var",
                                    "valueText": "var",
                                    "hasLeadingTrivia": true,
                                    "hasTrailingTrivia": true,
                                    "leadingTrivia": [
                                        {
                                            "kind": "WhitespaceTrivia",
                                            "text": "        "
                                        }
                                    ],
                                    "trailingTrivia": [
                                        {
                                            "kind": "WhitespaceTrivia",
                                            "text": " "
                                        }
                                    ]
                                },
                                "variableDeclarators": [
                                    {
                                        "kind": "VariableDeclarator",
                                        "fullStart": 758,
                                        "fullEnd": 833,
                                        "start": 758,
                                        "end": 833,
                                        "fullWidth": 75,
<<<<<<< HEAD
                                        "width": 75,
                                        "identifier": {
=======
                                        "propertyName": {
>>>>>>> 85e84683
                                            "kind": "IdentifierName",
                                            "fullStart": 758,
                                            "fullEnd": 766,
                                            "start": 758,
                                            "end": 765,
                                            "fullWidth": 8,
                                            "width": 7,
                                            "text": "setFunc",
                                            "value": "setFunc",
                                            "valueText": "setFunc",
                                            "hasTrailingTrivia": true,
                                            "trailingTrivia": [
                                                {
                                                    "kind": "WhitespaceTrivia",
                                                    "text": " "
                                                }
                                            ]
                                        },
                                        "equalsValueClause": {
                                            "kind": "EqualsValueClause",
                                            "fullStart": 766,
                                            "fullEnd": 833,
                                            "start": 766,
                                            "end": 833,
                                            "fullWidth": 67,
                                            "width": 67,
                                            "equalsToken": {
                                                "kind": "EqualsToken",
                                                "fullStart": 766,
                                                "fullEnd": 768,
                                                "start": 766,
                                                "end": 767,
                                                "fullWidth": 2,
                                                "width": 1,
                                                "text": "=",
                                                "value": "=",
                                                "valueText": "=",
                                                "hasTrailingTrivia": true,
                                                "trailingTrivia": [
                                                    {
                                                        "kind": "WhitespaceTrivia",
                                                        "text": " "
                                                    }
                                                ]
                                            },
                                            "value": {
                                                "kind": "FunctionExpression",
                                                "fullStart": 768,
                                                "fullEnd": 833,
                                                "start": 768,
                                                "end": 833,
                                                "fullWidth": 65,
                                                "width": 65,
                                                "functionKeyword": {
                                                    "kind": "FunctionKeyword",
                                                    "fullStart": 768,
                                                    "fullEnd": 777,
                                                    "start": 768,
                                                    "end": 776,
                                                    "fullWidth": 9,
                                                    "width": 8,
                                                    "text": "function",
                                                    "value": "function",
                                                    "valueText": "function",
                                                    "hasTrailingTrivia": true,
                                                    "trailingTrivia": [
                                                        {
                                                            "kind": "WhitespaceTrivia",
                                                            "text": " "
                                                        }
                                                    ]
                                                },
                                                "callSignature": {
                                                    "kind": "CallSignature",
                                                    "fullStart": 777,
                                                    "fullEnd": 785,
                                                    "start": 777,
                                                    "end": 784,
                                                    "fullWidth": 8,
                                                    "width": 7,
                                                    "parameterList": {
                                                        "kind": "ParameterList",
                                                        "fullStart": 777,
                                                        "fullEnd": 785,
                                                        "start": 777,
                                                        "end": 784,
                                                        "fullWidth": 8,
                                                        "width": 7,
                                                        "openParenToken": {
                                                            "kind": "OpenParenToken",
                                                            "fullStart": 777,
                                                            "fullEnd": 778,
                                                            "start": 777,
                                                            "end": 778,
                                                            "fullWidth": 1,
                                                            "width": 1,
                                                            "text": "(",
                                                            "value": "(",
                                                            "valueText": "("
                                                        },
                                                        "parameters": [
                                                            {
                                                                "kind": "Parameter",
                                                                "fullStart": 778,
                                                                "fullEnd": 783,
                                                                "start": 778,
                                                                "end": 783,
                                                                "fullWidth": 5,
                                                                "width": 5,
                                                                "modifiers": [],
                                                                "identifier": {
                                                                    "kind": "IdentifierName",
                                                                    "fullStart": 778,
                                                                    "fullEnd": 783,
                                                                    "start": 778,
                                                                    "end": 783,
                                                                    "fullWidth": 5,
                                                                    "width": 5,
                                                                    "text": "value",
                                                                    "value": "value",
                                                                    "valueText": "value"
                                                                }
                                                            }
                                                        ],
                                                        "closeParenToken": {
                                                            "kind": "CloseParenToken",
                                                            "fullStart": 783,
                                                            "fullEnd": 785,
                                                            "start": 783,
                                                            "end": 784,
                                                            "fullWidth": 2,
                                                            "width": 1,
                                                            "text": ")",
                                                            "value": ")",
                                                            "valueText": ")",
                                                            "hasTrailingTrivia": true,
                                                            "trailingTrivia": [
                                                                {
                                                                    "kind": "WhitespaceTrivia",
                                                                    "text": " "
                                                                }
                                                            ]
                                                        }
                                                    }
                                                },
                                                "block": {
                                                    "kind": "Block",
                                                    "fullStart": 785,
                                                    "fullEnd": 833,
                                                    "start": 785,
                                                    "end": 833,
                                                    "fullWidth": 48,
                                                    "width": 48,
                                                    "openBraceToken": {
                                                        "kind": "OpenBraceToken",
                                                        "fullStart": 785,
                                                        "fullEnd": 788,
                                                        "start": 785,
                                                        "end": 786,
                                                        "fullWidth": 3,
                                                        "width": 1,
                                                        "text": "{",
                                                        "value": "{",
                                                        "valueText": "{",
                                                        "hasTrailingTrivia": true,
                                                        "hasTrailingNewLine": true,
                                                        "trailingTrivia": [
                                                            {
                                                                "kind": "NewLineTrivia",
                                                                "text": "\r\n"
                                                            }
                                                        ]
                                                    },
                                                    "statements": [
                                                        {
                                                            "kind": "ExpressionStatement",
                                                            "fullStart": 788,
                                                            "fullEnd": 824,
                                                            "start": 800,
                                                            "end": 822,
                                                            "fullWidth": 36,
                                                            "width": 22,
                                                            "expression": {
                                                                "kind": "AssignmentExpression",
                                                                "fullStart": 788,
                                                                "fullEnd": 821,
                                                                "start": 800,
                                                                "end": 821,
                                                                "fullWidth": 33,
                                                                "width": 21,
                                                                "left": {
                                                                    "kind": "IdentifierName",
                                                                    "fullStart": 788,
                                                                    "fullEnd": 814,
                                                                    "start": 800,
                                                                    "end": 813,
                                                                    "fullWidth": 26,
                                                                    "width": 13,
                                                                    "text": "verifySetFunc",
                                                                    "value": "verifySetFunc",
                                                                    "valueText": "verifySetFunc",
                                                                    "hasLeadingTrivia": true,
                                                                    "hasTrailingTrivia": true,
                                                                    "leadingTrivia": [
                                                                        {
                                                                            "kind": "WhitespaceTrivia",
                                                                            "text": "            "
                                                                        }
                                                                    ],
                                                                    "trailingTrivia": [
                                                                        {
                                                                            "kind": "WhitespaceTrivia",
                                                                            "text": " "
                                                                        }
                                                                    ]
                                                                },
                                                                "operatorToken": {
                                                                    "kind": "EqualsToken",
                                                                    "fullStart": 814,
                                                                    "fullEnd": 816,
                                                                    "start": 814,
                                                                    "end": 815,
                                                                    "fullWidth": 2,
                                                                    "width": 1,
                                                                    "text": "=",
                                                                    "value": "=",
                                                                    "valueText": "=",
                                                                    "hasTrailingTrivia": true,
                                                                    "trailingTrivia": [
                                                                        {
                                                                            "kind": "WhitespaceTrivia",
                                                                            "text": " "
                                                                        }
                                                                    ]
                                                                },
                                                                "right": {
                                                                    "kind": "IdentifierName",
                                                                    "fullStart": 816,
                                                                    "fullEnd": 821,
                                                                    "start": 816,
                                                                    "end": 821,
                                                                    "fullWidth": 5,
                                                                    "width": 5,
                                                                    "text": "value",
                                                                    "value": "value",
                                                                    "valueText": "value"
                                                                }
                                                            },
                                                            "semicolonToken": {
                                                                "kind": "SemicolonToken",
                                                                "fullStart": 821,
                                                                "fullEnd": 824,
                                                                "start": 821,
                                                                "end": 822,
                                                                "fullWidth": 3,
                                                                "width": 1,
                                                                "text": ";",
                                                                "value": ";",
                                                                "valueText": ";",
                                                                "hasTrailingTrivia": true,
                                                                "hasTrailingNewLine": true,
                                                                "trailingTrivia": [
                                                                    {
                                                                        "kind": "NewLineTrivia",
                                                                        "text": "\r\n"
                                                                    }
                                                                ]
                                                            }
                                                        }
                                                    ],
                                                    "closeBraceToken": {
                                                        "kind": "CloseBraceToken",
                                                        "fullStart": 824,
                                                        "fullEnd": 833,
                                                        "start": 832,
                                                        "end": 833,
                                                        "fullWidth": 9,
                                                        "width": 1,
                                                        "text": "}",
                                                        "value": "}",
                                                        "valueText": "}",
                                                        "hasLeadingTrivia": true,
                                                        "leadingTrivia": [
                                                            {
                                                                "kind": "WhitespaceTrivia",
                                                                "text": "        "
                                                            }
                                                        ]
                                                    }
                                                }
                                            }
                                        }
                                    }
                                ]
                            },
                            "semicolonToken": {
                                "kind": "SemicolonToken",
                                "fullStart": 833,
                                "fullEnd": 836,
                                "start": 833,
                                "end": 834,
                                "fullWidth": 3,
                                "width": 1,
                                "text": ";",
                                "value": ";",
                                "valueText": ";",
                                "hasTrailingTrivia": true,
                                "hasTrailingNewLine": true,
                                "trailingTrivia": [
                                    {
                                        "kind": "NewLineTrivia",
                                        "text": "\r\n"
                                    }
                                ]
                            }
                        },
                        {
                            "kind": "ExpressionStatement",
                            "fullStart": 836,
                            "fullEnd": 1016,
                            "start": 846,
                            "end": 1014,
                            "fullWidth": 180,
                            "width": 168,
                            "isIncrementallyUnusable": true,
                            "expression": {
                                "kind": "InvocationExpression",
                                "fullStart": 836,
                                "fullEnd": 1013,
                                "start": 846,
                                "end": 1013,
                                "fullWidth": 177,
                                "width": 167,
                                "isIncrementallyUnusable": true,
                                "expression": {
                                    "kind": "MemberAccessExpression",
                                    "fullStart": 836,
                                    "fullEnd": 867,
                                    "start": 846,
                                    "end": 867,
                                    "fullWidth": 31,
                                    "width": 21,
                                    "expression": {
                                        "kind": "IdentifierName",
                                        "fullStart": 836,
                                        "fullEnd": 852,
                                        "start": 846,
                                        "end": 852,
                                        "fullWidth": 16,
                                        "width": 6,
                                        "text": "Object",
                                        "value": "Object",
                                        "valueText": "Object",
                                        "hasLeadingTrivia": true,
                                        "hasLeadingNewLine": true,
                                        "leadingTrivia": [
                                            {
                                                "kind": "NewLineTrivia",
                                                "text": "\r\n"
                                            },
                                            {
                                                "kind": "WhitespaceTrivia",
                                                "text": "        "
                                            }
                                        ]
                                    },
                                    "dotToken": {
                                        "kind": "DotToken",
                                        "fullStart": 852,
                                        "fullEnd": 853,
                                        "start": 852,
                                        "end": 853,
                                        "fullWidth": 1,
                                        "width": 1,
                                        "text": ".",
                                        "value": ".",
                                        "valueText": "."
                                    },
                                    "name": {
                                        "kind": "IdentifierName",
                                        "fullStart": 853,
                                        "fullEnd": 867,
                                        "start": 853,
                                        "end": 867,
                                        "fullWidth": 14,
                                        "width": 14,
                                        "text": "defineProperty",
                                        "value": "defineProperty",
                                        "valueText": "defineProperty"
                                    }
                                },
                                "argumentList": {
                                    "kind": "ArgumentList",
                                    "fullStart": 867,
                                    "fullEnd": 1013,
                                    "start": 867,
                                    "end": 1013,
                                    "fullWidth": 146,
                                    "width": 146,
                                    "isIncrementallyUnusable": true,
                                    "openParenToken": {
                                        "kind": "OpenParenToken",
                                        "fullStart": 867,
                                        "fullEnd": 868,
                                        "start": 867,
                                        "end": 868,
                                        "fullWidth": 1,
                                        "width": 1,
                                        "text": "(",
                                        "value": "(",
                                        "valueText": "("
                                    },
                                    "arguments": [
                                        {
                                            "kind": "IdentifierName",
                                            "fullStart": 868,
                                            "fullEnd": 871,
                                            "start": 868,
                                            "end": 871,
                                            "fullWidth": 3,
                                            "width": 3,
                                            "text": "obj",
                                            "value": "obj",
                                            "valueText": "obj"
                                        },
                                        {
                                            "kind": "CommaToken",
                                            "fullStart": 871,
                                            "fullEnd": 873,
                                            "start": 871,
                                            "end": 872,
                                            "fullWidth": 2,
                                            "width": 1,
                                            "text": ",",
                                            "value": ",",
                                            "valueText": ",",
                                            "hasTrailingTrivia": true,
                                            "trailingTrivia": [
                                                {
                                                    "kind": "WhitespaceTrivia",
                                                    "text": " "
                                                }
                                            ]
                                        },
                                        {
                                            "kind": "StringLiteral",
                                            "fullStart": 873,
                                            "fullEnd": 879,
                                            "start": 873,
                                            "end": 879,
                                            "fullWidth": 6,
                                            "width": 6,
                                            "text": "\"prop\"",
                                            "value": "prop",
                                            "valueText": "prop"
                                        },
                                        {
                                            "kind": "CommaToken",
                                            "fullStart": 879,
                                            "fullEnd": 881,
                                            "start": 879,
                                            "end": 880,
                                            "fullWidth": 2,
                                            "width": 1,
                                            "text": ",",
                                            "value": ",",
                                            "valueText": ",",
                                            "hasTrailingTrivia": true,
                                            "trailingTrivia": [
                                                {
                                                    "kind": "WhitespaceTrivia",
                                                    "text": " "
                                                }
                                            ]
                                        },
                                        {
                                            "kind": "ObjectLiteralExpression",
                                            "fullStart": 881,
                                            "fullEnd": 1012,
                                            "start": 881,
                                            "end": 1012,
                                            "fullWidth": 131,
                                            "width": 131,
                                            "isIncrementallyUnusable": true,
                                            "openBraceToken": {
                                                "kind": "OpenBraceToken",
                                                "fullStart": 881,
                                                "fullEnd": 884,
                                                "start": 881,
                                                "end": 882,
                                                "fullWidth": 3,
                                                "width": 1,
                                                "text": "{",
                                                "value": "{",
                                                "valueText": "{",
                                                "hasTrailingTrivia": true,
                                                "hasTrailingNewLine": true,
                                                "trailingTrivia": [
                                                    {
                                                        "kind": "NewLineTrivia",
                                                        "text": "\r\n"
                                                    }
                                                ]
                                            },
                                            "propertyAssignments": [
                                                {
                                                    "kind": "SimplePropertyAssignment",
                                                    "fullStart": 884,
                                                    "fullEnd": 910,
                                                    "start": 896,
                                                    "end": 910,
                                                    "fullWidth": 26,
                                                    "width": 14,
                                                    "isIncrementallyUnusable": true,
                                                    "propertyName": {
                                                        "kind": "IdentifierName",
                                                        "fullStart": 884,
                                                        "fullEnd": 899,
                                                        "start": 896,
                                                        "end": 899,
                                                        "fullWidth": 15,
                                                        "width": 3,
                                                        "text": "get",
                                                        "value": "get",
                                                        "valueText": "get",
                                                        "hasLeadingTrivia": true,
                                                        "leadingTrivia": [
                                                            {
                                                                "kind": "WhitespaceTrivia",
                                                                "text": "            "
                                                            }
                                                        ]
                                                    },
                                                    "colonToken": {
                                                        "kind": "ColonToken",
                                                        "fullStart": 899,
                                                        "fullEnd": 901,
                                                        "start": 899,
                                                        "end": 900,
                                                        "fullWidth": 2,
                                                        "width": 1,
                                                        "text": ":",
                                                        "value": ":",
                                                        "valueText": ":",
                                                        "hasTrailingTrivia": true,
                                                        "trailingTrivia": [
                                                            {
                                                                "kind": "WhitespaceTrivia",
                                                                "text": " "
                                                            }
                                                        ]
                                                    },
                                                    "expression": {
                                                        "kind": "IdentifierName",
                                                        "fullStart": 901,
                                                        "fullEnd": 910,
                                                        "start": 901,
                                                        "end": 910,
                                                        "fullWidth": 9,
                                                        "width": 9,
                                                        "text": "undefined",
                                                        "value": "undefined",
                                                        "valueText": "undefined"
                                                    }
                                                },
                                                {
                                                    "kind": "CommaToken",
                                                    "fullStart": 910,
                                                    "fullEnd": 913,
                                                    "start": 910,
                                                    "end": 911,
                                                    "fullWidth": 3,
                                                    "width": 1,
                                                    "text": ",",
                                                    "value": ",",
                                                    "valueText": ",",
                                                    "hasTrailingTrivia": true,
                                                    "hasTrailingNewLine": true,
                                                    "trailingTrivia": [
                                                        {
                                                            "kind": "NewLineTrivia",
                                                            "text": "\r\n"
                                                        }
                                                    ]
                                                },
                                                {
                                                    "kind": "SimplePropertyAssignment",
                                                    "fullStart": 913,
                                                    "fullEnd": 937,
                                                    "start": 925,
                                                    "end": 937,
                                                    "fullWidth": 24,
                                                    "width": 12,
                                                    "isIncrementallyUnusable": true,
                                                    "propertyName": {
                                                        "kind": "IdentifierName",
                                                        "fullStart": 913,
                                                        "fullEnd": 928,
                                                        "start": 925,
                                                        "end": 928,
                                                        "fullWidth": 15,
                                                        "width": 3,
                                                        "text": "set",
                                                        "value": "set",
                                                        "valueText": "set",
                                                        "hasLeadingTrivia": true,
                                                        "leadingTrivia": [
                                                            {
                                                                "kind": "WhitespaceTrivia",
                                                                "text": "            "
                                                            }
                                                        ]
                                                    },
                                                    "colonToken": {
                                                        "kind": "ColonToken",
                                                        "fullStart": 928,
                                                        "fullEnd": 930,
                                                        "start": 928,
                                                        "end": 929,
                                                        "fullWidth": 2,
                                                        "width": 1,
                                                        "text": ":",
                                                        "value": ":",
                                                        "valueText": ":",
                                                        "hasTrailingTrivia": true,
                                                        "trailingTrivia": [
                                                            {
                                                                "kind": "WhitespaceTrivia",
                                                                "text": " "
                                                            }
                                                        ]
                                                    },
                                                    "expression": {
                                                        "kind": "IdentifierName",
                                                        "fullStart": 930,
                                                        "fullEnd": 937,
                                                        "start": 930,
                                                        "end": 937,
                                                        "fullWidth": 7,
                                                        "width": 7,
                                                        "text": "setFunc",
                                                        "value": "setFunc",
                                                        "valueText": "setFunc"
                                                    }
                                                },
                                                {
                                                    "kind": "CommaToken",
                                                    "fullStart": 937,
                                                    "fullEnd": 940,
                                                    "start": 937,
                                                    "end": 938,
                                                    "fullWidth": 3,
                                                    "width": 1,
                                                    "text": ",",
                                                    "value": ",",
                                                    "valueText": ",",
                                                    "hasTrailingTrivia": true,
                                                    "hasTrailingNewLine": true,
                                                    "trailingTrivia": [
                                                        {
                                                            "kind": "NewLineTrivia",
                                                            "text": "\r\n"
                                                        }
                                                    ]
                                                },
                                                {
                                                    "kind": "SimplePropertyAssignment",
                                                    "fullStart": 940,
                                                    "fullEnd": 968,
                                                    "start": 952,
                                                    "end": 968,
                                                    "fullWidth": 28,
                                                    "width": 16,
                                                    "propertyName": {
                                                        "kind": "IdentifierName",
                                                        "fullStart": 940,
                                                        "fullEnd": 962,
                                                        "start": 952,
                                                        "end": 962,
                                                        "fullWidth": 22,
                                                        "width": 10,
                                                        "text": "enumerable",
                                                        "value": "enumerable",
                                                        "valueText": "enumerable",
                                                        "hasLeadingTrivia": true,
                                                        "leadingTrivia": [
                                                            {
                                                                "kind": "WhitespaceTrivia",
                                                                "text": "            "
                                                            }
                                                        ]
                                                    },
                                                    "colonToken": {
                                                        "kind": "ColonToken",
                                                        "fullStart": 962,
                                                        "fullEnd": 964,
                                                        "start": 962,
                                                        "end": 963,
                                                        "fullWidth": 2,
                                                        "width": 1,
                                                        "text": ":",
                                                        "value": ":",
                                                        "valueText": ":",
                                                        "hasTrailingTrivia": true,
                                                        "trailingTrivia": [
                                                            {
                                                                "kind": "WhitespaceTrivia",
                                                                "text": " "
                                                            }
                                                        ]
                                                    },
                                                    "expression": {
                                                        "kind": "TrueKeyword",
                                                        "fullStart": 964,
                                                        "fullEnd": 968,
                                                        "start": 964,
                                                        "end": 968,
                                                        "fullWidth": 4,
                                                        "width": 4,
                                                        "text": "true",
                                                        "value": true,
                                                        "valueText": "true"
                                                    }
                                                },
                                                {
                                                    "kind": "CommaToken",
                                                    "fullStart": 968,
                                                    "fullEnd": 971,
                                                    "start": 968,
                                                    "end": 969,
                                                    "fullWidth": 3,
                                                    "width": 1,
                                                    "text": ",",
                                                    "value": ",",
                                                    "valueText": ",",
                                                    "hasTrailingTrivia": true,
                                                    "hasTrailingNewLine": true,
                                                    "trailingTrivia": [
                                                        {
                                                            "kind": "NewLineTrivia",
                                                            "text": "\r\n"
                                                        }
                                                    ]
                                                },
                                                {
                                                    "kind": "SimplePropertyAssignment",
                                                    "fullStart": 971,
                                                    "fullEnd": 1003,
                                                    "start": 983,
                                                    "end": 1001,
                                                    "fullWidth": 32,
                                                    "width": 18,
                                                    "propertyName": {
                                                        "kind": "IdentifierName",
                                                        "fullStart": 971,
                                                        "fullEnd": 995,
                                                        "start": 983,
                                                        "end": 995,
                                                        "fullWidth": 24,
                                                        "width": 12,
                                                        "text": "configurable",
                                                        "value": "configurable",
                                                        "valueText": "configurable",
                                                        "hasLeadingTrivia": true,
                                                        "leadingTrivia": [
                                                            {
                                                                "kind": "WhitespaceTrivia",
                                                                "text": "            "
                                                            }
                                                        ]
                                                    },
                                                    "colonToken": {
                                                        "kind": "ColonToken",
                                                        "fullStart": 995,
                                                        "fullEnd": 997,
                                                        "start": 995,
                                                        "end": 996,
                                                        "fullWidth": 2,
                                                        "width": 1,
                                                        "text": ":",
                                                        "value": ":",
                                                        "valueText": ":",
                                                        "hasTrailingTrivia": true,
                                                        "trailingTrivia": [
                                                            {
                                                                "kind": "WhitespaceTrivia",
                                                                "text": " "
                                                            }
                                                        ]
                                                    },
                                                    "expression": {
                                                        "kind": "TrueKeyword",
                                                        "fullStart": 997,
                                                        "fullEnd": 1003,
                                                        "start": 997,
                                                        "end": 1001,
                                                        "fullWidth": 6,
                                                        "width": 4,
                                                        "text": "true",
                                                        "value": true,
                                                        "valueText": "true",
                                                        "hasTrailingTrivia": true,
                                                        "hasTrailingNewLine": true,
                                                        "trailingTrivia": [
                                                            {
                                                                "kind": "NewLineTrivia",
                                                                "text": "\r\n"
                                                            }
                                                        ]
                                                    }
                                                }
                                            ],
                                            "closeBraceToken": {
                                                "kind": "CloseBraceToken",
                                                "fullStart": 1003,
                                                "fullEnd": 1012,
                                                "start": 1011,
                                                "end": 1012,
                                                "fullWidth": 9,
                                                "width": 1,
                                                "text": "}",
                                                "value": "}",
                                                "valueText": "}",
                                                "hasLeadingTrivia": true,
                                                "leadingTrivia": [
                                                    {
                                                        "kind": "WhitespaceTrivia",
                                                        "text": "        "
                                                    }
                                                ]
                                            }
                                        }
                                    ],
                                    "closeParenToken": {
                                        "kind": "CloseParenToken",
                                        "fullStart": 1012,
                                        "fullEnd": 1013,
                                        "start": 1012,
                                        "end": 1013,
                                        "fullWidth": 1,
                                        "width": 1,
                                        "text": ")",
                                        "value": ")",
                                        "valueText": ")"
                                    }
                                }
                            },
                            "semicolonToken": {
                                "kind": "SemicolonToken",
                                "fullStart": 1013,
                                "fullEnd": 1016,
                                "start": 1013,
                                "end": 1014,
                                "fullWidth": 3,
                                "width": 1,
                                "text": ";",
                                "value": ";",
                                "valueText": ";",
                                "hasTrailingTrivia": true,
                                "hasTrailingNewLine": true,
                                "trailingTrivia": [
                                    {
                                        "kind": "NewLineTrivia",
                                        "text": "\r\n"
                                    }
                                ]
                            }
                        },
                        {
                            "kind": "VariableStatement",
                            "fullStart": 1016,
                            "fullEnd": 1048,
                            "start": 1026,
                            "end": 1046,
                            "fullWidth": 32,
                            "width": 20,
                            "modifiers": [],
                            "variableDeclaration": {
                                "kind": "VariableDeclaration",
                                "fullStart": 1016,
                                "fullEnd": 1045,
                                "start": 1026,
                                "end": 1045,
                                "fullWidth": 29,
                                "width": 19,
                                "varKeyword": {
                                    "kind": "VarKeyword",
                                    "fullStart": 1016,
                                    "fullEnd": 1030,
                                    "start": 1026,
                                    "end": 1029,
                                    "fullWidth": 14,
                                    "width": 3,
                                    "text": "var",
                                    "value": "var",
                                    "valueText": "var",
                                    "hasLeadingTrivia": true,
                                    "hasLeadingNewLine": true,
                                    "hasTrailingTrivia": true,
                                    "leadingTrivia": [
                                        {
                                            "kind": "NewLineTrivia",
                                            "text": "\r\n"
                                        },
                                        {
                                            "kind": "WhitespaceTrivia",
                                            "text": "        "
                                        }
                                    ],
                                    "trailingTrivia": [
                                        {
                                            "kind": "WhitespaceTrivia",
                                            "text": " "
                                        }
                                    ]
                                },
                                "variableDeclarators": [
                                    {
                                        "kind": "VariableDeclarator",
                                        "fullStart": 1030,
                                        "fullEnd": 1045,
                                        "start": 1030,
                                        "end": 1045,
                                        "fullWidth": 15,
<<<<<<< HEAD
                                        "width": 15,
                                        "identifier": {
=======
                                        "propertyName": {
>>>>>>> 85e84683
                                            "kind": "IdentifierName",
                                            "fullStart": 1030,
                                            "fullEnd": 1038,
                                            "start": 1030,
                                            "end": 1037,
                                            "fullWidth": 8,
                                            "width": 7,
                                            "text": "result1",
                                            "value": "result1",
                                            "valueText": "result1",
                                            "hasTrailingTrivia": true,
                                            "trailingTrivia": [
                                                {
                                                    "kind": "WhitespaceTrivia",
                                                    "text": " "
                                                }
                                            ]
                                        },
                                        "equalsValueClause": {
                                            "kind": "EqualsValueClause",
                                            "fullStart": 1038,
                                            "fullEnd": 1045,
                                            "start": 1038,
                                            "end": 1045,
                                            "fullWidth": 7,
                                            "width": 7,
                                            "equalsToken": {
                                                "kind": "EqualsToken",
                                                "fullStart": 1038,
                                                "fullEnd": 1040,
                                                "start": 1038,
                                                "end": 1039,
                                                "fullWidth": 2,
                                                "width": 1,
                                                "text": "=",
                                                "value": "=",
                                                "valueText": "=",
                                                "hasTrailingTrivia": true,
                                                "trailingTrivia": [
                                                    {
                                                        "kind": "WhitespaceTrivia",
                                                        "text": " "
                                                    }
                                                ]
                                            },
                                            "value": {
                                                "kind": "FalseKeyword",
                                                "fullStart": 1040,
                                                "fullEnd": 1045,
                                                "start": 1040,
                                                "end": 1045,
                                                "fullWidth": 5,
                                                "width": 5,
                                                "text": "false",
                                                "value": false,
                                                "valueText": "false"
                                            }
                                        }
                                    }
                                ]
                            },
                            "semicolonToken": {
                                "kind": "SemicolonToken",
                                "fullStart": 1045,
                                "fullEnd": 1048,
                                "start": 1045,
                                "end": 1046,
                                "fullWidth": 3,
                                "width": 1,
                                "text": ";",
                                "value": ";",
                                "valueText": ";",
                                "hasTrailingTrivia": true,
                                "hasTrailingNewLine": true,
                                "trailingTrivia": [
                                    {
                                        "kind": "NewLineTrivia",
                                        "text": "\r\n"
                                    }
                                ]
                            }
                        },
                        {
                            "kind": "VariableStatement",
                            "fullStart": 1048,
                            "fullEnd": 1115,
                            "start": 1056,
                            "end": 1113,
                            "fullWidth": 67,
                            "width": 57,
                            "modifiers": [],
                            "variableDeclaration": {
                                "kind": "VariableDeclaration",
                                "fullStart": 1048,
                                "fullEnd": 1112,
                                "start": 1056,
                                "end": 1112,
                                "fullWidth": 64,
                                "width": 56,
                                "varKeyword": {
                                    "kind": "VarKeyword",
                                    "fullStart": 1048,
                                    "fullEnd": 1060,
                                    "start": 1056,
                                    "end": 1059,
                                    "fullWidth": 12,
                                    "width": 3,
                                    "text": "var",
                                    "value": "var",
                                    "valueText": "var",
                                    "hasLeadingTrivia": true,
                                    "hasTrailingTrivia": true,
                                    "leadingTrivia": [
                                        {
                                            "kind": "WhitespaceTrivia",
                                            "text": "        "
                                        }
                                    ],
                                    "trailingTrivia": [
                                        {
                                            "kind": "WhitespaceTrivia",
                                            "text": " "
                                        }
                                    ]
                                },
                                "variableDeclarators": [
                                    {
                                        "kind": "VariableDeclarator",
                                        "fullStart": 1060,
                                        "fullEnd": 1112,
                                        "start": 1060,
                                        "end": 1112,
                                        "fullWidth": 52,
<<<<<<< HEAD
                                        "width": 52,
                                        "identifier": {
=======
                                        "propertyName": {
>>>>>>> 85e84683
                                            "kind": "IdentifierName",
                                            "fullStart": 1060,
                                            "fullEnd": 1066,
                                            "start": 1060,
                                            "end": 1065,
                                            "fullWidth": 6,
                                            "width": 5,
                                            "text": "desc1",
                                            "value": "desc1",
                                            "valueText": "desc1",
                                            "hasTrailingTrivia": true,
                                            "trailingTrivia": [
                                                {
                                                    "kind": "WhitespaceTrivia",
                                                    "text": " "
                                                }
                                            ]
                                        },
                                        "equalsValueClause": {
                                            "kind": "EqualsValueClause",
                                            "fullStart": 1066,
                                            "fullEnd": 1112,
                                            "start": 1066,
                                            "end": 1112,
                                            "fullWidth": 46,
                                            "width": 46,
                                            "equalsToken": {
                                                "kind": "EqualsToken",
                                                "fullStart": 1066,
                                                "fullEnd": 1068,
                                                "start": 1066,
                                                "end": 1067,
                                                "fullWidth": 2,
                                                "width": 1,
                                                "text": "=",
                                                "value": "=",
                                                "valueText": "=",
                                                "hasTrailingTrivia": true,
                                                "trailingTrivia": [
                                                    {
                                                        "kind": "WhitespaceTrivia",
                                                        "text": " "
                                                    }
                                                ]
                                            },
                                            "value": {
                                                "kind": "InvocationExpression",
                                                "fullStart": 1068,
                                                "fullEnd": 1112,
                                                "start": 1068,
                                                "end": 1112,
                                                "fullWidth": 44,
                                                "width": 44,
                                                "expression": {
                                                    "kind": "MemberAccessExpression",
                                                    "fullStart": 1068,
                                                    "fullEnd": 1099,
                                                    "start": 1068,
                                                    "end": 1099,
                                                    "fullWidth": 31,
                                                    "width": 31,
                                                    "expression": {
                                                        "kind": "IdentifierName",
                                                        "fullStart": 1068,
                                                        "fullEnd": 1074,
                                                        "start": 1068,
                                                        "end": 1074,
                                                        "fullWidth": 6,
                                                        "width": 6,
                                                        "text": "Object",
                                                        "value": "Object",
                                                        "valueText": "Object"
                                                    },
                                                    "dotToken": {
                                                        "kind": "DotToken",
                                                        "fullStart": 1074,
                                                        "fullEnd": 1075,
                                                        "start": 1074,
                                                        "end": 1075,
                                                        "fullWidth": 1,
                                                        "width": 1,
                                                        "text": ".",
                                                        "value": ".",
                                                        "valueText": "."
                                                    },
                                                    "name": {
                                                        "kind": "IdentifierName",
                                                        "fullStart": 1075,
                                                        "fullEnd": 1099,
                                                        "start": 1075,
                                                        "end": 1099,
                                                        "fullWidth": 24,
                                                        "width": 24,
                                                        "text": "getOwnPropertyDescriptor",
                                                        "value": "getOwnPropertyDescriptor",
                                                        "valueText": "getOwnPropertyDescriptor"
                                                    }
                                                },
                                                "argumentList": {
                                                    "kind": "ArgumentList",
                                                    "fullStart": 1099,
                                                    "fullEnd": 1112,
                                                    "start": 1099,
                                                    "end": 1112,
                                                    "fullWidth": 13,
                                                    "width": 13,
                                                    "openParenToken": {
                                                        "kind": "OpenParenToken",
                                                        "fullStart": 1099,
                                                        "fullEnd": 1100,
                                                        "start": 1099,
                                                        "end": 1100,
                                                        "fullWidth": 1,
                                                        "width": 1,
                                                        "text": "(",
                                                        "value": "(",
                                                        "valueText": "("
                                                    },
                                                    "arguments": [
                                                        {
                                                            "kind": "IdentifierName",
                                                            "fullStart": 1100,
                                                            "fullEnd": 1103,
                                                            "start": 1100,
                                                            "end": 1103,
                                                            "fullWidth": 3,
                                                            "width": 3,
                                                            "text": "obj",
                                                            "value": "obj",
                                                            "valueText": "obj"
                                                        },
                                                        {
                                                            "kind": "CommaToken",
                                                            "fullStart": 1103,
                                                            "fullEnd": 1105,
                                                            "start": 1103,
                                                            "end": 1104,
                                                            "fullWidth": 2,
                                                            "width": 1,
                                                            "text": ",",
                                                            "value": ",",
                                                            "valueText": ",",
                                                            "hasTrailingTrivia": true,
                                                            "trailingTrivia": [
                                                                {
                                                                    "kind": "WhitespaceTrivia",
                                                                    "text": " "
                                                                }
                                                            ]
                                                        },
                                                        {
                                                            "kind": "StringLiteral",
                                                            "fullStart": 1105,
                                                            "fullEnd": 1111,
                                                            "start": 1105,
                                                            "end": 1111,
                                                            "fullWidth": 6,
                                                            "width": 6,
                                                            "text": "\"prop\"",
                                                            "value": "prop",
                                                            "valueText": "prop"
                                                        }
                                                    ],
                                                    "closeParenToken": {
                                                        "kind": "CloseParenToken",
                                                        "fullStart": 1111,
                                                        "fullEnd": 1112,
                                                        "start": 1111,
                                                        "end": 1112,
                                                        "fullWidth": 1,
                                                        "width": 1,
                                                        "text": ")",
                                                        "value": ")",
                                                        "valueText": ")"
                                                    }
                                                }
                                            }
                                        }
                                    }
                                ]
                            },
                            "semicolonToken": {
                                "kind": "SemicolonToken",
                                "fullStart": 1112,
                                "fullEnd": 1115,
                                "start": 1112,
                                "end": 1113,
                                "fullWidth": 3,
                                "width": 1,
                                "text": ";",
                                "value": ";",
                                "valueText": ";",
                                "hasTrailingTrivia": true,
                                "hasTrailingNewLine": true,
                                "trailingTrivia": [
                                    {
                                        "kind": "NewLineTrivia",
                                        "text": "\r\n"
                                    }
                                ]
                            }
                        },
                        {
                            "kind": "ForInStatement",
                            "fullStart": 1115,
                            "fullEnd": 1239,
                            "start": 1123,
                            "end": 1237,
                            "fullWidth": 124,
                            "width": 114,
                            "forKeyword": {
                                "kind": "ForKeyword",
                                "fullStart": 1115,
                                "fullEnd": 1127,
                                "start": 1123,
                                "end": 1126,
                                "fullWidth": 12,
                                "width": 3,
                                "text": "for",
                                "value": "for",
                                "valueText": "for",
                                "hasLeadingTrivia": true,
                                "hasTrailingTrivia": true,
                                "leadingTrivia": [
                                    {
                                        "kind": "WhitespaceTrivia",
                                        "text": "        "
                                    }
                                ],
                                "trailingTrivia": [
                                    {
                                        "kind": "WhitespaceTrivia",
                                        "text": " "
                                    }
                                ]
                            },
                            "openParenToken": {
                                "kind": "OpenParenToken",
                                "fullStart": 1127,
                                "fullEnd": 1128,
                                "start": 1127,
                                "end": 1128,
                                "fullWidth": 1,
                                "width": 1,
                                "text": "(",
                                "value": "(",
                                "valueText": "("
                            },
                            "variableDeclaration": {
                                "kind": "VariableDeclaration",
                                "fullStart": 1128,
                                "fullEnd": 1135,
                                "start": 1128,
                                "end": 1134,
                                "fullWidth": 7,
                                "width": 6,
                                "varKeyword": {
                                    "kind": "VarKeyword",
                                    "fullStart": 1128,
                                    "fullEnd": 1132,
                                    "start": 1128,
                                    "end": 1131,
                                    "fullWidth": 4,
                                    "width": 3,
                                    "text": "var",
                                    "value": "var",
                                    "valueText": "var",
                                    "hasTrailingTrivia": true,
                                    "trailingTrivia": [
                                        {
                                            "kind": "WhitespaceTrivia",
                                            "text": " "
                                        }
                                    ]
                                },
                                "variableDeclarators": [
                                    {
                                        "kind": "VariableDeclarator",
                                        "fullStart": 1132,
                                        "fullEnd": 1135,
                                        "start": 1132,
                                        "end": 1134,
                                        "fullWidth": 3,
<<<<<<< HEAD
                                        "width": 2,
                                        "identifier": {
=======
                                        "propertyName": {
>>>>>>> 85e84683
                                            "kind": "IdentifierName",
                                            "fullStart": 1132,
                                            "fullEnd": 1135,
                                            "start": 1132,
                                            "end": 1134,
                                            "fullWidth": 3,
                                            "width": 2,
                                            "text": "p1",
                                            "value": "p1",
                                            "valueText": "p1",
                                            "hasTrailingTrivia": true,
                                            "trailingTrivia": [
                                                {
                                                    "kind": "WhitespaceTrivia",
                                                    "text": " "
                                                }
                                            ]
                                        }
                                    }
                                ]
                            },
                            "inKeyword": {
                                "kind": "InKeyword",
                                "fullStart": 1135,
                                "fullEnd": 1138,
                                "start": 1135,
                                "end": 1137,
                                "fullWidth": 3,
                                "width": 2,
                                "text": "in",
                                "value": "in",
                                "valueText": "in",
                                "hasTrailingTrivia": true,
                                "trailingTrivia": [
                                    {
                                        "kind": "WhitespaceTrivia",
                                        "text": " "
                                    }
                                ]
                            },
                            "expression": {
                                "kind": "IdentifierName",
                                "fullStart": 1138,
                                "fullEnd": 1141,
                                "start": 1138,
                                "end": 1141,
                                "fullWidth": 3,
                                "width": 3,
                                "text": "obj",
                                "value": "obj",
                                "valueText": "obj"
                            },
                            "closeParenToken": {
                                "kind": "CloseParenToken",
                                "fullStart": 1141,
                                "fullEnd": 1143,
                                "start": 1141,
                                "end": 1142,
                                "fullWidth": 2,
                                "width": 1,
                                "text": ")",
                                "value": ")",
                                "valueText": ")",
                                "hasTrailingTrivia": true,
                                "trailingTrivia": [
                                    {
                                        "kind": "WhitespaceTrivia",
                                        "text": " "
                                    }
                                ]
                            },
                            "statement": {
                                "kind": "Block",
                                "fullStart": 1143,
                                "fullEnd": 1239,
                                "start": 1143,
                                "end": 1237,
                                "fullWidth": 96,
                                "width": 94,
                                "openBraceToken": {
                                    "kind": "OpenBraceToken",
                                    "fullStart": 1143,
                                    "fullEnd": 1146,
                                    "start": 1143,
                                    "end": 1144,
                                    "fullWidth": 3,
                                    "width": 1,
                                    "text": "{",
                                    "value": "{",
                                    "valueText": "{",
                                    "hasTrailingTrivia": true,
                                    "hasTrailingNewLine": true,
                                    "trailingTrivia": [
                                        {
                                            "kind": "NewLineTrivia",
                                            "text": "\r\n"
                                        }
                                    ]
                                },
                                "statements": [
                                    {
                                        "kind": "IfStatement",
                                        "fullStart": 1146,
                                        "fullEnd": 1228,
                                        "start": 1158,
                                        "end": 1226,
                                        "fullWidth": 82,
                                        "width": 68,
                                        "ifKeyword": {
                                            "kind": "IfKeyword",
                                            "fullStart": 1146,
                                            "fullEnd": 1161,
                                            "start": 1158,
                                            "end": 1160,
                                            "fullWidth": 15,
                                            "width": 2,
                                            "text": "if",
                                            "value": "if",
                                            "valueText": "if",
                                            "hasLeadingTrivia": true,
                                            "hasTrailingTrivia": true,
                                            "leadingTrivia": [
                                                {
                                                    "kind": "WhitespaceTrivia",
                                                    "text": "            "
                                                }
                                            ],
                                            "trailingTrivia": [
                                                {
                                                    "kind": "WhitespaceTrivia",
                                                    "text": " "
                                                }
                                            ]
                                        },
                                        "openParenToken": {
                                            "kind": "OpenParenToken",
                                            "fullStart": 1161,
                                            "fullEnd": 1162,
                                            "start": 1161,
                                            "end": 1162,
                                            "fullWidth": 1,
                                            "width": 1,
                                            "text": "(",
                                            "value": "(",
                                            "valueText": "("
                                        },
                                        "condition": {
                                            "kind": "EqualsExpression",
                                            "fullStart": 1162,
                                            "fullEnd": 1175,
                                            "start": 1162,
                                            "end": 1175,
                                            "fullWidth": 13,
                                            "width": 13,
                                            "left": {
                                                "kind": "IdentifierName",
                                                "fullStart": 1162,
                                                "fullEnd": 1165,
                                                "start": 1162,
                                                "end": 1164,
                                                "fullWidth": 3,
                                                "width": 2,
                                                "text": "p1",
                                                "value": "p1",
                                                "valueText": "p1",
                                                "hasTrailingTrivia": true,
                                                "trailingTrivia": [
                                                    {
                                                        "kind": "WhitespaceTrivia",
                                                        "text": " "
                                                    }
                                                ]
                                            },
                                            "operatorToken": {
                                                "kind": "EqualsEqualsEqualsToken",
                                                "fullStart": 1165,
                                                "fullEnd": 1169,
                                                "start": 1165,
                                                "end": 1168,
                                                "fullWidth": 4,
                                                "width": 3,
                                                "text": "===",
                                                "value": "===",
                                                "valueText": "===",
                                                "hasTrailingTrivia": true,
                                                "trailingTrivia": [
                                                    {
                                                        "kind": "WhitespaceTrivia",
                                                        "text": " "
                                                    }
                                                ]
                                            },
                                            "right": {
                                                "kind": "StringLiteral",
                                                "fullStart": 1169,
                                                "fullEnd": 1175,
                                                "start": 1169,
                                                "end": 1175,
                                                "fullWidth": 6,
                                                "width": 6,
                                                "text": "\"prop\"",
                                                "value": "prop",
                                                "valueText": "prop"
                                            }
                                        },
                                        "closeParenToken": {
                                            "kind": "CloseParenToken",
                                            "fullStart": 1175,
                                            "fullEnd": 1177,
                                            "start": 1175,
                                            "end": 1176,
                                            "fullWidth": 2,
                                            "width": 1,
                                            "text": ")",
                                            "value": ")",
                                            "valueText": ")",
                                            "hasTrailingTrivia": true,
                                            "trailingTrivia": [
                                                {
                                                    "kind": "WhitespaceTrivia",
                                                    "text": " "
                                                }
                                            ]
                                        },
                                        "statement": {
                                            "kind": "Block",
                                            "fullStart": 1177,
                                            "fullEnd": 1228,
                                            "start": 1177,
                                            "end": 1226,
                                            "fullWidth": 51,
                                            "width": 49,
                                            "openBraceToken": {
                                                "kind": "OpenBraceToken",
                                                "fullStart": 1177,
                                                "fullEnd": 1180,
                                                "start": 1177,
                                                "end": 1178,
                                                "fullWidth": 3,
                                                "width": 1,
                                                "text": "{",
                                                "value": "{",
                                                "valueText": "{",
                                                "hasTrailingTrivia": true,
                                                "hasTrailingNewLine": true,
                                                "trailingTrivia": [
                                                    {
                                                        "kind": "NewLineTrivia",
                                                        "text": "\r\n"
                                                    }
                                                ]
                                            },
                                            "statements": [
                                                {
                                                    "kind": "ExpressionStatement",
                                                    "fullStart": 1180,
                                                    "fullEnd": 1213,
                                                    "start": 1196,
                                                    "end": 1211,
                                                    "fullWidth": 33,
                                                    "width": 15,
                                                    "expression": {
                                                        "kind": "AssignmentExpression",
                                                        "fullStart": 1180,
                                                        "fullEnd": 1210,
                                                        "start": 1196,
                                                        "end": 1210,
                                                        "fullWidth": 30,
                                                        "width": 14,
                                                        "left": {
                                                            "kind": "IdentifierName",
                                                            "fullStart": 1180,
                                                            "fullEnd": 1204,
                                                            "start": 1196,
                                                            "end": 1203,
                                                            "fullWidth": 24,
                                                            "width": 7,
                                                            "text": "result1",
                                                            "value": "result1",
                                                            "valueText": "result1",
                                                            "hasLeadingTrivia": true,
                                                            "hasTrailingTrivia": true,
                                                            "leadingTrivia": [
                                                                {
                                                                    "kind": "WhitespaceTrivia",
                                                                    "text": "                "
                                                                }
                                                            ],
                                                            "trailingTrivia": [
                                                                {
                                                                    "kind": "WhitespaceTrivia",
                                                                    "text": " "
                                                                }
                                                            ]
                                                        },
                                                        "operatorToken": {
                                                            "kind": "EqualsToken",
                                                            "fullStart": 1204,
                                                            "fullEnd": 1206,
                                                            "start": 1204,
                                                            "end": 1205,
                                                            "fullWidth": 2,
                                                            "width": 1,
                                                            "text": "=",
                                                            "value": "=",
                                                            "valueText": "=",
                                                            "hasTrailingTrivia": true,
                                                            "trailingTrivia": [
                                                                {
                                                                    "kind": "WhitespaceTrivia",
                                                                    "text": " "
                                                                }
                                                            ]
                                                        },
                                                        "right": {
                                                            "kind": "TrueKeyword",
                                                            "fullStart": 1206,
                                                            "fullEnd": 1210,
                                                            "start": 1206,
                                                            "end": 1210,
                                                            "fullWidth": 4,
                                                            "width": 4,
                                                            "text": "true",
                                                            "value": true,
                                                            "valueText": "true"
                                                        }
                                                    },
                                                    "semicolonToken": {
                                                        "kind": "SemicolonToken",
                                                        "fullStart": 1210,
                                                        "fullEnd": 1213,
                                                        "start": 1210,
                                                        "end": 1211,
                                                        "fullWidth": 3,
                                                        "width": 1,
                                                        "text": ";",
                                                        "value": ";",
                                                        "valueText": ";",
                                                        "hasTrailingTrivia": true,
                                                        "hasTrailingNewLine": true,
                                                        "trailingTrivia": [
                                                            {
                                                                "kind": "NewLineTrivia",
                                                                "text": "\r\n"
                                                            }
                                                        ]
                                                    }
                                                }
                                            ],
                                            "closeBraceToken": {
                                                "kind": "CloseBraceToken",
                                                "fullStart": 1213,
                                                "fullEnd": 1228,
                                                "start": 1225,
                                                "end": 1226,
                                                "fullWidth": 15,
                                                "width": 1,
                                                "text": "}",
                                                "value": "}",
                                                "valueText": "}",
                                                "hasLeadingTrivia": true,
                                                "hasTrailingTrivia": true,
                                                "hasTrailingNewLine": true,
                                                "leadingTrivia": [
                                                    {
                                                        "kind": "WhitespaceTrivia",
                                                        "text": "            "
                                                    }
                                                ],
                                                "trailingTrivia": [
                                                    {
                                                        "kind": "NewLineTrivia",
                                                        "text": "\r\n"
                                                    }
                                                ]
                                            }
                                        }
                                    }
                                ],
                                "closeBraceToken": {
                                    "kind": "CloseBraceToken",
                                    "fullStart": 1228,
                                    "fullEnd": 1239,
                                    "start": 1236,
                                    "end": 1237,
                                    "fullWidth": 11,
                                    "width": 1,
                                    "text": "}",
                                    "value": "}",
                                    "valueText": "}",
                                    "hasLeadingTrivia": true,
                                    "hasTrailingTrivia": true,
                                    "hasTrailingNewLine": true,
                                    "leadingTrivia": [
                                        {
                                            "kind": "WhitespaceTrivia",
                                            "text": "        "
                                        }
                                    ],
                                    "trailingTrivia": [
                                        {
                                            "kind": "NewLineTrivia",
                                            "text": "\r\n"
                                        }
                                    ]
                                }
                            }
                        },
                        {
                            "kind": "ExpressionStatement",
                            "fullStart": 1239,
                            "fullEnd": 1331,
                            "start": 1249,
                            "end": 1329,
                            "fullWidth": 92,
                            "width": 80,
                            "expression": {
                                "kind": "InvocationExpression",
                                "fullStart": 1239,
                                "fullEnd": 1328,
                                "start": 1249,
                                "end": 1328,
                                "fullWidth": 89,
                                "width": 79,
                                "expression": {
                                    "kind": "MemberAccessExpression",
                                    "fullStart": 1239,
                                    "fullEnd": 1270,
                                    "start": 1249,
                                    "end": 1270,
                                    "fullWidth": 31,
                                    "width": 21,
                                    "expression": {
                                        "kind": "IdentifierName",
                                        "fullStart": 1239,
                                        "fullEnd": 1255,
                                        "start": 1249,
                                        "end": 1255,
                                        "fullWidth": 16,
                                        "width": 6,
                                        "text": "Object",
                                        "value": "Object",
                                        "valueText": "Object",
                                        "hasLeadingTrivia": true,
                                        "hasLeadingNewLine": true,
                                        "leadingTrivia": [
                                            {
                                                "kind": "NewLineTrivia",
                                                "text": "\r\n"
                                            },
                                            {
                                                "kind": "WhitespaceTrivia",
                                                "text": "        "
                                            }
                                        ]
                                    },
                                    "dotToken": {
                                        "kind": "DotToken",
                                        "fullStart": 1255,
                                        "fullEnd": 1256,
                                        "start": 1255,
                                        "end": 1256,
                                        "fullWidth": 1,
                                        "width": 1,
                                        "text": ".",
                                        "value": ".",
                                        "valueText": "."
                                    },
                                    "name": {
                                        "kind": "IdentifierName",
                                        "fullStart": 1256,
                                        "fullEnd": 1270,
                                        "start": 1256,
                                        "end": 1270,
                                        "fullWidth": 14,
                                        "width": 14,
                                        "text": "defineProperty",
                                        "value": "defineProperty",
                                        "valueText": "defineProperty"
                                    }
                                },
                                "argumentList": {
                                    "kind": "ArgumentList",
                                    "fullStart": 1270,
                                    "fullEnd": 1328,
                                    "start": 1270,
                                    "end": 1328,
                                    "fullWidth": 58,
                                    "width": 58,
                                    "openParenToken": {
                                        "kind": "OpenParenToken",
                                        "fullStart": 1270,
                                        "fullEnd": 1271,
                                        "start": 1270,
                                        "end": 1271,
                                        "fullWidth": 1,
                                        "width": 1,
                                        "text": "(",
                                        "value": "(",
                                        "valueText": "("
                                    },
                                    "arguments": [
                                        {
                                            "kind": "IdentifierName",
                                            "fullStart": 1271,
                                            "fullEnd": 1274,
                                            "start": 1271,
                                            "end": 1274,
                                            "fullWidth": 3,
                                            "width": 3,
                                            "text": "obj",
                                            "value": "obj",
                                            "valueText": "obj"
                                        },
                                        {
                                            "kind": "CommaToken",
                                            "fullStart": 1274,
                                            "fullEnd": 1276,
                                            "start": 1274,
                                            "end": 1275,
                                            "fullWidth": 2,
                                            "width": 1,
                                            "text": ",",
                                            "value": ",",
                                            "valueText": ",",
                                            "hasTrailingTrivia": true,
                                            "trailingTrivia": [
                                                {
                                                    "kind": "WhitespaceTrivia",
                                                    "text": " "
                                                }
                                            ]
                                        },
                                        {
                                            "kind": "StringLiteral",
                                            "fullStart": 1276,
                                            "fullEnd": 1282,
                                            "start": 1276,
                                            "end": 1282,
                                            "fullWidth": 6,
                                            "width": 6,
                                            "text": "\"prop\"",
                                            "value": "prop",
                                            "valueText": "prop"
                                        },
                                        {
                                            "kind": "CommaToken",
                                            "fullStart": 1282,
                                            "fullEnd": 1284,
                                            "start": 1282,
                                            "end": 1283,
                                            "fullWidth": 2,
                                            "width": 1,
                                            "text": ",",
                                            "value": ",",
                                            "valueText": ",",
                                            "hasTrailingTrivia": true,
                                            "trailingTrivia": [
                                                {
                                                    "kind": "WhitespaceTrivia",
                                                    "text": " "
                                                }
                                            ]
                                        },
                                        {
                                            "kind": "ObjectLiteralExpression",
                                            "fullStart": 1284,
                                            "fullEnd": 1327,
                                            "start": 1284,
                                            "end": 1327,
                                            "fullWidth": 43,
                                            "width": 43,
                                            "openBraceToken": {
                                                "kind": "OpenBraceToken",
                                                "fullStart": 1284,
                                                "fullEnd": 1287,
                                                "start": 1284,
                                                "end": 1285,
                                                "fullWidth": 3,
                                                "width": 1,
                                                "text": "{",
                                                "value": "{",
                                                "valueText": "{",
                                                "hasTrailingTrivia": true,
                                                "hasTrailingNewLine": true,
                                                "trailingTrivia": [
                                                    {
                                                        "kind": "NewLineTrivia",
                                                        "text": "\r\n"
                                                    }
                                                ]
                                            },
                                            "propertyAssignments": [
                                                {
                                                    "kind": "SimplePropertyAssignment",
                                                    "fullStart": 1287,
                                                    "fullEnd": 1318,
                                                    "start": 1299,
                                                    "end": 1316,
                                                    "fullWidth": 31,
                                                    "width": 17,
                                                    "propertyName": {
                                                        "kind": "IdentifierName",
                                                        "fullStart": 1287,
                                                        "fullEnd": 1309,
                                                        "start": 1299,
                                                        "end": 1309,
                                                        "fullWidth": 22,
                                                        "width": 10,
                                                        "text": "enumerable",
                                                        "value": "enumerable",
                                                        "valueText": "enumerable",
                                                        "hasLeadingTrivia": true,
                                                        "leadingTrivia": [
                                                            {
                                                                "kind": "WhitespaceTrivia",
                                                                "text": "            "
                                                            }
                                                        ]
                                                    },
                                                    "colonToken": {
                                                        "kind": "ColonToken",
                                                        "fullStart": 1309,
                                                        "fullEnd": 1311,
                                                        "start": 1309,
                                                        "end": 1310,
                                                        "fullWidth": 2,
                                                        "width": 1,
                                                        "text": ":",
                                                        "value": ":",
                                                        "valueText": ":",
                                                        "hasTrailingTrivia": true,
                                                        "trailingTrivia": [
                                                            {
                                                                "kind": "WhitespaceTrivia",
                                                                "text": " "
                                                            }
                                                        ]
                                                    },
                                                    "expression": {
                                                        "kind": "FalseKeyword",
                                                        "fullStart": 1311,
                                                        "fullEnd": 1318,
                                                        "start": 1311,
                                                        "end": 1316,
                                                        "fullWidth": 7,
                                                        "width": 5,
                                                        "text": "false",
                                                        "value": false,
                                                        "valueText": "false",
                                                        "hasTrailingTrivia": true,
                                                        "hasTrailingNewLine": true,
                                                        "trailingTrivia": [
                                                            {
                                                                "kind": "NewLineTrivia",
                                                                "text": "\r\n"
                                                            }
                                                        ]
                                                    }
                                                }
                                            ],
                                            "closeBraceToken": {
                                                "kind": "CloseBraceToken",
                                                "fullStart": 1318,
                                                "fullEnd": 1327,
                                                "start": 1326,
                                                "end": 1327,
                                                "fullWidth": 9,
                                                "width": 1,
                                                "text": "}",
                                                "value": "}",
                                                "valueText": "}",
                                                "hasLeadingTrivia": true,
                                                "leadingTrivia": [
                                                    {
                                                        "kind": "WhitespaceTrivia",
                                                        "text": "        "
                                                    }
                                                ]
                                            }
                                        }
                                    ],
                                    "closeParenToken": {
                                        "kind": "CloseParenToken",
                                        "fullStart": 1327,
                                        "fullEnd": 1328,
                                        "start": 1327,
                                        "end": 1328,
                                        "fullWidth": 1,
                                        "width": 1,
                                        "text": ")",
                                        "value": ")",
                                        "valueText": ")"
                                    }
                                }
                            },
                            "semicolonToken": {
                                "kind": "SemicolonToken",
                                "fullStart": 1328,
                                "fullEnd": 1331,
                                "start": 1328,
                                "end": 1329,
                                "fullWidth": 3,
                                "width": 1,
                                "text": ";",
                                "value": ";",
                                "valueText": ";",
                                "hasTrailingTrivia": true,
                                "hasTrailingNewLine": true,
                                "trailingTrivia": [
                                    {
                                        "kind": "NewLineTrivia",
                                        "text": "\r\n"
                                    }
                                ]
                            }
                        },
                        {
                            "kind": "VariableStatement",
                            "fullStart": 1331,
                            "fullEnd": 1361,
                            "start": 1339,
                            "end": 1359,
                            "fullWidth": 30,
                            "width": 20,
                            "modifiers": [],
                            "variableDeclaration": {
                                "kind": "VariableDeclaration",
                                "fullStart": 1331,
                                "fullEnd": 1358,
                                "start": 1339,
                                "end": 1358,
                                "fullWidth": 27,
                                "width": 19,
                                "varKeyword": {
                                    "kind": "VarKeyword",
                                    "fullStart": 1331,
                                    "fullEnd": 1343,
                                    "start": 1339,
                                    "end": 1342,
                                    "fullWidth": 12,
                                    "width": 3,
                                    "text": "var",
                                    "value": "var",
                                    "valueText": "var",
                                    "hasLeadingTrivia": true,
                                    "hasTrailingTrivia": true,
                                    "leadingTrivia": [
                                        {
                                            "kind": "WhitespaceTrivia",
                                            "text": "        "
                                        }
                                    ],
                                    "trailingTrivia": [
                                        {
                                            "kind": "WhitespaceTrivia",
                                            "text": " "
                                        }
                                    ]
                                },
                                "variableDeclarators": [
                                    {
                                        "kind": "VariableDeclarator",
                                        "fullStart": 1343,
                                        "fullEnd": 1358,
                                        "start": 1343,
                                        "end": 1358,
                                        "fullWidth": 15,
<<<<<<< HEAD
                                        "width": 15,
                                        "identifier": {
=======
                                        "propertyName": {
>>>>>>> 85e84683
                                            "kind": "IdentifierName",
                                            "fullStart": 1343,
                                            "fullEnd": 1351,
                                            "start": 1343,
                                            "end": 1350,
                                            "fullWidth": 8,
                                            "width": 7,
                                            "text": "result2",
                                            "value": "result2",
                                            "valueText": "result2",
                                            "hasTrailingTrivia": true,
                                            "trailingTrivia": [
                                                {
                                                    "kind": "WhitespaceTrivia",
                                                    "text": " "
                                                }
                                            ]
                                        },
                                        "equalsValueClause": {
                                            "kind": "EqualsValueClause",
                                            "fullStart": 1351,
                                            "fullEnd": 1358,
                                            "start": 1351,
                                            "end": 1358,
                                            "fullWidth": 7,
                                            "width": 7,
                                            "equalsToken": {
                                                "kind": "EqualsToken",
                                                "fullStart": 1351,
                                                "fullEnd": 1353,
                                                "start": 1351,
                                                "end": 1352,
                                                "fullWidth": 2,
                                                "width": 1,
                                                "text": "=",
                                                "value": "=",
                                                "valueText": "=",
                                                "hasTrailingTrivia": true,
                                                "trailingTrivia": [
                                                    {
                                                        "kind": "WhitespaceTrivia",
                                                        "text": " "
                                                    }
                                                ]
                                            },
                                            "value": {
                                                "kind": "FalseKeyword",
                                                "fullStart": 1353,
                                                "fullEnd": 1358,
                                                "start": 1353,
                                                "end": 1358,
                                                "fullWidth": 5,
                                                "width": 5,
                                                "text": "false",
                                                "value": false,
                                                "valueText": "false"
                                            }
                                        }
                                    }
                                ]
                            },
                            "semicolonToken": {
                                "kind": "SemicolonToken",
                                "fullStart": 1358,
                                "fullEnd": 1361,
                                "start": 1358,
                                "end": 1359,
                                "fullWidth": 3,
                                "width": 1,
                                "text": ";",
                                "value": ";",
                                "valueText": ";",
                                "hasTrailingTrivia": true,
                                "hasTrailingNewLine": true,
                                "trailingTrivia": [
                                    {
                                        "kind": "NewLineTrivia",
                                        "text": "\r\n"
                                    }
                                ]
                            }
                        },
                        {
                            "kind": "VariableStatement",
                            "fullStart": 1361,
                            "fullEnd": 1428,
                            "start": 1369,
                            "end": 1426,
                            "fullWidth": 67,
                            "width": 57,
                            "modifiers": [],
                            "variableDeclaration": {
                                "kind": "VariableDeclaration",
                                "fullStart": 1361,
                                "fullEnd": 1425,
                                "start": 1369,
                                "end": 1425,
                                "fullWidth": 64,
                                "width": 56,
                                "varKeyword": {
                                    "kind": "VarKeyword",
                                    "fullStart": 1361,
                                    "fullEnd": 1373,
                                    "start": 1369,
                                    "end": 1372,
                                    "fullWidth": 12,
                                    "width": 3,
                                    "text": "var",
                                    "value": "var",
                                    "valueText": "var",
                                    "hasLeadingTrivia": true,
                                    "hasTrailingTrivia": true,
                                    "leadingTrivia": [
                                        {
                                            "kind": "WhitespaceTrivia",
                                            "text": "        "
                                        }
                                    ],
                                    "trailingTrivia": [
                                        {
                                            "kind": "WhitespaceTrivia",
                                            "text": " "
                                        }
                                    ]
                                },
                                "variableDeclarators": [
                                    {
                                        "kind": "VariableDeclarator",
                                        "fullStart": 1373,
                                        "fullEnd": 1425,
                                        "start": 1373,
                                        "end": 1425,
                                        "fullWidth": 52,
<<<<<<< HEAD
                                        "width": 52,
                                        "identifier": {
=======
                                        "propertyName": {
>>>>>>> 85e84683
                                            "kind": "IdentifierName",
                                            "fullStart": 1373,
                                            "fullEnd": 1379,
                                            "start": 1373,
                                            "end": 1378,
                                            "fullWidth": 6,
                                            "width": 5,
                                            "text": "desc2",
                                            "value": "desc2",
                                            "valueText": "desc2",
                                            "hasTrailingTrivia": true,
                                            "trailingTrivia": [
                                                {
                                                    "kind": "WhitespaceTrivia",
                                                    "text": " "
                                                }
                                            ]
                                        },
                                        "equalsValueClause": {
                                            "kind": "EqualsValueClause",
                                            "fullStart": 1379,
                                            "fullEnd": 1425,
                                            "start": 1379,
                                            "end": 1425,
                                            "fullWidth": 46,
                                            "width": 46,
                                            "equalsToken": {
                                                "kind": "EqualsToken",
                                                "fullStart": 1379,
                                                "fullEnd": 1381,
                                                "start": 1379,
                                                "end": 1380,
                                                "fullWidth": 2,
                                                "width": 1,
                                                "text": "=",
                                                "value": "=",
                                                "valueText": "=",
                                                "hasTrailingTrivia": true,
                                                "trailingTrivia": [
                                                    {
                                                        "kind": "WhitespaceTrivia",
                                                        "text": " "
                                                    }
                                                ]
                                            },
                                            "value": {
                                                "kind": "InvocationExpression",
                                                "fullStart": 1381,
                                                "fullEnd": 1425,
                                                "start": 1381,
                                                "end": 1425,
                                                "fullWidth": 44,
                                                "width": 44,
                                                "expression": {
                                                    "kind": "MemberAccessExpression",
                                                    "fullStart": 1381,
                                                    "fullEnd": 1412,
                                                    "start": 1381,
                                                    "end": 1412,
                                                    "fullWidth": 31,
                                                    "width": 31,
                                                    "expression": {
                                                        "kind": "IdentifierName",
                                                        "fullStart": 1381,
                                                        "fullEnd": 1387,
                                                        "start": 1381,
                                                        "end": 1387,
                                                        "fullWidth": 6,
                                                        "width": 6,
                                                        "text": "Object",
                                                        "value": "Object",
                                                        "valueText": "Object"
                                                    },
                                                    "dotToken": {
                                                        "kind": "DotToken",
                                                        "fullStart": 1387,
                                                        "fullEnd": 1388,
                                                        "start": 1387,
                                                        "end": 1388,
                                                        "fullWidth": 1,
                                                        "width": 1,
                                                        "text": ".",
                                                        "value": ".",
                                                        "valueText": "."
                                                    },
                                                    "name": {
                                                        "kind": "IdentifierName",
                                                        "fullStart": 1388,
                                                        "fullEnd": 1412,
                                                        "start": 1388,
                                                        "end": 1412,
                                                        "fullWidth": 24,
                                                        "width": 24,
                                                        "text": "getOwnPropertyDescriptor",
                                                        "value": "getOwnPropertyDescriptor",
                                                        "valueText": "getOwnPropertyDescriptor"
                                                    }
                                                },
                                                "argumentList": {
                                                    "kind": "ArgumentList",
                                                    "fullStart": 1412,
                                                    "fullEnd": 1425,
                                                    "start": 1412,
                                                    "end": 1425,
                                                    "fullWidth": 13,
                                                    "width": 13,
                                                    "openParenToken": {
                                                        "kind": "OpenParenToken",
                                                        "fullStart": 1412,
                                                        "fullEnd": 1413,
                                                        "start": 1412,
                                                        "end": 1413,
                                                        "fullWidth": 1,
                                                        "width": 1,
                                                        "text": "(",
                                                        "value": "(",
                                                        "valueText": "("
                                                    },
                                                    "arguments": [
                                                        {
                                                            "kind": "IdentifierName",
                                                            "fullStart": 1413,
                                                            "fullEnd": 1416,
                                                            "start": 1413,
                                                            "end": 1416,
                                                            "fullWidth": 3,
                                                            "width": 3,
                                                            "text": "obj",
                                                            "value": "obj",
                                                            "valueText": "obj"
                                                        },
                                                        {
                                                            "kind": "CommaToken",
                                                            "fullStart": 1416,
                                                            "fullEnd": 1418,
                                                            "start": 1416,
                                                            "end": 1417,
                                                            "fullWidth": 2,
                                                            "width": 1,
                                                            "text": ",",
                                                            "value": ",",
                                                            "valueText": ",",
                                                            "hasTrailingTrivia": true,
                                                            "trailingTrivia": [
                                                                {
                                                                    "kind": "WhitespaceTrivia",
                                                                    "text": " "
                                                                }
                                                            ]
                                                        },
                                                        {
                                                            "kind": "StringLiteral",
                                                            "fullStart": 1418,
                                                            "fullEnd": 1424,
                                                            "start": 1418,
                                                            "end": 1424,
                                                            "fullWidth": 6,
                                                            "width": 6,
                                                            "text": "\"prop\"",
                                                            "value": "prop",
                                                            "valueText": "prop"
                                                        }
                                                    ],
                                                    "closeParenToken": {
                                                        "kind": "CloseParenToken",
                                                        "fullStart": 1424,
                                                        "fullEnd": 1425,
                                                        "start": 1424,
                                                        "end": 1425,
                                                        "fullWidth": 1,
                                                        "width": 1,
                                                        "text": ")",
                                                        "value": ")",
                                                        "valueText": ")"
                                                    }
                                                }
                                            }
                                        }
                                    }
                                ]
                            },
                            "semicolonToken": {
                                "kind": "SemicolonToken",
                                "fullStart": 1425,
                                "fullEnd": 1428,
                                "start": 1425,
                                "end": 1426,
                                "fullWidth": 3,
                                "width": 1,
                                "text": ";",
                                "value": ";",
                                "valueText": ";",
                                "hasTrailingTrivia": true,
                                "hasTrailingNewLine": true,
                                "trailingTrivia": [
                                    {
                                        "kind": "NewLineTrivia",
                                        "text": "\r\n"
                                    }
                                ]
                            }
                        },
                        {
                            "kind": "ForInStatement",
                            "fullStart": 1428,
                            "fullEnd": 1552,
                            "start": 1436,
                            "end": 1550,
                            "fullWidth": 124,
                            "width": 114,
                            "forKeyword": {
                                "kind": "ForKeyword",
                                "fullStart": 1428,
                                "fullEnd": 1440,
                                "start": 1436,
                                "end": 1439,
                                "fullWidth": 12,
                                "width": 3,
                                "text": "for",
                                "value": "for",
                                "valueText": "for",
                                "hasLeadingTrivia": true,
                                "hasTrailingTrivia": true,
                                "leadingTrivia": [
                                    {
                                        "kind": "WhitespaceTrivia",
                                        "text": "        "
                                    }
                                ],
                                "trailingTrivia": [
                                    {
                                        "kind": "WhitespaceTrivia",
                                        "text": " "
                                    }
                                ]
                            },
                            "openParenToken": {
                                "kind": "OpenParenToken",
                                "fullStart": 1440,
                                "fullEnd": 1441,
                                "start": 1440,
                                "end": 1441,
                                "fullWidth": 1,
                                "width": 1,
                                "text": "(",
                                "value": "(",
                                "valueText": "("
                            },
                            "variableDeclaration": {
                                "kind": "VariableDeclaration",
                                "fullStart": 1441,
                                "fullEnd": 1448,
                                "start": 1441,
                                "end": 1447,
                                "fullWidth": 7,
                                "width": 6,
                                "varKeyword": {
                                    "kind": "VarKeyword",
                                    "fullStart": 1441,
                                    "fullEnd": 1445,
                                    "start": 1441,
                                    "end": 1444,
                                    "fullWidth": 4,
                                    "width": 3,
                                    "text": "var",
                                    "value": "var",
                                    "valueText": "var",
                                    "hasTrailingTrivia": true,
                                    "trailingTrivia": [
                                        {
                                            "kind": "WhitespaceTrivia",
                                            "text": " "
                                        }
                                    ]
                                },
                                "variableDeclarators": [
                                    {
                                        "kind": "VariableDeclarator",
                                        "fullStart": 1445,
                                        "fullEnd": 1448,
                                        "start": 1445,
                                        "end": 1447,
                                        "fullWidth": 3,
<<<<<<< HEAD
                                        "width": 2,
                                        "identifier": {
=======
                                        "propertyName": {
>>>>>>> 85e84683
                                            "kind": "IdentifierName",
                                            "fullStart": 1445,
                                            "fullEnd": 1448,
                                            "start": 1445,
                                            "end": 1447,
                                            "fullWidth": 3,
                                            "width": 2,
                                            "text": "p2",
                                            "value": "p2",
                                            "valueText": "p2",
                                            "hasTrailingTrivia": true,
                                            "trailingTrivia": [
                                                {
                                                    "kind": "WhitespaceTrivia",
                                                    "text": " "
                                                }
                                            ]
                                        }
                                    }
                                ]
                            },
                            "inKeyword": {
                                "kind": "InKeyword",
                                "fullStart": 1448,
                                "fullEnd": 1451,
                                "start": 1448,
                                "end": 1450,
                                "fullWidth": 3,
                                "width": 2,
                                "text": "in",
                                "value": "in",
                                "valueText": "in",
                                "hasTrailingTrivia": true,
                                "trailingTrivia": [
                                    {
                                        "kind": "WhitespaceTrivia",
                                        "text": " "
                                    }
                                ]
                            },
                            "expression": {
                                "kind": "IdentifierName",
                                "fullStart": 1451,
                                "fullEnd": 1454,
                                "start": 1451,
                                "end": 1454,
                                "fullWidth": 3,
                                "width": 3,
                                "text": "obj",
                                "value": "obj",
                                "valueText": "obj"
                            },
                            "closeParenToken": {
                                "kind": "CloseParenToken",
                                "fullStart": 1454,
                                "fullEnd": 1456,
                                "start": 1454,
                                "end": 1455,
                                "fullWidth": 2,
                                "width": 1,
                                "text": ")",
                                "value": ")",
                                "valueText": ")",
                                "hasTrailingTrivia": true,
                                "trailingTrivia": [
                                    {
                                        "kind": "WhitespaceTrivia",
                                        "text": " "
                                    }
                                ]
                            },
                            "statement": {
                                "kind": "Block",
                                "fullStart": 1456,
                                "fullEnd": 1552,
                                "start": 1456,
                                "end": 1550,
                                "fullWidth": 96,
                                "width": 94,
                                "openBraceToken": {
                                    "kind": "OpenBraceToken",
                                    "fullStart": 1456,
                                    "fullEnd": 1459,
                                    "start": 1456,
                                    "end": 1457,
                                    "fullWidth": 3,
                                    "width": 1,
                                    "text": "{",
                                    "value": "{",
                                    "valueText": "{",
                                    "hasTrailingTrivia": true,
                                    "hasTrailingNewLine": true,
                                    "trailingTrivia": [
                                        {
                                            "kind": "NewLineTrivia",
                                            "text": "\r\n"
                                        }
                                    ]
                                },
                                "statements": [
                                    {
                                        "kind": "IfStatement",
                                        "fullStart": 1459,
                                        "fullEnd": 1541,
                                        "start": 1471,
                                        "end": 1539,
                                        "fullWidth": 82,
                                        "width": 68,
                                        "ifKeyword": {
                                            "kind": "IfKeyword",
                                            "fullStart": 1459,
                                            "fullEnd": 1474,
                                            "start": 1471,
                                            "end": 1473,
                                            "fullWidth": 15,
                                            "width": 2,
                                            "text": "if",
                                            "value": "if",
                                            "valueText": "if",
                                            "hasLeadingTrivia": true,
                                            "hasTrailingTrivia": true,
                                            "leadingTrivia": [
                                                {
                                                    "kind": "WhitespaceTrivia",
                                                    "text": "            "
                                                }
                                            ],
                                            "trailingTrivia": [
                                                {
                                                    "kind": "WhitespaceTrivia",
                                                    "text": " "
                                                }
                                            ]
                                        },
                                        "openParenToken": {
                                            "kind": "OpenParenToken",
                                            "fullStart": 1474,
                                            "fullEnd": 1475,
                                            "start": 1474,
                                            "end": 1475,
                                            "fullWidth": 1,
                                            "width": 1,
                                            "text": "(",
                                            "value": "(",
                                            "valueText": "("
                                        },
                                        "condition": {
                                            "kind": "EqualsExpression",
                                            "fullStart": 1475,
                                            "fullEnd": 1488,
                                            "start": 1475,
                                            "end": 1488,
                                            "fullWidth": 13,
                                            "width": 13,
                                            "left": {
                                                "kind": "IdentifierName",
                                                "fullStart": 1475,
                                                "fullEnd": 1478,
                                                "start": 1475,
                                                "end": 1477,
                                                "fullWidth": 3,
                                                "width": 2,
                                                "text": "p2",
                                                "value": "p2",
                                                "valueText": "p2",
                                                "hasTrailingTrivia": true,
                                                "trailingTrivia": [
                                                    {
                                                        "kind": "WhitespaceTrivia",
                                                        "text": " "
                                                    }
                                                ]
                                            },
                                            "operatorToken": {
                                                "kind": "EqualsEqualsEqualsToken",
                                                "fullStart": 1478,
                                                "fullEnd": 1482,
                                                "start": 1478,
                                                "end": 1481,
                                                "fullWidth": 4,
                                                "width": 3,
                                                "text": "===",
                                                "value": "===",
                                                "valueText": "===",
                                                "hasTrailingTrivia": true,
                                                "trailingTrivia": [
                                                    {
                                                        "kind": "WhitespaceTrivia",
                                                        "text": " "
                                                    }
                                                ]
                                            },
                                            "right": {
                                                "kind": "StringLiteral",
                                                "fullStart": 1482,
                                                "fullEnd": 1488,
                                                "start": 1482,
                                                "end": 1488,
                                                "fullWidth": 6,
                                                "width": 6,
                                                "text": "\"prop\"",
                                                "value": "prop",
                                                "valueText": "prop"
                                            }
                                        },
                                        "closeParenToken": {
                                            "kind": "CloseParenToken",
                                            "fullStart": 1488,
                                            "fullEnd": 1490,
                                            "start": 1488,
                                            "end": 1489,
                                            "fullWidth": 2,
                                            "width": 1,
                                            "text": ")",
                                            "value": ")",
                                            "valueText": ")",
                                            "hasTrailingTrivia": true,
                                            "trailingTrivia": [
                                                {
                                                    "kind": "WhitespaceTrivia",
                                                    "text": " "
                                                }
                                            ]
                                        },
                                        "statement": {
                                            "kind": "Block",
                                            "fullStart": 1490,
                                            "fullEnd": 1541,
                                            "start": 1490,
                                            "end": 1539,
                                            "fullWidth": 51,
                                            "width": 49,
                                            "openBraceToken": {
                                                "kind": "OpenBraceToken",
                                                "fullStart": 1490,
                                                "fullEnd": 1493,
                                                "start": 1490,
                                                "end": 1491,
                                                "fullWidth": 3,
                                                "width": 1,
                                                "text": "{",
                                                "value": "{",
                                                "valueText": "{",
                                                "hasTrailingTrivia": true,
                                                "hasTrailingNewLine": true,
                                                "trailingTrivia": [
                                                    {
                                                        "kind": "NewLineTrivia",
                                                        "text": "\r\n"
                                                    }
                                                ]
                                            },
                                            "statements": [
                                                {
                                                    "kind": "ExpressionStatement",
                                                    "fullStart": 1493,
                                                    "fullEnd": 1526,
                                                    "start": 1509,
                                                    "end": 1524,
                                                    "fullWidth": 33,
                                                    "width": 15,
                                                    "expression": {
                                                        "kind": "AssignmentExpression",
                                                        "fullStart": 1493,
                                                        "fullEnd": 1523,
                                                        "start": 1509,
                                                        "end": 1523,
                                                        "fullWidth": 30,
                                                        "width": 14,
                                                        "left": {
                                                            "kind": "IdentifierName",
                                                            "fullStart": 1493,
                                                            "fullEnd": 1517,
                                                            "start": 1509,
                                                            "end": 1516,
                                                            "fullWidth": 24,
                                                            "width": 7,
                                                            "text": "result2",
                                                            "value": "result2",
                                                            "valueText": "result2",
                                                            "hasLeadingTrivia": true,
                                                            "hasTrailingTrivia": true,
                                                            "leadingTrivia": [
                                                                {
                                                                    "kind": "WhitespaceTrivia",
                                                                    "text": "                "
                                                                }
                                                            ],
                                                            "trailingTrivia": [
                                                                {
                                                                    "kind": "WhitespaceTrivia",
                                                                    "text": " "
                                                                }
                                                            ]
                                                        },
                                                        "operatorToken": {
                                                            "kind": "EqualsToken",
                                                            "fullStart": 1517,
                                                            "fullEnd": 1519,
                                                            "start": 1517,
                                                            "end": 1518,
                                                            "fullWidth": 2,
                                                            "width": 1,
                                                            "text": "=",
                                                            "value": "=",
                                                            "valueText": "=",
                                                            "hasTrailingTrivia": true,
                                                            "trailingTrivia": [
                                                                {
                                                                    "kind": "WhitespaceTrivia",
                                                                    "text": " "
                                                                }
                                                            ]
                                                        },
                                                        "right": {
                                                            "kind": "TrueKeyword",
                                                            "fullStart": 1519,
                                                            "fullEnd": 1523,
                                                            "start": 1519,
                                                            "end": 1523,
                                                            "fullWidth": 4,
                                                            "width": 4,
                                                            "text": "true",
                                                            "value": true,
                                                            "valueText": "true"
                                                        }
                                                    },
                                                    "semicolonToken": {
                                                        "kind": "SemicolonToken",
                                                        "fullStart": 1523,
                                                        "fullEnd": 1526,
                                                        "start": 1523,
                                                        "end": 1524,
                                                        "fullWidth": 3,
                                                        "width": 1,
                                                        "text": ";",
                                                        "value": ";",
                                                        "valueText": ";",
                                                        "hasTrailingTrivia": true,
                                                        "hasTrailingNewLine": true,
                                                        "trailingTrivia": [
                                                            {
                                                                "kind": "NewLineTrivia",
                                                                "text": "\r\n"
                                                            }
                                                        ]
                                                    }
                                                }
                                            ],
                                            "closeBraceToken": {
                                                "kind": "CloseBraceToken",
                                                "fullStart": 1526,
                                                "fullEnd": 1541,
                                                "start": 1538,
                                                "end": 1539,
                                                "fullWidth": 15,
                                                "width": 1,
                                                "text": "}",
                                                "value": "}",
                                                "valueText": "}",
                                                "hasLeadingTrivia": true,
                                                "hasTrailingTrivia": true,
                                                "hasTrailingNewLine": true,
                                                "leadingTrivia": [
                                                    {
                                                        "kind": "WhitespaceTrivia",
                                                        "text": "            "
                                                    }
                                                ],
                                                "trailingTrivia": [
                                                    {
                                                        "kind": "NewLineTrivia",
                                                        "text": "\r\n"
                                                    }
                                                ]
                                            }
                                        }
                                    }
                                ],
                                "closeBraceToken": {
                                    "kind": "CloseBraceToken",
                                    "fullStart": 1541,
                                    "fullEnd": 1552,
                                    "start": 1549,
                                    "end": 1550,
                                    "fullWidth": 11,
                                    "width": 1,
                                    "text": "}",
                                    "value": "}",
                                    "valueText": "}",
                                    "hasLeadingTrivia": true,
                                    "hasTrailingTrivia": true,
                                    "hasTrailingNewLine": true,
                                    "leadingTrivia": [
                                        {
                                            "kind": "WhitespaceTrivia",
                                            "text": "        "
                                        }
                                    ],
                                    "trailingTrivia": [
                                        {
                                            "kind": "NewLineTrivia",
                                            "text": "\r\n"
                                        }
                                    ]
                                }
                            }
                        },
                        {
                            "kind": "ReturnStatement",
                            "fullStart": 1552,
                            "fullEnd": 1650,
                            "start": 1562,
                            "end": 1648,
                            "fullWidth": 98,
                            "width": 86,
                            "returnKeyword": {
                                "kind": "ReturnKeyword",
                                "fullStart": 1552,
                                "fullEnd": 1569,
                                "start": 1562,
                                "end": 1568,
                                "fullWidth": 17,
                                "width": 6,
                                "text": "return",
                                "value": "return",
                                "valueText": "return",
                                "hasLeadingTrivia": true,
                                "hasLeadingNewLine": true,
                                "hasTrailingTrivia": true,
                                "leadingTrivia": [
                                    {
                                        "kind": "NewLineTrivia",
                                        "text": "\r\n"
                                    },
                                    {
                                        "kind": "WhitespaceTrivia",
                                        "text": "        "
                                    }
                                ],
                                "trailingTrivia": [
                                    {
                                        "kind": "WhitespaceTrivia",
                                        "text": " "
                                    }
                                ]
                            },
                            "expression": {
                                "kind": "LogicalAndExpression",
                                "fullStart": 1569,
                                "fullEnd": 1647,
                                "start": 1569,
                                "end": 1647,
                                "fullWidth": 78,
                                "width": 78,
                                "left": {
                                    "kind": "LogicalAndExpression",
                                    "fullStart": 1569,
                                    "fullEnd": 1618,
                                    "start": 1569,
                                    "end": 1617,
                                    "fullWidth": 49,
                                    "width": 48,
                                    "left": {
                                        "kind": "LogicalAndExpression",
                                        "fullStart": 1569,
                                        "fullEnd": 1589,
                                        "start": 1569,
                                        "end": 1588,
                                        "fullWidth": 20,
                                        "width": 19,
                                        "left": {
                                            "kind": "IdentifierName",
                                            "fullStart": 1569,
                                            "fullEnd": 1577,
                                            "start": 1569,
                                            "end": 1576,
                                            "fullWidth": 8,
                                            "width": 7,
                                            "text": "result1",
                                            "value": "result1",
                                            "valueText": "result1",
                                            "hasTrailingTrivia": true,
                                            "trailingTrivia": [
                                                {
                                                    "kind": "WhitespaceTrivia",
                                                    "text": " "
                                                }
                                            ]
                                        },
                                        "operatorToken": {
                                            "kind": "AmpersandAmpersandToken",
                                            "fullStart": 1577,
                                            "fullEnd": 1580,
                                            "start": 1577,
                                            "end": 1579,
                                            "fullWidth": 3,
                                            "width": 2,
                                            "text": "&&",
                                            "value": "&&",
                                            "valueText": "&&",
                                            "hasTrailingTrivia": true,
                                            "trailingTrivia": [
                                                {
                                                    "kind": "WhitespaceTrivia",
                                                    "text": " "
                                                }
                                            ]
                                        },
                                        "right": {
                                            "kind": "LogicalNotExpression",
                                            "fullStart": 1580,
                                            "fullEnd": 1589,
                                            "start": 1580,
                                            "end": 1588,
                                            "fullWidth": 9,
                                            "width": 8,
                                            "operatorToken": {
                                                "kind": "ExclamationToken",
                                                "fullStart": 1580,
                                                "fullEnd": 1581,
                                                "start": 1580,
                                                "end": 1581,
                                                "fullWidth": 1,
                                                "width": 1,
                                                "text": "!",
                                                "value": "!",
                                                "valueText": "!"
                                            },
                                            "operand": {
                                                "kind": "IdentifierName",
                                                "fullStart": 1581,
                                                "fullEnd": 1589,
                                                "start": 1581,
                                                "end": 1588,
                                                "fullWidth": 8,
                                                "width": 7,
                                                "text": "result2",
                                                "value": "result2",
                                                "valueText": "result2",
                                                "hasTrailingTrivia": true,
                                                "trailingTrivia": [
                                                    {
                                                        "kind": "WhitespaceTrivia",
                                                        "text": " "
                                                    }
                                                ]
                                            }
                                        }
                                    },
                                    "operatorToken": {
                                        "kind": "AmpersandAmpersandToken",
                                        "fullStart": 1589,
                                        "fullEnd": 1592,
                                        "start": 1589,
                                        "end": 1591,
                                        "fullWidth": 3,
                                        "width": 2,
                                        "text": "&&",
                                        "value": "&&",
                                        "valueText": "&&",
                                        "hasTrailingTrivia": true,
                                        "trailingTrivia": [
                                            {
                                                "kind": "WhitespaceTrivia",
                                                "text": " "
                                            }
                                        ]
                                    },
                                    "right": {
                                        "kind": "EqualsExpression",
                                        "fullStart": 1592,
                                        "fullEnd": 1618,
                                        "start": 1592,
                                        "end": 1617,
                                        "fullWidth": 26,
                                        "width": 25,
                                        "left": {
                                            "kind": "MemberAccessExpression",
                                            "fullStart": 1592,
                                            "fullEnd": 1609,
                                            "start": 1592,
                                            "end": 1608,
                                            "fullWidth": 17,
                                            "width": 16,
                                            "expression": {
                                                "kind": "IdentifierName",
                                                "fullStart": 1592,
                                                "fullEnd": 1597,
                                                "start": 1592,
                                                "end": 1597,
                                                "fullWidth": 5,
                                                "width": 5,
                                                "text": "desc1",
                                                "value": "desc1",
                                                "valueText": "desc1"
                                            },
                                            "dotToken": {
                                                "kind": "DotToken",
                                                "fullStart": 1597,
                                                "fullEnd": 1598,
                                                "start": 1597,
                                                "end": 1598,
                                                "fullWidth": 1,
                                                "width": 1,
                                                "text": ".",
                                                "value": ".",
                                                "valueText": "."
                                            },
                                            "name": {
                                                "kind": "IdentifierName",
                                                "fullStart": 1598,
                                                "fullEnd": 1609,
                                                "start": 1598,
                                                "end": 1608,
                                                "fullWidth": 11,
                                                "width": 10,
                                                "text": "enumerable",
                                                "value": "enumerable",
                                                "valueText": "enumerable",
                                                "hasTrailingTrivia": true,
                                                "trailingTrivia": [
                                                    {
                                                        "kind": "WhitespaceTrivia",
                                                        "text": " "
                                                    }
                                                ]
                                            }
                                        },
                                        "operatorToken": {
                                            "kind": "EqualsEqualsEqualsToken",
                                            "fullStart": 1609,
                                            "fullEnd": 1613,
                                            "start": 1609,
                                            "end": 1612,
                                            "fullWidth": 4,
                                            "width": 3,
                                            "text": "===",
                                            "value": "===",
                                            "valueText": "===",
                                            "hasTrailingTrivia": true,
                                            "trailingTrivia": [
                                                {
                                                    "kind": "WhitespaceTrivia",
                                                    "text": " "
                                                }
                                            ]
                                        },
                                        "right": {
                                            "kind": "TrueKeyword",
                                            "fullStart": 1613,
                                            "fullEnd": 1618,
                                            "start": 1613,
                                            "end": 1617,
                                            "fullWidth": 5,
                                            "width": 4,
                                            "text": "true",
                                            "value": true,
                                            "valueText": "true",
                                            "hasTrailingTrivia": true,
                                            "trailingTrivia": [
                                                {
                                                    "kind": "WhitespaceTrivia",
                                                    "text": " "
                                                }
                                            ]
                                        }
                                    }
                                },
                                "operatorToken": {
                                    "kind": "AmpersandAmpersandToken",
                                    "fullStart": 1618,
                                    "fullEnd": 1621,
                                    "start": 1618,
                                    "end": 1620,
                                    "fullWidth": 3,
                                    "width": 2,
                                    "text": "&&",
                                    "value": "&&",
                                    "valueText": "&&",
                                    "hasTrailingTrivia": true,
                                    "trailingTrivia": [
                                        {
                                            "kind": "WhitespaceTrivia",
                                            "text": " "
                                        }
                                    ]
                                },
                                "right": {
                                    "kind": "EqualsExpression",
                                    "fullStart": 1621,
                                    "fullEnd": 1647,
                                    "start": 1621,
                                    "end": 1647,
                                    "fullWidth": 26,
                                    "width": 26,
                                    "left": {
                                        "kind": "MemberAccessExpression",
                                        "fullStart": 1621,
                                        "fullEnd": 1638,
                                        "start": 1621,
                                        "end": 1637,
                                        "fullWidth": 17,
                                        "width": 16,
                                        "expression": {
                                            "kind": "IdentifierName",
                                            "fullStart": 1621,
                                            "fullEnd": 1626,
                                            "start": 1621,
                                            "end": 1626,
                                            "fullWidth": 5,
                                            "width": 5,
                                            "text": "desc2",
                                            "value": "desc2",
                                            "valueText": "desc2"
                                        },
                                        "dotToken": {
                                            "kind": "DotToken",
                                            "fullStart": 1626,
                                            "fullEnd": 1627,
                                            "start": 1626,
                                            "end": 1627,
                                            "fullWidth": 1,
                                            "width": 1,
                                            "text": ".",
                                            "value": ".",
                                            "valueText": "."
                                        },
                                        "name": {
                                            "kind": "IdentifierName",
                                            "fullStart": 1627,
                                            "fullEnd": 1638,
                                            "start": 1627,
                                            "end": 1637,
                                            "fullWidth": 11,
                                            "width": 10,
                                            "text": "enumerable",
                                            "value": "enumerable",
                                            "valueText": "enumerable",
                                            "hasTrailingTrivia": true,
                                            "trailingTrivia": [
                                                {
                                                    "kind": "WhitespaceTrivia",
                                                    "text": " "
                                                }
                                            ]
                                        }
                                    },
                                    "operatorToken": {
                                        "kind": "EqualsEqualsEqualsToken",
                                        "fullStart": 1638,
                                        "fullEnd": 1642,
                                        "start": 1638,
                                        "end": 1641,
                                        "fullWidth": 4,
                                        "width": 3,
                                        "text": "===",
                                        "value": "===",
                                        "valueText": "===",
                                        "hasTrailingTrivia": true,
                                        "trailingTrivia": [
                                            {
                                                "kind": "WhitespaceTrivia",
                                                "text": " "
                                            }
                                        ]
                                    },
                                    "right": {
                                        "kind": "FalseKeyword",
                                        "fullStart": 1642,
                                        "fullEnd": 1647,
                                        "start": 1642,
                                        "end": 1647,
                                        "fullWidth": 5,
                                        "width": 5,
                                        "text": "false",
                                        "value": false,
                                        "valueText": "false"
                                    }
                                }
                            },
                            "semicolonToken": {
                                "kind": "SemicolonToken",
                                "fullStart": 1647,
                                "fullEnd": 1650,
                                "start": 1647,
                                "end": 1648,
                                "fullWidth": 3,
                                "width": 1,
                                "text": ";",
                                "value": ";",
                                "valueText": ";",
                                "hasTrailingTrivia": true,
                                "hasTrailingNewLine": true,
                                "trailingTrivia": [
                                    {
                                        "kind": "NewLineTrivia",
                                        "text": "\r\n"
                                    }
                                ]
                            }
                        }
                    ],
                    "closeBraceToken": {
                        "kind": "CloseBraceToken",
                        "fullStart": 1650,
                        "fullEnd": 1657,
                        "start": 1654,
                        "end": 1655,
                        "fullWidth": 7,
                        "width": 1,
                        "text": "}",
                        "value": "}",
                        "valueText": "}",
                        "hasLeadingTrivia": true,
                        "hasTrailingTrivia": true,
                        "hasTrailingNewLine": true,
                        "leadingTrivia": [
                            {
                                "kind": "WhitespaceTrivia",
                                "text": "    "
                            }
                        ],
                        "trailingTrivia": [
                            {
                                "kind": "NewLineTrivia",
                                "text": "\r\n"
                            }
                        ]
                    }
                }
            },
            {
                "kind": "ExpressionStatement",
                "fullStart": 1657,
                "fullEnd": 1681,
                "start": 1657,
                "end": 1679,
                "fullWidth": 24,
                "width": 22,
                "expression": {
                    "kind": "InvocationExpression",
                    "fullStart": 1657,
                    "fullEnd": 1678,
                    "start": 1657,
                    "end": 1678,
                    "fullWidth": 21,
                    "width": 21,
                    "expression": {
                        "kind": "IdentifierName",
                        "fullStart": 1657,
                        "fullEnd": 1668,
                        "start": 1657,
                        "end": 1668,
                        "fullWidth": 11,
                        "width": 11,
                        "text": "runTestCase",
                        "value": "runTestCase",
                        "valueText": "runTestCase"
                    },
                    "argumentList": {
                        "kind": "ArgumentList",
                        "fullStart": 1668,
                        "fullEnd": 1678,
                        "start": 1668,
                        "end": 1678,
                        "fullWidth": 10,
                        "width": 10,
                        "openParenToken": {
                            "kind": "OpenParenToken",
                            "fullStart": 1668,
                            "fullEnd": 1669,
                            "start": 1668,
                            "end": 1669,
                            "fullWidth": 1,
                            "width": 1,
                            "text": "(",
                            "value": "(",
                            "valueText": "("
                        },
                        "arguments": [
                            {
                                "kind": "IdentifierName",
                                "fullStart": 1669,
                                "fullEnd": 1677,
                                "start": 1669,
                                "end": 1677,
                                "fullWidth": 8,
                                "width": 8,
                                "text": "testcase",
                                "value": "testcase",
                                "valueText": "testcase"
                            }
                        ],
                        "closeParenToken": {
                            "kind": "CloseParenToken",
                            "fullStart": 1677,
                            "fullEnd": 1678,
                            "start": 1677,
                            "end": 1678,
                            "fullWidth": 1,
                            "width": 1,
                            "text": ")",
                            "value": ")",
                            "valueText": ")"
                        }
                    }
                },
                "semicolonToken": {
                    "kind": "SemicolonToken",
                    "fullStart": 1678,
                    "fullEnd": 1681,
                    "start": 1678,
                    "end": 1679,
                    "fullWidth": 3,
                    "width": 1,
                    "text": ";",
                    "value": ";",
                    "valueText": ";",
                    "hasTrailingTrivia": true,
                    "hasTrailingNewLine": true,
                    "trailingTrivia": [
                        {
                            "kind": "NewLineTrivia",
                            "text": "\r\n"
                        }
                    ]
                }
            }
        ],
        "endOfFileToken": {
            "kind": "EndOfFileToken",
            "fullStart": 1681,
            "fullEnd": 1681,
            "start": 1681,
            "end": 1681,
            "fullWidth": 0,
            "width": 0,
            "text": ""
        }
    },
    "lineMap": {
        "lineStarts": [
            0,
            67,
            152,
            232,
            308,
            380,
            385,
            439,
            652,
            657,
            659,
            661,
            684,
            707,
            709,
            746,
            788,
            824,
            836,
            838,
            884,
            913,
            940,
            971,
            1003,
            1016,
            1018,
            1048,
            1115,
            1146,
            1180,
            1213,
            1228,
            1239,
            1241,
            1287,
            1318,
            1331,
            1361,
            1428,
            1459,
            1493,
            1526,
            1541,
            1552,
            1554,
            1650,
            1657,
            1681
        ],
        "length": 1681
    }
}<|MERGE_RESOLUTION|>--- conflicted
+++ resolved
@@ -247,12 +247,8 @@
                                         "start": 696,
                                         "end": 704,
                                         "fullWidth": 8,
-<<<<<<< HEAD
                                         "width": 8,
-                                        "identifier": {
-=======
                                         "propertyName": {
->>>>>>> 85e84683
                                             "kind": "IdentifierName",
                                             "fullStart": 696,
                                             "fullEnd": 700,
@@ -413,12 +409,8 @@
                                         "start": 721,
                                         "end": 743,
                                         "fullWidth": 22,
-<<<<<<< HEAD
                                         "width": 22,
-                                        "identifier": {
-=======
                                         "propertyName": {
->>>>>>> 85e84683
                                             "kind": "IdentifierName",
                                             "fullStart": 721,
                                             "fullEnd": 735,
@@ -552,12 +544,8 @@
                                         "start": 758,
                                         "end": 833,
                                         "fullWidth": 75,
-<<<<<<< HEAD
                                         "width": 75,
-                                        "identifier": {
-=======
                                         "propertyName": {
->>>>>>> 85e84683
                                             "kind": "IdentifierName",
                                             "fullStart": 758,
                                             "fullEnd": 766,
@@ -1482,12 +1470,8 @@
                                         "start": 1030,
                                         "end": 1045,
                                         "fullWidth": 15,
-<<<<<<< HEAD
                                         "width": 15,
-                                        "identifier": {
-=======
                                         "propertyName": {
->>>>>>> 85e84683
                                             "kind": "IdentifierName",
                                             "fullStart": 1030,
                                             "fullEnd": 1038,
@@ -1621,12 +1605,8 @@
                                         "start": 1060,
                                         "end": 1112,
                                         "fullWidth": 52,
-<<<<<<< HEAD
                                         "width": 52,
-                                        "identifier": {
-=======
                                         "propertyName": {
->>>>>>> 85e84683
                                             "kind": "IdentifierName",
                                             "fullStart": 1060,
                                             "fullEnd": 1066,
@@ -1910,12 +1890,8 @@
                                         "start": 1132,
                                         "end": 1134,
                                         "fullWidth": 3,
-<<<<<<< HEAD
                                         "width": 2,
-                                        "identifier": {
-=======
                                         "propertyName": {
->>>>>>> 85e84683
                                             "kind": "IdentifierName",
                                             "fullStart": 1132,
                                             "fullEnd": 1135,
@@ -2684,12 +2660,8 @@
                                         "start": 1343,
                                         "end": 1358,
                                         "fullWidth": 15,
-<<<<<<< HEAD
                                         "width": 15,
-                                        "identifier": {
-=======
                                         "propertyName": {
->>>>>>> 85e84683
                                             "kind": "IdentifierName",
                                             "fullStart": 1343,
                                             "fullEnd": 1351,
@@ -2823,12 +2795,8 @@
                                         "start": 1373,
                                         "end": 1425,
                                         "fullWidth": 52,
-<<<<<<< HEAD
                                         "width": 52,
-                                        "identifier": {
-=======
                                         "propertyName": {
->>>>>>> 85e84683
                                             "kind": "IdentifierName",
                                             "fullStart": 1373,
                                             "fullEnd": 1379,
@@ -3112,12 +3080,8 @@
                                         "start": 1445,
                                         "end": 1447,
                                         "fullWidth": 3,
-<<<<<<< HEAD
                                         "width": 2,
-                                        "identifier": {
-=======
                                         "propertyName": {
->>>>>>> 85e84683
                                             "kind": "IdentifierName",
                                             "fullStart": 1445,
                                             "fullEnd": 1448,
