--- conflicted
+++ resolved
@@ -245,12 +245,8 @@
                                         "start": 601,
                                         "end": 609,
                                         "fullWidth": 8,
-<<<<<<< HEAD
                                         "width": 8,
-                                        "identifier": {
-=======
                                         "propertyName": {
->>>>>>> 85e84683
                                             "kind": "IdentifierName",
                                             "fullStart": 601,
                                             "fullEnd": 605,
@@ -801,12 +797,8 @@
                                         "start": 706,
                                         "end": 752,
                                         "fullWidth": 46,
-<<<<<<< HEAD
                                         "width": 46,
-                                        "identifier": {
-=======
                                         "propertyName": {
->>>>>>> 85e84683
                                             "kind": "IdentifierName",
                                             "fullStart": 706,
                                             "fullEnd": 720,
@@ -1148,12 +1140,8 @@
                                         "start": 801,
                                         "end": 846,
                                         "fullWidth": 45,
-<<<<<<< HEAD
                                         "width": 45,
-                                        "identifier": {
-=======
                                         "propertyName": {
->>>>>>> 85e84683
                                             "kind": "IdentifierName",
                                             "fullStart": 801,
                                             "fullEnd": 814,
