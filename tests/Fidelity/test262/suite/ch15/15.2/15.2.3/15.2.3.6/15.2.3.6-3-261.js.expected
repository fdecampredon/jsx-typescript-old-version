--- conflicted
+++ resolved
@@ -247,12 +247,8 @@
                                         "start": 595,
                                         "end": 603,
                                         "fullWidth": 8,
-<<<<<<< HEAD
                                         "width": 8,
-                                        "identifier": {
-=======
                                         "propertyName": {
->>>>>>> 85e84683
                                             "kind": "IdentifierName",
                                             "fullStart": 595,
                                             "fullEnd": 599,
@@ -855,12 +851,8 @@
                                         "start": 753,
                                         "end": 808,
                                         "fullWidth": 55,
-<<<<<<< HEAD
                                         "width": 55,
-                                        "identifier": {
-=======
                                         "propertyName": {
->>>>>>> 85e84683
                                             "kind": "IdentifierName",
                                             "fullStart": 753,
                                             "fullEnd": 758,
