--- conflicted
+++ resolved
@@ -998,11 +998,8 @@
                                                                 "start": 899,
                                                                 "end": 904,
                                                                 "fullWidth": 5,
-<<<<<<< HEAD
                                                                 "width": 5,
-=======
                                                                 "modifiers": [],
->>>>>>> e3c38734
                                                                 "identifier": {
                                                                     "kind": "IdentifierName",
                                                                     "fullStart": 899,
@@ -3368,11 +3365,8 @@
                                                                                     "start": 1629,
                                                                                     "end": 1634,
                                                                                     "fullWidth": 5,
-<<<<<<< HEAD
                                                                                     "width": 5,
-=======
                                                                                     "modifiers": [],
->>>>>>> e3c38734
                                                                                     "identifier": {
                                                                                         "kind": "IdentifierName",
                                                                                         "fullStart": 1629,
