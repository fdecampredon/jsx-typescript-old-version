{
    "isDeclaration": false,
    "languageVersion": "EcmaScript5",
    "parseOptions": {
        "allowAutomaticSemicolonInsertion": true
    },
    "sourceUnit": {
        "kind": "SourceUnit",
        "fullStart": 0,
        "fullEnd": 1040,
        "start": 580,
        "end": 1040,
        "fullWidth": 1040,
        "width": 460,
        "isIncrementallyUnusable": true,
        "moduleElements": [
            {
                "kind": "FunctionDeclaration",
                "fullStart": 0,
                "fullEnd": 1016,
                "start": 580,
                "end": 1014,
                "fullWidth": 1016,
                "width": 434,
                "modifiers": [],
                "functionKeyword": {
                    "kind": "FunctionKeyword",
                    "fullStart": 0,
                    "fullEnd": 589,
                    "start": 580,
                    "end": 588,
                    "fullWidth": 589,
                    "width": 8,
                    "text": "function",
                    "value": "function",
                    "valueText": "function",
                    "hasLeadingTrivia": true,
                    "hasLeadingComment": true,
                    "hasLeadingNewLine": true,
                    "hasTrailingTrivia": true,
                    "leadingTrivia": [
                        {
                            "kind": "SingleLineCommentTrivia",
                            "text": "/// Copyright (c) 2012 Ecma International.  All rights reserved. "
                        },
                        {
                            "kind": "NewLineTrivia",
                            "text": "\r\n"
                        },
                        {
                            "kind": "SingleLineCommentTrivia",
                            "text": "/// Ecma International makes this code available under the terms and conditions set"
                        },
                        {
                            "kind": "NewLineTrivia",
                            "text": "\r\n"
                        },
                        {
                            "kind": "SingleLineCommentTrivia",
                            "text": "/// forth on http://hg.ecmascript.org/tests/test262/raw-file/tip/LICENSE (the "
                        },
                        {
                            "kind": "NewLineTrivia",
                            "text": "\r\n"
                        },
                        {
                            "kind": "SingleLineCommentTrivia",
                            "text": "/// \"Use Terms\").   Any redistribution of this code must retain the above "
                        },
                        {
                            "kind": "NewLineTrivia",
                            "text": "\r\n"
                        },
                        {
                            "kind": "SingleLineCommentTrivia",
                            "text": "/// copyright and this notice and otherwise comply with the Use Terms."
                        },
                        {
                            "kind": "NewLineTrivia",
                            "text": "\r\n"
                        },
                        {
                            "kind": "MultiLineCommentTrivia",
                            "text": "/**\r\n * @path ch15/15.2/15.2.3/15.2.3.6/15.2.3.6-4-335.js\r\n * @description ES5 Attributes - property ([[Writable]] is true, [[Enumerable]] is true, [[Configurable]] is false) is undeletable\r\n */"
                        },
                        {
                            "kind": "NewLineTrivia",
                            "text": "\r\n"
                        },
                        {
                            "kind": "NewLineTrivia",
                            "text": "\r\n"
                        },
                        {
                            "kind": "NewLineTrivia",
                            "text": "\r\n"
                        }
                    ],
                    "trailingTrivia": [
                        {
                            "kind": "WhitespaceTrivia",
                            "text": " "
                        }
                    ]
                },
                "identifier": {
                    "kind": "IdentifierName",
                    "fullStart": 589,
                    "fullEnd": 597,
                    "start": 589,
                    "end": 597,
                    "fullWidth": 8,
                    "width": 8,
                    "text": "testcase",
                    "value": "testcase",
                    "valueText": "testcase"
                },
                "callSignature": {
                    "kind": "CallSignature",
                    "fullStart": 597,
                    "fullEnd": 600,
                    "start": 597,
                    "end": 599,
                    "fullWidth": 3,
                    "width": 2,
                    "parameterList": {
                        "kind": "ParameterList",
                        "fullStart": 597,
                        "fullEnd": 600,
                        "start": 597,
                        "end": 599,
                        "fullWidth": 3,
                        "width": 2,
                        "openParenToken": {
                            "kind": "OpenParenToken",
                            "fullStart": 597,
                            "fullEnd": 598,
                            "start": 597,
                            "end": 598,
                            "fullWidth": 1,
                            "width": 1,
                            "text": "(",
                            "value": "(",
                            "valueText": "("
                        },
                        "parameters": [],
                        "closeParenToken": {
                            "kind": "CloseParenToken",
                            "fullStart": 598,
                            "fullEnd": 600,
                            "start": 598,
                            "end": 599,
                            "fullWidth": 2,
                            "width": 1,
                            "text": ")",
                            "value": ")",
                            "valueText": ")",
                            "hasTrailingTrivia": true,
                            "trailingTrivia": [
                                {
                                    "kind": "WhitespaceTrivia",
                                    "text": " "
                                }
                            ]
                        }
                    }
                },
                "block": {
                    "kind": "Block",
                    "fullStart": 600,
                    "fullEnd": 1016,
                    "start": 600,
                    "end": 1014,
                    "fullWidth": 416,
                    "width": 414,
                    "openBraceToken": {
                        "kind": "OpenBraceToken",
                        "fullStart": 600,
                        "fullEnd": 603,
                        "start": 600,
                        "end": 601,
                        "fullWidth": 3,
                        "width": 1,
                        "text": "{",
                        "value": "{",
                        "valueText": "{",
                        "hasTrailingTrivia": true,
                        "hasTrailingNewLine": true,
                        "trailingTrivia": [
                            {
                                "kind": "NewLineTrivia",
                                "text": "\r\n"
                            }
                        ]
                    },
                    "statements": [
                        {
                            "kind": "VariableStatement",
                            "fullStart": 603,
                            "fullEnd": 626,
                            "start": 611,
                            "end": 624,
                            "fullWidth": 23,
                            "width": 13,
                            "modifiers": [],
                            "variableDeclaration": {
                                "kind": "VariableDeclaration",
                                "fullStart": 603,
                                "fullEnd": 623,
                                "start": 611,
                                "end": 623,
                                "fullWidth": 20,
                                "width": 12,
                                "varKeyword": {
                                    "kind": "VarKeyword",
                                    "fullStart": 603,
                                    "fullEnd": 615,
                                    "start": 611,
                                    "end": 614,
                                    "fullWidth": 12,
                                    "width": 3,
                                    "text": "var",
                                    "value": "var",
                                    "valueText": "var",
                                    "hasLeadingTrivia": true,
                                    "hasTrailingTrivia": true,
                                    "leadingTrivia": [
                                        {
                                            "kind": "WhitespaceTrivia",
                                            "text": "        "
                                        }
                                    ],
                                    "trailingTrivia": [
                                        {
                                            "kind": "WhitespaceTrivia",
                                            "text": " "
                                        }
                                    ]
                                },
                                "variableDeclarators": [
                                    {
                                        "kind": "VariableDeclarator",
                                        "fullStart": 615,
                                        "fullEnd": 623,
                                        "start": 615,
                                        "end": 623,
                                        "fullWidth": 8,
<<<<<<< HEAD
                                        "width": 8,
                                        "identifier": {
=======
                                        "propertyName": {
>>>>>>> 85e84683
                                            "kind": "IdentifierName",
                                            "fullStart": 615,
                                            "fullEnd": 619,
                                            "start": 615,
                                            "end": 618,
                                            "fullWidth": 4,
                                            "width": 3,
                                            "text": "obj",
                                            "value": "obj",
                                            "valueText": "obj",
                                            "hasTrailingTrivia": true,
                                            "trailingTrivia": [
                                                {
                                                    "kind": "WhitespaceTrivia",
                                                    "text": " "
                                                }
                                            ]
                                        },
                                        "equalsValueClause": {
                                            "kind": "EqualsValueClause",
                                            "fullStart": 619,
                                            "fullEnd": 623,
                                            "start": 619,
                                            "end": 623,
                                            "fullWidth": 4,
                                            "width": 4,
                                            "equalsToken": {
                                                "kind": "EqualsToken",
                                                "fullStart": 619,
                                                "fullEnd": 621,
                                                "start": 619,
                                                "end": 620,
                                                "fullWidth": 2,
                                                "width": 1,
                                                "text": "=",
                                                "value": "=",
                                                "valueText": "=",
                                                "hasTrailingTrivia": true,
                                                "trailingTrivia": [
                                                    {
                                                        "kind": "WhitespaceTrivia",
                                                        "text": " "
                                                    }
                                                ]
                                            },
                                            "value": {
                                                "kind": "ObjectLiteralExpression",
                                                "fullStart": 621,
                                                "fullEnd": 623,
                                                "start": 621,
                                                "end": 623,
                                                "fullWidth": 2,
                                                "width": 2,
                                                "openBraceToken": {
                                                    "kind": "OpenBraceToken",
                                                    "fullStart": 621,
                                                    "fullEnd": 622,
                                                    "start": 621,
                                                    "end": 622,
                                                    "fullWidth": 1,
                                                    "width": 1,
                                                    "text": "{",
                                                    "value": "{",
                                                    "valueText": "{"
                                                },
                                                "propertyAssignments": [],
                                                "closeBraceToken": {
                                                    "kind": "CloseBraceToken",
                                                    "fullStart": 622,
                                                    "fullEnd": 623,
                                                    "start": 622,
                                                    "end": 623,
                                                    "fullWidth": 1,
                                                    "width": 1,
                                                    "text": "}",
                                                    "value": "}",
                                                    "valueText": "}"
                                                }
                                            }
                                        }
                                    }
                                ]
                            },
                            "semicolonToken": {
                                "kind": "SemicolonToken",
                                "fullStart": 623,
                                "fullEnd": 626,
                                "start": 623,
                                "end": 624,
                                "fullWidth": 3,
                                "width": 1,
                                "text": ";",
                                "value": ";",
                                "valueText": ";",
                                "hasTrailingTrivia": true,
                                "hasTrailingNewLine": true,
                                "trailingTrivia": [
                                    {
                                        "kind": "NewLineTrivia",
                                        "text": "\r\n"
                                    }
                                ]
                            }
                        },
                        {
                            "kind": "ExpressionStatement",
                            "fullStart": 626,
                            "fullEnd": 806,
                            "start": 636,
                            "end": 804,
                            "fullWidth": 180,
                            "width": 168,
                            "expression": {
                                "kind": "InvocationExpression",
                                "fullStart": 626,
                                "fullEnd": 803,
                                "start": 636,
                                "end": 803,
                                "fullWidth": 177,
                                "width": 167,
                                "expression": {
                                    "kind": "MemberAccessExpression",
                                    "fullStart": 626,
                                    "fullEnd": 657,
                                    "start": 636,
                                    "end": 657,
                                    "fullWidth": 31,
                                    "width": 21,
                                    "expression": {
                                        "kind": "IdentifierName",
                                        "fullStart": 626,
                                        "fullEnd": 642,
                                        "start": 636,
                                        "end": 642,
                                        "fullWidth": 16,
                                        "width": 6,
                                        "text": "Object",
                                        "value": "Object",
                                        "valueText": "Object",
                                        "hasLeadingTrivia": true,
                                        "hasLeadingNewLine": true,
                                        "leadingTrivia": [
                                            {
                                                "kind": "NewLineTrivia",
                                                "text": "\r\n"
                                            },
                                            {
                                                "kind": "WhitespaceTrivia",
                                                "text": "        "
                                            }
                                        ]
                                    },
                                    "dotToken": {
                                        "kind": "DotToken",
                                        "fullStart": 642,
                                        "fullEnd": 643,
                                        "start": 642,
                                        "end": 643,
                                        "fullWidth": 1,
                                        "width": 1,
                                        "text": ".",
                                        "value": ".",
                                        "valueText": "."
                                    },
                                    "name": {
                                        "kind": "IdentifierName",
                                        "fullStart": 643,
                                        "fullEnd": 657,
                                        "start": 643,
                                        "end": 657,
                                        "fullWidth": 14,
                                        "width": 14,
                                        "text": "defineProperty",
                                        "value": "defineProperty",
                                        "valueText": "defineProperty"
                                    }
                                },
                                "argumentList": {
                                    "kind": "ArgumentList",
                                    "fullStart": 657,
                                    "fullEnd": 803,
                                    "start": 657,
                                    "end": 803,
                                    "fullWidth": 146,
                                    "width": 146,
                                    "openParenToken": {
                                        "kind": "OpenParenToken",
                                        "fullStart": 657,
                                        "fullEnd": 658,
                                        "start": 657,
                                        "end": 658,
                                        "fullWidth": 1,
                                        "width": 1,
                                        "text": "(",
                                        "value": "(",
                                        "valueText": "("
                                    },
                                    "arguments": [
                                        {
                                            "kind": "IdentifierName",
                                            "fullStart": 658,
                                            "fullEnd": 661,
                                            "start": 658,
                                            "end": 661,
                                            "fullWidth": 3,
                                            "width": 3,
                                            "text": "obj",
                                            "value": "obj",
                                            "valueText": "obj"
                                        },
                                        {
                                            "kind": "CommaToken",
                                            "fullStart": 661,
                                            "fullEnd": 663,
                                            "start": 661,
                                            "end": 662,
                                            "fullWidth": 2,
                                            "width": 1,
                                            "text": ",",
                                            "value": ",",
                                            "valueText": ",",
                                            "hasTrailingTrivia": true,
                                            "trailingTrivia": [
                                                {
                                                    "kind": "WhitespaceTrivia",
                                                    "text": " "
                                                }
                                            ]
                                        },
                                        {
                                            "kind": "StringLiteral",
                                            "fullStart": 663,
                                            "fullEnd": 669,
                                            "start": 663,
                                            "end": 669,
                                            "fullWidth": 6,
                                            "width": 6,
                                            "text": "\"prop\"",
                                            "value": "prop",
                                            "valueText": "prop"
                                        },
                                        {
                                            "kind": "CommaToken",
                                            "fullStart": 669,
                                            "fullEnd": 671,
                                            "start": 669,
                                            "end": 670,
                                            "fullWidth": 2,
                                            "width": 1,
                                            "text": ",",
                                            "value": ",",
                                            "valueText": ",",
                                            "hasTrailingTrivia": true,
                                            "trailingTrivia": [
                                                {
                                                    "kind": "WhitespaceTrivia",
                                                    "text": " "
                                                }
                                            ]
                                        },
                                        {
                                            "kind": "ObjectLiteralExpression",
                                            "fullStart": 671,
                                            "fullEnd": 802,
                                            "start": 671,
                                            "end": 802,
                                            "fullWidth": 131,
                                            "width": 131,
                                            "openBraceToken": {
                                                "kind": "OpenBraceToken",
                                                "fullStart": 671,
                                                "fullEnd": 674,
                                                "start": 671,
                                                "end": 672,
                                                "fullWidth": 3,
                                                "width": 1,
                                                "text": "{",
                                                "value": "{",
                                                "valueText": "{",
                                                "hasTrailingTrivia": true,
                                                "hasTrailingNewLine": true,
                                                "trailingTrivia": [
                                                    {
                                                        "kind": "NewLineTrivia",
                                                        "text": "\r\n"
                                                    }
                                                ]
                                            },
                                            "propertyAssignments": [
                                                {
                                                    "kind": "SimplePropertyAssignment",
                                                    "fullStart": 674,
                                                    "fullEnd": 697,
                                                    "start": 686,
                                                    "end": 697,
                                                    "fullWidth": 23,
                                                    "width": 11,
                                                    "propertyName": {
                                                        "kind": "IdentifierName",
                                                        "fullStart": 674,
                                                        "fullEnd": 691,
                                                        "start": 686,
                                                        "end": 691,
                                                        "fullWidth": 17,
                                                        "width": 5,
                                                        "text": "value",
                                                        "value": "value",
                                                        "valueText": "value",
                                                        "hasLeadingTrivia": true,
                                                        "leadingTrivia": [
                                                            {
                                                                "kind": "WhitespaceTrivia",
                                                                "text": "            "
                                                            }
                                                        ]
                                                    },
                                                    "colonToken": {
                                                        "kind": "ColonToken",
                                                        "fullStart": 691,
                                                        "fullEnd": 693,
                                                        "start": 691,
                                                        "end": 692,
                                                        "fullWidth": 2,
                                                        "width": 1,
                                                        "text": ":",
                                                        "value": ":",
                                                        "valueText": ":",
                                                        "hasTrailingTrivia": true,
                                                        "trailingTrivia": [
                                                            {
                                                                "kind": "WhitespaceTrivia",
                                                                "text": " "
                                                            }
                                                        ]
                                                    },
                                                    "expression": {
                                                        "kind": "NumericLiteral",
                                                        "fullStart": 693,
                                                        "fullEnd": 697,
                                                        "start": 693,
                                                        "end": 697,
                                                        "fullWidth": 4,
                                                        "width": 4,
                                                        "text": "2010",
                                                        "value": 2010,
                                                        "valueText": "2010"
                                                    }
                                                },
                                                {
                                                    "kind": "CommaToken",
                                                    "fullStart": 697,
                                                    "fullEnd": 700,
                                                    "start": 697,
                                                    "end": 698,
                                                    "fullWidth": 3,
                                                    "width": 1,
                                                    "text": ",",
                                                    "value": ",",
                                                    "valueText": ",",
                                                    "hasTrailingTrivia": true,
                                                    "hasTrailingNewLine": true,
                                                    "trailingTrivia": [
                                                        {
                                                            "kind": "NewLineTrivia",
                                                            "text": "\r\n"
                                                        }
                                                    ]
                                                },
                                                {
                                                    "kind": "SimplePropertyAssignment",
                                                    "fullStart": 700,
                                                    "fullEnd": 726,
                                                    "start": 712,
                                                    "end": 726,
                                                    "fullWidth": 26,
                                                    "width": 14,
                                                    "propertyName": {
                                                        "kind": "IdentifierName",
                                                        "fullStart": 700,
                                                        "fullEnd": 720,
                                                        "start": 712,
                                                        "end": 720,
                                                        "fullWidth": 20,
                                                        "width": 8,
                                                        "text": "writable",
                                                        "value": "writable",
                                                        "valueText": "writable",
                                                        "hasLeadingTrivia": true,
                                                        "leadingTrivia": [
                                                            {
                                                                "kind": "WhitespaceTrivia",
                                                                "text": "            "
                                                            }
                                                        ]
                                                    },
                                                    "colonToken": {
                                                        "kind": "ColonToken",
                                                        "fullStart": 720,
                                                        "fullEnd": 722,
                                                        "start": 720,
                                                        "end": 721,
                                                        "fullWidth": 2,
                                                        "width": 1,
                                                        "text": ":",
                                                        "value": ":",
                                                        "valueText": ":",
                                                        "hasTrailingTrivia": true,
                                                        "trailingTrivia": [
                                                            {
                                                                "kind": "WhitespaceTrivia",
                                                                "text": " "
                                                            }
                                                        ]
                                                    },
                                                    "expression": {
                                                        "kind": "TrueKeyword",
                                                        "fullStart": 722,
                                                        "fullEnd": 726,
                                                        "start": 722,
                                                        "end": 726,
                                                        "fullWidth": 4,
                                                        "width": 4,
                                                        "text": "true",
                                                        "value": true,
                                                        "valueText": "true"
                                                    }
                                                },
                                                {
                                                    "kind": "CommaToken",
                                                    "fullStart": 726,
                                                    "fullEnd": 729,
                                                    "start": 726,
                                                    "end": 727,
                                                    "fullWidth": 3,
                                                    "width": 1,
                                                    "text": ",",
                                                    "value": ",",
                                                    "valueText": ",",
                                                    "hasTrailingTrivia": true,
                                                    "hasTrailingNewLine": true,
                                                    "trailingTrivia": [
                                                        {
                                                            "kind": "NewLineTrivia",
                                                            "text": "\r\n"
                                                        }
                                                    ]
                                                },
                                                {
                                                    "kind": "SimplePropertyAssignment",
                                                    "fullStart": 729,
                                                    "fullEnd": 757,
                                                    "start": 741,
                                                    "end": 757,
                                                    "fullWidth": 28,
                                                    "width": 16,
                                                    "propertyName": {
                                                        "kind": "IdentifierName",
                                                        "fullStart": 729,
                                                        "fullEnd": 751,
                                                        "start": 741,
                                                        "end": 751,
                                                        "fullWidth": 22,
                                                        "width": 10,
                                                        "text": "enumerable",
                                                        "value": "enumerable",
                                                        "valueText": "enumerable",
                                                        "hasLeadingTrivia": true,
                                                        "leadingTrivia": [
                                                            {
                                                                "kind": "WhitespaceTrivia",
                                                                "text": "            "
                                                            }
                                                        ]
                                                    },
                                                    "colonToken": {
                                                        "kind": "ColonToken",
                                                        "fullStart": 751,
                                                        "fullEnd": 753,
                                                        "start": 751,
                                                        "end": 752,
                                                        "fullWidth": 2,
                                                        "width": 1,
                                                        "text": ":",
                                                        "value": ":",
                                                        "valueText": ":",
                                                        "hasTrailingTrivia": true,
                                                        "trailingTrivia": [
                                                            {
                                                                "kind": "WhitespaceTrivia",
                                                                "text": " "
                                                            }
                                                        ]
                                                    },
                                                    "expression": {
                                                        "kind": "TrueKeyword",
                                                        "fullStart": 753,
                                                        "fullEnd": 757,
                                                        "start": 753,
                                                        "end": 757,
                                                        "fullWidth": 4,
                                                        "width": 4,
                                                        "text": "true",
                                                        "value": true,
                                                        "valueText": "true"
                                                    }
                                                },
                                                {
                                                    "kind": "CommaToken",
                                                    "fullStart": 757,
                                                    "fullEnd": 760,
                                                    "start": 757,
                                                    "end": 758,
                                                    "fullWidth": 3,
                                                    "width": 1,
                                                    "text": ",",
                                                    "value": ",",
                                                    "valueText": ",",
                                                    "hasTrailingTrivia": true,
                                                    "hasTrailingNewLine": true,
                                                    "trailingTrivia": [
                                                        {
                                                            "kind": "NewLineTrivia",
                                                            "text": "\r\n"
                                                        }
                                                    ]
                                                },
                                                {
                                                    "kind": "SimplePropertyAssignment",
                                                    "fullStart": 760,
                                                    "fullEnd": 793,
                                                    "start": 772,
                                                    "end": 791,
                                                    "fullWidth": 33,
                                                    "width": 19,
                                                    "propertyName": {
                                                        "kind": "IdentifierName",
                                                        "fullStart": 760,
                                                        "fullEnd": 784,
                                                        "start": 772,
                                                        "end": 784,
                                                        "fullWidth": 24,
                                                        "width": 12,
                                                        "text": "configurable",
                                                        "value": "configurable",
                                                        "valueText": "configurable",
                                                        "hasLeadingTrivia": true,
                                                        "leadingTrivia": [
                                                            {
                                                                "kind": "WhitespaceTrivia",
                                                                "text": "            "
                                                            }
                                                        ]
                                                    },
                                                    "colonToken": {
                                                        "kind": "ColonToken",
                                                        "fullStart": 784,
                                                        "fullEnd": 786,
                                                        "start": 784,
                                                        "end": 785,
                                                        "fullWidth": 2,
                                                        "width": 1,
                                                        "text": ":",
                                                        "value": ":",
                                                        "valueText": ":",
                                                        "hasTrailingTrivia": true,
                                                        "trailingTrivia": [
                                                            {
                                                                "kind": "WhitespaceTrivia",
                                                                "text": " "
                                                            }
                                                        ]
                                                    },
                                                    "expression": {
                                                        "kind": "FalseKeyword",
                                                        "fullStart": 786,
                                                        "fullEnd": 793,
                                                        "start": 786,
                                                        "end": 791,
                                                        "fullWidth": 7,
                                                        "width": 5,
                                                        "text": "false",
                                                        "value": false,
                                                        "valueText": "false",
                                                        "hasTrailingTrivia": true,
                                                        "hasTrailingNewLine": true,
                                                        "trailingTrivia": [
                                                            {
                                                                "kind": "NewLineTrivia",
                                                                "text": "\r\n"
                                                            }
                                                        ]
                                                    }
                                                }
                                            ],
                                            "closeBraceToken": {
                                                "kind": "CloseBraceToken",
                                                "fullStart": 793,
                                                "fullEnd": 802,
                                                "start": 801,
                                                "end": 802,
                                                "fullWidth": 9,
                                                "width": 1,
                                                "text": "}",
                                                "value": "}",
                                                "valueText": "}",
                                                "hasLeadingTrivia": true,
                                                "leadingTrivia": [
                                                    {
                                                        "kind": "WhitespaceTrivia",
                                                        "text": "        "
                                                    }
                                                ]
                                            }
                                        }
                                    ],
                                    "closeParenToken": {
                                        "kind": "CloseParenToken",
                                        "fullStart": 802,
                                        "fullEnd": 803,
                                        "start": 802,
                                        "end": 803,
                                        "fullWidth": 1,
                                        "width": 1,
                                        "text": ")",
                                        "value": ")",
                                        "valueText": ")"
                                    }
                                }
                            },
                            "semicolonToken": {
                                "kind": "SemicolonToken",
                                "fullStart": 803,
                                "fullEnd": 806,
                                "start": 803,
                                "end": 804,
                                "fullWidth": 3,
                                "width": 1,
                                "text": ";",
                                "value": ";",
                                "valueText": ";",
                                "hasTrailingTrivia": true,
                                "hasTrailingNewLine": true,
                                "trailingTrivia": [
                                    {
                                        "kind": "NewLineTrivia",
                                        "text": "\r\n"
                                    }
                                ]
                            }
                        },
                        {
                            "kind": "VariableStatement",
                            "fullStart": 806,
                            "fullEnd": 862,
                            "start": 814,
                            "end": 860,
                            "fullWidth": 56,
                            "width": 46,
                            "modifiers": [],
                            "variableDeclaration": {
                                "kind": "VariableDeclaration",
                                "fullStart": 806,
                                "fullEnd": 859,
                                "start": 814,
                                "end": 859,
                                "fullWidth": 53,
                                "width": 45,
                                "varKeyword": {
                                    "kind": "VarKeyword",
                                    "fullStart": 806,
                                    "fullEnd": 818,
                                    "start": 814,
                                    "end": 817,
                                    "fullWidth": 12,
                                    "width": 3,
                                    "text": "var",
                                    "value": "var",
                                    "valueText": "var",
                                    "hasLeadingTrivia": true,
                                    "hasTrailingTrivia": true,
                                    "leadingTrivia": [
                                        {
                                            "kind": "WhitespaceTrivia",
                                            "text": "        "
                                        }
                                    ],
                                    "trailingTrivia": [
                                        {
                                            "kind": "WhitespaceTrivia",
                                            "text": " "
                                        }
                                    ]
                                },
                                "variableDeclarators": [
                                    {
                                        "kind": "VariableDeclarator",
                                        "fullStart": 818,
                                        "fullEnd": 859,
                                        "start": 818,
                                        "end": 859,
                                        "fullWidth": 41,
<<<<<<< HEAD
                                        "width": 41,
                                        "identifier": {
=======
                                        "propertyName": {
>>>>>>> 85e84683
                                            "kind": "IdentifierName",
                                            "fullStart": 818,
                                            "fullEnd": 831,
                                            "start": 818,
                                            "end": 830,
                                            "fullWidth": 13,
                                            "width": 12,
                                            "text": "beforeDelete",
                                            "value": "beforeDelete",
                                            "valueText": "beforeDelete",
                                            "hasTrailingTrivia": true,
                                            "trailingTrivia": [
                                                {
                                                    "kind": "WhitespaceTrivia",
                                                    "text": " "
                                                }
                                            ]
                                        },
                                        "equalsValueClause": {
                                            "kind": "EqualsValueClause",
                                            "fullStart": 831,
                                            "fullEnd": 859,
                                            "start": 831,
                                            "end": 859,
                                            "fullWidth": 28,
                                            "width": 28,
                                            "equalsToken": {
                                                "kind": "EqualsToken",
                                                "fullStart": 831,
                                                "fullEnd": 833,
                                                "start": 831,
                                                "end": 832,
                                                "fullWidth": 2,
                                                "width": 1,
                                                "text": "=",
                                                "value": "=",
                                                "valueText": "=",
                                                "hasTrailingTrivia": true,
                                                "trailingTrivia": [
                                                    {
                                                        "kind": "WhitespaceTrivia",
                                                        "text": " "
                                                    }
                                                ]
                                            },
                                            "value": {
                                                "kind": "InvocationExpression",
                                                "fullStart": 833,
                                                "fullEnd": 859,
                                                "start": 833,
                                                "end": 859,
                                                "fullWidth": 26,
                                                "width": 26,
                                                "expression": {
                                                    "kind": "MemberAccessExpression",
                                                    "fullStart": 833,
                                                    "fullEnd": 851,
                                                    "start": 833,
                                                    "end": 851,
                                                    "fullWidth": 18,
                                                    "width": 18,
                                                    "expression": {
                                                        "kind": "IdentifierName",
                                                        "fullStart": 833,
                                                        "fullEnd": 836,
                                                        "start": 833,
                                                        "end": 836,
                                                        "fullWidth": 3,
                                                        "width": 3,
                                                        "text": "obj",
                                                        "value": "obj",
                                                        "valueText": "obj"
                                                    },
                                                    "dotToken": {
                                                        "kind": "DotToken",
                                                        "fullStart": 836,
                                                        "fullEnd": 837,
                                                        "start": 836,
                                                        "end": 837,
                                                        "fullWidth": 1,
                                                        "width": 1,
                                                        "text": ".",
                                                        "value": ".",
                                                        "valueText": "."
                                                    },
                                                    "name": {
                                                        "kind": "IdentifierName",
                                                        "fullStart": 837,
                                                        "fullEnd": 851,
                                                        "start": 837,
                                                        "end": 851,
                                                        "fullWidth": 14,
                                                        "width": 14,
                                                        "text": "hasOwnProperty",
                                                        "value": "hasOwnProperty",
                                                        "valueText": "hasOwnProperty"
                                                    }
                                                },
                                                "argumentList": {
                                                    "kind": "ArgumentList",
                                                    "fullStart": 851,
                                                    "fullEnd": 859,
                                                    "start": 851,
                                                    "end": 859,
                                                    "fullWidth": 8,
                                                    "width": 8,
                                                    "openParenToken": {
                                                        "kind": "OpenParenToken",
                                                        "fullStart": 851,
                                                        "fullEnd": 852,
                                                        "start": 851,
                                                        "end": 852,
                                                        "fullWidth": 1,
                                                        "width": 1,
                                                        "text": "(",
                                                        "value": "(",
                                                        "valueText": "("
                                                    },
                                                    "arguments": [
                                                        {
                                                            "kind": "StringLiteral",
                                                            "fullStart": 852,
                                                            "fullEnd": 858,
                                                            "start": 852,
                                                            "end": 858,
                                                            "fullWidth": 6,
                                                            "width": 6,
                                                            "text": "\"prop\"",
                                                            "value": "prop",
                                                            "valueText": "prop"
                                                        }
                                                    ],
                                                    "closeParenToken": {
                                                        "kind": "CloseParenToken",
                                                        "fullStart": 858,
                                                        "fullEnd": 859,
                                                        "start": 858,
                                                        "end": 859,
                                                        "fullWidth": 1,
                                                        "width": 1,
                                                        "text": ")",
                                                        "value": ")",
                                                        "valueText": ")"
                                                    }
                                                }
                                            }
                                        }
                                    }
                                ]
                            },
                            "semicolonToken": {
                                "kind": "SemicolonToken",
                                "fullStart": 859,
                                "fullEnd": 862,
                                "start": 859,
                                "end": 860,
                                "fullWidth": 3,
                                "width": 1,
                                "text": ";",
                                "value": ";",
                                "valueText": ";",
                                "hasTrailingTrivia": true,
                                "hasTrailingNewLine": true,
                                "trailingTrivia": [
                                    {
                                        "kind": "NewLineTrivia",
                                        "text": "\r\n"
                                    }
                                ]
                            }
                        },
                        {
                            "kind": "ExpressionStatement",
                            "fullStart": 862,
                            "fullEnd": 888,
                            "start": 870,
                            "end": 886,
                            "fullWidth": 26,
                            "width": 16,
                            "expression": {
                                "kind": "DeleteExpression",
                                "fullStart": 862,
                                "fullEnd": 885,
                                "start": 870,
                                "end": 885,
                                "fullWidth": 23,
                                "width": 15,
                                "deleteKeyword": {
                                    "kind": "DeleteKeyword",
                                    "fullStart": 862,
                                    "fullEnd": 877,
                                    "start": 870,
                                    "end": 876,
                                    "fullWidth": 15,
                                    "width": 6,
                                    "text": "delete",
                                    "value": "delete",
                                    "valueText": "delete",
                                    "hasLeadingTrivia": true,
                                    "hasTrailingTrivia": true,
                                    "leadingTrivia": [
                                        {
                                            "kind": "WhitespaceTrivia",
                                            "text": "        "
                                        }
                                    ],
                                    "trailingTrivia": [
                                        {
                                            "kind": "WhitespaceTrivia",
                                            "text": " "
                                        }
                                    ]
                                },
                                "expression": {
                                    "kind": "MemberAccessExpression",
                                    "fullStart": 877,
                                    "fullEnd": 885,
                                    "start": 877,
                                    "end": 885,
                                    "fullWidth": 8,
                                    "width": 8,
                                    "expression": {
                                        "kind": "IdentifierName",
                                        "fullStart": 877,
                                        "fullEnd": 880,
                                        "start": 877,
                                        "end": 880,
                                        "fullWidth": 3,
                                        "width": 3,
                                        "text": "obj",
                                        "value": "obj",
                                        "valueText": "obj"
                                    },
                                    "dotToken": {
                                        "kind": "DotToken",
                                        "fullStart": 880,
                                        "fullEnd": 881,
                                        "start": 880,
                                        "end": 881,
                                        "fullWidth": 1,
                                        "width": 1,
                                        "text": ".",
                                        "value": ".",
                                        "valueText": "."
                                    },
                                    "name": {
                                        "kind": "IdentifierName",
                                        "fullStart": 881,
                                        "fullEnd": 885,
                                        "start": 881,
                                        "end": 885,
                                        "fullWidth": 4,
                                        "width": 4,
                                        "text": "prop",
                                        "value": "prop",
                                        "valueText": "prop"
                                    }
                                }
                            },
                            "semicolonToken": {
                                "kind": "SemicolonToken",
                                "fullStart": 885,
                                "fullEnd": 888,
                                "start": 885,
                                "end": 886,
                                "fullWidth": 3,
                                "width": 1,
                                "text": ";",
                                "value": ";",
                                "valueText": ";",
                                "hasTrailingTrivia": true,
                                "hasTrailingNewLine": true,
                                "trailingTrivia": [
                                    {
                                        "kind": "NewLineTrivia",
                                        "text": "\r\n"
                                    }
                                ]
                            }
                        },
                        {
                            "kind": "VariableStatement",
                            "fullStart": 888,
                            "fullEnd": 943,
                            "start": 896,
                            "end": 941,
                            "fullWidth": 55,
                            "width": 45,
                            "modifiers": [],
                            "variableDeclaration": {
                                "kind": "VariableDeclaration",
                                "fullStart": 888,
                                "fullEnd": 940,
                                "start": 896,
                                "end": 940,
                                "fullWidth": 52,
                                "width": 44,
                                "varKeyword": {
                                    "kind": "VarKeyword",
                                    "fullStart": 888,
                                    "fullEnd": 900,
                                    "start": 896,
                                    "end": 899,
                                    "fullWidth": 12,
                                    "width": 3,
                                    "text": "var",
                                    "value": "var",
                                    "valueText": "var",
                                    "hasLeadingTrivia": true,
                                    "hasTrailingTrivia": true,
                                    "leadingTrivia": [
                                        {
                                            "kind": "WhitespaceTrivia",
                                            "text": "        "
                                        }
                                    ],
                                    "trailingTrivia": [
                                        {
                                            "kind": "WhitespaceTrivia",
                                            "text": " "
                                        }
                                    ]
                                },
                                "variableDeclarators": [
                                    {
                                        "kind": "VariableDeclarator",
                                        "fullStart": 900,
                                        "fullEnd": 940,
                                        "start": 900,
                                        "end": 940,
                                        "fullWidth": 40,
<<<<<<< HEAD
                                        "width": 40,
                                        "identifier": {
=======
                                        "propertyName": {
>>>>>>> 85e84683
                                            "kind": "IdentifierName",
                                            "fullStart": 900,
                                            "fullEnd": 912,
                                            "start": 900,
                                            "end": 911,
                                            "fullWidth": 12,
                                            "width": 11,
                                            "text": "afterDelete",
                                            "value": "afterDelete",
                                            "valueText": "afterDelete",
                                            "hasTrailingTrivia": true,
                                            "trailingTrivia": [
                                                {
                                                    "kind": "WhitespaceTrivia",
                                                    "text": " "
                                                }
                                            ]
                                        },
                                        "equalsValueClause": {
                                            "kind": "EqualsValueClause",
                                            "fullStart": 912,
                                            "fullEnd": 940,
                                            "start": 912,
                                            "end": 940,
                                            "fullWidth": 28,
                                            "width": 28,
                                            "equalsToken": {
                                                "kind": "EqualsToken",
                                                "fullStart": 912,
                                                "fullEnd": 914,
                                                "start": 912,
                                                "end": 913,
                                                "fullWidth": 2,
                                                "width": 1,
                                                "text": "=",
                                                "value": "=",
                                                "valueText": "=",
                                                "hasTrailingTrivia": true,
                                                "trailingTrivia": [
                                                    {
                                                        "kind": "WhitespaceTrivia",
                                                        "text": " "
                                                    }
                                                ]
                                            },
                                            "value": {
                                                "kind": "InvocationExpression",
                                                "fullStart": 914,
                                                "fullEnd": 940,
                                                "start": 914,
                                                "end": 940,
                                                "fullWidth": 26,
                                                "width": 26,
                                                "expression": {
                                                    "kind": "MemberAccessExpression",
                                                    "fullStart": 914,
                                                    "fullEnd": 932,
                                                    "start": 914,
                                                    "end": 932,
                                                    "fullWidth": 18,
                                                    "width": 18,
                                                    "expression": {
                                                        "kind": "IdentifierName",
                                                        "fullStart": 914,
                                                        "fullEnd": 917,
                                                        "start": 914,
                                                        "end": 917,
                                                        "fullWidth": 3,
                                                        "width": 3,
                                                        "text": "obj",
                                                        "value": "obj",
                                                        "valueText": "obj"
                                                    },
                                                    "dotToken": {
                                                        "kind": "DotToken",
                                                        "fullStart": 917,
                                                        "fullEnd": 918,
                                                        "start": 917,
                                                        "end": 918,
                                                        "fullWidth": 1,
                                                        "width": 1,
                                                        "text": ".",
                                                        "value": ".",
                                                        "valueText": "."
                                                    },
                                                    "name": {
                                                        "kind": "IdentifierName",
                                                        "fullStart": 918,
                                                        "fullEnd": 932,
                                                        "start": 918,
                                                        "end": 932,
                                                        "fullWidth": 14,
                                                        "width": 14,
                                                        "text": "hasOwnProperty",
                                                        "value": "hasOwnProperty",
                                                        "valueText": "hasOwnProperty"
                                                    }
                                                },
                                                "argumentList": {
                                                    "kind": "ArgumentList",
                                                    "fullStart": 932,
                                                    "fullEnd": 940,
                                                    "start": 932,
                                                    "end": 940,
                                                    "fullWidth": 8,
                                                    "width": 8,
                                                    "openParenToken": {
                                                        "kind": "OpenParenToken",
                                                        "fullStart": 932,
                                                        "fullEnd": 933,
                                                        "start": 932,
                                                        "end": 933,
                                                        "fullWidth": 1,
                                                        "width": 1,
                                                        "text": "(",
                                                        "value": "(",
                                                        "valueText": "("
                                                    },
                                                    "arguments": [
                                                        {
                                                            "kind": "StringLiteral",
                                                            "fullStart": 933,
                                                            "fullEnd": 939,
                                                            "start": 933,
                                                            "end": 939,
                                                            "fullWidth": 6,
                                                            "width": 6,
                                                            "text": "\"prop\"",
                                                            "value": "prop",
                                                            "valueText": "prop"
                                                        }
                                                    ],
                                                    "closeParenToken": {
                                                        "kind": "CloseParenToken",
                                                        "fullStart": 939,
                                                        "fullEnd": 940,
                                                        "start": 939,
                                                        "end": 940,
                                                        "fullWidth": 1,
                                                        "width": 1,
                                                        "text": ")",
                                                        "value": ")",
                                                        "valueText": ")"
                                                    }
                                                }
                                            }
                                        }
                                    }
                                ]
                            },
                            "semicolonToken": {
                                "kind": "SemicolonToken",
                                "fullStart": 940,
                                "fullEnd": 943,
                                "start": 940,
                                "end": 941,
                                "fullWidth": 3,
                                "width": 1,
                                "text": ";",
                                "value": ";",
                                "valueText": ";",
                                "hasTrailingTrivia": true,
                                "hasTrailingNewLine": true,
                                "trailingTrivia": [
                                    {
                                        "kind": "NewLineTrivia",
                                        "text": "\r\n"
                                    }
                                ]
                            }
                        },
                        {
                            "kind": "ReturnStatement",
                            "fullStart": 943,
                            "fullEnd": 1009,
                            "start": 951,
                            "end": 1007,
                            "fullWidth": 66,
                            "width": 56,
                            "returnKeyword": {
                                "kind": "ReturnKeyword",
                                "fullStart": 943,
                                "fullEnd": 958,
                                "start": 951,
                                "end": 957,
                                "fullWidth": 15,
                                "width": 6,
                                "text": "return",
                                "value": "return",
                                "valueText": "return",
                                "hasLeadingTrivia": true,
                                "hasTrailingTrivia": true,
                                "leadingTrivia": [
                                    {
                                        "kind": "WhitespaceTrivia",
                                        "text": "        "
                                    }
                                ],
                                "trailingTrivia": [
                                    {
                                        "kind": "WhitespaceTrivia",
                                        "text": " "
                                    }
                                ]
                            },
                            "expression": {
                                "kind": "LogicalAndExpression",
                                "fullStart": 958,
                                "fullEnd": 1006,
                                "start": 958,
                                "end": 1006,
                                "fullWidth": 48,
                                "width": 48,
                                "left": {
                                    "kind": "LogicalAndExpression",
                                    "fullStart": 958,
                                    "fullEnd": 992,
                                    "start": 958,
                                    "end": 991,
                                    "fullWidth": 34,
                                    "width": 33,
                                    "left": {
                                        "kind": "IdentifierName",
                                        "fullStart": 958,
                                        "fullEnd": 971,
                                        "start": 958,
                                        "end": 970,
                                        "fullWidth": 13,
                                        "width": 12,
                                        "text": "beforeDelete",
                                        "value": "beforeDelete",
                                        "valueText": "beforeDelete",
                                        "hasTrailingTrivia": true,
                                        "trailingTrivia": [
                                            {
                                                "kind": "WhitespaceTrivia",
                                                "text": " "
                                            }
                                        ]
                                    },
                                    "operatorToken": {
                                        "kind": "AmpersandAmpersandToken",
                                        "fullStart": 971,
                                        "fullEnd": 974,
                                        "start": 971,
                                        "end": 973,
                                        "fullWidth": 3,
                                        "width": 2,
                                        "text": "&&",
                                        "value": "&&",
                                        "valueText": "&&",
                                        "hasTrailingTrivia": true,
                                        "trailingTrivia": [
                                            {
                                                "kind": "WhitespaceTrivia",
                                                "text": " "
                                            }
                                        ]
                                    },
                                    "right": {
                                        "kind": "EqualsExpression",
                                        "fullStart": 974,
                                        "fullEnd": 992,
                                        "start": 974,
                                        "end": 991,
                                        "fullWidth": 18,
                                        "width": 17,
                                        "left": {
                                            "kind": "MemberAccessExpression",
                                            "fullStart": 974,
                                            "fullEnd": 983,
                                            "start": 974,
                                            "end": 982,
                                            "fullWidth": 9,
                                            "width": 8,
                                            "expression": {
                                                "kind": "IdentifierName",
                                                "fullStart": 974,
                                                "fullEnd": 977,
                                                "start": 974,
                                                "end": 977,
                                                "fullWidth": 3,
                                                "width": 3,
                                                "text": "obj",
                                                "value": "obj",
                                                "valueText": "obj"
                                            },
                                            "dotToken": {
                                                "kind": "DotToken",
                                                "fullStart": 977,
                                                "fullEnd": 978,
                                                "start": 977,
                                                "end": 978,
                                                "fullWidth": 1,
                                                "width": 1,
                                                "text": ".",
                                                "value": ".",
                                                "valueText": "."
                                            },
                                            "name": {
                                                "kind": "IdentifierName",
                                                "fullStart": 978,
                                                "fullEnd": 983,
                                                "start": 978,
                                                "end": 982,
                                                "fullWidth": 5,
                                                "width": 4,
                                                "text": "prop",
                                                "value": "prop",
                                                "valueText": "prop",
                                                "hasTrailingTrivia": true,
                                                "trailingTrivia": [
                                                    {
                                                        "kind": "WhitespaceTrivia",
                                                        "text": " "
                                                    }
                                                ]
                                            }
                                        },
                                        "operatorToken": {
                                            "kind": "EqualsEqualsEqualsToken",
                                            "fullStart": 983,
                                            "fullEnd": 987,
                                            "start": 983,
                                            "end": 986,
                                            "fullWidth": 4,
                                            "width": 3,
                                            "text": "===",
                                            "value": "===",
                                            "valueText": "===",
                                            "hasTrailingTrivia": true,
                                            "trailingTrivia": [
                                                {
                                                    "kind": "WhitespaceTrivia",
                                                    "text": " "
                                                }
                                            ]
                                        },
                                        "right": {
                                            "kind": "NumericLiteral",
                                            "fullStart": 987,
                                            "fullEnd": 992,
                                            "start": 987,
                                            "end": 991,
                                            "fullWidth": 5,
                                            "width": 4,
                                            "text": "2010",
                                            "value": 2010,
                                            "valueText": "2010",
                                            "hasTrailingTrivia": true,
                                            "trailingTrivia": [
                                                {
                                                    "kind": "WhitespaceTrivia",
                                                    "text": " "
                                                }
                                            ]
                                        }
                                    }
                                },
                                "operatorToken": {
                                    "kind": "AmpersandAmpersandToken",
                                    "fullStart": 992,
                                    "fullEnd": 995,
                                    "start": 992,
                                    "end": 994,
                                    "fullWidth": 3,
                                    "width": 2,
                                    "text": "&&",
                                    "value": "&&",
                                    "valueText": "&&",
                                    "hasTrailingTrivia": true,
                                    "trailingTrivia": [
                                        {
                                            "kind": "WhitespaceTrivia",
                                            "text": " "
                                        }
                                    ]
                                },
                                "right": {
                                    "kind": "IdentifierName",
                                    "fullStart": 995,
                                    "fullEnd": 1006,
                                    "start": 995,
                                    "end": 1006,
                                    "fullWidth": 11,
                                    "width": 11,
                                    "text": "afterDelete",
                                    "value": "afterDelete",
                                    "valueText": "afterDelete"
                                }
                            },
                            "semicolonToken": {
                                "kind": "SemicolonToken",
                                "fullStart": 1006,
                                "fullEnd": 1009,
                                "start": 1006,
                                "end": 1007,
                                "fullWidth": 3,
                                "width": 1,
                                "text": ";",
                                "value": ";",
                                "valueText": ";",
                                "hasTrailingTrivia": true,
                                "hasTrailingNewLine": true,
                                "trailingTrivia": [
                                    {
                                        "kind": "NewLineTrivia",
                                        "text": "\r\n"
                                    }
                                ]
                            }
                        }
                    ],
                    "closeBraceToken": {
                        "kind": "CloseBraceToken",
                        "fullStart": 1009,
                        "fullEnd": 1016,
                        "start": 1013,
                        "end": 1014,
                        "fullWidth": 7,
                        "width": 1,
                        "text": "}",
                        "value": "}",
                        "valueText": "}",
                        "hasLeadingTrivia": true,
                        "hasTrailingTrivia": true,
                        "hasTrailingNewLine": true,
                        "leadingTrivia": [
                            {
                                "kind": "WhitespaceTrivia",
                                "text": "    "
                            }
                        ],
                        "trailingTrivia": [
                            {
                                "kind": "NewLineTrivia",
                                "text": "\r\n"
                            }
                        ]
                    }
                }
            },
            {
                "kind": "ExpressionStatement",
                "fullStart": 1016,
                "fullEnd": 1040,
                "start": 1016,
                "end": 1038,
                "fullWidth": 24,
                "width": 22,
                "expression": {
                    "kind": "InvocationExpression",
                    "fullStart": 1016,
                    "fullEnd": 1037,
                    "start": 1016,
                    "end": 1037,
                    "fullWidth": 21,
                    "width": 21,
                    "expression": {
                        "kind": "IdentifierName",
                        "fullStart": 1016,
                        "fullEnd": 1027,
                        "start": 1016,
                        "end": 1027,
                        "fullWidth": 11,
                        "width": 11,
                        "text": "runTestCase",
                        "value": "runTestCase",
                        "valueText": "runTestCase"
                    },
                    "argumentList": {
                        "kind": "ArgumentList",
                        "fullStart": 1027,
                        "fullEnd": 1037,
                        "start": 1027,
                        "end": 1037,
                        "fullWidth": 10,
                        "width": 10,
                        "openParenToken": {
                            "kind": "OpenParenToken",
                            "fullStart": 1027,
                            "fullEnd": 1028,
                            "start": 1027,
                            "end": 1028,
                            "fullWidth": 1,
                            "width": 1,
                            "text": "(",
                            "value": "(",
                            "valueText": "("
                        },
                        "arguments": [
                            {
                                "kind": "IdentifierName",
                                "fullStart": 1028,
                                "fullEnd": 1036,
                                "start": 1028,
                                "end": 1036,
                                "fullWidth": 8,
                                "width": 8,
                                "text": "testcase",
                                "value": "testcase",
                                "valueText": "testcase"
                            }
                        ],
                        "closeParenToken": {
                            "kind": "CloseParenToken",
                            "fullStart": 1036,
                            "fullEnd": 1037,
                            "start": 1036,
                            "end": 1037,
                            "fullWidth": 1,
                            "width": 1,
                            "text": ")",
                            "value": ")",
                            "valueText": ")"
                        }
                    }
                },
                "semicolonToken": {
                    "kind": "SemicolonToken",
                    "fullStart": 1037,
                    "fullEnd": 1040,
                    "start": 1037,
                    "end": 1038,
                    "fullWidth": 3,
                    "width": 1,
                    "text": ";",
                    "value": ";",
                    "valueText": ";",
                    "hasTrailingTrivia": true,
                    "hasTrailingNewLine": true,
                    "trailingTrivia": [
                        {
                            "kind": "NewLineTrivia",
                            "text": "\r\n"
                        }
                    ]
                }
            }
        ],
        "endOfFileToken": {
            "kind": "EndOfFileToken",
            "fullStart": 1040,
            "fullEnd": 1040,
            "start": 1040,
            "end": 1040,
            "fullWidth": 0,
            "width": 0,
            "text": ""
        }
    },
    "lineMap": {
        "lineStarts": [
            0,
            67,
            152,
            232,
            308,
            380,
            385,
            439,
            571,
            576,
            578,
            580,
            603,
            626,
            628,
            674,
            700,
            729,
            760,
            793,
            806,
            862,
            888,
            943,
            1009,
            1016,
            1040
        ],
        "length": 1040
    }
}<|MERGE_RESOLUTION|>--- conflicted
+++ resolved
@@ -245,12 +245,8 @@
                                         "start": 615,
                                         "end": 623,
                                         "fullWidth": 8,
-<<<<<<< HEAD
                                         "width": 8,
-                                        "identifier": {
-=======
                                         "propertyName": {
->>>>>>> 85e84683
                                             "kind": "IdentifierName",
                                             "fullStart": 615,
                                             "fullEnd": 619,
@@ -952,12 +948,8 @@
                                         "start": 818,
                                         "end": 859,
                                         "fullWidth": 41,
-<<<<<<< HEAD
                                         "width": 41,
-                                        "identifier": {
-=======
                                         "propertyName": {
->>>>>>> 85e84683
                                             "kind": "IdentifierName",
                                             "fullStart": 818,
                                             "fullEnd": 831,
@@ -1289,12 +1281,8 @@
                                         "start": 900,
                                         "end": 940,
                                         "fullWidth": 40,
-<<<<<<< HEAD
                                         "width": 40,
-                                        "identifier": {
-=======
                                         "propertyName": {
->>>>>>> 85e84683
                                             "kind": "IdentifierName",
                                             "fullStart": 900,
                                             "fullEnd": 912,
