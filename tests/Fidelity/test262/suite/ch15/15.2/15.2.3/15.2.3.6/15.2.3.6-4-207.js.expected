--- conflicted
+++ resolved
@@ -247,12 +247,8 @@
                                         "start": 764,
                                         "end": 775,
                                         "fullWidth": 11,
-<<<<<<< HEAD
                                         "width": 11,
-                                        "identifier": {
-=======
                                         "propertyName": {
->>>>>>> 85e84683
                                             "kind": "IdentifierName",
                                             "fullStart": 764,
                                             "fullEnd": 771,
@@ -413,12 +409,8 @@
                                         "start": 792,
                                         "end": 878,
                                         "fullWidth": 86,
-<<<<<<< HEAD
                                         "width": 86,
-                                        "identifier": {
-=======
                                         "propertyName": {
->>>>>>> 85e84683
                                             "kind": "IdentifierName",
                                             "fullStart": 792,
                                             "fullEnd": 800,
@@ -819,12 +811,8 @@
                                         "start": 893,
                                         "end": 918,
                                         "fullWidth": 25,
-<<<<<<< HEAD
                                         "width": 25,
-                                        "identifier": {
-=======
                                         "propertyName": {
->>>>>>> 85e84683
                                             "kind": "IdentifierName",
                                             "fullStart": 893,
                                             "fullEnd": 901,
