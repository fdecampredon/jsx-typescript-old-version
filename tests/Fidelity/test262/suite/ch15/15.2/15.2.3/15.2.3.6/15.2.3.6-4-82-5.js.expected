{
    "isDeclaration": false,
    "languageVersion": "EcmaScript5",
    "parseOptions": {
        "allowAutomaticSemicolonInsertion": true
    },
    "sourceUnit": {
        "kind": "SourceUnit",
        "fullStart": 0,
        "fullEnd": 1300,
        "start": 824,
        "end": 1300,
        "fullWidth": 1300,
        "width": 476,
        "isIncrementallyUnusable": true,
        "moduleElements": [
            {
                "kind": "FunctionDeclaration",
                "fullStart": 0,
                "fullEnd": 1276,
                "start": 824,
                "end": 1274,
                "fullWidth": 1276,
                "width": 450,
                "modifiers": [],
                "functionKeyword": {
                    "kind": "FunctionKeyword",
                    "fullStart": 0,
                    "fullEnd": 833,
                    "start": 824,
                    "end": 832,
                    "fullWidth": 833,
                    "width": 8,
                    "text": "function",
                    "value": "function",
                    "valueText": "function",
                    "hasLeadingTrivia": true,
                    "hasLeadingComment": true,
                    "hasLeadingNewLine": true,
                    "hasTrailingTrivia": true,
                    "leadingTrivia": [
                        {
                            "kind": "SingleLineCommentTrivia",
                            "text": "/// Copyright (c) 2012 Ecma International.  All rights reserved. "
                        },
                        {
                            "kind": "NewLineTrivia",
                            "text": "\r\n"
                        },
                        {
                            "kind": "SingleLineCommentTrivia",
                            "text": "/// Ecma International makes this code available under the terms and conditions set"
                        },
                        {
                            "kind": "NewLineTrivia",
                            "text": "\r\n"
                        },
                        {
                            "kind": "SingleLineCommentTrivia",
                            "text": "/// forth on http://hg.ecmascript.org/tests/test262/raw-file/tip/LICENSE (the "
                        },
                        {
                            "kind": "NewLineTrivia",
                            "text": "\r\n"
                        },
                        {
                            "kind": "SingleLineCommentTrivia",
                            "text": "/// \"Use Terms\").   Any redistribution of this code must retain the above "
                        },
                        {
                            "kind": "NewLineTrivia",
                            "text": "\r\n"
                        },
                        {
                            "kind": "SingleLineCommentTrivia",
                            "text": "/// copyright and this notice and otherwise comply with the Use Terms."
                        },
                        {
                            "kind": "NewLineTrivia",
                            "text": "\r\n"
                        },
                        {
                            "kind": "MultiLineCommentTrivia",
                            "text": "/**\r\n * @path ch15/15.2/15.2.3/15.2.3.6/15.2.3.6-4-82-5.js\r\n * @description Object.defineProperty - Update [[Enumerable]] and [[Configurable]] attributes of 'name' property to false successfully when [[Enumerable]] and [[Configurable]] attributes of 'name' property are true, the 'desc' is a generic descriptor which contains [[Enumerable]] and [[Configurable]] attributes as false, 'name' property is a data property (8.12.9 step 8)\r\n */"
                        },
                        {
                            "kind": "NewLineTrivia",
                            "text": "\r\n"
                        },
                        {
                            "kind": "NewLineTrivia",
                            "text": "\r\n"
                        },
                        {
                            "kind": "NewLineTrivia",
                            "text": "\r\n"
                        }
                    ],
                    "trailingTrivia": [
                        {
                            "kind": "WhitespaceTrivia",
                            "text": " "
                        }
                    ]
                },
                "identifier": {
                    "kind": "IdentifierName",
                    "fullStart": 833,
                    "fullEnd": 841,
                    "start": 833,
                    "end": 841,
                    "fullWidth": 8,
                    "width": 8,
                    "text": "testcase",
                    "value": "testcase",
                    "valueText": "testcase"
                },
                "callSignature": {
                    "kind": "CallSignature",
                    "fullStart": 841,
                    "fullEnd": 844,
                    "start": 841,
                    "end": 843,
                    "fullWidth": 3,
                    "width": 2,
                    "parameterList": {
                        "kind": "ParameterList",
                        "fullStart": 841,
                        "fullEnd": 844,
                        "start": 841,
                        "end": 843,
                        "fullWidth": 3,
                        "width": 2,
                        "openParenToken": {
                            "kind": "OpenParenToken",
                            "fullStart": 841,
                            "fullEnd": 842,
                            "start": 841,
                            "end": 842,
                            "fullWidth": 1,
                            "width": 1,
                            "text": "(",
                            "value": "(",
                            "valueText": "("
                        },
                        "parameters": [],
                        "closeParenToken": {
                            "kind": "CloseParenToken",
                            "fullStart": 842,
                            "fullEnd": 844,
                            "start": 842,
                            "end": 843,
                            "fullWidth": 2,
                            "width": 1,
                            "text": ")",
                            "value": ")",
                            "valueText": ")",
                            "hasTrailingTrivia": true,
                            "trailingTrivia": [
                                {
                                    "kind": "WhitespaceTrivia",
                                    "text": " "
                                }
                            ]
                        }
                    }
                },
                "block": {
                    "kind": "Block",
                    "fullStart": 844,
                    "fullEnd": 1276,
                    "start": 844,
                    "end": 1274,
                    "fullWidth": 432,
                    "width": 430,
                    "openBraceToken": {
                        "kind": "OpenBraceToken",
                        "fullStart": 844,
                        "fullEnd": 847,
                        "start": 844,
                        "end": 845,
                        "fullWidth": 3,
                        "width": 1,
                        "text": "{",
                        "value": "{",
                        "valueText": "{",
                        "hasTrailingTrivia": true,
                        "hasTrailingNewLine": true,
                        "trailingTrivia": [
                            {
                                "kind": "NewLineTrivia",
                                "text": "\r\n"
                            }
                        ]
                    },
                    "statements": [
                        {
                            "kind": "VariableStatement",
                            "fullStart": 847,
                            "fullEnd": 876,
                            "start": 861,
                            "end": 874,
                            "fullWidth": 29,
                            "width": 13,
                            "modifiers": [],
                            "variableDeclaration": {
                                "kind": "VariableDeclaration",
                                "fullStart": 847,
                                "fullEnd": 873,
                                "start": 861,
                                "end": 873,
                                "fullWidth": 26,
                                "width": 12,
                                "varKeyword": {
                                    "kind": "VarKeyword",
                                    "fullStart": 847,
                                    "fullEnd": 865,
                                    "start": 861,
                                    "end": 864,
                                    "fullWidth": 18,
                                    "width": 3,
                                    "text": "var",
                                    "value": "var",
                                    "valueText": "var",
                                    "hasLeadingTrivia": true,
                                    "hasLeadingNewLine": true,
                                    "hasTrailingTrivia": true,
                                    "leadingTrivia": [
                                        {
                                            "kind": "WhitespaceTrivia",
                                            "text": "    "
                                        },
                                        {
                                            "kind": "NewLineTrivia",
                                            "text": "\r\n"
                                        },
                                        {
                                            "kind": "WhitespaceTrivia",
                                            "text": "        "
                                        }
                                    ],
                                    "trailingTrivia": [
                                        {
                                            "kind": "WhitespaceTrivia",
                                            "text": " "
                                        }
                                    ]
                                },
                                "variableDeclarators": [
                                    {
                                        "kind": "VariableDeclarator",
                                        "fullStart": 865,
                                        "fullEnd": 873,
                                        "start": 865,
                                        "end": 873,
                                        "fullWidth": 8,
<<<<<<< HEAD
                                        "width": 8,
                                        "identifier": {
=======
                                        "propertyName": {
>>>>>>> 85e84683
                                            "kind": "IdentifierName",
                                            "fullStart": 865,
                                            "fullEnd": 869,
                                            "start": 865,
                                            "end": 868,
                                            "fullWidth": 4,
                                            "width": 3,
                                            "text": "obj",
                                            "value": "obj",
                                            "valueText": "obj",
                                            "hasTrailingTrivia": true,
                                            "trailingTrivia": [
                                                {
                                                    "kind": "WhitespaceTrivia",
                                                    "text": " "
                                                }
                                            ]
                                        },
                                        "equalsValueClause": {
                                            "kind": "EqualsValueClause",
                                            "fullStart": 869,
                                            "fullEnd": 873,
                                            "start": 869,
                                            "end": 873,
                                            "fullWidth": 4,
                                            "width": 4,
                                            "equalsToken": {
                                                "kind": "EqualsToken",
                                                "fullStart": 869,
                                                "fullEnd": 871,
                                                "start": 869,
                                                "end": 870,
                                                "fullWidth": 2,
                                                "width": 1,
                                                "text": "=",
                                                "value": "=",
                                                "valueText": "=",
                                                "hasTrailingTrivia": true,
                                                "trailingTrivia": [
                                                    {
                                                        "kind": "WhitespaceTrivia",
                                                        "text": " "
                                                    }
                                                ]
                                            },
                                            "value": {
                                                "kind": "ObjectLiteralExpression",
                                                "fullStart": 871,
                                                "fullEnd": 873,
                                                "start": 871,
                                                "end": 873,
                                                "fullWidth": 2,
                                                "width": 2,
                                                "openBraceToken": {
                                                    "kind": "OpenBraceToken",
                                                    "fullStart": 871,
                                                    "fullEnd": 872,
                                                    "start": 871,
                                                    "end": 872,
                                                    "fullWidth": 1,
                                                    "width": 1,
                                                    "text": "{",
                                                    "value": "{",
                                                    "valueText": "{"
                                                },
                                                "propertyAssignments": [],
                                                "closeBraceToken": {
                                                    "kind": "CloseBraceToken",
                                                    "fullStart": 872,
                                                    "fullEnd": 873,
                                                    "start": 872,
                                                    "end": 873,
                                                    "fullWidth": 1,
                                                    "width": 1,
                                                    "text": "}",
                                                    "value": "}",
                                                    "valueText": "}"
                                                }
                                            }
                                        }
                                    }
                                ]
                            },
                            "semicolonToken": {
                                "kind": "SemicolonToken",
                                "fullStart": 873,
                                "fullEnd": 876,
                                "start": 873,
                                "end": 874,
                                "fullWidth": 3,
                                "width": 1,
                                "text": ";",
                                "value": ";",
                                "valueText": ";",
                                "hasTrailingTrivia": true,
                                "hasTrailingNewLine": true,
                                "trailingTrivia": [
                                    {
                                        "kind": "NewLineTrivia",
                                        "text": "\r\n"
                                    }
                                ]
                            }
                        },
                        {
                            "kind": "ExpressionStatement",
                            "fullStart": 876,
                            "fullEnd": 1054,
                            "start": 886,
                            "end": 1052,
                            "fullWidth": 178,
                            "width": 166,
                            "expression": {
                                "kind": "InvocationExpression",
                                "fullStart": 876,
                                "fullEnd": 1051,
                                "start": 886,
                                "end": 1051,
                                "fullWidth": 175,
                                "width": 165,
                                "expression": {
                                    "kind": "MemberAccessExpression",
                                    "fullStart": 876,
                                    "fullEnd": 907,
                                    "start": 886,
                                    "end": 907,
                                    "fullWidth": 31,
                                    "width": 21,
                                    "expression": {
                                        "kind": "IdentifierName",
                                        "fullStart": 876,
                                        "fullEnd": 892,
                                        "start": 886,
                                        "end": 892,
                                        "fullWidth": 16,
                                        "width": 6,
                                        "text": "Object",
                                        "value": "Object",
                                        "valueText": "Object",
                                        "hasLeadingTrivia": true,
                                        "hasLeadingNewLine": true,
                                        "leadingTrivia": [
                                            {
                                                "kind": "NewLineTrivia",
                                                "text": "\r\n"
                                            },
                                            {
                                                "kind": "WhitespaceTrivia",
                                                "text": "        "
                                            }
                                        ]
                                    },
                                    "dotToken": {
                                        "kind": "DotToken",
                                        "fullStart": 892,
                                        "fullEnd": 893,
                                        "start": 892,
                                        "end": 893,
                                        "fullWidth": 1,
                                        "width": 1,
                                        "text": ".",
                                        "value": ".",
                                        "valueText": "."
                                    },
                                    "name": {
                                        "kind": "IdentifierName",
                                        "fullStart": 893,
                                        "fullEnd": 907,
                                        "start": 893,
                                        "end": 907,
                                        "fullWidth": 14,
                                        "width": 14,
                                        "text": "defineProperty",
                                        "value": "defineProperty",
                                        "valueText": "defineProperty"
                                    }
                                },
                                "argumentList": {
                                    "kind": "ArgumentList",
                                    "fullStart": 907,
                                    "fullEnd": 1051,
                                    "start": 907,
                                    "end": 1051,
                                    "fullWidth": 144,
                                    "width": 144,
                                    "openParenToken": {
                                        "kind": "OpenParenToken",
                                        "fullStart": 907,
                                        "fullEnd": 908,
                                        "start": 907,
                                        "end": 908,
                                        "fullWidth": 1,
                                        "width": 1,
                                        "text": "(",
                                        "value": "(",
                                        "valueText": "("
                                    },
                                    "arguments": [
                                        {
                                            "kind": "IdentifierName",
                                            "fullStart": 908,
                                            "fullEnd": 911,
                                            "start": 908,
                                            "end": 911,
                                            "fullWidth": 3,
                                            "width": 3,
                                            "text": "obj",
                                            "value": "obj",
                                            "valueText": "obj"
                                        },
                                        {
                                            "kind": "CommaToken",
                                            "fullStart": 911,
                                            "fullEnd": 913,
                                            "start": 911,
                                            "end": 912,
                                            "fullWidth": 2,
                                            "width": 1,
                                            "text": ",",
                                            "value": ",",
                                            "valueText": ",",
                                            "hasTrailingTrivia": true,
                                            "trailingTrivia": [
                                                {
                                                    "kind": "WhitespaceTrivia",
                                                    "text": " "
                                                }
                                            ]
                                        },
                                        {
                                            "kind": "StringLiteral",
                                            "fullStart": 913,
                                            "fullEnd": 918,
                                            "start": 913,
                                            "end": 918,
                                            "fullWidth": 5,
                                            "width": 5,
                                            "text": "\"foo\"",
                                            "value": "foo",
                                            "valueText": "foo"
                                        },
                                        {
                                            "kind": "CommaToken",
                                            "fullStart": 918,
                                            "fullEnd": 920,
                                            "start": 918,
                                            "end": 919,
                                            "fullWidth": 2,
                                            "width": 1,
                                            "text": ",",
                                            "value": ",",
                                            "valueText": ",",
                                            "hasTrailingTrivia": true,
                                            "trailingTrivia": [
                                                {
                                                    "kind": "WhitespaceTrivia",
                                                    "text": " "
                                                }
                                            ]
                                        },
                                        {
                                            "kind": "ObjectLiteralExpression",
                                            "fullStart": 920,
                                            "fullEnd": 1050,
                                            "start": 920,
                                            "end": 1050,
                                            "fullWidth": 130,
                                            "width": 130,
                                            "openBraceToken": {
                                                "kind": "OpenBraceToken",
                                                "fullStart": 920,
                                                "fullEnd": 923,
                                                "start": 920,
                                                "end": 921,
                                                "fullWidth": 3,
                                                "width": 1,
                                                "text": "{",
                                                "value": "{",
                                                "valueText": "{",
                                                "hasTrailingTrivia": true,
                                                "hasTrailingNewLine": true,
                                                "trailingTrivia": [
                                                    {
                                                        "kind": "NewLineTrivia",
                                                        "text": "\r\n"
                                                    }
                                                ]
                                            },
                                            "propertyAssignments": [
                                                {
                                                    "kind": "SimplePropertyAssignment",
                                                    "fullStart": 923,
                                                    "fullEnd": 946,
                                                    "start": 935,
                                                    "end": 946,
                                                    "fullWidth": 23,
                                                    "width": 11,
                                                    "propertyName": {
                                                        "kind": "IdentifierName",
                                                        "fullStart": 923,
                                                        "fullEnd": 940,
                                                        "start": 935,
                                                        "end": 940,
                                                        "fullWidth": 17,
                                                        "width": 5,
                                                        "text": "value",
                                                        "value": "value",
                                                        "valueText": "value",
                                                        "hasLeadingTrivia": true,
                                                        "leadingTrivia": [
                                                            {
                                                                "kind": "WhitespaceTrivia",
                                                                "text": "            "
                                                            }
                                                        ]
                                                    },
                                                    "colonToken": {
                                                        "kind": "ColonToken",
                                                        "fullStart": 940,
                                                        "fullEnd": 942,
                                                        "start": 940,
                                                        "end": 941,
                                                        "fullWidth": 2,
                                                        "width": 1,
                                                        "text": ":",
                                                        "value": ":",
                                                        "valueText": ":",
                                                        "hasTrailingTrivia": true,
                                                        "trailingTrivia": [
                                                            {
                                                                "kind": "WhitespaceTrivia",
                                                                "text": " "
                                                            }
                                                        ]
                                                    },
                                                    "expression": {
                                                        "kind": "NumericLiteral",
                                                        "fullStart": 942,
                                                        "fullEnd": 946,
                                                        "start": 942,
                                                        "end": 946,
                                                        "fullWidth": 4,
                                                        "width": 4,
                                                        "text": "1001",
                                                        "value": 1001,
                                                        "valueText": "1001"
                                                    }
                                                },
                                                {
                                                    "kind": "CommaToken",
                                                    "fullStart": 946,
                                                    "fullEnd": 949,
                                                    "start": 946,
                                                    "end": 947,
                                                    "fullWidth": 3,
                                                    "width": 1,
                                                    "text": ",",
                                                    "value": ",",
                                                    "valueText": ",",
                                                    "hasTrailingTrivia": true,
                                                    "hasTrailingNewLine": true,
                                                    "trailingTrivia": [
                                                        {
                                                            "kind": "NewLineTrivia",
                                                            "text": "\r\n"
                                                        }
                                                    ]
                                                },
                                                {
                                                    "kind": "SimplePropertyAssignment",
                                                    "fullStart": 949,
                                                    "fullEnd": 975,
                                                    "start": 961,
                                                    "end": 975,
                                                    "fullWidth": 26,
                                                    "width": 14,
                                                    "propertyName": {
                                                        "kind": "IdentifierName",
                                                        "fullStart": 949,
                                                        "fullEnd": 969,
                                                        "start": 961,
                                                        "end": 969,
                                                        "fullWidth": 20,
                                                        "width": 8,
                                                        "text": "writable",
                                                        "value": "writable",
                                                        "valueText": "writable",
                                                        "hasLeadingTrivia": true,
                                                        "leadingTrivia": [
                                                            {
                                                                "kind": "WhitespaceTrivia",
                                                                "text": "            "
                                                            }
                                                        ]
                                                    },
                                                    "colonToken": {
                                                        "kind": "ColonToken",
                                                        "fullStart": 969,
                                                        "fullEnd": 971,
                                                        "start": 969,
                                                        "end": 970,
                                                        "fullWidth": 2,
                                                        "width": 1,
                                                        "text": ":",
                                                        "value": ":",
                                                        "valueText": ":",
                                                        "hasTrailingTrivia": true,
                                                        "trailingTrivia": [
                                                            {
                                                                "kind": "WhitespaceTrivia",
                                                                "text": " "
                                                            }
                                                        ]
                                                    },
                                                    "expression": {
                                                        "kind": "TrueKeyword",
                                                        "fullStart": 971,
                                                        "fullEnd": 975,
                                                        "start": 971,
                                                        "end": 975,
                                                        "fullWidth": 4,
                                                        "width": 4,
                                                        "text": "true",
                                                        "value": true,
                                                        "valueText": "true"
                                                    }
                                                },
                                                {
                                                    "kind": "CommaToken",
                                                    "fullStart": 975,
                                                    "fullEnd": 978,
                                                    "start": 975,
                                                    "end": 976,
                                                    "fullWidth": 3,
                                                    "width": 1,
                                                    "text": ",",
                                                    "value": ",",
                                                    "valueText": ",",
                                                    "hasTrailingTrivia": true,
                                                    "hasTrailingNewLine": true,
                                                    "trailingTrivia": [
                                                        {
                                                            "kind": "NewLineTrivia",
                                                            "text": "\r\n"
                                                        }
                                                    ]
                                                },
                                                {
                                                    "kind": "SimplePropertyAssignment",
                                                    "fullStart": 978,
                                                    "fullEnd": 1006,
                                                    "start": 990,
                                                    "end": 1006,
                                                    "fullWidth": 28,
                                                    "width": 16,
                                                    "propertyName": {
                                                        "kind": "IdentifierName",
                                                        "fullStart": 978,
                                                        "fullEnd": 1000,
                                                        "start": 990,
                                                        "end": 1000,
                                                        "fullWidth": 22,
                                                        "width": 10,
                                                        "text": "enumerable",
                                                        "value": "enumerable",
                                                        "valueText": "enumerable",
                                                        "hasLeadingTrivia": true,
                                                        "leadingTrivia": [
                                                            {
                                                                "kind": "WhitespaceTrivia",
                                                                "text": "            "
                                                            }
                                                        ]
                                                    },
                                                    "colonToken": {
                                                        "kind": "ColonToken",
                                                        "fullStart": 1000,
                                                        "fullEnd": 1002,
                                                        "start": 1000,
                                                        "end": 1001,
                                                        "fullWidth": 2,
                                                        "width": 1,
                                                        "text": ":",
                                                        "value": ":",
                                                        "valueText": ":",
                                                        "hasTrailingTrivia": true,
                                                        "trailingTrivia": [
                                                            {
                                                                "kind": "WhitespaceTrivia",
                                                                "text": " "
                                                            }
                                                        ]
                                                    },
                                                    "expression": {
                                                        "kind": "TrueKeyword",
                                                        "fullStart": 1002,
                                                        "fullEnd": 1006,
                                                        "start": 1002,
                                                        "end": 1006,
                                                        "fullWidth": 4,
                                                        "width": 4,
                                                        "text": "true",
                                                        "value": true,
                                                        "valueText": "true"
                                                    }
                                                },
                                                {
                                                    "kind": "CommaToken",
                                                    "fullStart": 1006,
                                                    "fullEnd": 1009,
                                                    "start": 1006,
                                                    "end": 1007,
                                                    "fullWidth": 3,
                                                    "width": 1,
                                                    "text": ",",
                                                    "value": ",",
                                                    "valueText": ",",
                                                    "hasTrailingTrivia": true,
                                                    "hasTrailingNewLine": true,
                                                    "trailingTrivia": [
                                                        {
                                                            "kind": "NewLineTrivia",
                                                            "text": "\r\n"
                                                        }
                                                    ]
                                                },
                                                {
                                                    "kind": "SimplePropertyAssignment",
                                                    "fullStart": 1009,
                                                    "fullEnd": 1041,
                                                    "start": 1021,
                                                    "end": 1039,
                                                    "fullWidth": 32,
                                                    "width": 18,
                                                    "propertyName": {
                                                        "kind": "IdentifierName",
                                                        "fullStart": 1009,
                                                        "fullEnd": 1033,
                                                        "start": 1021,
                                                        "end": 1033,
                                                        "fullWidth": 24,
                                                        "width": 12,
                                                        "text": "configurable",
                                                        "value": "configurable",
                                                        "valueText": "configurable",
                                                        "hasLeadingTrivia": true,
                                                        "leadingTrivia": [
                                                            {
                                                                "kind": "WhitespaceTrivia",
                                                                "text": "            "
                                                            }
                                                        ]
                                                    },
                                                    "colonToken": {
                                                        "kind": "ColonToken",
                                                        "fullStart": 1033,
                                                        "fullEnd": 1035,
                                                        "start": 1033,
                                                        "end": 1034,
                                                        "fullWidth": 2,
                                                        "width": 1,
                                                        "text": ":",
                                                        "value": ":",
                                                        "valueText": ":",
                                                        "hasTrailingTrivia": true,
                                                        "trailingTrivia": [
                                                            {
                                                                "kind": "WhitespaceTrivia",
                                                                "text": " "
                                                            }
                                                        ]
                                                    },
                                                    "expression": {
                                                        "kind": "TrueKeyword",
                                                        "fullStart": 1035,
                                                        "fullEnd": 1041,
                                                        "start": 1035,
                                                        "end": 1039,
                                                        "fullWidth": 6,
                                                        "width": 4,
                                                        "text": "true",
                                                        "value": true,
                                                        "valueText": "true",
                                                        "hasTrailingTrivia": true,
                                                        "hasTrailingNewLine": true,
                                                        "trailingTrivia": [
                                                            {
                                                                "kind": "NewLineTrivia",
                                                                "text": "\r\n"
                                                            }
                                                        ]
                                                    }
                                                }
                                            ],
                                            "closeBraceToken": {
                                                "kind": "CloseBraceToken",
                                                "fullStart": 1041,
                                                "fullEnd": 1050,
                                                "start": 1049,
                                                "end": 1050,
                                                "fullWidth": 9,
                                                "width": 1,
                                                "text": "}",
                                                "value": "}",
                                                "valueText": "}",
                                                "hasLeadingTrivia": true,
                                                "leadingTrivia": [
                                                    {
                                                        "kind": "WhitespaceTrivia",
                                                        "text": "        "
                                                    }
                                                ]
                                            }
                                        }
                                    ],
                                    "closeParenToken": {
                                        "kind": "CloseParenToken",
                                        "fullStart": 1050,
                                        "fullEnd": 1051,
                                        "start": 1050,
                                        "end": 1051,
                                        "fullWidth": 1,
                                        "width": 1,
                                        "text": ")",
                                        "value": ")",
                                        "valueText": ")"
                                    }
                                }
                            },
                            "semicolonToken": {
                                "kind": "SemicolonToken",
                                "fullStart": 1051,
                                "fullEnd": 1054,
                                "start": 1051,
                                "end": 1052,
                                "fullWidth": 3,
                                "width": 1,
                                "text": ";",
                                "value": ";",
                                "valueText": ";",
                                "hasTrailingTrivia": true,
                                "hasTrailingNewLine": true,
                                "trailingTrivia": [
                                    {
                                        "kind": "NewLineTrivia",
                                        "text": "\r\n"
                                    }
                                ]
                            }
                        },
                        {
                            "kind": "ExpressionStatement",
                            "fullStart": 1054,
                            "fullEnd": 1179,
                            "start": 1064,
                            "end": 1177,
                            "fullWidth": 125,
                            "width": 113,
                            "expression": {
                                "kind": "InvocationExpression",
                                "fullStart": 1054,
                                "fullEnd": 1176,
                                "start": 1064,
                                "end": 1176,
                                "fullWidth": 122,
                                "width": 112,
                                "expression": {
                                    "kind": "MemberAccessExpression",
                                    "fullStart": 1054,
                                    "fullEnd": 1085,
                                    "start": 1064,
                                    "end": 1085,
                                    "fullWidth": 31,
                                    "width": 21,
                                    "expression": {
                                        "kind": "IdentifierName",
                                        "fullStart": 1054,
                                        "fullEnd": 1070,
                                        "start": 1064,
                                        "end": 1070,
                                        "fullWidth": 16,
                                        "width": 6,
                                        "text": "Object",
                                        "value": "Object",
                                        "valueText": "Object",
                                        "hasLeadingTrivia": true,
                                        "hasLeadingNewLine": true,
                                        "leadingTrivia": [
                                            {
                                                "kind": "NewLineTrivia",
                                                "text": "\r\n"
                                            },
                                            {
                                                "kind": "WhitespaceTrivia",
                                                "text": "        "
                                            }
                                        ]
                                    },
                                    "dotToken": {
                                        "kind": "DotToken",
                                        "fullStart": 1070,
                                        "fullEnd": 1071,
                                        "start": 1070,
                                        "end": 1071,
                                        "fullWidth": 1,
                                        "width": 1,
                                        "text": ".",
                                        "value": ".",
                                        "valueText": "."
                                    },
                                    "name": {
                                        "kind": "IdentifierName",
                                        "fullStart": 1071,
                                        "fullEnd": 1085,
                                        "start": 1071,
                                        "end": 1085,
                                        "fullWidth": 14,
                                        "width": 14,
                                        "text": "defineProperty",
                                        "value": "defineProperty",
                                        "valueText": "defineProperty"
                                    }
                                },
                                "argumentList": {
                                    "kind": "ArgumentList",
                                    "fullStart": 1085,
                                    "fullEnd": 1176,
                                    "start": 1085,
                                    "end": 1176,
                                    "fullWidth": 91,
                                    "width": 91,
                                    "openParenToken": {
                                        "kind": "OpenParenToken",
                                        "fullStart": 1085,
                                        "fullEnd": 1086,
                                        "start": 1085,
                                        "end": 1086,
                                        "fullWidth": 1,
                                        "width": 1,
                                        "text": "(",
                                        "value": "(",
                                        "valueText": "("
                                    },
                                    "arguments": [
                                        {
                                            "kind": "IdentifierName",
                                            "fullStart": 1086,
                                            "fullEnd": 1089,
                                            "start": 1086,
                                            "end": 1089,
                                            "fullWidth": 3,
                                            "width": 3,
                                            "text": "obj",
                                            "value": "obj",
                                            "valueText": "obj"
                                        },
                                        {
                                            "kind": "CommaToken",
                                            "fullStart": 1089,
                                            "fullEnd": 1091,
                                            "start": 1089,
                                            "end": 1090,
                                            "fullWidth": 2,
                                            "width": 1,
                                            "text": ",",
                                            "value": ",",
                                            "valueText": ",",
                                            "hasTrailingTrivia": true,
                                            "trailingTrivia": [
                                                {
                                                    "kind": "WhitespaceTrivia",
                                                    "text": " "
                                                }
                                            ]
                                        },
                                        {
                                            "kind": "StringLiteral",
                                            "fullStart": 1091,
                                            "fullEnd": 1096,
                                            "start": 1091,
                                            "end": 1096,
                                            "fullWidth": 5,
                                            "width": 5,
                                            "text": "\"foo\"",
                                            "value": "foo",
                                            "valueText": "foo"
                                        },
                                        {
                                            "kind": "CommaToken",
                                            "fullStart": 1096,
                                            "fullEnd": 1098,
                                            "start": 1096,
                                            "end": 1097,
                                            "fullWidth": 2,
                                            "width": 1,
                                            "text": ",",
                                            "value": ",",
                                            "valueText": ",",
                                            "hasTrailingTrivia": true,
                                            "trailingTrivia": [
                                                {
                                                    "kind": "WhitespaceTrivia",
                                                    "text": " "
                                                }
                                            ]
                                        },
                                        {
                                            "kind": "ObjectLiteralExpression",
                                            "fullStart": 1098,
                                            "fullEnd": 1175,
                                            "start": 1098,
                                            "end": 1175,
                                            "fullWidth": 77,
                                            "width": 77,
                                            "openBraceToken": {
                                                "kind": "OpenBraceToken",
                                                "fullStart": 1098,
                                                "fullEnd": 1101,
                                                "start": 1098,
                                                "end": 1099,
                                                "fullWidth": 3,
                                                "width": 1,
                                                "text": "{",
                                                "value": "{",
                                                "valueText": "{",
                                                "hasTrailingTrivia": true,
                                                "hasTrailingNewLine": true,
                                                "trailingTrivia": [
                                                    {
                                                        "kind": "NewLineTrivia",
                                                        "text": "\r\n"
                                                    }
                                                ]
                                            },
                                            "propertyAssignments": [
                                                {
                                                    "kind": "SimplePropertyAssignment",
                                                    "fullStart": 1101,
                                                    "fullEnd": 1130,
                                                    "start": 1113,
                                                    "end": 1130,
                                                    "fullWidth": 29,
                                                    "width": 17,
                                                    "propertyName": {
                                                        "kind": "IdentifierName",
                                                        "fullStart": 1101,
                                                        "fullEnd": 1123,
                                                        "start": 1113,
                                                        "end": 1123,
                                                        "fullWidth": 22,
                                                        "width": 10,
                                                        "text": "enumerable",
                                                        "value": "enumerable",
                                                        "valueText": "enumerable",
                                                        "hasLeadingTrivia": true,
                                                        "leadingTrivia": [
                                                            {
                                                                "kind": "WhitespaceTrivia",
                                                                "text": "            "
                                                            }
                                                        ]
                                                    },
                                                    "colonToken": {
                                                        "kind": "ColonToken",
                                                        "fullStart": 1123,
                                                        "fullEnd": 1125,
                                                        "start": 1123,
                                                        "end": 1124,
                                                        "fullWidth": 2,
                                                        "width": 1,
                                                        "text": ":",
                                                        "value": ":",
                                                        "valueText": ":",
                                                        "hasTrailingTrivia": true,
                                                        "trailingTrivia": [
                                                            {
                                                                "kind": "WhitespaceTrivia",
                                                                "text": " "
                                                            }
                                                        ]
                                                    },
                                                    "expression": {
                                                        "kind": "FalseKeyword",
                                                        "fullStart": 1125,
                                                        "fullEnd": 1130,
                                                        "start": 1125,
                                                        "end": 1130,
                                                        "fullWidth": 5,
                                                        "width": 5,
                                                        "text": "false",
                                                        "value": false,
                                                        "valueText": "false"
                                                    }
                                                },
                                                {
                                                    "kind": "CommaToken",
                                                    "fullStart": 1130,
                                                    "fullEnd": 1133,
                                                    "start": 1130,
                                                    "end": 1131,
                                                    "fullWidth": 3,
                                                    "width": 1,
                                                    "text": ",",
                                                    "value": ",",
                                                    "valueText": ",",
                                                    "hasTrailingTrivia": true,
                                                    "hasTrailingNewLine": true,
                                                    "trailingTrivia": [
                                                        {
                                                            "kind": "NewLineTrivia",
                                                            "text": "\r\n"
                                                        }
                                                    ]
                                                },
                                                {
                                                    "kind": "SimplePropertyAssignment",
                                                    "fullStart": 1133,
                                                    "fullEnd": 1166,
                                                    "start": 1145,
                                                    "end": 1164,
                                                    "fullWidth": 33,
                                                    "width": 19,
                                                    "propertyName": {
                                                        "kind": "IdentifierName",
                                                        "fullStart": 1133,
                                                        "fullEnd": 1157,
                                                        "start": 1145,
                                                        "end": 1157,
                                                        "fullWidth": 24,
                                                        "width": 12,
                                                        "text": "configurable",
                                                        "value": "configurable",
                                                        "valueText": "configurable",
                                                        "hasLeadingTrivia": true,
                                                        "leadingTrivia": [
                                                            {
                                                                "kind": "WhitespaceTrivia",
                                                                "text": "            "
                                                            }
                                                        ]
                                                    },
                                                    "colonToken": {
                                                        "kind": "ColonToken",
                                                        "fullStart": 1157,
                                                        "fullEnd": 1159,
                                                        "start": 1157,
                                                        "end": 1158,
                                                        "fullWidth": 2,
                                                        "width": 1,
                                                        "text": ":",
                                                        "value": ":",
                                                        "valueText": ":",
                                                        "hasTrailingTrivia": true,
                                                        "trailingTrivia": [
                                                            {
                                                                "kind": "WhitespaceTrivia",
                                                                "text": " "
                                                            }
                                                        ]
                                                    },
                                                    "expression": {
                                                        "kind": "FalseKeyword",
                                                        "fullStart": 1159,
                                                        "fullEnd": 1166,
                                                        "start": 1159,
                                                        "end": 1164,
                                                        "fullWidth": 7,
                                                        "width": 5,
                                                        "text": "false",
                                                        "value": false,
                                                        "valueText": "false",
                                                        "hasTrailingTrivia": true,
                                                        "hasTrailingNewLine": true,
                                                        "trailingTrivia": [
                                                            {
                                                                "kind": "NewLineTrivia",
                                                                "text": "\r\n"
                                                            }
                                                        ]
                                                    }
                                                }
                                            ],
                                            "closeBraceToken": {
                                                "kind": "CloseBraceToken",
                                                "fullStart": 1166,
                                                "fullEnd": 1175,
                                                "start": 1174,
                                                "end": 1175,
                                                "fullWidth": 9,
                                                "width": 1,
                                                "text": "}",
                                                "value": "}",
                                                "valueText": "}",
                                                "hasLeadingTrivia": true,
                                                "leadingTrivia": [
                                                    {
                                                        "kind": "WhitespaceTrivia",
                                                        "text": "        "
                                                    }
                                                ]
                                            }
                                        }
                                    ],
                                    "closeParenToken": {
                                        "kind": "CloseParenToken",
                                        "fullStart": 1175,
                                        "fullEnd": 1176,
                                        "start": 1175,
                                        "end": 1176,
                                        "fullWidth": 1,
                                        "width": 1,
                                        "text": ")",
                                        "value": ")",
                                        "valueText": ")"
                                    }
                                }
                            },
                            "semicolonToken": {
                                "kind": "SemicolonToken",
                                "fullStart": 1176,
                                "fullEnd": 1179,
                                "start": 1176,
                                "end": 1177,
                                "fullWidth": 3,
                                "width": 1,
                                "text": ";",
                                "value": ";",
                                "valueText": ";",
                                "hasTrailingTrivia": true,
                                "hasTrailingNewLine": true,
                                "trailingTrivia": [
                                    {
                                        "kind": "NewLineTrivia",
                                        "text": "\r\n"
                                    }
                                ]
                            }
                        },
                        {
                            "kind": "ReturnStatement",
                            "fullStart": 1179,
                            "fullEnd": 1269,
                            "start": 1189,
                            "end": 1267,
                            "fullWidth": 90,
                            "width": 78,
                            "returnKeyword": {
                                "kind": "ReturnKeyword",
                                "fullStart": 1179,
                                "fullEnd": 1196,
                                "start": 1189,
                                "end": 1195,
                                "fullWidth": 17,
                                "width": 6,
                                "text": "return",
                                "value": "return",
                                "valueText": "return",
                                "hasLeadingTrivia": true,
                                "hasLeadingNewLine": true,
                                "hasTrailingTrivia": true,
                                "leadingTrivia": [
                                    {
                                        "kind": "NewLineTrivia",
                                        "text": "\r\n"
                                    },
                                    {
                                        "kind": "WhitespaceTrivia",
                                        "text": "        "
                                    }
                                ],
                                "trailingTrivia": [
                                    {
                                        "kind": "WhitespaceTrivia",
                                        "text": " "
                                    }
                                ]
                            },
                            "expression": {
                                "kind": "InvocationExpression",
                                "fullStart": 1196,
                                "fullEnd": 1266,
                                "start": 1196,
                                "end": 1266,
                                "fullWidth": 70,
                                "width": 70,
                                "expression": {
                                    "kind": "IdentifierName",
                                    "fullStart": 1196,
                                    "fullEnd": 1228,
                                    "start": 1196,
                                    "end": 1228,
                                    "fullWidth": 32,
                                    "width": 32,
                                    "text": "dataPropertyAttributesAreCorrect",
                                    "value": "dataPropertyAttributesAreCorrect",
                                    "valueText": "dataPropertyAttributesAreCorrect"
                                },
                                "argumentList": {
                                    "kind": "ArgumentList",
                                    "fullStart": 1228,
                                    "fullEnd": 1266,
                                    "start": 1228,
                                    "end": 1266,
                                    "fullWidth": 38,
                                    "width": 38,
                                    "openParenToken": {
                                        "kind": "OpenParenToken",
                                        "fullStart": 1228,
                                        "fullEnd": 1229,
                                        "start": 1228,
                                        "end": 1229,
                                        "fullWidth": 1,
                                        "width": 1,
                                        "text": "(",
                                        "value": "(",
                                        "valueText": "("
                                    },
                                    "arguments": [
                                        {
                                            "kind": "IdentifierName",
                                            "fullStart": 1229,
                                            "fullEnd": 1232,
                                            "start": 1229,
                                            "end": 1232,
                                            "fullWidth": 3,
                                            "width": 3,
                                            "text": "obj",
                                            "value": "obj",
                                            "valueText": "obj"
                                        },
                                        {
                                            "kind": "CommaToken",
                                            "fullStart": 1232,
                                            "fullEnd": 1234,
                                            "start": 1232,
                                            "end": 1233,
                                            "fullWidth": 2,
                                            "width": 1,
                                            "text": ",",
                                            "value": ",",
                                            "valueText": ",",
                                            "hasTrailingTrivia": true,
                                            "trailingTrivia": [
                                                {
                                                    "kind": "WhitespaceTrivia",
                                                    "text": " "
                                                }
                                            ]
                                        },
                                        {
                                            "kind": "StringLiteral",
                                            "fullStart": 1234,
                                            "fullEnd": 1239,
                                            "start": 1234,
                                            "end": 1239,
                                            "fullWidth": 5,
                                            "width": 5,
                                            "text": "\"foo\"",
                                            "value": "foo",
                                            "valueText": "foo"
                                        },
                                        {
                                            "kind": "CommaToken",
                                            "fullStart": 1239,
                                            "fullEnd": 1241,
                                            "start": 1239,
                                            "end": 1240,
                                            "fullWidth": 2,
                                            "width": 1,
                                            "text": ",",
                                            "value": ",",
                                            "valueText": ",",
                                            "hasTrailingTrivia": true,
                                            "trailingTrivia": [
                                                {
                                                    "kind": "WhitespaceTrivia",
                                                    "text": " "
                                                }
                                            ]
                                        },
                                        {
                                            "kind": "NumericLiteral",
                                            "fullStart": 1241,
                                            "fullEnd": 1245,
                                            "start": 1241,
                                            "end": 1245,
                                            "fullWidth": 4,
                                            "width": 4,
                                            "text": "1001",
                                            "value": 1001,
                                            "valueText": "1001"
                                        },
                                        {
                                            "kind": "CommaToken",
                                            "fullStart": 1245,
                                            "fullEnd": 1247,
                                            "start": 1245,
                                            "end": 1246,
                                            "fullWidth": 2,
                                            "width": 1,
                                            "text": ",",
                                            "value": ",",
                                            "valueText": ",",
                                            "hasTrailingTrivia": true,
                                            "trailingTrivia": [
                                                {
                                                    "kind": "WhitespaceTrivia",
                                                    "text": " "
                                                }
                                            ]
                                        },
                                        {
                                            "kind": "TrueKeyword",
                                            "fullStart": 1247,
                                            "fullEnd": 1251,
                                            "start": 1247,
                                            "end": 1251,
                                            "fullWidth": 4,
                                            "width": 4,
                                            "text": "true",
                                            "value": true,
                                            "valueText": "true"
                                        },
                                        {
                                            "kind": "CommaToken",
                                            "fullStart": 1251,
                                            "fullEnd": 1253,
                                            "start": 1251,
                                            "end": 1252,
                                            "fullWidth": 2,
                                            "width": 1,
                                            "text": ",",
                                            "value": ",",
                                            "valueText": ",",
                                            "hasTrailingTrivia": true,
                                            "trailingTrivia": [
                                                {
                                                    "kind": "WhitespaceTrivia",
                                                    "text": " "
                                                }
                                            ]
                                        },
                                        {
                                            "kind": "FalseKeyword",
                                            "fullStart": 1253,
                                            "fullEnd": 1258,
                                            "start": 1253,
                                            "end": 1258,
                                            "fullWidth": 5,
                                            "width": 5,
                                            "text": "false",
                                            "value": false,
                                            "valueText": "false"
                                        },
                                        {
                                            "kind": "CommaToken",
                                            "fullStart": 1258,
                                            "fullEnd": 1260,
                                            "start": 1258,
                                            "end": 1259,
                                            "fullWidth": 2,
                                            "width": 1,
                                            "text": ",",
                                            "value": ",",
                                            "valueText": ",",
                                            "hasTrailingTrivia": true,
                                            "trailingTrivia": [
                                                {
                                                    "kind": "WhitespaceTrivia",
                                                    "text": " "
                                                }
                                            ]
                                        },
                                        {
                                            "kind": "FalseKeyword",
                                            "fullStart": 1260,
                                            "fullEnd": 1265,
                                            "start": 1260,
                                            "end": 1265,
                                            "fullWidth": 5,
                                            "width": 5,
                                            "text": "false",
                                            "value": false,
                                            "valueText": "false"
                                        }
                                    ],
                                    "closeParenToken": {
                                        "kind": "CloseParenToken",
                                        "fullStart": 1265,
                                        "fullEnd": 1266,
                                        "start": 1265,
                                        "end": 1266,
                                        "fullWidth": 1,
                                        "width": 1,
                                        "text": ")",
                                        "value": ")",
                                        "valueText": ")"
                                    }
                                }
                            },
                            "semicolonToken": {
                                "kind": "SemicolonToken",
                                "fullStart": 1266,
                                "fullEnd": 1269,
                                "start": 1266,
                                "end": 1267,
                                "fullWidth": 3,
                                "width": 1,
                                "text": ";",
                                "value": ";",
                                "valueText": ";",
                                "hasTrailingTrivia": true,
                                "hasTrailingNewLine": true,
                                "trailingTrivia": [
                                    {
                                        "kind": "NewLineTrivia",
                                        "text": "\r\n"
                                    }
                                ]
                            }
                        }
                    ],
                    "closeBraceToken": {
                        "kind": "CloseBraceToken",
                        "fullStart": 1269,
                        "fullEnd": 1276,
                        "start": 1273,
                        "end": 1274,
                        "fullWidth": 7,
                        "width": 1,
                        "text": "}",
                        "value": "}",
                        "valueText": "}",
                        "hasLeadingTrivia": true,
                        "hasTrailingTrivia": true,
                        "hasTrailingNewLine": true,
                        "leadingTrivia": [
                            {
                                "kind": "WhitespaceTrivia",
                                "text": "    "
                            }
                        ],
                        "trailingTrivia": [
                            {
                                "kind": "NewLineTrivia",
                                "text": "\r\n"
                            }
                        ]
                    }
                }
            },
            {
                "kind": "ExpressionStatement",
                "fullStart": 1276,
                "fullEnd": 1300,
                "start": 1276,
                "end": 1298,
                "fullWidth": 24,
                "width": 22,
                "expression": {
                    "kind": "InvocationExpression",
                    "fullStart": 1276,
                    "fullEnd": 1297,
                    "start": 1276,
                    "end": 1297,
                    "fullWidth": 21,
                    "width": 21,
                    "expression": {
                        "kind": "IdentifierName",
                        "fullStart": 1276,
                        "fullEnd": 1287,
                        "start": 1276,
                        "end": 1287,
                        "fullWidth": 11,
                        "width": 11,
                        "text": "runTestCase",
                        "value": "runTestCase",
                        "valueText": "runTestCase"
                    },
                    "argumentList": {
                        "kind": "ArgumentList",
                        "fullStart": 1287,
                        "fullEnd": 1297,
                        "start": 1287,
                        "end": 1297,
                        "fullWidth": 10,
                        "width": 10,
                        "openParenToken": {
                            "kind": "OpenParenToken",
                            "fullStart": 1287,
                            "fullEnd": 1288,
                            "start": 1287,
                            "end": 1288,
                            "fullWidth": 1,
                            "width": 1,
                            "text": "(",
                            "value": "(",
                            "valueText": "("
                        },
                        "arguments": [
                            {
                                "kind": "IdentifierName",
                                "fullStart": 1288,
                                "fullEnd": 1296,
                                "start": 1288,
                                "end": 1296,
                                "fullWidth": 8,
                                "width": 8,
                                "text": "testcase",
                                "value": "testcase",
                                "valueText": "testcase"
                            }
                        ],
                        "closeParenToken": {
                            "kind": "CloseParenToken",
                            "fullStart": 1296,
                            "fullEnd": 1297,
                            "start": 1296,
                            "end": 1297,
                            "fullWidth": 1,
                            "width": 1,
                            "text": ")",
                            "value": ")",
                            "valueText": ")"
                        }
                    }
                },
                "semicolonToken": {
                    "kind": "SemicolonToken",
                    "fullStart": 1297,
                    "fullEnd": 1300,
                    "start": 1297,
                    "end": 1298,
                    "fullWidth": 3,
                    "width": 1,
                    "text": ";",
                    "value": ";",
                    "valueText": ";",
                    "hasTrailingTrivia": true,
                    "hasTrailingNewLine": true,
                    "trailingTrivia": [
                        {
                            "kind": "NewLineTrivia",
                            "text": "\r\n"
                        }
                    ]
                }
            }
        ],
        "endOfFileToken": {
            "kind": "EndOfFileToken",
            "fullStart": 1300,
            "fullEnd": 1300,
            "start": 1300,
            "end": 1300,
            "fullWidth": 0,
            "width": 0,
            "text": ""
        }
    },
    "lineMap": {
        "lineStarts": [
            0,
            67,
            152,
            232,
            308,
            380,
            385,
            440,
            815,
            820,
            822,
            824,
            847,
            853,
            876,
            878,
            923,
            949,
            978,
            1009,
            1041,
            1054,
            1056,
            1101,
            1133,
            1166,
            1179,
            1181,
            1269,
            1276,
            1300
        ],
        "length": 1300
    }
}<|MERGE_RESOLUTION|>--- conflicted
+++ resolved
@@ -254,12 +254,8 @@
                                         "start": 865,
                                         "end": 873,
                                         "fullWidth": 8,
-<<<<<<< HEAD
                                         "width": 8,
-                                        "identifier": {
-=======
                                         "propertyName": {
->>>>>>> 85e84683
                                             "kind": "IdentifierName",
                                             "fullStart": 865,
                                             "fullEnd": 869,
