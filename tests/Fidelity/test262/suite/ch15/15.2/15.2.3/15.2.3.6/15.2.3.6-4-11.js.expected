{
    "isDeclaration": false,
    "languageVersion": "EcmaScript5",
    "parseOptions": {
        "allowAutomaticSemicolonInsertion": true
    },
    "sourceUnit": {
        "kind": "SourceUnit",
        "fullStart": 0,
        "fullEnd": 1697,
        "start": 845,
        "end": 1697,
        "fullWidth": 1697,
        "width": 852,
        "isIncrementallyUnusable": true,
        "moduleElements": [
            {
                "kind": "FunctionDeclaration",
                "fullStart": 0,
                "fullEnd": 1673,
                "start": 845,
                "end": 1671,
                "fullWidth": 1673,
                "width": 826,
                "isIncrementallyUnusable": true,
                "modifiers": [],
                "functionKeyword": {
                    "kind": "FunctionKeyword",
                    "fullStart": 0,
                    "fullEnd": 854,
                    "start": 845,
                    "end": 853,
                    "fullWidth": 854,
                    "width": 8,
                    "text": "function",
                    "value": "function",
                    "valueText": "function",
                    "hasLeadingTrivia": true,
                    "hasLeadingComment": true,
                    "hasLeadingNewLine": true,
                    "hasTrailingTrivia": true,
                    "leadingTrivia": [
                        {
                            "kind": "SingleLineCommentTrivia",
                            "text": "/// Copyright (c) 2012 Ecma International.  All rights reserved. "
                        },
                        {
                            "kind": "NewLineTrivia",
                            "text": "\r\n"
                        },
                        {
                            "kind": "SingleLineCommentTrivia",
                            "text": "/// Ecma International makes this code available under the terms and conditions set"
                        },
                        {
                            "kind": "NewLineTrivia",
                            "text": "\r\n"
                        },
                        {
                            "kind": "SingleLineCommentTrivia",
                            "text": "/// forth on http://hg.ecmascript.org/tests/test262/raw-file/tip/LICENSE (the "
                        },
                        {
                            "kind": "NewLineTrivia",
                            "text": "\r\n"
                        },
                        {
                            "kind": "SingleLineCommentTrivia",
                            "text": "/// \"Use Terms\").   Any redistribution of this code must retain the above "
                        },
                        {
                            "kind": "NewLineTrivia",
                            "text": "\r\n"
                        },
                        {
                            "kind": "SingleLineCommentTrivia",
                            "text": "/// copyright and this notice and otherwise comply with the Use Terms."
                        },
                        {
                            "kind": "NewLineTrivia",
                            "text": "\r\n"
                        },
                        {
                            "kind": "MultiLineCommentTrivia",
                            "text": "/**\r\n * Step 4 of defineProperty calls the [[DefineOwnProperty]] internal method\r\n * of O to define the property. Step 7b of [[DefineOwnProperty]] rejects if\r\n * current.[[Enumerable]] and desc.[[Enumerable]] are the boolean negations\r\n * of each other.\r\n *\r\n * @path ch15/15.2/15.2.3/15.2.3.6/15.2.3.6-4-11.js\r\n * @description Object.defineProperty throws TypeError when changing [[Enumerable]] from true to false on non-configurable accessor properties\r\n */"
                        },
                        {
                            "kind": "NewLineTrivia",
                            "text": "\r\n"
                        },
                        {
                            "kind": "NewLineTrivia",
                            "text": "\r\n"
                        },
                        {
                            "kind": "NewLineTrivia",
                            "text": "\r\n"
                        }
                    ],
                    "trailingTrivia": [
                        {
                            "kind": "WhitespaceTrivia",
                            "text": " "
                        }
                    ]
                },
                "identifier": {
                    "kind": "IdentifierName",
                    "fullStart": 854,
                    "fullEnd": 862,
                    "start": 854,
                    "end": 862,
                    "fullWidth": 8,
                    "width": 8,
                    "text": "testcase",
                    "value": "testcase",
                    "valueText": "testcase"
                },
                "callSignature": {
                    "kind": "CallSignature",
                    "fullStart": 862,
                    "fullEnd": 865,
                    "start": 862,
                    "end": 864,
                    "fullWidth": 3,
                    "width": 2,
                    "parameterList": {
                        "kind": "ParameterList",
                        "fullStart": 862,
                        "fullEnd": 865,
                        "start": 862,
                        "end": 864,
                        "fullWidth": 3,
                        "width": 2,
                        "openParenToken": {
                            "kind": "OpenParenToken",
                            "fullStart": 862,
                            "fullEnd": 863,
                            "start": 862,
                            "end": 863,
                            "fullWidth": 1,
                            "width": 1,
                            "text": "(",
                            "value": "(",
                            "valueText": "("
                        },
                        "parameters": [],
                        "closeParenToken": {
                            "kind": "CloseParenToken",
                            "fullStart": 863,
                            "fullEnd": 865,
                            "start": 863,
                            "end": 864,
                            "fullWidth": 2,
                            "width": 1,
                            "text": ")",
                            "value": ")",
                            "valueText": ")",
                            "hasTrailingTrivia": true,
                            "trailingTrivia": [
                                {
                                    "kind": "WhitespaceTrivia",
                                    "text": " "
                                }
                            ]
                        }
                    }
                },
                "block": {
                    "kind": "Block",
                    "fullStart": 865,
                    "fullEnd": 1673,
                    "start": 865,
                    "end": 1671,
                    "fullWidth": 808,
                    "width": 806,
                    "isIncrementallyUnusable": true,
                    "openBraceToken": {
                        "kind": "OpenBraceToken",
                        "fullStart": 865,
                        "fullEnd": 868,
                        "start": 865,
                        "end": 866,
                        "fullWidth": 3,
                        "width": 1,
                        "text": "{",
                        "value": "{",
                        "valueText": "{",
                        "hasTrailingTrivia": true,
                        "hasTrailingNewLine": true,
                        "trailingTrivia": [
                            {
                                "kind": "NewLineTrivia",
                                "text": "\r\n"
                            }
                        ]
                    },
                    "statements": [
                        {
                            "kind": "VariableStatement",
                            "fullStart": 868,
                            "fullEnd": 883,
                            "start": 870,
                            "end": 881,
                            "fullWidth": 15,
                            "width": 11,
                            "modifiers": [],
                            "variableDeclaration": {
                                "kind": "VariableDeclaration",
                                "fullStart": 868,
                                "fullEnd": 880,
                                "start": 870,
                                "end": 880,
                                "fullWidth": 12,
                                "width": 10,
                                "varKeyword": {
                                    "kind": "VarKeyword",
                                    "fullStart": 868,
                                    "fullEnd": 874,
                                    "start": 870,
                                    "end": 873,
                                    "fullWidth": 6,
                                    "width": 3,
                                    "text": "var",
                                    "value": "var",
                                    "valueText": "var",
                                    "hasLeadingTrivia": true,
                                    "hasTrailingTrivia": true,
                                    "leadingTrivia": [
                                        {
                                            "kind": "WhitespaceTrivia",
                                            "text": "  "
                                        }
                                    ],
                                    "trailingTrivia": [
                                        {
                                            "kind": "WhitespaceTrivia",
                                            "text": " "
                                        }
                                    ]
                                },
                                "variableDeclarators": [
                                    {
                                        "kind": "VariableDeclarator",
                                        "fullStart": 874,
                                        "fullEnd": 880,
                                        "start": 874,
                                        "end": 880,
                                        "fullWidth": 6,
<<<<<<< HEAD
                                        "width": 6,
                                        "identifier": {
=======
                                        "propertyName": {
>>>>>>> 85e84683
                                            "kind": "IdentifierName",
                                            "fullStart": 874,
                                            "fullEnd": 876,
                                            "start": 874,
                                            "end": 875,
                                            "fullWidth": 2,
                                            "width": 1,
                                            "text": "o",
                                            "value": "o",
                                            "valueText": "o",
                                            "hasTrailingTrivia": true,
                                            "trailingTrivia": [
                                                {
                                                    "kind": "WhitespaceTrivia",
                                                    "text": " "
                                                }
                                            ]
                                        },
                                        "equalsValueClause": {
                                            "kind": "EqualsValueClause",
                                            "fullStart": 876,
                                            "fullEnd": 880,
                                            "start": 876,
                                            "end": 880,
                                            "fullWidth": 4,
                                            "width": 4,
                                            "equalsToken": {
                                                "kind": "EqualsToken",
                                                "fullStart": 876,
                                                "fullEnd": 878,
                                                "start": 876,
                                                "end": 877,
                                                "fullWidth": 2,
                                                "width": 1,
                                                "text": "=",
                                                "value": "=",
                                                "valueText": "=",
                                                "hasTrailingTrivia": true,
                                                "trailingTrivia": [
                                                    {
                                                        "kind": "WhitespaceTrivia",
                                                        "text": " "
                                                    }
                                                ]
                                            },
                                            "value": {
                                                "kind": "ObjectLiteralExpression",
                                                "fullStart": 878,
                                                "fullEnd": 880,
                                                "start": 878,
                                                "end": 880,
                                                "fullWidth": 2,
                                                "width": 2,
                                                "openBraceToken": {
                                                    "kind": "OpenBraceToken",
                                                    "fullStart": 878,
                                                    "fullEnd": 879,
                                                    "start": 878,
                                                    "end": 879,
                                                    "fullWidth": 1,
                                                    "width": 1,
                                                    "text": "{",
                                                    "value": "{",
                                                    "valueText": "{"
                                                },
                                                "propertyAssignments": [],
                                                "closeBraceToken": {
                                                    "kind": "CloseBraceToken",
                                                    "fullStart": 879,
                                                    "fullEnd": 880,
                                                    "start": 879,
                                                    "end": 880,
                                                    "fullWidth": 1,
                                                    "width": 1,
                                                    "text": "}",
                                                    "value": "}",
                                                    "valueText": "}"
                                                }
                                            }
                                        }
                                    }
                                ]
                            },
                            "semicolonToken": {
                                "kind": "SemicolonToken",
                                "fullStart": 880,
                                "fullEnd": 883,
                                "start": 880,
                                "end": 881,
                                "fullWidth": 3,
                                "width": 1,
                                "text": ";",
                                "value": ";",
                                "valueText": ";",
                                "hasTrailingTrivia": true,
                                "hasTrailingNewLine": true,
                                "trailingTrivia": [
                                    {
                                        "kind": "NewLineTrivia",
                                        "text": "\r\n"
                                    }
                                ]
                            }
                        },
                        {
                            "kind": "VariableStatement",
                            "fullStart": 883,
                            "fullEnd": 1020,
                            "start": 980,
                            "end": 1018,
                            "fullWidth": 137,
                            "width": 38,
                            "isIncrementallyUnusable": true,
                            "modifiers": [],
                            "variableDeclaration": {
                                "kind": "VariableDeclaration",
                                "fullStart": 883,
                                "fullEnd": 1020,
                                "start": 980,
                                "end": 1018,
                                "fullWidth": 137,
                                "width": 38,
                                "varKeyword": {
                                    "kind": "VarKeyword",
                                    "fullStart": 883,
                                    "fullEnd": 984,
                                    "start": 980,
                                    "end": 983,
                                    "fullWidth": 101,
                                    "width": 3,
                                    "text": "var",
                                    "value": "var",
                                    "valueText": "var",
                                    "hasLeadingTrivia": true,
                                    "hasLeadingComment": true,
                                    "hasLeadingNewLine": true,
                                    "hasTrailingTrivia": true,
                                    "leadingTrivia": [
                                        {
                                            "kind": "NewLineTrivia",
                                            "text": "\r\n"
                                        },
                                        {
                                            "kind": "WhitespaceTrivia",
                                            "text": "  "
                                        },
                                        {
                                            "kind": "SingleLineCommentTrivia",
                                            "text": "// create an accessor property; all other attributes default to false."
                                        },
                                        {
                                            "kind": "NewLineTrivia",
                                            "text": "\r\n"
                                        },
                                        {
                                            "kind": "WhitespaceTrivia",
                                            "text": "  "
                                        },
                                        {
                                            "kind": "SingleLineCommentTrivia",
                                            "text": "// dummy getter"
                                        },
                                        {
                                            "kind": "NewLineTrivia",
                                            "text": "\r\n"
                                        },
                                        {
                                            "kind": "WhitespaceTrivia",
                                            "text": "  "
                                        }
                                    ],
                                    "trailingTrivia": [
                                        {
                                            "kind": "WhitespaceTrivia",
                                            "text": " "
                                        }
                                    ]
                                },
                                "variableDeclarators": [
                                    {
                                        "kind": "VariableDeclarator",
                                        "fullStart": 984,
                                        "fullEnd": 1020,
                                        "start": 984,
                                        "end": 1018,
                                        "fullWidth": 36,
<<<<<<< HEAD
                                        "width": 34,
                                        "identifier": {
=======
                                        "propertyName": {
>>>>>>> 85e84683
                                            "kind": "IdentifierName",
                                            "fullStart": 984,
                                            "fullEnd": 991,
                                            "start": 984,
                                            "end": 990,
                                            "fullWidth": 7,
                                            "width": 6,
                                            "text": "getter",
                                            "value": "getter",
                                            "valueText": "getter",
                                            "hasTrailingTrivia": true,
                                            "trailingTrivia": [
                                                {
                                                    "kind": "WhitespaceTrivia",
                                                    "text": " "
                                                }
                                            ]
                                        },
                                        "equalsValueClause": {
                                            "kind": "EqualsValueClause",
                                            "fullStart": 991,
                                            "fullEnd": 1020,
                                            "start": 991,
                                            "end": 1018,
                                            "fullWidth": 29,
                                            "width": 27,
                                            "equalsToken": {
                                                "kind": "EqualsToken",
                                                "fullStart": 991,
                                                "fullEnd": 993,
                                                "start": 991,
                                                "end": 992,
                                                "fullWidth": 2,
                                                "width": 1,
                                                "text": "=",
                                                "value": "=",
                                                "valueText": "=",
                                                "hasTrailingTrivia": true,
                                                "trailingTrivia": [
                                                    {
                                                        "kind": "WhitespaceTrivia",
                                                        "text": " "
                                                    }
                                                ]
                                            },
                                            "value": {
                                                "kind": "FunctionExpression",
                                                "fullStart": 993,
                                                "fullEnd": 1020,
                                                "start": 993,
                                                "end": 1018,
                                                "fullWidth": 27,
                                                "width": 25,
                                                "functionKeyword": {
                                                    "kind": "FunctionKeyword",
                                                    "fullStart": 993,
                                                    "fullEnd": 1002,
                                                    "start": 993,
                                                    "end": 1001,
                                                    "fullWidth": 9,
                                                    "width": 8,
                                                    "text": "function",
                                                    "value": "function",
                                                    "valueText": "function",
                                                    "hasTrailingTrivia": true,
                                                    "trailingTrivia": [
                                                        {
                                                            "kind": "WhitespaceTrivia",
                                                            "text": " "
                                                        }
                                                    ]
                                                },
                                                "callSignature": {
                                                    "kind": "CallSignature",
                                                    "fullStart": 1002,
                                                    "fullEnd": 1005,
                                                    "start": 1002,
                                                    "end": 1004,
                                                    "fullWidth": 3,
                                                    "width": 2,
                                                    "parameterList": {
                                                        "kind": "ParameterList",
                                                        "fullStart": 1002,
                                                        "fullEnd": 1005,
                                                        "start": 1002,
                                                        "end": 1004,
                                                        "fullWidth": 3,
                                                        "width": 2,
                                                        "openParenToken": {
                                                            "kind": "OpenParenToken",
                                                            "fullStart": 1002,
                                                            "fullEnd": 1003,
                                                            "start": 1002,
                                                            "end": 1003,
                                                            "fullWidth": 1,
                                                            "width": 1,
                                                            "text": "(",
                                                            "value": "(",
                                                            "valueText": "("
                                                        },
                                                        "parameters": [],
                                                        "closeParenToken": {
                                                            "kind": "CloseParenToken",
                                                            "fullStart": 1003,
                                                            "fullEnd": 1005,
                                                            "start": 1003,
                                                            "end": 1004,
                                                            "fullWidth": 2,
                                                            "width": 1,
                                                            "text": ")",
                                                            "value": ")",
                                                            "valueText": ")",
                                                            "hasTrailingTrivia": true,
                                                            "trailingTrivia": [
                                                                {
                                                                    "kind": "WhitespaceTrivia",
                                                                    "text": " "
                                                                }
                                                            ]
                                                        }
                                                    }
                                                },
                                                "block": {
                                                    "kind": "Block",
                                                    "fullStart": 1005,
                                                    "fullEnd": 1020,
                                                    "start": 1005,
                                                    "end": 1018,
                                                    "fullWidth": 15,
                                                    "width": 13,
                                                    "openBraceToken": {
                                                        "kind": "OpenBraceToken",
                                                        "fullStart": 1005,
                                                        "fullEnd": 1007,
                                                        "start": 1005,
                                                        "end": 1006,
                                                        "fullWidth": 2,
                                                        "width": 1,
                                                        "text": "{",
                                                        "value": "{",
                                                        "valueText": "{",
                                                        "hasTrailingTrivia": true,
                                                        "trailingTrivia": [
                                                            {
                                                                "kind": "WhitespaceTrivia",
                                                                "text": " "
                                                            }
                                                        ]
                                                    },
                                                    "statements": [
                                                        {
                                                            "kind": "ReturnStatement",
                                                            "fullStart": 1007,
                                                            "fullEnd": 1017,
                                                            "start": 1007,
                                                            "end": 1016,
                                                            "fullWidth": 10,
                                                            "width": 9,
                                                            "returnKeyword": {
                                                                "kind": "ReturnKeyword",
                                                                "fullStart": 1007,
                                                                "fullEnd": 1014,
                                                                "start": 1007,
                                                                "end": 1013,
                                                                "fullWidth": 7,
                                                                "width": 6,
                                                                "text": "return",
                                                                "value": "return",
                                                                "valueText": "return",
                                                                "hasTrailingTrivia": true,
                                                                "trailingTrivia": [
                                                                    {
                                                                        "kind": "WhitespaceTrivia",
                                                                        "text": " "
                                                                    }
                                                                ]
                                                            },
                                                            "expression": {
                                                                "kind": "NumericLiteral",
                                                                "fullStart": 1014,
                                                                "fullEnd": 1015,
                                                                "start": 1014,
                                                                "end": 1015,
                                                                "fullWidth": 1,
                                                                "width": 1,
                                                                "text": "1",
                                                                "value": 1,
                                                                "valueText": "1"
                                                            },
                                                            "semicolonToken": {
                                                                "kind": "SemicolonToken",
                                                                "fullStart": 1015,
                                                                "fullEnd": 1017,
                                                                "start": 1015,
                                                                "end": 1016,
                                                                "fullWidth": 2,
                                                                "width": 1,
                                                                "text": ";",
                                                                "value": ";",
                                                                "valueText": ";",
                                                                "hasTrailingTrivia": true,
                                                                "trailingTrivia": [
                                                                    {
                                                                        "kind": "WhitespaceTrivia",
                                                                        "text": " "
                                                                    }
                                                                ]
                                                            }
                                                        }
                                                    ],
                                                    "closeBraceToken": {
                                                        "kind": "CloseBraceToken",
                                                        "fullStart": 1017,
                                                        "fullEnd": 1020,
                                                        "start": 1017,
                                                        "end": 1018,
                                                        "fullWidth": 3,
                                                        "width": 1,
                                                        "text": "}",
                                                        "value": "}",
                                                        "valueText": "}",
                                                        "hasTrailingTrivia": true,
                                                        "hasTrailingNewLine": true,
                                                        "trailingTrivia": [
                                                            {
                                                                "kind": "NewLineTrivia",
                                                                "text": "\r\n"
                                                            }
                                                        ]
                                                    }
                                                }
                                            }
                                        }
                                    }
                                ]
                            },
                            "semicolonToken": {
                                "kind": "SemicolonToken",
                                "fullStart": -1,
                                "fullEnd": -1,
                                "start": -1,
                                "end": -1,
                                "fullWidth": 0,
                                "width": 0,
                                "text": ""
                            }
                        },
                        {
                            "kind": "VariableStatement",
                            "fullStart": 1020,
                            "fullEnd": 1088,
                            "start": 1022,
                            "end": 1086,
                            "fullWidth": 68,
                            "width": 64,
                            "isIncrementallyUnusable": true,
                            "modifiers": [],
                            "variableDeclaration": {
                                "kind": "VariableDeclaration",
                                "fullStart": 1020,
                                "fullEnd": 1085,
                                "start": 1022,
                                "end": 1085,
                                "fullWidth": 65,
                                "width": 63,
                                "isIncrementallyUnusable": true,
                                "varKeyword": {
                                    "kind": "VarKeyword",
                                    "fullStart": 1020,
                                    "fullEnd": 1026,
                                    "start": 1022,
                                    "end": 1025,
                                    "fullWidth": 6,
                                    "width": 3,
                                    "text": "var",
                                    "value": "var",
                                    "valueText": "var",
                                    "hasLeadingTrivia": true,
                                    "hasTrailingTrivia": true,
                                    "leadingTrivia": [
                                        {
                                            "kind": "WhitespaceTrivia",
                                            "text": "  "
                                        }
                                    ],
                                    "trailingTrivia": [
                                        {
                                            "kind": "WhitespaceTrivia",
                                            "text": " "
                                        }
                                    ]
                                },
                                "variableDeclarators": [
                                    {
                                        "kind": "VariableDeclarator",
                                        "fullStart": 1026,
                                        "fullEnd": 1085,
                                        "start": 1026,
                                        "end": 1085,
                                        "fullWidth": 59,
                                        "width": 59,
                                        "isIncrementallyUnusable": true,
                                        "propertyName": {
                                            "kind": "IdentifierName",
                                            "fullStart": 1026,
                                            "fullEnd": 1029,
                                            "start": 1026,
                                            "end": 1028,
                                            "fullWidth": 3,
                                            "width": 2,
                                            "text": "d1",
                                            "value": "d1",
                                            "valueText": "d1",
                                            "hasTrailingTrivia": true,
                                            "trailingTrivia": [
                                                {
                                                    "kind": "WhitespaceTrivia",
                                                    "text": " "
                                                }
                                            ]
                                        },
                                        "equalsValueClause": {
                                            "kind": "EqualsValueClause",
                                            "fullStart": 1029,
                                            "fullEnd": 1085,
                                            "start": 1029,
                                            "end": 1085,
                                            "fullWidth": 56,
                                            "width": 56,
                                            "isIncrementallyUnusable": true,
                                            "equalsToken": {
                                                "kind": "EqualsToken",
                                                "fullStart": 1029,
                                                "fullEnd": 1031,
                                                "start": 1029,
                                                "end": 1030,
                                                "fullWidth": 2,
                                                "width": 1,
                                                "text": "=",
                                                "value": "=",
                                                "valueText": "=",
                                                "hasTrailingTrivia": true,
                                                "trailingTrivia": [
                                                    {
                                                        "kind": "WhitespaceTrivia",
                                                        "text": " "
                                                    }
                                                ]
                                            },
                                            "value": {
                                                "kind": "ObjectLiteralExpression",
                                                "fullStart": 1031,
                                                "fullEnd": 1085,
                                                "start": 1031,
                                                "end": 1085,
                                                "fullWidth": 54,
                                                "width": 54,
                                                "isIncrementallyUnusable": true,
                                                "openBraceToken": {
                                                    "kind": "OpenBraceToken",
                                                    "fullStart": 1031,
                                                    "fullEnd": 1033,
                                                    "start": 1031,
                                                    "end": 1032,
                                                    "fullWidth": 2,
                                                    "width": 1,
                                                    "text": "{",
                                                    "value": "{",
                                                    "valueText": "{",
                                                    "hasTrailingTrivia": true,
                                                    "trailingTrivia": [
                                                        {
                                                            "kind": "WhitespaceTrivia",
                                                            "text": " "
                                                        }
                                                    ]
                                                },
                                                "propertyAssignments": [
                                                    {
                                                        "kind": "SimplePropertyAssignment",
                                                        "fullStart": 1033,
                                                        "fullEnd": 1044,
                                                        "start": 1033,
                                                        "end": 1044,
                                                        "fullWidth": 11,
                                                        "width": 11,
                                                        "isIncrementallyUnusable": true,
                                                        "propertyName": {
                                                            "kind": "IdentifierName",
                                                            "fullStart": 1033,
                                                            "fullEnd": 1036,
                                                            "start": 1033,
                                                            "end": 1036,
                                                            "fullWidth": 3,
                                                            "width": 3,
                                                            "text": "get",
                                                            "value": "get",
                                                            "valueText": "get"
                                                        },
                                                        "colonToken": {
                                                            "kind": "ColonToken",
                                                            "fullStart": 1036,
                                                            "fullEnd": 1038,
                                                            "start": 1036,
                                                            "end": 1037,
                                                            "fullWidth": 2,
                                                            "width": 1,
                                                            "text": ":",
                                                            "value": ":",
                                                            "valueText": ":",
                                                            "hasTrailingTrivia": true,
                                                            "trailingTrivia": [
                                                                {
                                                                    "kind": "WhitespaceTrivia",
                                                                    "text": " "
                                                                }
                                                            ]
                                                        },
                                                        "expression": {
                                                            "kind": "IdentifierName",
                                                            "fullStart": 1038,
                                                            "fullEnd": 1044,
                                                            "start": 1038,
                                                            "end": 1044,
                                                            "fullWidth": 6,
                                                            "width": 6,
                                                            "text": "getter",
                                                            "value": "getter",
                                                            "valueText": "getter"
                                                        }
                                                    },
                                                    {
                                                        "kind": "CommaToken",
                                                        "fullStart": 1044,
                                                        "fullEnd": 1046,
                                                        "start": 1044,
                                                        "end": 1045,
                                                        "fullWidth": 2,
                                                        "width": 1,
                                                        "text": ",",
                                                        "value": ",",
                                                        "valueText": ",",
                                                        "hasTrailingTrivia": true,
                                                        "trailingTrivia": [
                                                            {
                                                                "kind": "WhitespaceTrivia",
                                                                "text": " "
                                                            }
                                                        ]
                                                    },
                                                    {
                                                        "kind": "SimplePropertyAssignment",
                                                        "fullStart": 1046,
                                                        "fullEnd": 1062,
                                                        "start": 1046,
                                                        "end": 1062,
                                                        "fullWidth": 16,
                                                        "width": 16,
                                                        "propertyName": {
                                                            "kind": "IdentifierName",
                                                            "fullStart": 1046,
                                                            "fullEnd": 1056,
                                                            "start": 1046,
                                                            "end": 1056,
                                                            "fullWidth": 10,
                                                            "width": 10,
                                                            "text": "enumerable",
                                                            "value": "enumerable",
                                                            "valueText": "enumerable"
                                                        },
                                                        "colonToken": {
                                                            "kind": "ColonToken",
                                                            "fullStart": 1056,
                                                            "fullEnd": 1058,
                                                            "start": 1056,
                                                            "end": 1057,
                                                            "fullWidth": 2,
                                                            "width": 1,
                                                            "text": ":",
                                                            "value": ":",
                                                            "valueText": ":",
                                                            "hasTrailingTrivia": true,
                                                            "trailingTrivia": [
                                                                {
                                                                    "kind": "WhitespaceTrivia",
                                                                    "text": " "
                                                                }
                                                            ]
                                                        },
                                                        "expression": {
                                                            "kind": "TrueKeyword",
                                                            "fullStart": 1058,
                                                            "fullEnd": 1062,
                                                            "start": 1058,
                                                            "end": 1062,
                                                            "fullWidth": 4,
                                                            "width": 4,
                                                            "text": "true",
                                                            "value": true,
                                                            "valueText": "true"
                                                        }
                                                    },
                                                    {
                                                        "kind": "CommaToken",
                                                        "fullStart": 1062,
                                                        "fullEnd": 1064,
                                                        "start": 1062,
                                                        "end": 1063,
                                                        "fullWidth": 2,
                                                        "width": 1,
                                                        "text": ",",
                                                        "value": ",",
                                                        "valueText": ",",
                                                        "hasTrailingTrivia": true,
                                                        "trailingTrivia": [
                                                            {
                                                                "kind": "WhitespaceTrivia",
                                                                "text": " "
                                                            }
                                                        ]
                                                    },
                                                    {
                                                        "kind": "SimplePropertyAssignment",
                                                        "fullStart": 1064,
                                                        "fullEnd": 1084,
                                                        "start": 1064,
                                                        "end": 1083,
                                                        "fullWidth": 20,
                                                        "width": 19,
                                                        "propertyName": {
                                                            "kind": "IdentifierName",
                                                            "fullStart": 1064,
                                                            "fullEnd": 1076,
                                                            "start": 1064,
                                                            "end": 1076,
                                                            "fullWidth": 12,
                                                            "width": 12,
                                                            "text": "configurable",
                                                            "value": "configurable",
                                                            "valueText": "configurable"
                                                        },
                                                        "colonToken": {
                                                            "kind": "ColonToken",
                                                            "fullStart": 1076,
                                                            "fullEnd": 1078,
                                                            "start": 1076,
                                                            "end": 1077,
                                                            "fullWidth": 2,
                                                            "width": 1,
                                                            "text": ":",
                                                            "value": ":",
                                                            "valueText": ":",
                                                            "hasTrailingTrivia": true,
                                                            "trailingTrivia": [
                                                                {
                                                                    "kind": "WhitespaceTrivia",
                                                                    "text": " "
                                                                }
                                                            ]
                                                        },
                                                        "expression": {
                                                            "kind": "FalseKeyword",
                                                            "fullStart": 1078,
                                                            "fullEnd": 1084,
                                                            "start": 1078,
                                                            "end": 1083,
                                                            "fullWidth": 6,
                                                            "width": 5,
                                                            "text": "false",
                                                            "value": false,
                                                            "valueText": "false",
                                                            "hasTrailingTrivia": true,
                                                            "trailingTrivia": [
                                                                {
                                                                    "kind": "WhitespaceTrivia",
                                                                    "text": " "
                                                                }
                                                            ]
                                                        }
                                                    }
                                                ],
                                                "closeBraceToken": {
                                                    "kind": "CloseBraceToken",
                                                    "fullStart": 1084,
                                                    "fullEnd": 1085,
                                                    "start": 1084,
                                                    "end": 1085,
                                                    "fullWidth": 1,
                                                    "width": 1,
                                                    "text": "}",
                                                    "value": "}",
                                                    "valueText": "}"
                                                }
                                            }
                                        }
                                    }
                                ]
                            },
                            "semicolonToken": {
                                "kind": "SemicolonToken",
                                "fullStart": 1085,
                                "fullEnd": 1088,
                                "start": 1085,
                                "end": 1086,
                                "fullWidth": 3,
                                "width": 1,
                                "text": ";",
                                "value": ";",
                                "valueText": ";",
                                "hasTrailingTrivia": true,
                                "hasTrailingNewLine": true,
                                "trailingTrivia": [
                                    {
                                        "kind": "NewLineTrivia",
                                        "text": "\r\n"
                                    }
                                ]
                            }
                        },
                        {
                            "kind": "ExpressionStatement",
                            "fullStart": 1088,
                            "fullEnd": 1128,
                            "start": 1090,
                            "end": 1126,
                            "fullWidth": 40,
                            "width": 36,
                            "expression": {
                                "kind": "InvocationExpression",
                                "fullStart": 1088,
                                "fullEnd": 1125,
                                "start": 1090,
                                "end": 1125,
                                "fullWidth": 37,
                                "width": 35,
                                "expression": {
                                    "kind": "MemberAccessExpression",
                                    "fullStart": 1088,
                                    "fullEnd": 1111,
                                    "start": 1090,
                                    "end": 1111,
                                    "fullWidth": 23,
                                    "width": 21,
                                    "expression": {
                                        "kind": "IdentifierName",
                                        "fullStart": 1088,
                                        "fullEnd": 1096,
                                        "start": 1090,
                                        "end": 1096,
                                        "fullWidth": 8,
                                        "width": 6,
                                        "text": "Object",
                                        "value": "Object",
                                        "valueText": "Object",
                                        "hasLeadingTrivia": true,
                                        "leadingTrivia": [
                                            {
                                                "kind": "WhitespaceTrivia",
                                                "text": "  "
                                            }
                                        ]
                                    },
                                    "dotToken": {
                                        "kind": "DotToken",
                                        "fullStart": 1096,
                                        "fullEnd": 1097,
                                        "start": 1096,
                                        "end": 1097,
                                        "fullWidth": 1,
                                        "width": 1,
                                        "text": ".",
                                        "value": ".",
                                        "valueText": "."
                                    },
                                    "name": {
                                        "kind": "IdentifierName",
                                        "fullStart": 1097,
                                        "fullEnd": 1111,
                                        "start": 1097,
                                        "end": 1111,
                                        "fullWidth": 14,
                                        "width": 14,
                                        "text": "defineProperty",
                                        "value": "defineProperty",
                                        "valueText": "defineProperty"
                                    }
                                },
                                "argumentList": {
                                    "kind": "ArgumentList",
                                    "fullStart": 1111,
                                    "fullEnd": 1125,
                                    "start": 1111,
                                    "end": 1125,
                                    "fullWidth": 14,
                                    "width": 14,
                                    "openParenToken": {
                                        "kind": "OpenParenToken",
                                        "fullStart": 1111,
                                        "fullEnd": 1112,
                                        "start": 1111,
                                        "end": 1112,
                                        "fullWidth": 1,
                                        "width": 1,
                                        "text": "(",
                                        "value": "(",
                                        "valueText": "("
                                    },
                                    "arguments": [
                                        {
                                            "kind": "IdentifierName",
                                            "fullStart": 1112,
                                            "fullEnd": 1113,
                                            "start": 1112,
                                            "end": 1113,
                                            "fullWidth": 1,
                                            "width": 1,
                                            "text": "o",
                                            "value": "o",
                                            "valueText": "o"
                                        },
                                        {
                                            "kind": "CommaToken",
                                            "fullStart": 1113,
                                            "fullEnd": 1115,
                                            "start": 1113,
                                            "end": 1114,
                                            "fullWidth": 2,
                                            "width": 1,
                                            "text": ",",
                                            "value": ",",
                                            "valueText": ",",
                                            "hasTrailingTrivia": true,
                                            "trailingTrivia": [
                                                {
                                                    "kind": "WhitespaceTrivia",
                                                    "text": " "
                                                }
                                            ]
                                        },
                                        {
                                            "kind": "StringLiteral",
                                            "fullStart": 1115,
                                            "fullEnd": 1120,
                                            "start": 1115,
                                            "end": 1120,
                                            "fullWidth": 5,
                                            "width": 5,
                                            "text": "\"foo\"",
                                            "value": "foo",
                                            "valueText": "foo"
                                        },
                                        {
                                            "kind": "CommaToken",
                                            "fullStart": 1120,
                                            "fullEnd": 1122,
                                            "start": 1120,
                                            "end": 1121,
                                            "fullWidth": 2,
                                            "width": 1,
                                            "text": ",",
                                            "value": ",",
                                            "valueText": ",",
                                            "hasTrailingTrivia": true,
                                            "trailingTrivia": [
                                                {
                                                    "kind": "WhitespaceTrivia",
                                                    "text": " "
                                                }
                                            ]
                                        },
                                        {
                                            "kind": "IdentifierName",
                                            "fullStart": 1122,
                                            "fullEnd": 1124,
                                            "start": 1122,
                                            "end": 1124,
                                            "fullWidth": 2,
                                            "width": 2,
                                            "text": "d1",
                                            "value": "d1",
                                            "valueText": "d1"
                                        }
                                    ],
                                    "closeParenToken": {
                                        "kind": "CloseParenToken",
                                        "fullStart": 1124,
                                        "fullEnd": 1125,
                                        "start": 1124,
                                        "end": 1125,
                                        "fullWidth": 1,
                                        "width": 1,
                                        "text": ")",
                                        "value": ")",
                                        "valueText": ")"
                                    }
                                }
                            },
                            "semicolonToken": {
                                "kind": "SemicolonToken",
                                "fullStart": 1125,
                                "fullEnd": 1128,
                                "start": 1125,
                                "end": 1126,
                                "fullWidth": 3,
                                "width": 1,
                                "text": ";",
                                "value": ";",
                                "valueText": ";",
                                "hasTrailingTrivia": true,
                                "hasTrailingNewLine": true,
                                "trailingTrivia": [
                                    {
                                        "kind": "NewLineTrivia",
                                        "text": "\r\n"
                                    }
                                ]
                            }
                        },
                        {
                            "kind": "VariableStatement",
                            "fullStart": 1128,
                            "fullEnd": 1300,
                            "start": 1252,
                            "end": 1298,
                            "fullWidth": 172,
                            "width": 46,
                            "isIncrementallyUnusable": true,
                            "modifiers": [],
                            "variableDeclaration": {
                                "kind": "VariableDeclaration",
                                "fullStart": 1128,
                                "fullEnd": 1297,
                                "start": 1252,
                                "end": 1297,
                                "fullWidth": 169,
                                "width": 45,
                                "isIncrementallyUnusable": true,
                                "varKeyword": {
                                    "kind": "VarKeyword",
                                    "fullStart": 1128,
                                    "fullEnd": 1256,
                                    "start": 1252,
                                    "end": 1255,
                                    "fullWidth": 128,
                                    "width": 3,
                                    "text": "var",
                                    "value": "var",
                                    "valueText": "var",
                                    "hasLeadingTrivia": true,
                                    "hasLeadingComment": true,
                                    "hasLeadingNewLine": true,
                                    "hasTrailingTrivia": true,
                                    "leadingTrivia": [
                                        {
                                            "kind": "NewLineTrivia",
                                            "text": "\r\n"
                                        },
                                        {
                                            "kind": "WhitespaceTrivia",
                                            "text": "  "
                                        },
                                        {
                                            "kind": "SingleLineCommentTrivia",
                                            "text": "// now, setting enumerable to true should fail, since [[Configurable]]"
                                        },
                                        {
                                            "kind": "NewLineTrivia",
                                            "text": "\r\n"
                                        },
                                        {
                                            "kind": "WhitespaceTrivia",
                                            "text": "  "
                                        },
                                        {
                                            "kind": "SingleLineCommentTrivia",
                                            "text": "// on the original property will be false."
                                        },
                                        {
                                            "kind": "NewLineTrivia",
                                            "text": "\r\n"
                                        },
                                        {
                                            "kind": "WhitespaceTrivia",
                                            "text": "  "
                                        }
                                    ],
                                    "trailingTrivia": [
                                        {
                                            "kind": "WhitespaceTrivia",
                                            "text": " "
                                        }
                                    ]
                                },
                                "variableDeclarators": [
                                    {
                                        "kind": "VariableDeclarator",
                                        "fullStart": 1256,
                                        "fullEnd": 1297,
                                        "start": 1256,
                                        "end": 1297,
                                        "fullWidth": 41,
                                        "width": 41,
                                        "isIncrementallyUnusable": true,
                                        "propertyName": {
                                            "kind": "IdentifierName",
                                            "fullStart": 1256,
                                            "fullEnd": 1261,
                                            "start": 1256,
                                            "end": 1260,
                                            "fullWidth": 5,
                                            "width": 4,
                                            "text": "desc",
                                            "value": "desc",
                                            "valueText": "desc",
                                            "hasTrailingTrivia": true,
                                            "trailingTrivia": [
                                                {
                                                    "kind": "WhitespaceTrivia",
                                                    "text": " "
                                                }
                                            ]
                                        },
                                        "equalsValueClause": {
                                            "kind": "EqualsValueClause",
                                            "fullStart": 1261,
                                            "fullEnd": 1297,
                                            "start": 1261,
                                            "end": 1297,
                                            "fullWidth": 36,
                                            "width": 36,
                                            "isIncrementallyUnusable": true,
                                            "equalsToken": {
                                                "kind": "EqualsToken",
                                                "fullStart": 1261,
                                                "fullEnd": 1263,
                                                "start": 1261,
                                                "end": 1262,
                                                "fullWidth": 2,
                                                "width": 1,
                                                "text": "=",
                                                "value": "=",
                                                "valueText": "=",
                                                "hasTrailingTrivia": true,
                                                "trailingTrivia": [
                                                    {
                                                        "kind": "WhitespaceTrivia",
                                                        "text": " "
                                                    }
                                                ]
                                            },
                                            "value": {
                                                "kind": "ObjectLiteralExpression",
                                                "fullStart": 1263,
                                                "fullEnd": 1297,
                                                "start": 1263,
                                                "end": 1297,
                                                "fullWidth": 34,
                                                "width": 34,
                                                "isIncrementallyUnusable": true,
                                                "openBraceToken": {
                                                    "kind": "OpenBraceToken",
                                                    "fullStart": 1263,
                                                    "fullEnd": 1265,
                                                    "start": 1263,
                                                    "end": 1264,
                                                    "fullWidth": 2,
                                                    "width": 1,
                                                    "text": "{",
                                                    "value": "{",
                                                    "valueText": "{",
                                                    "hasTrailingTrivia": true,
                                                    "trailingTrivia": [
                                                        {
                                                            "kind": "WhitespaceTrivia",
                                                            "text": " "
                                                        }
                                                    ]
                                                },
                                                "propertyAssignments": [
                                                    {
                                                        "kind": "SimplePropertyAssignment",
                                                        "fullStart": 1265,
                                                        "fullEnd": 1276,
                                                        "start": 1265,
                                                        "end": 1276,
                                                        "fullWidth": 11,
                                                        "width": 11,
                                                        "isIncrementallyUnusable": true,
                                                        "propertyName": {
                                                            "kind": "IdentifierName",
                                                            "fullStart": 1265,
                                                            "fullEnd": 1268,
                                                            "start": 1265,
                                                            "end": 1268,
                                                            "fullWidth": 3,
                                                            "width": 3,
                                                            "text": "get",
                                                            "value": "get",
                                                            "valueText": "get"
                                                        },
                                                        "colonToken": {
                                                            "kind": "ColonToken",
                                                            "fullStart": 1268,
                                                            "fullEnd": 1270,
                                                            "start": 1268,
                                                            "end": 1269,
                                                            "fullWidth": 2,
                                                            "width": 1,
                                                            "text": ":",
                                                            "value": ":",
                                                            "valueText": ":",
                                                            "hasTrailingTrivia": true,
                                                            "trailingTrivia": [
                                                                {
                                                                    "kind": "WhitespaceTrivia",
                                                                    "text": " "
                                                                }
                                                            ]
                                                        },
                                                        "expression": {
                                                            "kind": "IdentifierName",
                                                            "fullStart": 1270,
                                                            "fullEnd": 1276,
                                                            "start": 1270,
                                                            "end": 1276,
                                                            "fullWidth": 6,
                                                            "width": 6,
                                                            "text": "getter",
                                                            "value": "getter",
                                                            "valueText": "getter"
                                                        }
                                                    },
                                                    {
                                                        "kind": "CommaToken",
                                                        "fullStart": 1276,
                                                        "fullEnd": 1278,
                                                        "start": 1276,
                                                        "end": 1277,
                                                        "fullWidth": 2,
                                                        "width": 1,
                                                        "text": ",",
                                                        "value": ",",
                                                        "valueText": ",",
                                                        "hasTrailingTrivia": true,
                                                        "trailingTrivia": [
                                                            {
                                                                "kind": "WhitespaceTrivia",
                                                                "text": " "
                                                            }
                                                        ]
                                                    },
                                                    {
                                                        "kind": "SimplePropertyAssignment",
                                                        "fullStart": 1278,
                                                        "fullEnd": 1296,
                                                        "start": 1278,
                                                        "end": 1295,
                                                        "fullWidth": 18,
                                                        "width": 17,
                                                        "propertyName": {
                                                            "kind": "IdentifierName",
                                                            "fullStart": 1278,
                                                            "fullEnd": 1288,
                                                            "start": 1278,
                                                            "end": 1288,
                                                            "fullWidth": 10,
                                                            "width": 10,
                                                            "text": "enumerable",
                                                            "value": "enumerable",
                                                            "valueText": "enumerable"
                                                        },
                                                        "colonToken": {
                                                            "kind": "ColonToken",
                                                            "fullStart": 1288,
                                                            "fullEnd": 1290,
                                                            "start": 1288,
                                                            "end": 1289,
                                                            "fullWidth": 2,
                                                            "width": 1,
                                                            "text": ":",
                                                            "value": ":",
                                                            "valueText": ":",
                                                            "hasTrailingTrivia": true,
                                                            "trailingTrivia": [
                                                                {
                                                                    "kind": "WhitespaceTrivia",
                                                                    "text": " "
                                                                }
                                                            ]
                                                        },
                                                        "expression": {
                                                            "kind": "FalseKeyword",
                                                            "fullStart": 1290,
                                                            "fullEnd": 1296,
                                                            "start": 1290,
                                                            "end": 1295,
                                                            "fullWidth": 6,
                                                            "width": 5,
                                                            "text": "false",
                                                            "value": false,
                                                            "valueText": "false",
                                                            "hasTrailingTrivia": true,
                                                            "trailingTrivia": [
                                                                {
                                                                    "kind": "WhitespaceTrivia",
                                                                    "text": " "
                                                                }
                                                            ]
                                                        }
                                                    }
                                                ],
                                                "closeBraceToken": {
                                                    "kind": "CloseBraceToken",
                                                    "fullStart": 1296,
                                                    "fullEnd": 1297,
                                                    "start": 1296,
                                                    "end": 1297,
                                                    "fullWidth": 1,
                                                    "width": 1,
                                                    "text": "}",
                                                    "value": "}",
                                                    "valueText": "}"
                                                }
                                            }
                                        }
                                    }
                                ]
                            },
                            "semicolonToken": {
                                "kind": "SemicolonToken",
                                "fullStart": 1297,
                                "fullEnd": 1300,
                                "start": 1297,
                                "end": 1298,
                                "fullWidth": 3,
                                "width": 1,
                                "text": ";",
                                "value": ";",
                                "valueText": ";",
                                "hasTrailingTrivia": true,
                                "hasTrailingNewLine": true,
                                "trailingTrivia": [
                                    {
                                        "kind": "NewLineTrivia",
                                        "text": "\r\n"
                                    }
                                ]
                            }
                        },
                        {
                            "kind": "TryStatement",
                            "fullStart": 1300,
                            "fullEnd": 1669,
                            "start": 1304,
                            "end": 1667,
                            "fullWidth": 369,
                            "width": 363,
                            "isIncrementallyUnusable": true,
                            "tryKeyword": {
                                "kind": "TryKeyword",
                                "fullStart": 1300,
                                "fullEnd": 1308,
                                "start": 1304,
                                "end": 1307,
                                "fullWidth": 8,
                                "width": 3,
                                "text": "try",
                                "value": "try",
                                "valueText": "try",
                                "hasLeadingTrivia": true,
                                "hasLeadingNewLine": true,
                                "hasTrailingTrivia": true,
                                "leadingTrivia": [
                                    {
                                        "kind": "NewLineTrivia",
                                        "text": "\r\n"
                                    },
                                    {
                                        "kind": "WhitespaceTrivia",
                                        "text": "  "
                                    }
                                ],
                                "trailingTrivia": [
                                    {
                                        "kind": "WhitespaceTrivia",
                                        "text": " "
                                    }
                                ]
                            },
                            "block": {
                                "kind": "Block",
                                "fullStart": 1308,
                                "fullEnd": 1360,
                                "start": 1308,
                                "end": 1358,
                                "fullWidth": 52,
                                "width": 50,
                                "openBraceToken": {
                                    "kind": "OpenBraceToken",
                                    "fullStart": 1308,
                                    "fullEnd": 1311,
                                    "start": 1308,
                                    "end": 1309,
                                    "fullWidth": 3,
                                    "width": 1,
                                    "text": "{",
                                    "value": "{",
                                    "valueText": "{",
                                    "hasTrailingTrivia": true,
                                    "hasTrailingNewLine": true,
                                    "trailingTrivia": [
                                        {
                                            "kind": "NewLineTrivia",
                                            "text": "\r\n"
                                        }
                                    ]
                                },
                                "statements": [
                                    {
                                        "kind": "ExpressionStatement",
                                        "fullStart": 1311,
                                        "fullEnd": 1355,
                                        "start": 1315,
                                        "end": 1353,
                                        "fullWidth": 44,
                                        "width": 38,
                                        "expression": {
                                            "kind": "InvocationExpression",
                                            "fullStart": 1311,
                                            "fullEnd": 1352,
                                            "start": 1315,
                                            "end": 1352,
                                            "fullWidth": 41,
                                            "width": 37,
                                            "expression": {
                                                "kind": "MemberAccessExpression",
                                                "fullStart": 1311,
                                                "fullEnd": 1336,
                                                "start": 1315,
                                                "end": 1336,
                                                "fullWidth": 25,
                                                "width": 21,
                                                "expression": {
                                                    "kind": "IdentifierName",
                                                    "fullStart": 1311,
                                                    "fullEnd": 1321,
                                                    "start": 1315,
                                                    "end": 1321,
                                                    "fullWidth": 10,
                                                    "width": 6,
                                                    "text": "Object",
                                                    "value": "Object",
                                                    "valueText": "Object",
                                                    "hasLeadingTrivia": true,
                                                    "leadingTrivia": [
                                                        {
                                                            "kind": "WhitespaceTrivia",
                                                            "text": "    "
                                                        }
                                                    ]
                                                },
                                                "dotToken": {
                                                    "kind": "DotToken",
                                                    "fullStart": 1321,
                                                    "fullEnd": 1322,
                                                    "start": 1321,
                                                    "end": 1322,
                                                    "fullWidth": 1,
                                                    "width": 1,
                                                    "text": ".",
                                                    "value": ".",
                                                    "valueText": "."
                                                },
                                                "name": {
                                                    "kind": "IdentifierName",
                                                    "fullStart": 1322,
                                                    "fullEnd": 1336,
                                                    "start": 1322,
                                                    "end": 1336,
                                                    "fullWidth": 14,
                                                    "width": 14,
                                                    "text": "defineProperty",
                                                    "value": "defineProperty",
                                                    "valueText": "defineProperty"
                                                }
                                            },
                                            "argumentList": {
                                                "kind": "ArgumentList",
                                                "fullStart": 1336,
                                                "fullEnd": 1352,
                                                "start": 1336,
                                                "end": 1352,
                                                "fullWidth": 16,
                                                "width": 16,
                                                "openParenToken": {
                                                    "kind": "OpenParenToken",
                                                    "fullStart": 1336,
                                                    "fullEnd": 1337,
                                                    "start": 1336,
                                                    "end": 1337,
                                                    "fullWidth": 1,
                                                    "width": 1,
                                                    "text": "(",
                                                    "value": "(",
                                                    "valueText": "("
                                                },
                                                "arguments": [
                                                    {
                                                        "kind": "IdentifierName",
                                                        "fullStart": 1337,
                                                        "fullEnd": 1338,
                                                        "start": 1337,
                                                        "end": 1338,
                                                        "fullWidth": 1,
                                                        "width": 1,
                                                        "text": "o",
                                                        "value": "o",
                                                        "valueText": "o"
                                                    },
                                                    {
                                                        "kind": "CommaToken",
                                                        "fullStart": 1338,
                                                        "fullEnd": 1340,
                                                        "start": 1338,
                                                        "end": 1339,
                                                        "fullWidth": 2,
                                                        "width": 1,
                                                        "text": ",",
                                                        "value": ",",
                                                        "valueText": ",",
                                                        "hasTrailingTrivia": true,
                                                        "trailingTrivia": [
                                                            {
                                                                "kind": "WhitespaceTrivia",
                                                                "text": " "
                                                            }
                                                        ]
                                                    },
                                                    {
                                                        "kind": "StringLiteral",
                                                        "fullStart": 1340,
                                                        "fullEnd": 1345,
                                                        "start": 1340,
                                                        "end": 1345,
                                                        "fullWidth": 5,
                                                        "width": 5,
                                                        "text": "\"foo\"",
                                                        "value": "foo",
                                                        "valueText": "foo"
                                                    },
                                                    {
                                                        "kind": "CommaToken",
                                                        "fullStart": 1345,
                                                        "fullEnd": 1347,
                                                        "start": 1345,
                                                        "end": 1346,
                                                        "fullWidth": 2,
                                                        "width": 1,
                                                        "text": ",",
                                                        "value": ",",
                                                        "valueText": ",",
                                                        "hasTrailingTrivia": true,
                                                        "trailingTrivia": [
                                                            {
                                                                "kind": "WhitespaceTrivia",
                                                                "text": " "
                                                            }
                                                        ]
                                                    },
                                                    {
                                                        "kind": "IdentifierName",
                                                        "fullStart": 1347,
                                                        "fullEnd": 1351,
                                                        "start": 1347,
                                                        "end": 1351,
                                                        "fullWidth": 4,
                                                        "width": 4,
                                                        "text": "desc",
                                                        "value": "desc",
                                                        "valueText": "desc"
                                                    }
                                                ],
                                                "closeParenToken": {
                                                    "kind": "CloseParenToken",
                                                    "fullStart": 1351,
                                                    "fullEnd": 1352,
                                                    "start": 1351,
                                                    "end": 1352,
                                                    "fullWidth": 1,
                                                    "width": 1,
                                                    "text": ")",
                                                    "value": ")",
                                                    "valueText": ")"
                                                }
                                            }
                                        },
                                        "semicolonToken": {
                                            "kind": "SemicolonToken",
                                            "fullStart": 1352,
                                            "fullEnd": 1355,
                                            "start": 1352,
                                            "end": 1353,
                                            "fullWidth": 3,
                                            "width": 1,
                                            "text": ";",
                                            "value": ";",
                                            "valueText": ";",
                                            "hasTrailingTrivia": true,
                                            "hasTrailingNewLine": true,
                                            "trailingTrivia": [
                                                {
                                                    "kind": "NewLineTrivia",
                                                    "text": "\r\n"
                                                }
                                            ]
                                        }
                                    }
                                ],
                                "closeBraceToken": {
                                    "kind": "CloseBraceToken",
                                    "fullStart": 1355,
                                    "fullEnd": 1360,
                                    "start": 1357,
                                    "end": 1358,
                                    "fullWidth": 5,
                                    "width": 1,
                                    "text": "}",
                                    "value": "}",
                                    "valueText": "}",
                                    "hasLeadingTrivia": true,
                                    "hasTrailingTrivia": true,
                                    "hasTrailingNewLine": true,
                                    "leadingTrivia": [
                                        {
                                            "kind": "WhitespaceTrivia",
                                            "text": "  "
                                        }
                                    ],
                                    "trailingTrivia": [
                                        {
                                            "kind": "NewLineTrivia",
                                            "text": "\r\n"
                                        }
                                    ]
                                }
                            },
                            "catchClause": {
                                "kind": "CatchClause",
                                "fullStart": 1360,
                                "fullEnd": 1669,
                                "start": 1362,
                                "end": 1667,
                                "fullWidth": 309,
                                "width": 305,
                                "isIncrementallyUnusable": true,
                                "catchKeyword": {
                                    "kind": "CatchKeyword",
                                    "fullStart": 1360,
                                    "fullEnd": 1368,
                                    "start": 1362,
                                    "end": 1367,
                                    "fullWidth": 8,
                                    "width": 5,
                                    "text": "catch",
                                    "value": "catch",
                                    "valueText": "catch",
                                    "hasLeadingTrivia": true,
                                    "hasTrailingTrivia": true,
                                    "leadingTrivia": [
                                        {
                                            "kind": "WhitespaceTrivia",
                                            "text": "  "
                                        }
                                    ],
                                    "trailingTrivia": [
                                        {
                                            "kind": "WhitespaceTrivia",
                                            "text": " "
                                        }
                                    ]
                                },
                                "openParenToken": {
                                    "kind": "OpenParenToken",
                                    "fullStart": 1368,
                                    "fullEnd": 1369,
                                    "start": 1368,
                                    "end": 1369,
                                    "fullWidth": 1,
                                    "width": 1,
                                    "text": "(",
                                    "value": "(",
                                    "valueText": "("
                                },
                                "identifier": {
                                    "kind": "IdentifierName",
                                    "fullStart": 1369,
                                    "fullEnd": 1370,
                                    "start": 1369,
                                    "end": 1370,
                                    "fullWidth": 1,
                                    "width": 1,
                                    "text": "e",
                                    "value": "e",
                                    "valueText": "e"
                                },
                                "closeParenToken": {
                                    "kind": "CloseParenToken",
                                    "fullStart": 1370,
                                    "fullEnd": 1372,
                                    "start": 1370,
                                    "end": 1371,
                                    "fullWidth": 2,
                                    "width": 1,
                                    "text": ")",
                                    "value": ")",
                                    "valueText": ")",
                                    "hasTrailingTrivia": true,
                                    "trailingTrivia": [
                                        {
                                            "kind": "WhitespaceTrivia",
                                            "text": " "
                                        }
                                    ]
                                },
                                "block": {
                                    "kind": "Block",
                                    "fullStart": 1372,
                                    "fullEnd": 1669,
                                    "start": 1372,
                                    "end": 1667,
                                    "fullWidth": 297,
                                    "width": 295,
                                    "isIncrementallyUnusable": true,
                                    "openBraceToken": {
                                        "kind": "OpenBraceToken",
                                        "fullStart": 1372,
                                        "fullEnd": 1375,
                                        "start": 1372,
                                        "end": 1373,
                                        "fullWidth": 3,
                                        "width": 1,
                                        "text": "{",
                                        "value": "{",
                                        "valueText": "{",
                                        "hasTrailingTrivia": true,
                                        "hasTrailingNewLine": true,
                                        "trailingTrivia": [
                                            {
                                                "kind": "NewLineTrivia",
                                                "text": "\r\n"
                                            }
                                        ]
                                    },
                                    "statements": [
                                        {
                                            "kind": "IfStatement",
                                            "fullStart": 1375,
                                            "fullEnd": 1664,
                                            "start": 1379,
                                            "end": 1662,
                                            "fullWidth": 289,
                                            "width": 283,
                                            "isIncrementallyUnusable": true,
                                            "ifKeyword": {
                                                "kind": "IfKeyword",
                                                "fullStart": 1375,
                                                "fullEnd": 1382,
                                                "start": 1379,
                                                "end": 1381,
                                                "fullWidth": 7,
                                                "width": 2,
                                                "text": "if",
                                                "value": "if",
                                                "valueText": "if",
                                                "hasLeadingTrivia": true,
                                                "hasTrailingTrivia": true,
                                                "leadingTrivia": [
                                                    {
                                                        "kind": "WhitespaceTrivia",
                                                        "text": "    "
                                                    }
                                                ],
                                                "trailingTrivia": [
                                                    {
                                                        "kind": "WhitespaceTrivia",
                                                        "text": " "
                                                    }
                                                ]
                                            },
                                            "openParenToken": {
                                                "kind": "OpenParenToken",
                                                "fullStart": 1382,
                                                "fullEnd": 1383,
                                                "start": 1382,
                                                "end": 1383,
                                                "fullWidth": 1,
                                                "width": 1,
                                                "text": "(",
                                                "value": "(",
                                                "valueText": "("
                                            },
                                            "condition": {
                                                "kind": "InstanceOfExpression",
                                                "fullStart": 1383,
                                                "fullEnd": 1405,
                                                "start": 1383,
                                                "end": 1405,
                                                "fullWidth": 22,
                                                "width": 22,
                                                "left": {
                                                    "kind": "IdentifierName",
                                                    "fullStart": 1383,
                                                    "fullEnd": 1385,
                                                    "start": 1383,
                                                    "end": 1384,
                                                    "fullWidth": 2,
                                                    "width": 1,
                                                    "text": "e",
                                                    "value": "e",
                                                    "valueText": "e",
                                                    "hasTrailingTrivia": true,
                                                    "trailingTrivia": [
                                                        {
                                                            "kind": "WhitespaceTrivia",
                                                            "text": " "
                                                        }
                                                    ]
                                                },
                                                "operatorToken": {
                                                    "kind": "InstanceOfKeyword",
                                                    "fullStart": 1385,
                                                    "fullEnd": 1396,
                                                    "start": 1385,
                                                    "end": 1395,
                                                    "fullWidth": 11,
                                                    "width": 10,
                                                    "text": "instanceof",
                                                    "value": "instanceof",
                                                    "valueText": "instanceof",
                                                    "hasTrailingTrivia": true,
                                                    "trailingTrivia": [
                                                        {
                                                            "kind": "WhitespaceTrivia",
                                                            "text": " "
                                                        }
                                                    ]
                                                },
                                                "right": {
                                                    "kind": "IdentifierName",
                                                    "fullStart": 1396,
                                                    "fullEnd": 1405,
                                                    "start": 1396,
                                                    "end": 1405,
                                                    "fullWidth": 9,
                                                    "width": 9,
                                                    "text": "TypeError",
                                                    "value": "TypeError",
                                                    "valueText": "TypeError"
                                                }
                                            },
                                            "closeParenToken": {
                                                "kind": "CloseParenToken",
                                                "fullStart": 1405,
                                                "fullEnd": 1407,
                                                "start": 1405,
                                                "end": 1406,
                                                "fullWidth": 2,
                                                "width": 1,
                                                "text": ")",
                                                "value": ")",
                                                "valueText": ")",
                                                "hasTrailingTrivia": true,
                                                "trailingTrivia": [
                                                    {
                                                        "kind": "WhitespaceTrivia",
                                                        "text": " "
                                                    }
                                                ]
                                            },
                                            "statement": {
                                                "kind": "Block",
                                                "fullStart": 1407,
                                                "fullEnd": 1664,
                                                "start": 1407,
                                                "end": 1662,
                                                "fullWidth": 257,
                                                "width": 255,
                                                "isIncrementallyUnusable": true,
                                                "openBraceToken": {
                                                    "kind": "OpenBraceToken",
                                                    "fullStart": 1407,
                                                    "fullEnd": 1410,
                                                    "start": 1407,
                                                    "end": 1408,
                                                    "fullWidth": 3,
                                                    "width": 1,
                                                    "text": "{",
                                                    "value": "{",
                                                    "valueText": "{",
                                                    "hasTrailingTrivia": true,
                                                    "hasTrailingNewLine": true,
                                                    "trailingTrivia": [
                                                        {
                                                            "kind": "NewLineTrivia",
                                                            "text": "\r\n"
                                                        }
                                                    ]
                                                },
                                                "statements": [
                                                    {
                                                        "kind": "VariableStatement",
                                                        "fullStart": 1410,
                                                        "fullEnd": 1517,
                                                        "start": 1464,
                                                        "end": 1515,
                                                        "fullWidth": 107,
                                                        "width": 51,
                                                        "modifiers": [],
                                                        "variableDeclaration": {
                                                            "kind": "VariableDeclaration",
                                                            "fullStart": 1410,
                                                            "fullEnd": 1514,
                                                            "start": 1464,
                                                            "end": 1514,
                                                            "fullWidth": 104,
                                                            "width": 50,
                                                            "varKeyword": {
                                                                "kind": "VarKeyword",
                                                                "fullStart": 1410,
                                                                "fullEnd": 1468,
                                                                "start": 1464,
                                                                "end": 1467,
                                                                "fullWidth": 58,
                                                                "width": 3,
                                                                "text": "var",
                                                                "value": "var",
                                                                "valueText": "var",
                                                                "hasLeadingTrivia": true,
                                                                "hasLeadingComment": true,
                                                                "hasLeadingNewLine": true,
                                                                "hasTrailingTrivia": true,
                                                                "leadingTrivia": [
                                                                    {
                                                                        "kind": "WhitespaceTrivia",
                                                                        "text": "      "
                                                                    },
                                                                    {
                                                                        "kind": "SingleLineCommentTrivia",
                                                                        "text": "// the property should remain unchanged."
                                                                    },
                                                                    {
                                                                        "kind": "NewLineTrivia",
                                                                        "text": "\r\n"
                                                                    },
                                                                    {
                                                                        "kind": "WhitespaceTrivia",
                                                                        "text": "      "
                                                                    }
                                                                ],
                                                                "trailingTrivia": [
                                                                    {
                                                                        "kind": "WhitespaceTrivia",
                                                                        "text": " "
                                                                    }
                                                                ]
                                                            },
                                                            "variableDeclarators": [
                                                                {
                                                                    "kind": "VariableDeclarator",
                                                                    "fullStart": 1468,
                                                                    "fullEnd": 1514,
                                                                    "start": 1468,
                                                                    "end": 1514,
                                                                    "fullWidth": 46,
<<<<<<< HEAD
                                                                    "width": 46,
                                                                    "identifier": {
=======
                                                                    "propertyName": {
>>>>>>> 85e84683
                                                                        "kind": "IdentifierName",
                                                                        "fullStart": 1468,
                                                                        "fullEnd": 1471,
                                                                        "start": 1468,
                                                                        "end": 1470,
                                                                        "fullWidth": 3,
                                                                        "width": 2,
                                                                        "text": "d2",
                                                                        "value": "d2",
                                                                        "valueText": "d2",
                                                                        "hasTrailingTrivia": true,
                                                                        "trailingTrivia": [
                                                                            {
                                                                                "kind": "WhitespaceTrivia",
                                                                                "text": " "
                                                                            }
                                                                        ]
                                                                    },
                                                                    "equalsValueClause": {
                                                                        "kind": "EqualsValueClause",
                                                                        "fullStart": 1471,
                                                                        "fullEnd": 1514,
                                                                        "start": 1471,
                                                                        "end": 1514,
                                                                        "fullWidth": 43,
                                                                        "width": 43,
                                                                        "equalsToken": {
                                                                            "kind": "EqualsToken",
                                                                            "fullStart": 1471,
                                                                            "fullEnd": 1473,
                                                                            "start": 1471,
                                                                            "end": 1472,
                                                                            "fullWidth": 2,
                                                                            "width": 1,
                                                                            "text": "=",
                                                                            "value": "=",
                                                                            "valueText": "=",
                                                                            "hasTrailingTrivia": true,
                                                                            "trailingTrivia": [
                                                                                {
                                                                                    "kind": "WhitespaceTrivia",
                                                                                    "text": " "
                                                                                }
                                                                            ]
                                                                        },
                                                                        "value": {
                                                                            "kind": "InvocationExpression",
                                                                            "fullStart": 1473,
                                                                            "fullEnd": 1514,
                                                                            "start": 1473,
                                                                            "end": 1514,
                                                                            "fullWidth": 41,
                                                                            "width": 41,
                                                                            "expression": {
                                                                                "kind": "MemberAccessExpression",
                                                                                "fullStart": 1473,
                                                                                "fullEnd": 1504,
                                                                                "start": 1473,
                                                                                "end": 1504,
                                                                                "fullWidth": 31,
                                                                                "width": 31,
                                                                                "expression": {
                                                                                    "kind": "IdentifierName",
                                                                                    "fullStart": 1473,
                                                                                    "fullEnd": 1479,
                                                                                    "start": 1473,
                                                                                    "end": 1479,
                                                                                    "fullWidth": 6,
                                                                                    "width": 6,
                                                                                    "text": "Object",
                                                                                    "value": "Object",
                                                                                    "valueText": "Object"
                                                                                },
                                                                                "dotToken": {
                                                                                    "kind": "DotToken",
                                                                                    "fullStart": 1479,
                                                                                    "fullEnd": 1480,
                                                                                    "start": 1479,
                                                                                    "end": 1480,
                                                                                    "fullWidth": 1,
                                                                                    "width": 1,
                                                                                    "text": ".",
                                                                                    "value": ".",
                                                                                    "valueText": "."
                                                                                },
                                                                                "name": {
                                                                                    "kind": "IdentifierName",
                                                                                    "fullStart": 1480,
                                                                                    "fullEnd": 1504,
                                                                                    "start": 1480,
                                                                                    "end": 1504,
                                                                                    "fullWidth": 24,
                                                                                    "width": 24,
                                                                                    "text": "getOwnPropertyDescriptor",
                                                                                    "value": "getOwnPropertyDescriptor",
                                                                                    "valueText": "getOwnPropertyDescriptor"
                                                                                }
                                                                            },
                                                                            "argumentList": {
                                                                                "kind": "ArgumentList",
                                                                                "fullStart": 1504,
                                                                                "fullEnd": 1514,
                                                                                "start": 1504,
                                                                                "end": 1514,
                                                                                "fullWidth": 10,
                                                                                "width": 10,
                                                                                "openParenToken": {
                                                                                    "kind": "OpenParenToken",
                                                                                    "fullStart": 1504,
                                                                                    "fullEnd": 1505,
                                                                                    "start": 1504,
                                                                                    "end": 1505,
                                                                                    "fullWidth": 1,
                                                                                    "width": 1,
                                                                                    "text": "(",
                                                                                    "value": "(",
                                                                                    "valueText": "("
                                                                                },
                                                                                "arguments": [
                                                                                    {
                                                                                        "kind": "IdentifierName",
                                                                                        "fullStart": 1505,
                                                                                        "fullEnd": 1506,
                                                                                        "start": 1505,
                                                                                        "end": 1506,
                                                                                        "fullWidth": 1,
                                                                                        "width": 1,
                                                                                        "text": "o",
                                                                                        "value": "o",
                                                                                        "valueText": "o"
                                                                                    },
                                                                                    {
                                                                                        "kind": "CommaToken",
                                                                                        "fullStart": 1506,
                                                                                        "fullEnd": 1508,
                                                                                        "start": 1506,
                                                                                        "end": 1507,
                                                                                        "fullWidth": 2,
                                                                                        "width": 1,
                                                                                        "text": ",",
                                                                                        "value": ",",
                                                                                        "valueText": ",",
                                                                                        "hasTrailingTrivia": true,
                                                                                        "trailingTrivia": [
                                                                                            {
                                                                                                "kind": "WhitespaceTrivia",
                                                                                                "text": " "
                                                                                            }
                                                                                        ]
                                                                                    },
                                                                                    {
                                                                                        "kind": "StringLiteral",
                                                                                        "fullStart": 1508,
                                                                                        "fullEnd": 1513,
                                                                                        "start": 1508,
                                                                                        "end": 1513,
                                                                                        "fullWidth": 5,
                                                                                        "width": 5,
                                                                                        "text": "\"foo\"",
                                                                                        "value": "foo",
                                                                                        "valueText": "foo"
                                                                                    }
                                                                                ],
                                                                                "closeParenToken": {
                                                                                    "kind": "CloseParenToken",
                                                                                    "fullStart": 1513,
                                                                                    "fullEnd": 1514,
                                                                                    "start": 1513,
                                                                                    "end": 1514,
                                                                                    "fullWidth": 1,
                                                                                    "width": 1,
                                                                                    "text": ")",
                                                                                    "value": ")",
                                                                                    "valueText": ")"
                                                                                }
                                                                            }
                                                                        }
                                                                    }
                                                                }
                                                            ]
                                                        },
                                                        "semicolonToken": {
                                                            "kind": "SemicolonToken",
                                                            "fullStart": 1514,
                                                            "fullEnd": 1517,
                                                            "start": 1514,
                                                            "end": 1515,
                                                            "fullWidth": 3,
                                                            "width": 1,
                                                            "text": ";",
                                                            "value": ";",
                                                            "valueText": ";",
                                                            "hasTrailingTrivia": true,
                                                            "hasTrailingNewLine": true,
                                                            "trailingTrivia": [
                                                                {
                                                                    "kind": "NewLineTrivia",
                                                                    "text": "\r\n"
                                                                }
                                                            ]
                                                        }
                                                    },
                                                    {
                                                        "kind": "IfStatement",
                                                        "fullStart": 1517,
                                                        "fullEnd": 1657,
                                                        "start": 1523,
                                                        "end": 1655,
                                                        "fullWidth": 140,
                                                        "width": 132,
                                                        "isIncrementallyUnusable": true,
                                                        "ifKeyword": {
                                                            "kind": "IfKeyword",
                                                            "fullStart": 1517,
                                                            "fullEnd": 1526,
                                                            "start": 1523,
                                                            "end": 1525,
                                                            "fullWidth": 9,
                                                            "width": 2,
                                                            "text": "if",
                                                            "value": "if",
                                                            "valueText": "if",
                                                            "hasLeadingTrivia": true,
                                                            "hasTrailingTrivia": true,
                                                            "leadingTrivia": [
                                                                {
                                                                    "kind": "WhitespaceTrivia",
                                                                    "text": "      "
                                                                }
                                                            ],
                                                            "trailingTrivia": [
                                                                {
                                                                    "kind": "WhitespaceTrivia",
                                                                    "text": " "
                                                                }
                                                            ]
                                                        },
                                                        "openParenToken": {
                                                            "kind": "OpenParenToken",
                                                            "fullStart": 1526,
                                                            "fullEnd": 1527,
                                                            "start": 1526,
                                                            "end": 1527,
                                                            "fullWidth": 1,
                                                            "width": 1,
                                                            "text": "(",
                                                            "value": "(",
                                                            "valueText": "("
                                                        },
                                                        "condition": {
                                                            "kind": "LogicalAndExpression",
                                                            "fullStart": 1527,
                                                            "fullEnd": 1621,
                                                            "start": 1527,
                                                            "end": 1621,
                                                            "fullWidth": 94,
                                                            "width": 94,
                                                            "isIncrementallyUnusable": true,
                                                            "left": {
                                                                "kind": "LogicalAndExpression",
                                                                "fullStart": 1527,
                                                                "fullEnd": 1582,
                                                                "start": 1527,
                                                                "end": 1581,
                                                                "fullWidth": 55,
                                                                "width": 54,
                                                                "isIncrementallyUnusable": true,
                                                                "left": {
                                                                    "kind": "EqualsExpression",
                                                                    "fullStart": 1527,
                                                                    "fullEnd": 1545,
                                                                    "start": 1527,
                                                                    "end": 1544,
                                                                    "fullWidth": 18,
                                                                    "width": 17,
                                                                    "isIncrementallyUnusable": true,
                                                                    "left": {
                                                                        "kind": "MemberAccessExpression",
                                                                        "fullStart": 1527,
                                                                        "fullEnd": 1534,
                                                                        "start": 1527,
                                                                        "end": 1533,
                                                                        "fullWidth": 7,
                                                                        "width": 6,
                                                                        "isIncrementallyUnusable": true,
                                                                        "expression": {
                                                                            "kind": "IdentifierName",
                                                                            "fullStart": 1527,
                                                                            "fullEnd": 1529,
                                                                            "start": 1527,
                                                                            "end": 1529,
                                                                            "fullWidth": 2,
                                                                            "width": 2,
                                                                            "text": "d2",
                                                                            "value": "d2",
                                                                            "valueText": "d2"
                                                                        },
                                                                        "dotToken": {
                                                                            "kind": "DotToken",
                                                                            "fullStart": 1529,
                                                                            "fullEnd": 1530,
                                                                            "start": 1529,
                                                                            "end": 1530,
                                                                            "fullWidth": 1,
                                                                            "width": 1,
                                                                            "text": ".",
                                                                            "value": ".",
                                                                            "valueText": "."
                                                                        },
                                                                        "name": {
                                                                            "kind": "IdentifierName",
                                                                            "fullStart": 1530,
                                                                            "fullEnd": 1534,
                                                                            "start": 1530,
                                                                            "end": 1533,
                                                                            "fullWidth": 4,
                                                                            "width": 3,
                                                                            "text": "get",
                                                                            "value": "get",
                                                                            "valueText": "get",
                                                                            "hasTrailingTrivia": true,
                                                                            "trailingTrivia": [
                                                                                {
                                                                                    "kind": "WhitespaceTrivia",
                                                                                    "text": " "
                                                                                }
                                                                            ]
                                                                        }
                                                                    },
                                                                    "operatorToken": {
                                                                        "kind": "EqualsEqualsEqualsToken",
                                                                        "fullStart": 1534,
                                                                        "fullEnd": 1538,
                                                                        "start": 1534,
                                                                        "end": 1537,
                                                                        "fullWidth": 4,
                                                                        "width": 3,
                                                                        "text": "===",
                                                                        "value": "===",
                                                                        "valueText": "===",
                                                                        "hasTrailingTrivia": true,
                                                                        "trailingTrivia": [
                                                                            {
                                                                                "kind": "WhitespaceTrivia",
                                                                                "text": " "
                                                                            }
                                                                        ]
                                                                    },
                                                                    "right": {
                                                                        "kind": "IdentifierName",
                                                                        "fullStart": 1538,
                                                                        "fullEnd": 1545,
                                                                        "start": 1538,
                                                                        "end": 1544,
                                                                        "fullWidth": 7,
                                                                        "width": 6,
                                                                        "text": "getter",
                                                                        "value": "getter",
                                                                        "valueText": "getter",
                                                                        "hasTrailingTrivia": true,
                                                                        "trailingTrivia": [
                                                                            {
                                                                                "kind": "WhitespaceTrivia",
                                                                                "text": " "
                                                                            }
                                                                        ]
                                                                    }
                                                                },
                                                                "operatorToken": {
                                                                    "kind": "AmpersandAmpersandToken",
                                                                    "fullStart": 1545,
                                                                    "fullEnd": 1549,
                                                                    "start": 1545,
                                                                    "end": 1547,
                                                                    "fullWidth": 4,
                                                                    "width": 2,
                                                                    "text": "&&",
                                                                    "value": "&&",
                                                                    "valueText": "&&",
                                                                    "hasTrailingTrivia": true,
                                                                    "hasTrailingNewLine": true,
                                                                    "trailingTrivia": [
                                                                        {
                                                                            "kind": "NewLineTrivia",
                                                                            "text": "\r\n"
                                                                        }
                                                                    ]
                                                                },
                                                                "right": {
                                                                    "kind": "EqualsExpression",
                                                                    "fullStart": 1549,
                                                                    "fullEnd": 1582,
                                                                    "start": 1559,
                                                                    "end": 1581,
                                                                    "fullWidth": 33,
                                                                    "width": 22,
                                                                    "left": {
                                                                        "kind": "MemberAccessExpression",
                                                                        "fullStart": 1549,
                                                                        "fullEnd": 1573,
                                                                        "start": 1559,
                                                                        "end": 1572,
                                                                        "fullWidth": 24,
                                                                        "width": 13,
                                                                        "expression": {
                                                                            "kind": "IdentifierName",
                                                                            "fullStart": 1549,
                                                                            "fullEnd": 1561,
                                                                            "start": 1559,
                                                                            "end": 1561,
                                                                            "fullWidth": 12,
                                                                            "width": 2,
                                                                            "text": "d2",
                                                                            "value": "d2",
                                                                            "valueText": "d2",
                                                                            "hasLeadingTrivia": true,
                                                                            "leadingTrivia": [
                                                                                {
                                                                                    "kind": "WhitespaceTrivia",
                                                                                    "text": "          "
                                                                                }
                                                                            ]
                                                                        },
                                                                        "dotToken": {
                                                                            "kind": "DotToken",
                                                                            "fullStart": 1561,
                                                                            "fullEnd": 1562,
                                                                            "start": 1561,
                                                                            "end": 1562,
                                                                            "fullWidth": 1,
                                                                            "width": 1,
                                                                            "text": ".",
                                                                            "value": ".",
                                                                            "valueText": "."
                                                                        },
                                                                        "name": {
                                                                            "kind": "IdentifierName",
                                                                            "fullStart": 1562,
                                                                            "fullEnd": 1573,
                                                                            "start": 1562,
                                                                            "end": 1572,
                                                                            "fullWidth": 11,
                                                                            "width": 10,
                                                                            "text": "enumerable",
                                                                            "value": "enumerable",
                                                                            "valueText": "enumerable",
                                                                            "hasTrailingTrivia": true,
                                                                            "trailingTrivia": [
                                                                                {
                                                                                    "kind": "WhitespaceTrivia",
                                                                                    "text": " "
                                                                                }
                                                                            ]
                                                                        }
                                                                    },
                                                                    "operatorToken": {
                                                                        "kind": "EqualsEqualsEqualsToken",
                                                                        "fullStart": 1573,
                                                                        "fullEnd": 1577,
                                                                        "start": 1573,
                                                                        "end": 1576,
                                                                        "fullWidth": 4,
                                                                        "width": 3,
                                                                        "text": "===",
                                                                        "value": "===",
                                                                        "valueText": "===",
                                                                        "hasTrailingTrivia": true,
                                                                        "trailingTrivia": [
                                                                            {
                                                                                "kind": "WhitespaceTrivia",
                                                                                "text": " "
                                                                            }
                                                                        ]
                                                                    },
                                                                    "right": {
                                                                        "kind": "TrueKeyword",
                                                                        "fullStart": 1577,
                                                                        "fullEnd": 1582,
                                                                        "start": 1577,
                                                                        "end": 1581,
                                                                        "fullWidth": 5,
                                                                        "width": 4,
                                                                        "text": "true",
                                                                        "value": true,
                                                                        "valueText": "true",
                                                                        "hasTrailingTrivia": true,
                                                                        "trailingTrivia": [
                                                                            {
                                                                                "kind": "WhitespaceTrivia",
                                                                                "text": " "
                                                                            }
                                                                        ]
                                                                    }
                                                                }
                                                            },
                                                            "operatorToken": {
                                                                "kind": "AmpersandAmpersandToken",
                                                                "fullStart": 1582,
                                                                "fullEnd": 1586,
                                                                "start": 1582,
                                                                "end": 1584,
                                                                "fullWidth": 4,
                                                                "width": 2,
                                                                "text": "&&",
                                                                "value": "&&",
                                                                "valueText": "&&",
                                                                "hasTrailingTrivia": true,
                                                                "hasTrailingNewLine": true,
                                                                "trailingTrivia": [
                                                                    {
                                                                        "kind": "NewLineTrivia",
                                                                        "text": "\r\n"
                                                                    }
                                                                ]
                                                            },
                                                            "right": {
                                                                "kind": "EqualsExpression",
                                                                "fullStart": 1586,
                                                                "fullEnd": 1621,
                                                                "start": 1596,
                                                                "end": 1621,
                                                                "fullWidth": 35,
                                                                "width": 25,
                                                                "left": {
                                                                    "kind": "MemberAccessExpression",
                                                                    "fullStart": 1586,
                                                                    "fullEnd": 1612,
                                                                    "start": 1596,
                                                                    "end": 1611,
                                                                    "fullWidth": 26,
                                                                    "width": 15,
                                                                    "expression": {
                                                                        "kind": "IdentifierName",
                                                                        "fullStart": 1586,
                                                                        "fullEnd": 1598,
                                                                        "start": 1596,
                                                                        "end": 1598,
                                                                        "fullWidth": 12,
                                                                        "width": 2,
                                                                        "text": "d2",
                                                                        "value": "d2",
                                                                        "valueText": "d2",
                                                                        "hasLeadingTrivia": true,
                                                                        "leadingTrivia": [
                                                                            {
                                                                                "kind": "WhitespaceTrivia",
                                                                                "text": "          "
                                                                            }
                                                                        ]
                                                                    },
                                                                    "dotToken": {
                                                                        "kind": "DotToken",
                                                                        "fullStart": 1598,
                                                                        "fullEnd": 1599,
                                                                        "start": 1598,
                                                                        "end": 1599,
                                                                        "fullWidth": 1,
                                                                        "width": 1,
                                                                        "text": ".",
                                                                        "value": ".",
                                                                        "valueText": "."
                                                                    },
                                                                    "name": {
                                                                        "kind": "IdentifierName",
                                                                        "fullStart": 1599,
                                                                        "fullEnd": 1612,
                                                                        "start": 1599,
                                                                        "end": 1611,
                                                                        "fullWidth": 13,
                                                                        "width": 12,
                                                                        "text": "configurable",
                                                                        "value": "configurable",
                                                                        "valueText": "configurable",
                                                                        "hasTrailingTrivia": true,
                                                                        "trailingTrivia": [
                                                                            {
                                                                                "kind": "WhitespaceTrivia",
                                                                                "text": " "
                                                                            }
                                                                        ]
                                                                    }
                                                                },
                                                                "operatorToken": {
                                                                    "kind": "EqualsEqualsEqualsToken",
                                                                    "fullStart": 1612,
                                                                    "fullEnd": 1616,
                                                                    "start": 1612,
                                                                    "end": 1615,
                                                                    "fullWidth": 4,
                                                                    "width": 3,
                                                                    "text": "===",
                                                                    "value": "===",
                                                                    "valueText": "===",
                                                                    "hasTrailingTrivia": true,
                                                                    "trailingTrivia": [
                                                                        {
                                                                            "kind": "WhitespaceTrivia",
                                                                            "text": " "
                                                                        }
                                                                    ]
                                                                },
                                                                "right": {
                                                                    "kind": "FalseKeyword",
                                                                    "fullStart": 1616,
                                                                    "fullEnd": 1621,
                                                                    "start": 1616,
                                                                    "end": 1621,
                                                                    "fullWidth": 5,
                                                                    "width": 5,
                                                                    "text": "false",
                                                                    "value": false,
                                                                    "valueText": "false"
                                                                }
                                                            }
                                                        },
                                                        "closeParenToken": {
                                                            "kind": "CloseParenToken",
                                                            "fullStart": 1621,
                                                            "fullEnd": 1623,
                                                            "start": 1621,
                                                            "end": 1622,
                                                            "fullWidth": 2,
                                                            "width": 1,
                                                            "text": ")",
                                                            "value": ")",
                                                            "valueText": ")",
                                                            "hasTrailingTrivia": true,
                                                            "trailingTrivia": [
                                                                {
                                                                    "kind": "WhitespaceTrivia",
                                                                    "text": " "
                                                                }
                                                            ]
                                                        },
                                                        "statement": {
                                                            "kind": "Block",
                                                            "fullStart": 1623,
                                                            "fullEnd": 1657,
                                                            "start": 1623,
                                                            "end": 1655,
                                                            "fullWidth": 34,
                                                            "width": 32,
                                                            "openBraceToken": {
                                                                "kind": "OpenBraceToken",
                                                                "fullStart": 1623,
                                                                "fullEnd": 1626,
                                                                "start": 1623,
                                                                "end": 1624,
                                                                "fullWidth": 3,
                                                                "width": 1,
                                                                "text": "{",
                                                                "value": "{",
                                                                "valueText": "{",
                                                                "hasTrailingTrivia": true,
                                                                "hasTrailingNewLine": true,
                                                                "trailingTrivia": [
                                                                    {
                                                                        "kind": "NewLineTrivia",
                                                                        "text": "\r\n"
                                                                    }
                                                                ]
                                                            },
                                                            "statements": [
                                                                {
                                                                    "kind": "ReturnStatement",
                                                                    "fullStart": 1626,
                                                                    "fullEnd": 1648,
                                                                    "start": 1634,
                                                                    "end": 1646,
                                                                    "fullWidth": 22,
                                                                    "width": 12,
                                                                    "returnKeyword": {
                                                                        "kind": "ReturnKeyword",
                                                                        "fullStart": 1626,
                                                                        "fullEnd": 1641,
                                                                        "start": 1634,
                                                                        "end": 1640,
                                                                        "fullWidth": 15,
                                                                        "width": 6,
                                                                        "text": "return",
                                                                        "value": "return",
                                                                        "valueText": "return",
                                                                        "hasLeadingTrivia": true,
                                                                        "hasTrailingTrivia": true,
                                                                        "leadingTrivia": [
                                                                            {
                                                                                "kind": "WhitespaceTrivia",
                                                                                "text": "        "
                                                                            }
                                                                        ],
                                                                        "trailingTrivia": [
                                                                            {
                                                                                "kind": "WhitespaceTrivia",
                                                                                "text": " "
                                                                            }
                                                                        ]
                                                                    },
                                                                    "expression": {
                                                                        "kind": "TrueKeyword",
                                                                        "fullStart": 1641,
                                                                        "fullEnd": 1645,
                                                                        "start": 1641,
                                                                        "end": 1645,
                                                                        "fullWidth": 4,
                                                                        "width": 4,
                                                                        "text": "true",
                                                                        "value": true,
                                                                        "valueText": "true"
                                                                    },
                                                                    "semicolonToken": {
                                                                        "kind": "SemicolonToken",
                                                                        "fullStart": 1645,
                                                                        "fullEnd": 1648,
                                                                        "start": 1645,
                                                                        "end": 1646,
                                                                        "fullWidth": 3,
                                                                        "width": 1,
                                                                        "text": ";",
                                                                        "value": ";",
                                                                        "valueText": ";",
                                                                        "hasTrailingTrivia": true,
                                                                        "hasTrailingNewLine": true,
                                                                        "trailingTrivia": [
                                                                            {
                                                                                "kind": "NewLineTrivia",
                                                                                "text": "\r\n"
                                                                            }
                                                                        ]
                                                                    }
                                                                }
                                                            ],
                                                            "closeBraceToken": {
                                                                "kind": "CloseBraceToken",
                                                                "fullStart": 1648,
                                                                "fullEnd": 1657,
                                                                "start": 1654,
                                                                "end": 1655,
                                                                "fullWidth": 9,
                                                                "width": 1,
                                                                "text": "}",
                                                                "value": "}",
                                                                "valueText": "}",
                                                                "hasLeadingTrivia": true,
                                                                "hasTrailingTrivia": true,
                                                                "hasTrailingNewLine": true,
                                                                "leadingTrivia": [
                                                                    {
                                                                        "kind": "WhitespaceTrivia",
                                                                        "text": "      "
                                                                    }
                                                                ],
                                                                "trailingTrivia": [
                                                                    {
                                                                        "kind": "NewLineTrivia",
                                                                        "text": "\r\n"
                                                                    }
                                                                ]
                                                            }
                                                        }
                                                    }
                                                ],
                                                "closeBraceToken": {
                                                    "kind": "CloseBraceToken",
                                                    "fullStart": 1657,
                                                    "fullEnd": 1664,
                                                    "start": 1661,
                                                    "end": 1662,
                                                    "fullWidth": 7,
                                                    "width": 1,
                                                    "text": "}",
                                                    "value": "}",
                                                    "valueText": "}",
                                                    "hasLeadingTrivia": true,
                                                    "hasTrailingTrivia": true,
                                                    "hasTrailingNewLine": true,
                                                    "leadingTrivia": [
                                                        {
                                                            "kind": "WhitespaceTrivia",
                                                            "text": "    "
                                                        }
                                                    ],
                                                    "trailingTrivia": [
                                                        {
                                                            "kind": "NewLineTrivia",
                                                            "text": "\r\n"
                                                        }
                                                    ]
                                                }
                                            }
                                        }
                                    ],
                                    "closeBraceToken": {
                                        "kind": "CloseBraceToken",
                                        "fullStart": 1664,
                                        "fullEnd": 1669,
                                        "start": 1666,
                                        "end": 1667,
                                        "fullWidth": 5,
                                        "width": 1,
                                        "text": "}",
                                        "value": "}",
                                        "valueText": "}",
                                        "hasLeadingTrivia": true,
                                        "hasTrailingTrivia": true,
                                        "hasTrailingNewLine": true,
                                        "leadingTrivia": [
                                            {
                                                "kind": "WhitespaceTrivia",
                                                "text": "  "
                                            }
                                        ],
                                        "trailingTrivia": [
                                            {
                                                "kind": "NewLineTrivia",
                                                "text": "\r\n"
                                            }
                                        ]
                                    }
                                }
                            }
                        }
                    ],
                    "closeBraceToken": {
                        "kind": "CloseBraceToken",
                        "fullStart": 1669,
                        "fullEnd": 1673,
                        "start": 1670,
                        "end": 1671,
                        "fullWidth": 4,
                        "width": 1,
                        "text": "}",
                        "value": "}",
                        "valueText": "}",
                        "hasLeadingTrivia": true,
                        "hasTrailingTrivia": true,
                        "hasTrailingNewLine": true,
                        "leadingTrivia": [
                            {
                                "kind": "WhitespaceTrivia",
                                "text": " "
                            }
                        ],
                        "trailingTrivia": [
                            {
                                "kind": "NewLineTrivia",
                                "text": "\r\n"
                            }
                        ]
                    }
                }
            },
            {
                "kind": "ExpressionStatement",
                "fullStart": 1673,
                "fullEnd": 1697,
                "start": 1673,
                "end": 1695,
                "fullWidth": 24,
                "width": 22,
                "expression": {
                    "kind": "InvocationExpression",
                    "fullStart": 1673,
                    "fullEnd": 1694,
                    "start": 1673,
                    "end": 1694,
                    "fullWidth": 21,
                    "width": 21,
                    "expression": {
                        "kind": "IdentifierName",
                        "fullStart": 1673,
                        "fullEnd": 1684,
                        "start": 1673,
                        "end": 1684,
                        "fullWidth": 11,
                        "width": 11,
                        "text": "runTestCase",
                        "value": "runTestCase",
                        "valueText": "runTestCase"
                    },
                    "argumentList": {
                        "kind": "ArgumentList",
                        "fullStart": 1684,
                        "fullEnd": 1694,
                        "start": 1684,
                        "end": 1694,
                        "fullWidth": 10,
                        "width": 10,
                        "openParenToken": {
                            "kind": "OpenParenToken",
                            "fullStart": 1684,
                            "fullEnd": 1685,
                            "start": 1684,
                            "end": 1685,
                            "fullWidth": 1,
                            "width": 1,
                            "text": "(",
                            "value": "(",
                            "valueText": "("
                        },
                        "arguments": [
                            {
                                "kind": "IdentifierName",
                                "fullStart": 1685,
                                "fullEnd": 1693,
                                "start": 1685,
                                "end": 1693,
                                "fullWidth": 8,
                                "width": 8,
                                "text": "testcase",
                                "value": "testcase",
                                "valueText": "testcase"
                            }
                        ],
                        "closeParenToken": {
                            "kind": "CloseParenToken",
                            "fullStart": 1693,
                            "fullEnd": 1694,
                            "start": 1693,
                            "end": 1694,
                            "fullWidth": 1,
                            "width": 1,
                            "text": ")",
                            "value": ")",
                            "valueText": ")"
                        }
                    }
                },
                "semicolonToken": {
                    "kind": "SemicolonToken",
                    "fullStart": 1694,
                    "fullEnd": 1697,
                    "start": 1694,
                    "end": 1695,
                    "fullWidth": 3,
                    "width": 1,
                    "text": ";",
                    "value": ";",
                    "valueText": ";",
                    "hasTrailingTrivia": true,
                    "hasTrailingNewLine": true,
                    "trailingTrivia": [
                        {
                            "kind": "NewLineTrivia",
                            "text": "\r\n"
                        }
                    ]
                }
            }
        ],
        "endOfFileToken": {
            "kind": "EndOfFileToken",
            "fullStart": 1697,
            "fullEnd": 1697,
            "start": 1697,
            "end": 1697,
            "fullWidth": 0,
            "width": 0,
            "text": ""
        }
    },
    "lineMap": {
        "lineStarts": [
            0,
            67,
            152,
            232,
            308,
            380,
            385,
            462,
            539,
            616,
            635,
            639,
            692,
            836,
            841,
            843,
            845,
            868,
            883,
            885,
            959,
            978,
            1020,
            1088,
            1128,
            1130,
            1204,
            1250,
            1300,
            1302,
            1311,
            1355,
            1360,
            1375,
            1410,
            1458,
            1517,
            1549,
            1586,
            1626,
            1648,
            1657,
            1664,
            1669,
            1673,
            1697
        ],
        "length": 1697
    }
}<|MERGE_RESOLUTION|>--- conflicted
+++ resolved
@@ -247,12 +247,8 @@
                                         "start": 874,
                                         "end": 880,
                                         "fullWidth": 6,
-<<<<<<< HEAD
                                         "width": 6,
-                                        "identifier": {
-=======
                                         "propertyName": {
->>>>>>> 85e84683
                                             "kind": "IdentifierName",
                                             "fullStart": 874,
                                             "fullEnd": 876,
@@ -439,12 +435,8 @@
                                         "start": 984,
                                         "end": 1018,
                                         "fullWidth": 36,
-<<<<<<< HEAD
                                         "width": 34,
-                                        "identifier": {
-=======
                                         "propertyName": {
->>>>>>> 85e84683
                                             "kind": "IdentifierName",
                                             "fullStart": 984,
                                             "fullEnd": 991,
@@ -2219,12 +2211,8 @@
                                                                     "start": 1468,
                                                                     "end": 1514,
                                                                     "fullWidth": 46,
-<<<<<<< HEAD
                                                                     "width": 46,
-                                                                    "identifier": {
-=======
                                                                     "propertyName": {
->>>>>>> 85e84683
                                                                         "kind": "IdentifierName",
                                                                         "fullStart": 1468,
                                                                         "fullEnd": 1471,
