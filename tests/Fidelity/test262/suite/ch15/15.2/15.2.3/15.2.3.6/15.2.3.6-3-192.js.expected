--- conflicted
+++ resolved
@@ -245,12 +245,8 @@
                                         "start": 597,
                                         "end": 605,
                                         "fullWidth": 8,
-<<<<<<< HEAD
                                         "width": 8,
-                                        "identifier": {
-=======
                                         "propertyName": {
->>>>>>> 85e84683
                                             "kind": "IdentifierName",
                                             "fullStart": 597,
                                             "fullEnd": 601,
@@ -779,12 +775,8 @@
                                         "start": 706,
                                         "end": 750,
                                         "fullWidth": 44,
-<<<<<<< HEAD
                                         "width": 44,
-                                        "identifier": {
-=======
                                         "propertyName": {
->>>>>>> 85e84683
                                             "kind": "IdentifierName",
                                             "fullStart": 706,
                                             "fullEnd": 718,
@@ -1145,12 +1137,8 @@
                                         "start": 807,
                                         "end": 851,
                                         "fullWidth": 44,
-<<<<<<< HEAD
                                         "width": 44,
-                                        "identifier": {
-=======
                                         "propertyName": {
->>>>>>> 85e84683
                                             "kind": "IdentifierName",
                                             "fullStart": 807,
                                             "fullEnd": 818,
