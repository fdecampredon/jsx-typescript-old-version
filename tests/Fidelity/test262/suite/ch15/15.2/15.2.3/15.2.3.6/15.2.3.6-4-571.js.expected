{
    "isDeclaration": false,
    "languageVersion": "EcmaScript5",
    "parseOptions": {
        "allowAutomaticSemicolonInsertion": true
    },
    "sourceUnit": {
        "kind": "SourceUnit",
        "fullStart": 0,
        "fullEnd": 991,
        "start": 561,
        "end": 991,
        "fullWidth": 991,
        "width": 430,
        "isIncrementallyUnusable": true,
        "moduleElements": [
            {
                "kind": "FunctionDeclaration",
                "fullStart": 0,
                "fullEnd": 967,
                "start": 561,
                "end": 965,
                "fullWidth": 967,
                "width": 404,
                "isIncrementallyUnusable": true,
                "modifiers": [],
                "functionKeyword": {
                    "kind": "FunctionKeyword",
                    "fullStart": 0,
                    "fullEnd": 570,
                    "start": 561,
                    "end": 569,
                    "fullWidth": 570,
                    "width": 8,
                    "text": "function",
                    "value": "function",
                    "valueText": "function",
                    "hasLeadingTrivia": true,
                    "hasLeadingComment": true,
                    "hasLeadingNewLine": true,
                    "hasTrailingTrivia": true,
                    "leadingTrivia": [
                        {
                            "kind": "SingleLineCommentTrivia",
                            "text": "/// Copyright (c) 2012 Ecma International.  All rights reserved. "
                        },
                        {
                            "kind": "NewLineTrivia",
                            "text": "\r\n"
                        },
                        {
                            "kind": "SingleLineCommentTrivia",
                            "text": "/// Ecma International makes this code available under the terms and conditions set"
                        },
                        {
                            "kind": "NewLineTrivia",
                            "text": "\r\n"
                        },
                        {
                            "kind": "SingleLineCommentTrivia",
                            "text": "/// forth on http://hg.ecmascript.org/tests/test262/raw-file/tip/LICENSE (the "
                        },
                        {
                            "kind": "NewLineTrivia",
                            "text": "\r\n"
                        },
                        {
                            "kind": "SingleLineCommentTrivia",
                            "text": "/// \"Use Terms\").   Any redistribution of this code must retain the above "
                        },
                        {
                            "kind": "NewLineTrivia",
                            "text": "\r\n"
                        },
                        {
                            "kind": "SingleLineCommentTrivia",
                            "text": "/// copyright and this notice and otherwise comply with the Use Terms."
                        },
                        {
                            "kind": "NewLineTrivia",
                            "text": "\r\n"
                        },
                        {
                            "kind": "MultiLineCommentTrivia",
                            "text": "/**\r\n * @path ch15/15.2/15.2.3/15.2.3.6/15.2.3.6-4-571.js\r\n * @description ES5 Attributes - [[Get]] attribute is a function which involves 'this' object into statement(s)\r\n */"
                        },
                        {
                            "kind": "NewLineTrivia",
                            "text": "\r\n"
                        },
                        {
                            "kind": "NewLineTrivia",
                            "text": "\r\n"
                        },
                        {
                            "kind": "NewLineTrivia",
                            "text": "\r\n"
                        }
                    ],
                    "trailingTrivia": [
                        {
                            "kind": "WhitespaceTrivia",
                            "text": " "
                        }
                    ]
                },
                "identifier": {
                    "kind": "IdentifierName",
                    "fullStart": 570,
                    "fullEnd": 578,
                    "start": 570,
                    "end": 578,
                    "fullWidth": 8,
                    "width": 8,
                    "text": "testcase",
                    "value": "testcase",
                    "valueText": "testcase"
                },
                "callSignature": {
                    "kind": "CallSignature",
                    "fullStart": 578,
                    "fullEnd": 581,
                    "start": 578,
                    "end": 580,
                    "fullWidth": 3,
                    "width": 2,
                    "parameterList": {
                        "kind": "ParameterList",
                        "fullStart": 578,
                        "fullEnd": 581,
                        "start": 578,
                        "end": 580,
                        "fullWidth": 3,
                        "width": 2,
                        "openParenToken": {
                            "kind": "OpenParenToken",
                            "fullStart": 578,
                            "fullEnd": 579,
                            "start": 578,
                            "end": 579,
                            "fullWidth": 1,
                            "width": 1,
                            "text": "(",
                            "value": "(",
                            "valueText": "("
                        },
                        "parameters": [],
                        "closeParenToken": {
                            "kind": "CloseParenToken",
                            "fullStart": 579,
                            "fullEnd": 581,
                            "start": 579,
                            "end": 580,
                            "fullWidth": 2,
                            "width": 1,
                            "text": ")",
                            "value": ")",
                            "valueText": ")",
                            "hasTrailingTrivia": true,
                            "trailingTrivia": [
                                {
                                    "kind": "WhitespaceTrivia",
                                    "text": " "
                                }
                            ]
                        }
                    }
                },
                "block": {
                    "kind": "Block",
                    "fullStart": 581,
                    "fullEnd": 967,
                    "start": 581,
                    "end": 965,
                    "fullWidth": 386,
                    "width": 384,
                    "isIncrementallyUnusable": true,
                    "openBraceToken": {
                        "kind": "OpenBraceToken",
                        "fullStart": 581,
                        "fullEnd": 584,
                        "start": 581,
                        "end": 582,
                        "fullWidth": 3,
                        "width": 1,
                        "text": "{",
                        "value": "{",
                        "valueText": "{",
                        "hasTrailingTrivia": true,
                        "hasTrailingNewLine": true,
                        "trailingTrivia": [
                            {
                                "kind": "NewLineTrivia",
                                "text": "\r\n"
                            }
                        ]
                    },
                    "statements": [
                        {
                            "kind": "VariableStatement",
                            "fullStart": 584,
                            "fullEnd": 640,
                            "start": 592,
                            "end": 638,
                            "fullWidth": 56,
                            "width": 46,
                            "modifiers": [],
                            "variableDeclaration": {
                                "kind": "VariableDeclaration",
                                "fullStart": 584,
                                "fullEnd": 637,
                                "start": 592,
                                "end": 637,
                                "fullWidth": 53,
                                "width": 45,
                                "varKeyword": {
                                    "kind": "VarKeyword",
                                    "fullStart": 584,
                                    "fullEnd": 596,
                                    "start": 592,
                                    "end": 595,
                                    "fullWidth": 12,
                                    "width": 3,
                                    "text": "var",
                                    "value": "var",
                                    "valueText": "var",
                                    "hasLeadingTrivia": true,
                                    "hasTrailingTrivia": true,
                                    "leadingTrivia": [
                                        {
                                            "kind": "WhitespaceTrivia",
                                            "text": "        "
                                        }
                                    ],
                                    "trailingTrivia": [
                                        {
                                            "kind": "WhitespaceTrivia",
                                            "text": " "
                                        }
                                    ]
                                },
                                "variableDeclarators": [
                                    {
                                        "kind": "VariableDeclarator",
                                        "fullStart": 596,
                                        "fullEnd": 637,
                                        "start": 596,
                                        "end": 637,
                                        "fullWidth": 41,
<<<<<<< HEAD
                                        "width": 41,
                                        "identifier": {
=======
                                        "propertyName": {
>>>>>>> 85e84683
                                            "kind": "IdentifierName",
                                            "fullStart": 596,
                                            "fullEnd": 600,
                                            "start": 596,
                                            "end": 599,
                                            "fullWidth": 4,
                                            "width": 3,
                                            "text": "obj",
                                            "value": "obj",
                                            "valueText": "obj",
                                            "hasTrailingTrivia": true,
                                            "trailingTrivia": [
                                                {
                                                    "kind": "WhitespaceTrivia",
                                                    "text": " "
                                                }
                                            ]
                                        },
                                        "equalsValueClause": {
                                            "kind": "EqualsValueClause",
                                            "fullStart": 600,
                                            "fullEnd": 637,
                                            "start": 600,
                                            "end": 637,
                                            "fullWidth": 37,
                                            "width": 37,
                                            "equalsToken": {
                                                "kind": "EqualsToken",
                                                "fullStart": 600,
                                                "fullEnd": 602,
                                                "start": 600,
                                                "end": 601,
                                                "fullWidth": 2,
                                                "width": 1,
                                                "text": "=",
                                                "value": "=",
                                                "valueText": "=",
                                                "hasTrailingTrivia": true,
                                                "trailingTrivia": [
                                                    {
                                                        "kind": "WhitespaceTrivia",
                                                        "text": " "
                                                    }
                                                ]
                                            },
                                            "value": {
                                                "kind": "ObjectLiteralExpression",
                                                "fullStart": 602,
                                                "fullEnd": 637,
                                                "start": 602,
                                                "end": 637,
                                                "fullWidth": 35,
                                                "width": 35,
                                                "openBraceToken": {
                                                    "kind": "OpenBraceToken",
                                                    "fullStart": 602,
                                                    "fullEnd": 605,
                                                    "start": 602,
                                                    "end": 603,
                                                    "fullWidth": 3,
                                                    "width": 1,
                                                    "text": "{",
                                                    "value": "{",
                                                    "valueText": "{",
                                                    "hasTrailingTrivia": true,
                                                    "hasTrailingNewLine": true,
                                                    "trailingTrivia": [
                                                        {
                                                            "kind": "NewLineTrivia",
                                                            "text": "\r\n"
                                                        }
                                                    ]
                                                },
                                                "propertyAssignments": [
                                                    {
                                                        "kind": "SimplePropertyAssignment",
                                                        "fullStart": 605,
                                                        "fullEnd": 628,
                                                        "start": 617,
                                                        "end": 626,
                                                        "fullWidth": 23,
                                                        "width": 9,
                                                        "propertyName": {
                                                            "kind": "IdentifierName",
                                                            "fullStart": 605,
                                                            "fullEnd": 620,
                                                            "start": 617,
                                                            "end": 620,
                                                            "fullWidth": 15,
                                                            "width": 3,
                                                            "text": "len",
                                                            "value": "len",
                                                            "valueText": "len",
                                                            "hasLeadingTrivia": true,
                                                            "leadingTrivia": [
                                                                {
                                                                    "kind": "WhitespaceTrivia",
                                                                    "text": "            "
                                                                }
                                                            ]
                                                        },
                                                        "colonToken": {
                                                            "kind": "ColonToken",
                                                            "fullStart": 620,
                                                            "fullEnd": 622,
                                                            "start": 620,
                                                            "end": 621,
                                                            "fullWidth": 2,
                                                            "width": 1,
                                                            "text": ":",
                                                            "value": ":",
                                                            "valueText": ":",
                                                            "hasTrailingTrivia": true,
                                                            "trailingTrivia": [
                                                                {
                                                                    "kind": "WhitespaceTrivia",
                                                                    "text": " "
                                                                }
                                                            ]
                                                        },
                                                        "expression": {
                                                            "kind": "NumericLiteral",
                                                            "fullStart": 622,
                                                            "fullEnd": 628,
                                                            "start": 622,
                                                            "end": 626,
                                                            "fullWidth": 6,
                                                            "width": 4,
                                                            "text": "2010",
                                                            "value": 2010,
                                                            "valueText": "2010",
                                                            "hasTrailingTrivia": true,
                                                            "hasTrailingNewLine": true,
                                                            "trailingTrivia": [
                                                                {
                                                                    "kind": "NewLineTrivia",
                                                                    "text": "\r\n"
                                                                }
                                                            ]
                                                        }
                                                    }
                                                ],
                                                "closeBraceToken": {
                                                    "kind": "CloseBraceToken",
                                                    "fullStart": 628,
                                                    "fullEnd": 637,
                                                    "start": 636,
                                                    "end": 637,
                                                    "fullWidth": 9,
                                                    "width": 1,
                                                    "text": "}",
                                                    "value": "}",
                                                    "valueText": "}",
                                                    "hasLeadingTrivia": true,
                                                    "leadingTrivia": [
                                                        {
                                                            "kind": "WhitespaceTrivia",
                                                            "text": "        "
                                                        }
                                                    ]
                                                }
                                            }
                                        }
                                    }
                                ]
                            },
                            "semicolonToken": {
                                "kind": "SemicolonToken",
                                "fullStart": 637,
                                "fullEnd": 640,
                                "start": 637,
                                "end": 638,
                                "fullWidth": 3,
                                "width": 1,
                                "text": ";",
                                "value": ";",
                                "valueText": ";",
                                "hasTrailingTrivia": true,
                                "hasTrailingNewLine": true,
                                "trailingTrivia": [
                                    {
                                        "kind": "NewLineTrivia",
                                        "text": "\r\n"
                                    }
                                ]
                            }
                        },
                        {
                            "kind": "VariableStatement",
                            "fullStart": 640,
                            "fullEnd": 715,
                            "start": 648,
                            "end": 713,
                            "fullWidth": 75,
                            "width": 65,
                            "modifiers": [],
                            "variableDeclaration": {
                                "kind": "VariableDeclaration",
                                "fullStart": 640,
                                "fullEnd": 712,
                                "start": 648,
                                "end": 712,
                                "fullWidth": 72,
                                "width": 64,
                                "varKeyword": {
                                    "kind": "VarKeyword",
                                    "fullStart": 640,
                                    "fullEnd": 652,
                                    "start": 648,
                                    "end": 651,
                                    "fullWidth": 12,
                                    "width": 3,
                                    "text": "var",
                                    "value": "var",
                                    "valueText": "var",
                                    "hasLeadingTrivia": true,
                                    "hasTrailingTrivia": true,
                                    "leadingTrivia": [
                                        {
                                            "kind": "WhitespaceTrivia",
                                            "text": "        "
                                        }
                                    ],
                                    "trailingTrivia": [
                                        {
                                            "kind": "WhitespaceTrivia",
                                            "text": " "
                                        }
                                    ]
                                },
                                "variableDeclarators": [
                                    {
                                        "kind": "VariableDeclarator",
                                        "fullStart": 652,
                                        "fullEnd": 712,
                                        "start": 652,
                                        "end": 712,
                                        "fullWidth": 60,
<<<<<<< HEAD
                                        "width": 60,
                                        "identifier": {
=======
                                        "propertyName": {
>>>>>>> 85e84683
                                            "kind": "IdentifierName",
                                            "fullStart": 652,
                                            "fullEnd": 660,
                                            "start": 652,
                                            "end": 659,
                                            "fullWidth": 8,
                                            "width": 7,
                                            "text": "getFunc",
                                            "value": "getFunc",
                                            "valueText": "getFunc",
                                            "hasTrailingTrivia": true,
                                            "trailingTrivia": [
                                                {
                                                    "kind": "WhitespaceTrivia",
                                                    "text": " "
                                                }
                                            ]
                                        },
                                        "equalsValueClause": {
                                            "kind": "EqualsValueClause",
                                            "fullStart": 660,
                                            "fullEnd": 712,
                                            "start": 660,
                                            "end": 712,
                                            "fullWidth": 52,
                                            "width": 52,
                                            "equalsToken": {
                                                "kind": "EqualsToken",
                                                "fullStart": 660,
                                                "fullEnd": 662,
                                                "start": 660,
                                                "end": 661,
                                                "fullWidth": 2,
                                                "width": 1,
                                                "text": "=",
                                                "value": "=",
                                                "valueText": "=",
                                                "hasTrailingTrivia": true,
                                                "trailingTrivia": [
                                                    {
                                                        "kind": "WhitespaceTrivia",
                                                        "text": " "
                                                    }
                                                ]
                                            },
                                            "value": {
                                                "kind": "FunctionExpression",
                                                "fullStart": 662,
                                                "fullEnd": 712,
                                                "start": 662,
                                                "end": 712,
                                                "fullWidth": 50,
                                                "width": 50,
                                                "functionKeyword": {
                                                    "kind": "FunctionKeyword",
                                                    "fullStart": 662,
                                                    "fullEnd": 671,
                                                    "start": 662,
                                                    "end": 670,
                                                    "fullWidth": 9,
                                                    "width": 8,
                                                    "text": "function",
                                                    "value": "function",
                                                    "valueText": "function",
                                                    "hasTrailingTrivia": true,
                                                    "trailingTrivia": [
                                                        {
                                                            "kind": "WhitespaceTrivia",
                                                            "text": " "
                                                        }
                                                    ]
                                                },
                                                "callSignature": {
                                                    "kind": "CallSignature",
                                                    "fullStart": 671,
                                                    "fullEnd": 674,
                                                    "start": 671,
                                                    "end": 673,
                                                    "fullWidth": 3,
                                                    "width": 2,
                                                    "parameterList": {
                                                        "kind": "ParameterList",
                                                        "fullStart": 671,
                                                        "fullEnd": 674,
                                                        "start": 671,
                                                        "end": 673,
                                                        "fullWidth": 3,
                                                        "width": 2,
                                                        "openParenToken": {
                                                            "kind": "OpenParenToken",
                                                            "fullStart": 671,
                                                            "fullEnd": 672,
                                                            "start": 671,
                                                            "end": 672,
                                                            "fullWidth": 1,
                                                            "width": 1,
                                                            "text": "(",
                                                            "value": "(",
                                                            "valueText": "("
                                                        },
                                                        "parameters": [],
                                                        "closeParenToken": {
                                                            "kind": "CloseParenToken",
                                                            "fullStart": 672,
                                                            "fullEnd": 674,
                                                            "start": 672,
                                                            "end": 673,
                                                            "fullWidth": 2,
                                                            "width": 1,
                                                            "text": ")",
                                                            "value": ")",
                                                            "valueText": ")",
                                                            "hasTrailingTrivia": true,
                                                            "trailingTrivia": [
                                                                {
                                                                    "kind": "WhitespaceTrivia",
                                                                    "text": " "
                                                                }
                                                            ]
                                                        }
                                                    }
                                                },
                                                "block": {
                                                    "kind": "Block",
                                                    "fullStart": 674,
                                                    "fullEnd": 712,
                                                    "start": 674,
                                                    "end": 712,
                                                    "fullWidth": 38,
                                                    "width": 38,
                                                    "openBraceToken": {
                                                        "kind": "OpenBraceToken",
                                                        "fullStart": 674,
                                                        "fullEnd": 677,
                                                        "start": 674,
                                                        "end": 675,
                                                        "fullWidth": 3,
                                                        "width": 1,
                                                        "text": "{",
                                                        "value": "{",
                                                        "valueText": "{",
                                                        "hasTrailingTrivia": true,
                                                        "hasTrailingNewLine": true,
                                                        "trailingTrivia": [
                                                            {
                                                                "kind": "NewLineTrivia",
                                                                "text": "\r\n"
                                                            }
                                                        ]
                                                    },
                                                    "statements": [
                                                        {
                                                            "kind": "ReturnStatement",
                                                            "fullStart": 677,
                                                            "fullEnd": 703,
                                                            "start": 689,
                                                            "end": 701,
                                                            "fullWidth": 26,
                                                            "width": 12,
                                                            "returnKeyword": {
                                                                "kind": "ReturnKeyword",
                                                                "fullStart": 677,
                                                                "fullEnd": 696,
                                                                "start": 689,
                                                                "end": 695,
                                                                "fullWidth": 19,
                                                                "width": 6,
                                                                "text": "return",
                                                                "value": "return",
                                                                "valueText": "return",
                                                                "hasLeadingTrivia": true,
                                                                "hasTrailingTrivia": true,
                                                                "leadingTrivia": [
                                                                    {
                                                                        "kind": "WhitespaceTrivia",
                                                                        "text": "            "
                                                                    }
                                                                ],
                                                                "trailingTrivia": [
                                                                    {
                                                                        "kind": "WhitespaceTrivia",
                                                                        "text": " "
                                                                    }
                                                                ]
                                                            },
                                                            "expression": {
                                                                "kind": "ThisKeyword",
                                                                "fullStart": 696,
                                                                "fullEnd": 700,
                                                                "start": 696,
                                                                "end": 700,
                                                                "fullWidth": 4,
                                                                "width": 4,
                                                                "text": "this",
                                                                "value": "this",
                                                                "valueText": "this"
                                                            },
                                                            "semicolonToken": {
                                                                "kind": "SemicolonToken",
                                                                "fullStart": 700,
                                                                "fullEnd": 703,
                                                                "start": 700,
                                                                "end": 701,
                                                                "fullWidth": 3,
                                                                "width": 1,
                                                                "text": ";",
                                                                "value": ";",
                                                                "valueText": ";",
                                                                "hasTrailingTrivia": true,
                                                                "hasTrailingNewLine": true,
                                                                "trailingTrivia": [
                                                                    {
                                                                        "kind": "NewLineTrivia",
                                                                        "text": "\r\n"
                                                                    }
                                                                ]
                                                            }
                                                        }
                                                    ],
                                                    "closeBraceToken": {
                                                        "kind": "CloseBraceToken",
                                                        "fullStart": 703,
                                                        "fullEnd": 712,
                                                        "start": 711,
                                                        "end": 712,
                                                        "fullWidth": 9,
                                                        "width": 1,
                                                        "text": "}",
                                                        "value": "}",
                                                        "valueText": "}",
                                                        "hasLeadingTrivia": true,
                                                        "leadingTrivia": [
                                                            {
                                                                "kind": "WhitespaceTrivia",
                                                                "text": "        "
                                                            }
                                                        ]
                                                    }
                                                }
                                            }
                                        }
                                    }
                                ]
                            },
                            "semicolonToken": {
                                "kind": "SemicolonToken",
                                "fullStart": 712,
                                "fullEnd": 715,
                                "start": 712,
                                "end": 713,
                                "fullWidth": 3,
                                "width": 1,
                                "text": ";",
                                "value": ";",
                                "valueText": ";",
                                "hasTrailingTrivia": true,
                                "hasTrailingNewLine": true,
                                "trailingTrivia": [
                                    {
                                        "kind": "NewLineTrivia",
                                        "text": "\r\n"
                                    }
                                ]
                            }
                        },
                        {
                            "kind": "ExpressionStatement",
                            "fullStart": 715,
                            "fullEnd": 802,
                            "start": 725,
                            "end": 800,
                            "fullWidth": 87,
                            "width": 75,
                            "isIncrementallyUnusable": true,
                            "expression": {
                                "kind": "InvocationExpression",
                                "fullStart": 715,
                                "fullEnd": 799,
                                "start": 725,
                                "end": 799,
                                "fullWidth": 84,
                                "width": 74,
                                "isIncrementallyUnusable": true,
                                "expression": {
                                    "kind": "MemberAccessExpression",
                                    "fullStart": 715,
                                    "fullEnd": 746,
                                    "start": 725,
                                    "end": 746,
                                    "fullWidth": 31,
                                    "width": 21,
                                    "expression": {
                                        "kind": "IdentifierName",
                                        "fullStart": 715,
                                        "fullEnd": 731,
                                        "start": 725,
                                        "end": 731,
                                        "fullWidth": 16,
                                        "width": 6,
                                        "text": "Object",
                                        "value": "Object",
                                        "valueText": "Object",
                                        "hasLeadingTrivia": true,
                                        "hasLeadingNewLine": true,
                                        "leadingTrivia": [
                                            {
                                                "kind": "NewLineTrivia",
                                                "text": "\r\n"
                                            },
                                            {
                                                "kind": "WhitespaceTrivia",
                                                "text": "        "
                                            }
                                        ]
                                    },
                                    "dotToken": {
                                        "kind": "DotToken",
                                        "fullStart": 731,
                                        "fullEnd": 732,
                                        "start": 731,
                                        "end": 732,
                                        "fullWidth": 1,
                                        "width": 1,
                                        "text": ".",
                                        "value": ".",
                                        "valueText": "."
                                    },
                                    "name": {
                                        "kind": "IdentifierName",
                                        "fullStart": 732,
                                        "fullEnd": 746,
                                        "start": 732,
                                        "end": 746,
                                        "fullWidth": 14,
                                        "width": 14,
                                        "text": "defineProperty",
                                        "value": "defineProperty",
                                        "valueText": "defineProperty"
                                    }
                                },
                                "argumentList": {
                                    "kind": "ArgumentList",
                                    "fullStart": 746,
                                    "fullEnd": 799,
                                    "start": 746,
                                    "end": 799,
                                    "fullWidth": 53,
                                    "width": 53,
                                    "isIncrementallyUnusable": true,
                                    "openParenToken": {
                                        "kind": "OpenParenToken",
                                        "fullStart": 746,
                                        "fullEnd": 747,
                                        "start": 746,
                                        "end": 747,
                                        "fullWidth": 1,
                                        "width": 1,
                                        "text": "(",
                                        "value": "(",
                                        "valueText": "("
                                    },
                                    "arguments": [
                                        {
                                            "kind": "IdentifierName",
                                            "fullStart": 747,
                                            "fullEnd": 750,
                                            "start": 747,
                                            "end": 750,
                                            "fullWidth": 3,
                                            "width": 3,
                                            "text": "obj",
                                            "value": "obj",
                                            "valueText": "obj"
                                        },
                                        {
                                            "kind": "CommaToken",
                                            "fullStart": 750,
                                            "fullEnd": 752,
                                            "start": 750,
                                            "end": 751,
                                            "fullWidth": 2,
                                            "width": 1,
                                            "text": ",",
                                            "value": ",",
                                            "valueText": ",",
                                            "hasTrailingTrivia": true,
                                            "trailingTrivia": [
                                                {
                                                    "kind": "WhitespaceTrivia",
                                                    "text": " "
                                                }
                                            ]
                                        },
                                        {
                                            "kind": "StringLiteral",
                                            "fullStart": 752,
                                            "fullEnd": 758,
                                            "start": 752,
                                            "end": 758,
                                            "fullWidth": 6,
                                            "width": 6,
                                            "text": "\"prop\"",
                                            "value": "prop",
                                            "valueText": "prop"
                                        },
                                        {
                                            "kind": "CommaToken",
                                            "fullStart": 758,
                                            "fullEnd": 760,
                                            "start": 758,
                                            "end": 759,
                                            "fullWidth": 2,
                                            "width": 1,
                                            "text": ",",
                                            "value": ",",
                                            "valueText": ",",
                                            "hasTrailingTrivia": true,
                                            "trailingTrivia": [
                                                {
                                                    "kind": "WhitespaceTrivia",
                                                    "text": " "
                                                }
                                            ]
                                        },
                                        {
                                            "kind": "ObjectLiteralExpression",
                                            "fullStart": 760,
                                            "fullEnd": 798,
                                            "start": 760,
                                            "end": 798,
                                            "fullWidth": 38,
                                            "width": 38,
                                            "isIncrementallyUnusable": true,
                                            "openBraceToken": {
                                                "kind": "OpenBraceToken",
                                                "fullStart": 760,
                                                "fullEnd": 763,
                                                "start": 760,
                                                "end": 761,
                                                "fullWidth": 3,
                                                "width": 1,
                                                "text": "{",
                                                "value": "{",
                                                "valueText": "{",
                                                "hasTrailingTrivia": true,
                                                "hasTrailingNewLine": true,
                                                "trailingTrivia": [
                                                    {
                                                        "kind": "NewLineTrivia",
                                                        "text": "\r\n"
                                                    }
                                                ]
                                            },
                                            "propertyAssignments": [
                                                {
                                                    "kind": "SimplePropertyAssignment",
                                                    "fullStart": 763,
                                                    "fullEnd": 789,
                                                    "start": 775,
                                                    "end": 787,
                                                    "fullWidth": 26,
                                                    "width": 12,
                                                    "isIncrementallyUnusable": true,
                                                    "propertyName": {
                                                        "kind": "IdentifierName",
                                                        "fullStart": 763,
                                                        "fullEnd": 778,
                                                        "start": 775,
                                                        "end": 778,
                                                        "fullWidth": 15,
                                                        "width": 3,
                                                        "text": "get",
                                                        "value": "get",
                                                        "valueText": "get",
                                                        "hasLeadingTrivia": true,
                                                        "leadingTrivia": [
                                                            {
                                                                "kind": "WhitespaceTrivia",
                                                                "text": "            "
                                                            }
                                                        ]
                                                    },
                                                    "colonToken": {
                                                        "kind": "ColonToken",
                                                        "fullStart": 778,
                                                        "fullEnd": 780,
                                                        "start": 778,
                                                        "end": 779,
                                                        "fullWidth": 2,
                                                        "width": 1,
                                                        "text": ":",
                                                        "value": ":",
                                                        "valueText": ":",
                                                        "hasTrailingTrivia": true,
                                                        "trailingTrivia": [
                                                            {
                                                                "kind": "WhitespaceTrivia",
                                                                "text": " "
                                                            }
                                                        ]
                                                    },
                                                    "expression": {
                                                        "kind": "IdentifierName",
                                                        "fullStart": 780,
                                                        "fullEnd": 789,
                                                        "start": 780,
                                                        "end": 787,
                                                        "fullWidth": 9,
                                                        "width": 7,
                                                        "text": "getFunc",
                                                        "value": "getFunc",
                                                        "valueText": "getFunc",
                                                        "hasTrailingTrivia": true,
                                                        "hasTrailingNewLine": true,
                                                        "trailingTrivia": [
                                                            {
                                                                "kind": "NewLineTrivia",
                                                                "text": "\r\n"
                                                            }
                                                        ]
                                                    }
                                                }
                                            ],
                                            "closeBraceToken": {
                                                "kind": "CloseBraceToken",
                                                "fullStart": 789,
                                                "fullEnd": 798,
                                                "start": 797,
                                                "end": 798,
                                                "fullWidth": 9,
                                                "width": 1,
                                                "text": "}",
                                                "value": "}",
                                                "valueText": "}",
                                                "hasLeadingTrivia": true,
                                                "leadingTrivia": [
                                                    {
                                                        "kind": "WhitespaceTrivia",
                                                        "text": "        "
                                                    }
                                                ]
                                            }
                                        }
                                    ],
                                    "closeParenToken": {
                                        "kind": "CloseParenToken",
                                        "fullStart": 798,
                                        "fullEnd": 799,
                                        "start": 798,
                                        "end": 799,
                                        "fullWidth": 1,
                                        "width": 1,
                                        "text": ")",
                                        "value": ")",
                                        "valueText": ")"
                                    }
                                }
                            },
                            "semicolonToken": {
                                "kind": "SemicolonToken",
                                "fullStart": 799,
                                "fullEnd": 802,
                                "start": 799,
                                "end": 800,
                                "fullWidth": 3,
                                "width": 1,
                                "text": ";",
                                "value": ";",
                                "valueText": ";",
                                "hasTrailingTrivia": true,
                                "hasTrailingNewLine": true,
                                "trailingTrivia": [
                                    {
                                        "kind": "NewLineTrivia",
                                        "text": "\r\n"
                                    }
                                ]
                            }
                        },
                        {
                            "kind": "VariableStatement",
                            "fullStart": 802,
                            "fullEnd": 870,
                            "start": 812,
                            "end": 868,
                            "fullWidth": 68,
                            "width": 56,
                            "modifiers": [],
                            "variableDeclaration": {
                                "kind": "VariableDeclaration",
                                "fullStart": 802,
                                "fullEnd": 867,
                                "start": 812,
                                "end": 867,
                                "fullWidth": 65,
                                "width": 55,
                                "varKeyword": {
                                    "kind": "VarKeyword",
                                    "fullStart": 802,
                                    "fullEnd": 816,
                                    "start": 812,
                                    "end": 815,
                                    "fullWidth": 14,
                                    "width": 3,
                                    "text": "var",
                                    "value": "var",
                                    "valueText": "var",
                                    "hasLeadingTrivia": true,
                                    "hasLeadingNewLine": true,
                                    "hasTrailingTrivia": true,
                                    "leadingTrivia": [
                                        {
                                            "kind": "NewLineTrivia",
                                            "text": "\r\n"
                                        },
                                        {
                                            "kind": "WhitespaceTrivia",
                                            "text": "        "
                                        }
                                    ],
                                    "trailingTrivia": [
                                        {
                                            "kind": "WhitespaceTrivia",
                                            "text": " "
                                        }
                                    ]
                                },
                                "variableDeclarators": [
                                    {
                                        "kind": "VariableDeclarator",
                                        "fullStart": 816,
                                        "fullEnd": 867,
                                        "start": 816,
                                        "end": 867,
                                        "fullWidth": 51,
<<<<<<< HEAD
                                        "width": 51,
                                        "identifier": {
=======
                                        "propertyName": {
>>>>>>> 85e84683
                                            "kind": "IdentifierName",
                                            "fullStart": 816,
                                            "fullEnd": 821,
                                            "start": 816,
                                            "end": 820,
                                            "fullWidth": 5,
                                            "width": 4,
                                            "text": "desc",
                                            "value": "desc",
                                            "valueText": "desc",
                                            "hasTrailingTrivia": true,
                                            "trailingTrivia": [
                                                {
                                                    "kind": "WhitespaceTrivia",
                                                    "text": " "
                                                }
                                            ]
                                        },
                                        "equalsValueClause": {
                                            "kind": "EqualsValueClause",
                                            "fullStart": 821,
                                            "fullEnd": 867,
                                            "start": 821,
                                            "end": 867,
                                            "fullWidth": 46,
                                            "width": 46,
                                            "equalsToken": {
                                                "kind": "EqualsToken",
                                                "fullStart": 821,
                                                "fullEnd": 823,
                                                "start": 821,
                                                "end": 822,
                                                "fullWidth": 2,
                                                "width": 1,
                                                "text": "=",
                                                "value": "=",
                                                "valueText": "=",
                                                "hasTrailingTrivia": true,
                                                "trailingTrivia": [
                                                    {
                                                        "kind": "WhitespaceTrivia",
                                                        "text": " "
                                                    }
                                                ]
                                            },
                                            "value": {
                                                "kind": "InvocationExpression",
                                                "fullStart": 823,
                                                "fullEnd": 867,
                                                "start": 823,
                                                "end": 867,
                                                "fullWidth": 44,
                                                "width": 44,
                                                "expression": {
                                                    "kind": "MemberAccessExpression",
                                                    "fullStart": 823,
                                                    "fullEnd": 854,
                                                    "start": 823,
                                                    "end": 854,
                                                    "fullWidth": 31,
                                                    "width": 31,
                                                    "expression": {
                                                        "kind": "IdentifierName",
                                                        "fullStart": 823,
                                                        "fullEnd": 829,
                                                        "start": 823,
                                                        "end": 829,
                                                        "fullWidth": 6,
                                                        "width": 6,
                                                        "text": "Object",
                                                        "value": "Object",
                                                        "valueText": "Object"
                                                    },
                                                    "dotToken": {
                                                        "kind": "DotToken",
                                                        "fullStart": 829,
                                                        "fullEnd": 830,
                                                        "start": 829,
                                                        "end": 830,
                                                        "fullWidth": 1,
                                                        "width": 1,
                                                        "text": ".",
                                                        "value": ".",
                                                        "valueText": "."
                                                    },
                                                    "name": {
                                                        "kind": "IdentifierName",
                                                        "fullStart": 830,
                                                        "fullEnd": 854,
                                                        "start": 830,
                                                        "end": 854,
                                                        "fullWidth": 24,
                                                        "width": 24,
                                                        "text": "getOwnPropertyDescriptor",
                                                        "value": "getOwnPropertyDescriptor",
                                                        "valueText": "getOwnPropertyDescriptor"
                                                    }
                                                },
                                                "argumentList": {
                                                    "kind": "ArgumentList",
                                                    "fullStart": 854,
                                                    "fullEnd": 867,
                                                    "start": 854,
                                                    "end": 867,
                                                    "fullWidth": 13,
                                                    "width": 13,
                                                    "openParenToken": {
                                                        "kind": "OpenParenToken",
                                                        "fullStart": 854,
                                                        "fullEnd": 855,
                                                        "start": 854,
                                                        "end": 855,
                                                        "fullWidth": 1,
                                                        "width": 1,
                                                        "text": "(",
                                                        "value": "(",
                                                        "valueText": "("
                                                    },
                                                    "arguments": [
                                                        {
                                                            "kind": "IdentifierName",
                                                            "fullStart": 855,
                                                            "fullEnd": 858,
                                                            "start": 855,
                                                            "end": 858,
                                                            "fullWidth": 3,
                                                            "width": 3,
                                                            "text": "obj",
                                                            "value": "obj",
                                                            "valueText": "obj"
                                                        },
                                                        {
                                                            "kind": "CommaToken",
                                                            "fullStart": 858,
                                                            "fullEnd": 860,
                                                            "start": 858,
                                                            "end": 859,
                                                            "fullWidth": 2,
                                                            "width": 1,
                                                            "text": ",",
                                                            "value": ",",
                                                            "valueText": ",",
                                                            "hasTrailingTrivia": true,
                                                            "trailingTrivia": [
                                                                {
                                                                    "kind": "WhitespaceTrivia",
                                                                    "text": " "
                                                                }
                                                            ]
                                                        },
                                                        {
                                                            "kind": "StringLiteral",
                                                            "fullStart": 860,
                                                            "fullEnd": 866,
                                                            "start": 860,
                                                            "end": 866,
                                                            "fullWidth": 6,
                                                            "width": 6,
                                                            "text": "\"prop\"",
                                                            "value": "prop",
                                                            "valueText": "prop"
                                                        }
                                                    ],
                                                    "closeParenToken": {
                                                        "kind": "CloseParenToken",
                                                        "fullStart": 866,
                                                        "fullEnd": 867,
                                                        "start": 866,
                                                        "end": 867,
                                                        "fullWidth": 1,
                                                        "width": 1,
                                                        "text": ")",
                                                        "value": ")",
                                                        "valueText": ")"
                                                    }
                                                }
                                            }
                                        }
                                    }
                                ]
                            },
                            "semicolonToken": {
                                "kind": "SemicolonToken",
                                "fullStart": 867,
                                "fullEnd": 870,
                                "start": 867,
                                "end": 868,
                                "fullWidth": 3,
                                "width": 1,
                                "text": ";",
                                "value": ";",
                                "valueText": ";",
                                "hasTrailingTrivia": true,
                                "hasTrailingNewLine": true,
                                "trailingTrivia": [
                                    {
                                        "kind": "NewLineTrivia",
                                        "text": "\r\n"
                                    }
                                ]
                            }
                        },
                        {
                            "kind": "ReturnStatement",
                            "fullStart": 870,
                            "fullEnd": 960,
                            "start": 880,
                            "end": 958,
                            "fullWidth": 90,
                            "width": 78,
                            "isIncrementallyUnusable": true,
                            "returnKeyword": {
                                "kind": "ReturnKeyword",
                                "fullStart": 870,
                                "fullEnd": 887,
                                "start": 880,
                                "end": 886,
                                "fullWidth": 17,
                                "width": 6,
                                "text": "return",
                                "value": "return",
                                "valueText": "return",
                                "hasLeadingTrivia": true,
                                "hasLeadingNewLine": true,
                                "hasTrailingTrivia": true,
                                "leadingTrivia": [
                                    {
                                        "kind": "NewLineTrivia",
                                        "text": "\r\n"
                                    },
                                    {
                                        "kind": "WhitespaceTrivia",
                                        "text": "        "
                                    }
                                ],
                                "trailingTrivia": [
                                    {
                                        "kind": "WhitespaceTrivia",
                                        "text": " "
                                    }
                                ]
                            },
                            "expression": {
                                "kind": "LogicalAndExpression",
                                "fullStart": 887,
                                "fullEnd": 957,
                                "start": 887,
                                "end": 957,
                                "fullWidth": 70,
                                "width": 70,
                                "isIncrementallyUnusable": true,
                                "left": {
                                    "kind": "LogicalAndExpression",
                                    "fullStart": 887,
                                    "fullEnd": 934,
                                    "start": 887,
                                    "end": 933,
                                    "fullWidth": 47,
                                    "width": 46,
                                    "left": {
                                        "kind": "InvocationExpression",
                                        "fullStart": 887,
                                        "fullEnd": 914,
                                        "start": 887,
                                        "end": 913,
                                        "fullWidth": 27,
                                        "width": 26,
                                        "expression": {
                                            "kind": "MemberAccessExpression",
                                            "fullStart": 887,
                                            "fullEnd": 905,
                                            "start": 887,
                                            "end": 905,
                                            "fullWidth": 18,
                                            "width": 18,
                                            "expression": {
                                                "kind": "IdentifierName",
                                                "fullStart": 887,
                                                "fullEnd": 890,
                                                "start": 887,
                                                "end": 890,
                                                "fullWidth": 3,
                                                "width": 3,
                                                "text": "obj",
                                                "value": "obj",
                                                "valueText": "obj"
                                            },
                                            "dotToken": {
                                                "kind": "DotToken",
                                                "fullStart": 890,
                                                "fullEnd": 891,
                                                "start": 890,
                                                "end": 891,
                                                "fullWidth": 1,
                                                "width": 1,
                                                "text": ".",
                                                "value": ".",
                                                "valueText": "."
                                            },
                                            "name": {
                                                "kind": "IdentifierName",
                                                "fullStart": 891,
                                                "fullEnd": 905,
                                                "start": 891,
                                                "end": 905,
                                                "fullWidth": 14,
                                                "width": 14,
                                                "text": "hasOwnProperty",
                                                "value": "hasOwnProperty",
                                                "valueText": "hasOwnProperty"
                                            }
                                        },
                                        "argumentList": {
                                            "kind": "ArgumentList",
                                            "fullStart": 905,
                                            "fullEnd": 914,
                                            "start": 905,
                                            "end": 913,
                                            "fullWidth": 9,
                                            "width": 8,
                                            "openParenToken": {
                                                "kind": "OpenParenToken",
                                                "fullStart": 905,
                                                "fullEnd": 906,
                                                "start": 905,
                                                "end": 906,
                                                "fullWidth": 1,
                                                "width": 1,
                                                "text": "(",
                                                "value": "(",
                                                "valueText": "("
                                            },
                                            "arguments": [
                                                {
                                                    "kind": "StringLiteral",
                                                    "fullStart": 906,
                                                    "fullEnd": 912,
                                                    "start": 906,
                                                    "end": 912,
                                                    "fullWidth": 6,
                                                    "width": 6,
                                                    "text": "\"prop\"",
                                                    "value": "prop",
                                                    "valueText": "prop"
                                                }
                                            ],
                                            "closeParenToken": {
                                                "kind": "CloseParenToken",
                                                "fullStart": 912,
                                                "fullEnd": 914,
                                                "start": 912,
                                                "end": 913,
                                                "fullWidth": 2,
                                                "width": 1,
                                                "text": ")",
                                                "value": ")",
                                                "valueText": ")",
                                                "hasTrailingTrivia": true,
                                                "trailingTrivia": [
                                                    {
                                                        "kind": "WhitespaceTrivia",
                                                        "text": " "
                                                    }
                                                ]
                                            }
                                        }
                                    },
                                    "operatorToken": {
                                        "kind": "AmpersandAmpersandToken",
                                        "fullStart": 914,
                                        "fullEnd": 917,
                                        "start": 914,
                                        "end": 916,
                                        "fullWidth": 3,
                                        "width": 2,
                                        "text": "&&",
                                        "value": "&&",
                                        "valueText": "&&",
                                        "hasTrailingTrivia": true,
                                        "trailingTrivia": [
                                            {
                                                "kind": "WhitespaceTrivia",
                                                "text": " "
                                            }
                                        ]
                                    },
                                    "right": {
                                        "kind": "EqualsExpression",
                                        "fullStart": 917,
                                        "fullEnd": 934,
                                        "start": 917,
                                        "end": 933,
                                        "fullWidth": 17,
                                        "width": 16,
                                        "left": {
                                            "kind": "MemberAccessExpression",
                                            "fullStart": 917,
                                            "fullEnd": 926,
                                            "start": 917,
                                            "end": 925,
                                            "fullWidth": 9,
                                            "width": 8,
                                            "expression": {
                                                "kind": "IdentifierName",
                                                "fullStart": 917,
                                                "fullEnd": 920,
                                                "start": 917,
                                                "end": 920,
                                                "fullWidth": 3,
                                                "width": 3,
                                                "text": "obj",
                                                "value": "obj",
                                                "valueText": "obj"
                                            },
                                            "dotToken": {
                                                "kind": "DotToken",
                                                "fullStart": 920,
                                                "fullEnd": 921,
                                                "start": 920,
                                                "end": 921,
                                                "fullWidth": 1,
                                                "width": 1,
                                                "text": ".",
                                                "value": ".",
                                                "valueText": "."
                                            },
                                            "name": {
                                                "kind": "IdentifierName",
                                                "fullStart": 921,
                                                "fullEnd": 926,
                                                "start": 921,
                                                "end": 925,
                                                "fullWidth": 5,
                                                "width": 4,
                                                "text": "prop",
                                                "value": "prop",
                                                "valueText": "prop",
                                                "hasTrailingTrivia": true,
                                                "trailingTrivia": [
                                                    {
                                                        "kind": "WhitespaceTrivia",
                                                        "text": " "
                                                    }
                                                ]
                                            }
                                        },
                                        "operatorToken": {
                                            "kind": "EqualsEqualsEqualsToken",
                                            "fullStart": 926,
                                            "fullEnd": 930,
                                            "start": 926,
                                            "end": 929,
                                            "fullWidth": 4,
                                            "width": 3,
                                            "text": "===",
                                            "value": "===",
                                            "valueText": "===",
                                            "hasTrailingTrivia": true,
                                            "trailingTrivia": [
                                                {
                                                    "kind": "WhitespaceTrivia",
                                                    "text": " "
                                                }
                                            ]
                                        },
                                        "right": {
                                            "kind": "IdentifierName",
                                            "fullStart": 930,
                                            "fullEnd": 934,
                                            "start": 930,
                                            "end": 933,
                                            "fullWidth": 4,
                                            "width": 3,
                                            "text": "obj",
                                            "value": "obj",
                                            "valueText": "obj",
                                            "hasTrailingTrivia": true,
                                            "trailingTrivia": [
                                                {
                                                    "kind": "WhitespaceTrivia",
                                                    "text": " "
                                                }
                                            ]
                                        }
                                    }
                                },
                                "operatorToken": {
                                    "kind": "AmpersandAmpersandToken",
                                    "fullStart": 934,
                                    "fullEnd": 937,
                                    "start": 934,
                                    "end": 936,
                                    "fullWidth": 3,
                                    "width": 2,
                                    "text": "&&",
                                    "value": "&&",
                                    "valueText": "&&",
                                    "hasTrailingTrivia": true,
                                    "trailingTrivia": [
                                        {
                                            "kind": "WhitespaceTrivia",
                                            "text": " "
                                        }
                                    ]
                                },
                                "right": {
                                    "kind": "EqualsExpression",
                                    "fullStart": 937,
                                    "fullEnd": 957,
                                    "start": 937,
                                    "end": 957,
                                    "fullWidth": 20,
                                    "width": 20,
                                    "isIncrementallyUnusable": true,
                                    "left": {
                                        "kind": "MemberAccessExpression",
                                        "fullStart": 937,
                                        "fullEnd": 946,
                                        "start": 937,
                                        "end": 945,
                                        "fullWidth": 9,
                                        "width": 8,
                                        "isIncrementallyUnusable": true,
                                        "expression": {
                                            "kind": "IdentifierName",
                                            "fullStart": 937,
                                            "fullEnd": 941,
                                            "start": 937,
                                            "end": 941,
                                            "fullWidth": 4,
                                            "width": 4,
                                            "text": "desc",
                                            "value": "desc",
                                            "valueText": "desc"
                                        },
                                        "dotToken": {
                                            "kind": "DotToken",
                                            "fullStart": 941,
                                            "fullEnd": 942,
                                            "start": 941,
                                            "end": 942,
                                            "fullWidth": 1,
                                            "width": 1,
                                            "text": ".",
                                            "value": ".",
                                            "valueText": "."
                                        },
                                        "name": {
                                            "kind": "IdentifierName",
                                            "fullStart": 942,
                                            "fullEnd": 946,
                                            "start": 942,
                                            "end": 945,
                                            "fullWidth": 4,
                                            "width": 3,
                                            "text": "get",
                                            "value": "get",
                                            "valueText": "get",
                                            "hasTrailingTrivia": true,
                                            "trailingTrivia": [
                                                {
                                                    "kind": "WhitespaceTrivia",
                                                    "text": " "
                                                }
                                            ]
                                        }
                                    },
                                    "operatorToken": {
                                        "kind": "EqualsEqualsEqualsToken",
                                        "fullStart": 946,
                                        "fullEnd": 950,
                                        "start": 946,
                                        "end": 949,
                                        "fullWidth": 4,
                                        "width": 3,
                                        "text": "===",
                                        "value": "===",
                                        "valueText": "===",
                                        "hasTrailingTrivia": true,
                                        "trailingTrivia": [
                                            {
                                                "kind": "WhitespaceTrivia",
                                                "text": " "
                                            }
                                        ]
                                    },
                                    "right": {
                                        "kind": "IdentifierName",
                                        "fullStart": 950,
                                        "fullEnd": 957,
                                        "start": 950,
                                        "end": 957,
                                        "fullWidth": 7,
                                        "width": 7,
                                        "text": "getFunc",
                                        "value": "getFunc",
                                        "valueText": "getFunc"
                                    }
                                }
                            },
                            "semicolonToken": {
                                "kind": "SemicolonToken",
                                "fullStart": 957,
                                "fullEnd": 960,
                                "start": 957,
                                "end": 958,
                                "fullWidth": 3,
                                "width": 1,
                                "text": ";",
                                "value": ";",
                                "valueText": ";",
                                "hasTrailingTrivia": true,
                                "hasTrailingNewLine": true,
                                "trailingTrivia": [
                                    {
                                        "kind": "NewLineTrivia",
                                        "text": "\r\n"
                                    }
                                ]
                            }
                        }
                    ],
                    "closeBraceToken": {
                        "kind": "CloseBraceToken",
                        "fullStart": 960,
                        "fullEnd": 967,
                        "start": 964,
                        "end": 965,
                        "fullWidth": 7,
                        "width": 1,
                        "text": "}",
                        "value": "}",
                        "valueText": "}",
                        "hasLeadingTrivia": true,
                        "hasTrailingTrivia": true,
                        "hasTrailingNewLine": true,
                        "leadingTrivia": [
                            {
                                "kind": "WhitespaceTrivia",
                                "text": "    "
                            }
                        ],
                        "trailingTrivia": [
                            {
                                "kind": "NewLineTrivia",
                                "text": "\r\n"
                            }
                        ]
                    }
                }
            },
            {
                "kind": "ExpressionStatement",
                "fullStart": 967,
                "fullEnd": 991,
                "start": 967,
                "end": 989,
                "fullWidth": 24,
                "width": 22,
                "expression": {
                    "kind": "InvocationExpression",
                    "fullStart": 967,
                    "fullEnd": 988,
                    "start": 967,
                    "end": 988,
                    "fullWidth": 21,
                    "width": 21,
                    "expression": {
                        "kind": "IdentifierName",
                        "fullStart": 967,
                        "fullEnd": 978,
                        "start": 967,
                        "end": 978,
                        "fullWidth": 11,
                        "width": 11,
                        "text": "runTestCase",
                        "value": "runTestCase",
                        "valueText": "runTestCase"
                    },
                    "argumentList": {
                        "kind": "ArgumentList",
                        "fullStart": 978,
                        "fullEnd": 988,
                        "start": 978,
                        "end": 988,
                        "fullWidth": 10,
                        "width": 10,
                        "openParenToken": {
                            "kind": "OpenParenToken",
                            "fullStart": 978,
                            "fullEnd": 979,
                            "start": 978,
                            "end": 979,
                            "fullWidth": 1,
                            "width": 1,
                            "text": "(",
                            "value": "(",
                            "valueText": "("
                        },
                        "arguments": [
                            {
                                "kind": "IdentifierName",
                                "fullStart": 979,
                                "fullEnd": 987,
                                "start": 979,
                                "end": 987,
                                "fullWidth": 8,
                                "width": 8,
                                "text": "testcase",
                                "value": "testcase",
                                "valueText": "testcase"
                            }
                        ],
                        "closeParenToken": {
                            "kind": "CloseParenToken",
                            "fullStart": 987,
                            "fullEnd": 988,
                            "start": 987,
                            "end": 988,
                            "fullWidth": 1,
                            "width": 1,
                            "text": ")",
                            "value": ")",
                            "valueText": ")"
                        }
                    }
                },
                "semicolonToken": {
                    "kind": "SemicolonToken",
                    "fullStart": 988,
                    "fullEnd": 991,
                    "start": 988,
                    "end": 989,
                    "fullWidth": 3,
                    "width": 1,
                    "text": ";",
                    "value": ";",
                    "valueText": ";",
                    "hasTrailingTrivia": true,
                    "hasTrailingNewLine": true,
                    "trailingTrivia": [
                        {
                            "kind": "NewLineTrivia",
                            "text": "\r\n"
                        }
                    ]
                }
            }
        ],
        "endOfFileToken": {
            "kind": "EndOfFileToken",
            "fullStart": 991,
            "fullEnd": 991,
            "start": 991,
            "end": 991,
            "fullWidth": 0,
            "width": 0,
            "text": ""
        }
    },
    "lineMap": {
        "lineStarts": [
            0,
            67,
            152,
            232,
            308,
            380,
            385,
            439,
            552,
            557,
            559,
            561,
            584,
            605,
            628,
            640,
            677,
            703,
            715,
            717,
            763,
            789,
            802,
            804,
            870,
            872,
            960,
            967,
            991
        ],
        "length": 991
    }
}<|MERGE_RESOLUTION|>--- conflicted
+++ resolved
@@ -247,12 +247,8 @@
                                         "start": 596,
                                         "end": 637,
                                         "fullWidth": 41,
-<<<<<<< HEAD
                                         "width": 41,
-                                        "identifier": {
-=======
                                         "propertyName": {
->>>>>>> 85e84683
                                             "kind": "IdentifierName",
                                             "fullStart": 596,
                                             "fullEnd": 600,
@@ -491,12 +487,8 @@
                                         "start": 652,
                                         "end": 712,
                                         "fullWidth": 60,
-<<<<<<< HEAD
                                         "width": 60,
-                                        "identifier": {
-=======
                                         "propertyName": {
->>>>>>> 85e84683
                                             "kind": "IdentifierName",
                                             "fullStart": 652,
                                             "fullEnd": 660,
@@ -1132,12 +1124,8 @@
                                         "start": 816,
                                         "end": 867,
                                         "fullWidth": 51,
-<<<<<<< HEAD
                                         "width": 51,
-                                        "identifier": {
-=======
                                         "propertyName": {
->>>>>>> 85e84683
                                             "kind": "IdentifierName",
                                             "fullStart": 816,
                                             "fullEnd": 821,
