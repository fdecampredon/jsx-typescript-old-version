{
    "isDeclaration": false,
    "languageVersion": "EcmaScript5",
    "parseOptions": {
        "allowAutomaticSemicolonInsertion": true
    },
    "sourceUnit": {
        "kind": "SourceUnit",
        "fullStart": 0,
        "fullEnd": 923,
        "start": 602,
        "end": 923,
        "fullWidth": 923,
        "width": 321,
        "isIncrementallyUnusable": true,
        "moduleElements": [
            {
                "kind": "FunctionDeclaration",
                "fullStart": 0,
                "fullEnd": 899,
                "start": 602,
                "end": 897,
                "fullWidth": 899,
                "width": 295,
                "isIncrementallyUnusable": true,
                "modifiers": [],
                "functionKeyword": {
                    "kind": "FunctionKeyword",
                    "fullStart": 0,
                    "fullEnd": 611,
                    "start": 602,
                    "end": 610,
                    "fullWidth": 611,
                    "width": 8,
                    "text": "function",
                    "value": "function",
                    "valueText": "function",
                    "hasLeadingTrivia": true,
                    "hasLeadingComment": true,
                    "hasLeadingNewLine": true,
                    "hasTrailingTrivia": true,
                    "leadingTrivia": [
                        {
                            "kind": "SingleLineCommentTrivia",
                            "text": "/// Copyright (c) 2012 Ecma International.  All rights reserved. "
                        },
                        {
                            "kind": "NewLineTrivia",
                            "text": "\r\n"
                        },
                        {
                            "kind": "SingleLineCommentTrivia",
                            "text": "/// Ecma International makes this code available under the terms and conditions set"
                        },
                        {
                            "kind": "NewLineTrivia",
                            "text": "\r\n"
                        },
                        {
                            "kind": "SingleLineCommentTrivia",
                            "text": "/// forth on http://hg.ecmascript.org/tests/test262/raw-file/tip/LICENSE (the "
                        },
                        {
                            "kind": "NewLineTrivia",
                            "text": "\r\n"
                        },
                        {
                            "kind": "SingleLineCommentTrivia",
                            "text": "/// \"Use Terms\").   Any redistribution of this code must retain the above "
                        },
                        {
                            "kind": "NewLineTrivia",
                            "text": "\r\n"
                        },
                        {
                            "kind": "SingleLineCommentTrivia",
                            "text": "/// copyright and this notice and otherwise comply with the Use Terms."
                        },
                        {
                            "kind": "NewLineTrivia",
                            "text": "\r\n"
                        },
                        {
                            "kind": "MultiLineCommentTrivia",
                            "text": "/**\r\n * @path ch15/15.2/15.2.3/15.2.3.6/15.2.3.6-3-220.js\r\n * @description Object.defineProperty - 'Attributes' is a String object that uses Object's [[Get]] method to access the 'get' property (8.10.5 step 7.a)\r\n */"
                        },
                        {
                            "kind": "NewLineTrivia",
                            "text": "\r\n"
                        },
                        {
                            "kind": "NewLineTrivia",
                            "text": "\r\n"
                        },
                        {
                            "kind": "NewLineTrivia",
                            "text": "\r\n"
                        }
                    ],
                    "trailingTrivia": [
                        {
                            "kind": "WhitespaceTrivia",
                            "text": " "
                        }
                    ]
                },
                "identifier": {
                    "kind": "IdentifierName",
                    "fullStart": 611,
                    "fullEnd": 619,
                    "start": 611,
                    "end": 619,
                    "fullWidth": 8,
                    "width": 8,
                    "text": "testcase",
                    "value": "testcase",
                    "valueText": "testcase"
                },
                "callSignature": {
                    "kind": "CallSignature",
                    "fullStart": 619,
                    "fullEnd": 622,
                    "start": 619,
                    "end": 621,
                    "fullWidth": 3,
                    "width": 2,
                    "parameterList": {
                        "kind": "ParameterList",
                        "fullStart": 619,
                        "fullEnd": 622,
                        "start": 619,
                        "end": 621,
                        "fullWidth": 3,
                        "width": 2,
                        "openParenToken": {
                            "kind": "OpenParenToken",
                            "fullStart": 619,
                            "fullEnd": 620,
                            "start": 619,
                            "end": 620,
                            "fullWidth": 1,
                            "width": 1,
                            "text": "(",
                            "value": "(",
                            "valueText": "("
                        },
                        "parameters": [],
                        "closeParenToken": {
                            "kind": "CloseParenToken",
                            "fullStart": 620,
                            "fullEnd": 622,
                            "start": 620,
                            "end": 621,
                            "fullWidth": 2,
                            "width": 1,
                            "text": ")",
                            "value": ")",
                            "valueText": ")",
                            "hasTrailingTrivia": true,
                            "trailingTrivia": [
                                {
                                    "kind": "WhitespaceTrivia",
                                    "text": " "
                                }
                            ]
                        }
                    }
                },
                "block": {
                    "kind": "Block",
                    "fullStart": 622,
                    "fullEnd": 899,
                    "start": 622,
                    "end": 897,
                    "fullWidth": 277,
                    "width": 275,
                    "isIncrementallyUnusable": true,
                    "openBraceToken": {
                        "kind": "OpenBraceToken",
                        "fullStart": 622,
                        "fullEnd": 625,
                        "start": 622,
                        "end": 623,
                        "fullWidth": 3,
                        "width": 1,
                        "text": "{",
                        "value": "{",
                        "valueText": "{",
                        "hasTrailingTrivia": true,
                        "hasTrailingNewLine": true,
                        "trailingTrivia": [
                            {
                                "kind": "NewLineTrivia",
                                "text": "\r\n"
                            }
                        ]
                    },
                    "statements": [
                        {
                            "kind": "VariableStatement",
                            "fullStart": 625,
                            "fullEnd": 648,
                            "start": 633,
                            "end": 646,
                            "fullWidth": 23,
                            "width": 13,
                            "modifiers": [],
                            "variableDeclaration": {
                                "kind": "VariableDeclaration",
                                "fullStart": 625,
                                "fullEnd": 645,
                                "start": 633,
                                "end": 645,
                                "fullWidth": 20,
                                "width": 12,
                                "varKeyword": {
                                    "kind": "VarKeyword",
                                    "fullStart": 625,
                                    "fullEnd": 637,
                                    "start": 633,
                                    "end": 636,
                                    "fullWidth": 12,
                                    "width": 3,
                                    "text": "var",
                                    "value": "var",
                                    "valueText": "var",
                                    "hasLeadingTrivia": true,
                                    "hasTrailingTrivia": true,
                                    "leadingTrivia": [
                                        {
                                            "kind": "WhitespaceTrivia",
                                            "text": "        "
                                        }
                                    ],
                                    "trailingTrivia": [
                                        {
                                            "kind": "WhitespaceTrivia",
                                            "text": " "
                                        }
                                    ]
                                },
                                "variableDeclarators": [
                                    {
                                        "kind": "VariableDeclarator",
                                        "fullStart": 637,
                                        "fullEnd": 645,
                                        "start": 637,
                                        "end": 645,
                                        "fullWidth": 8,
<<<<<<< HEAD
                                        "width": 8,
                                        "identifier": {
=======
                                        "propertyName": {
>>>>>>> 85e84683
                                            "kind": "IdentifierName",
                                            "fullStart": 637,
                                            "fullEnd": 641,
                                            "start": 637,
                                            "end": 640,
                                            "fullWidth": 4,
                                            "width": 3,
                                            "text": "obj",
                                            "value": "obj",
                                            "valueText": "obj",
                                            "hasTrailingTrivia": true,
                                            "trailingTrivia": [
                                                {
                                                    "kind": "WhitespaceTrivia",
                                                    "text": " "
                                                }
                                            ]
                                        },
                                        "equalsValueClause": {
                                            "kind": "EqualsValueClause",
                                            "fullStart": 641,
                                            "fullEnd": 645,
                                            "start": 641,
                                            "end": 645,
                                            "fullWidth": 4,
                                            "width": 4,
                                            "equalsToken": {
                                                "kind": "EqualsToken",
                                                "fullStart": 641,
                                                "fullEnd": 643,
                                                "start": 641,
                                                "end": 642,
                                                "fullWidth": 2,
                                                "width": 1,
                                                "text": "=",
                                                "value": "=",
                                                "valueText": "=",
                                                "hasTrailingTrivia": true,
                                                "trailingTrivia": [
                                                    {
                                                        "kind": "WhitespaceTrivia",
                                                        "text": " "
                                                    }
                                                ]
                                            },
                                            "value": {
                                                "kind": "ObjectLiteralExpression",
                                                "fullStart": 643,
                                                "fullEnd": 645,
                                                "start": 643,
                                                "end": 645,
                                                "fullWidth": 2,
                                                "width": 2,
                                                "openBraceToken": {
                                                    "kind": "OpenBraceToken",
                                                    "fullStart": 643,
                                                    "fullEnd": 644,
                                                    "start": 643,
                                                    "end": 644,
                                                    "fullWidth": 1,
                                                    "width": 1,
                                                    "text": "{",
                                                    "value": "{",
                                                    "valueText": "{"
                                                },
                                                "propertyAssignments": [],
                                                "closeBraceToken": {
                                                    "kind": "CloseBraceToken",
                                                    "fullStart": 644,
                                                    "fullEnd": 645,
                                                    "start": 644,
                                                    "end": 645,
                                                    "fullWidth": 1,
                                                    "width": 1,
                                                    "text": "}",
                                                    "value": "}",
                                                    "valueText": "}"
                                                }
                                            }
                                        }
                                    }
                                ]
                            },
                            "semicolonToken": {
                                "kind": "SemicolonToken",
                                "fullStart": 645,
                                "fullEnd": 648,
                                "start": 645,
                                "end": 646,
                                "fullWidth": 3,
                                "width": 1,
                                "text": ";",
                                "value": ";",
                                "valueText": ";",
                                "hasTrailingTrivia": true,
                                "hasTrailingNewLine": true,
                                "trailingTrivia": [
                                    {
                                        "kind": "NewLineTrivia",
                                        "text": "\r\n"
                                    }
                                ]
                            }
                        },
                        {
                            "kind": "VariableStatement",
                            "fullStart": 648,
                            "fullEnd": 686,
                            "start": 658,
                            "end": 684,
                            "fullWidth": 38,
                            "width": 26,
                            "modifiers": [],
                            "variableDeclaration": {
                                "kind": "VariableDeclaration",
                                "fullStart": 648,
                                "fullEnd": 683,
                                "start": 658,
                                "end": 683,
                                "fullWidth": 35,
                                "width": 25,
                                "varKeyword": {
                                    "kind": "VarKeyword",
                                    "fullStart": 648,
                                    "fullEnd": 662,
                                    "start": 658,
                                    "end": 661,
                                    "fullWidth": 14,
                                    "width": 3,
                                    "text": "var",
                                    "value": "var",
                                    "valueText": "var",
                                    "hasLeadingTrivia": true,
                                    "hasLeadingNewLine": true,
                                    "hasTrailingTrivia": true,
                                    "leadingTrivia": [
                                        {
                                            "kind": "NewLineTrivia",
                                            "text": "\r\n"
                                        },
                                        {
                                            "kind": "WhitespaceTrivia",
                                            "text": "        "
                                        }
                                    ],
                                    "trailingTrivia": [
                                        {
                                            "kind": "WhitespaceTrivia",
                                            "text": " "
                                        }
                                    ]
                                },
                                "variableDeclarators": [
                                    {
                                        "kind": "VariableDeclarator",
                                        "fullStart": 662,
                                        "fullEnd": 683,
                                        "start": 662,
                                        "end": 683,
                                        "fullWidth": 21,
<<<<<<< HEAD
                                        "width": 21,
                                        "identifier": {
=======
                                        "propertyName": {
>>>>>>> 85e84683
                                            "kind": "IdentifierName",
                                            "fullStart": 662,
                                            "fullEnd": 669,
                                            "start": 662,
                                            "end": 668,
                                            "fullWidth": 7,
                                            "width": 6,
                                            "text": "strObj",
                                            "value": "strObj",
                                            "valueText": "strObj",
                                            "hasTrailingTrivia": true,
                                            "trailingTrivia": [
                                                {
                                                    "kind": "WhitespaceTrivia",
                                                    "text": " "
                                                }
                                            ]
                                        },
                                        "equalsValueClause": {
                                            "kind": "EqualsValueClause",
                                            "fullStart": 669,
                                            "fullEnd": 683,
                                            "start": 669,
                                            "end": 683,
                                            "fullWidth": 14,
                                            "width": 14,
                                            "equalsToken": {
                                                "kind": "EqualsToken",
                                                "fullStart": 669,
                                                "fullEnd": 671,
                                                "start": 669,
                                                "end": 670,
                                                "fullWidth": 2,
                                                "width": 1,
                                                "text": "=",
                                                "value": "=",
                                                "valueText": "=",
                                                "hasTrailingTrivia": true,
                                                "trailingTrivia": [
                                                    {
                                                        "kind": "WhitespaceTrivia",
                                                        "text": " "
                                                    }
                                                ]
                                            },
                                            "value": {
                                                "kind": "ObjectCreationExpression",
                                                "fullStart": 671,
                                                "fullEnd": 683,
                                                "start": 671,
                                                "end": 683,
                                                "fullWidth": 12,
                                                "width": 12,
                                                "newKeyword": {
                                                    "kind": "NewKeyword",
                                                    "fullStart": 671,
                                                    "fullEnd": 675,
                                                    "start": 671,
                                                    "end": 674,
                                                    "fullWidth": 4,
                                                    "width": 3,
                                                    "text": "new",
                                                    "value": "new",
                                                    "valueText": "new",
                                                    "hasTrailingTrivia": true,
                                                    "trailingTrivia": [
                                                        {
                                                            "kind": "WhitespaceTrivia",
                                                            "text": " "
                                                        }
                                                    ]
                                                },
                                                "expression": {
                                                    "kind": "IdentifierName",
                                                    "fullStart": 675,
                                                    "fullEnd": 681,
                                                    "start": 675,
                                                    "end": 681,
                                                    "fullWidth": 6,
                                                    "width": 6,
                                                    "text": "String",
                                                    "value": "String",
                                                    "valueText": "String"
                                                },
                                                "argumentList": {
                                                    "kind": "ArgumentList",
                                                    "fullStart": 681,
                                                    "fullEnd": 683,
                                                    "start": 681,
                                                    "end": 683,
                                                    "fullWidth": 2,
                                                    "width": 2,
                                                    "openParenToken": {
                                                        "kind": "OpenParenToken",
                                                        "fullStart": 681,
                                                        "fullEnd": 682,
                                                        "start": 681,
                                                        "end": 682,
                                                        "fullWidth": 1,
                                                        "width": 1,
                                                        "text": "(",
                                                        "value": "(",
                                                        "valueText": "("
                                                    },
                                                    "arguments": [],
                                                    "closeParenToken": {
                                                        "kind": "CloseParenToken",
                                                        "fullStart": 682,
                                                        "fullEnd": 683,
                                                        "start": 682,
                                                        "end": 683,
                                                        "fullWidth": 1,
                                                        "width": 1,
                                                        "text": ")",
                                                        "value": ")",
                                                        "valueText": ")"
                                                    }
                                                }
                                            }
                                        }
                                    }
                                ]
                            },
                            "semicolonToken": {
                                "kind": "SemicolonToken",
                                "fullStart": 683,
                                "fullEnd": 686,
                                "start": 683,
                                "end": 684,
                                "fullWidth": 3,
                                "width": 1,
                                "text": ";",
                                "value": ";",
                                "valueText": ";",
                                "hasTrailingTrivia": true,
                                "hasTrailingNewLine": true,
                                "trailingTrivia": [
                                    {
                                        "kind": "NewLineTrivia",
                                        "text": "\r\n"
                                    }
                                ]
                            }
                        },
                        {
                            "kind": "ExpressionStatement",
                            "fullStart": 686,
                            "fullEnd": 777,
                            "start": 696,
                            "end": 775,
                            "fullWidth": 91,
                            "width": 79,
                            "isIncrementallyUnusable": true,
                            "expression": {
                                "kind": "AssignmentExpression",
                                "fullStart": 686,
                                "fullEnd": 774,
                                "start": 696,
                                "end": 774,
                                "fullWidth": 88,
                                "width": 78,
                                "isIncrementallyUnusable": true,
                                "left": {
                                    "kind": "MemberAccessExpression",
                                    "fullStart": 686,
                                    "fullEnd": 707,
                                    "start": 696,
                                    "end": 706,
                                    "fullWidth": 21,
                                    "width": 10,
                                    "isIncrementallyUnusable": true,
                                    "expression": {
                                        "kind": "IdentifierName",
                                        "fullStart": 686,
                                        "fullEnd": 702,
                                        "start": 696,
                                        "end": 702,
                                        "fullWidth": 16,
                                        "width": 6,
                                        "text": "strObj",
                                        "value": "strObj",
                                        "valueText": "strObj",
                                        "hasLeadingTrivia": true,
                                        "hasLeadingNewLine": true,
                                        "leadingTrivia": [
                                            {
                                                "kind": "NewLineTrivia",
                                                "text": "\r\n"
                                            },
                                            {
                                                "kind": "WhitespaceTrivia",
                                                "text": "        "
                                            }
                                        ]
                                    },
                                    "dotToken": {
                                        "kind": "DotToken",
                                        "fullStart": 702,
                                        "fullEnd": 703,
                                        "start": 702,
                                        "end": 703,
                                        "fullWidth": 1,
                                        "width": 1,
                                        "text": ".",
                                        "value": ".",
                                        "valueText": "."
                                    },
                                    "name": {
                                        "kind": "IdentifierName",
                                        "fullStart": 703,
                                        "fullEnd": 707,
                                        "start": 703,
                                        "end": 706,
                                        "fullWidth": 4,
                                        "width": 3,
                                        "text": "get",
                                        "value": "get",
                                        "valueText": "get",
                                        "hasTrailingTrivia": true,
                                        "trailingTrivia": [
                                            {
                                                "kind": "WhitespaceTrivia",
                                                "text": " "
                                            }
                                        ]
                                    }
                                },
                                "operatorToken": {
                                    "kind": "EqualsToken",
                                    "fullStart": 707,
                                    "fullEnd": 709,
                                    "start": 707,
                                    "end": 708,
                                    "fullWidth": 2,
                                    "width": 1,
                                    "text": "=",
                                    "value": "=",
                                    "valueText": "=",
                                    "hasTrailingTrivia": true,
                                    "trailingTrivia": [
                                        {
                                            "kind": "WhitespaceTrivia",
                                            "text": " "
                                        }
                                    ]
                                },
                                "right": {
                                    "kind": "FunctionExpression",
                                    "fullStart": 709,
                                    "fullEnd": 774,
                                    "start": 709,
                                    "end": 774,
                                    "fullWidth": 65,
                                    "width": 65,
                                    "functionKeyword": {
                                        "kind": "FunctionKeyword",
                                        "fullStart": 709,
                                        "fullEnd": 718,
                                        "start": 709,
                                        "end": 717,
                                        "fullWidth": 9,
                                        "width": 8,
                                        "text": "function",
                                        "value": "function",
                                        "valueText": "function",
                                        "hasTrailingTrivia": true,
                                        "trailingTrivia": [
                                            {
                                                "kind": "WhitespaceTrivia",
                                                "text": " "
                                            }
                                        ]
                                    },
                                    "callSignature": {
                                        "kind": "CallSignature",
                                        "fullStart": 718,
                                        "fullEnd": 721,
                                        "start": 718,
                                        "end": 720,
                                        "fullWidth": 3,
                                        "width": 2,
                                        "parameterList": {
                                            "kind": "ParameterList",
                                            "fullStart": 718,
                                            "fullEnd": 721,
                                            "start": 718,
                                            "end": 720,
                                            "fullWidth": 3,
                                            "width": 2,
                                            "openParenToken": {
                                                "kind": "OpenParenToken",
                                                "fullStart": 718,
                                                "fullEnd": 719,
                                                "start": 718,
                                                "end": 719,
                                                "fullWidth": 1,
                                                "width": 1,
                                                "text": "(",
                                                "value": "(",
                                                "valueText": "("
                                            },
                                            "parameters": [],
                                            "closeParenToken": {
                                                "kind": "CloseParenToken",
                                                "fullStart": 719,
                                                "fullEnd": 721,
                                                "start": 719,
                                                "end": 720,
                                                "fullWidth": 2,
                                                "width": 1,
                                                "text": ")",
                                                "value": ")",
                                                "valueText": ")",
                                                "hasTrailingTrivia": true,
                                                "trailingTrivia": [
                                                    {
                                                        "kind": "WhitespaceTrivia",
                                                        "text": " "
                                                    }
                                                ]
                                            }
                                        }
                                    },
                                    "block": {
                                        "kind": "Block",
                                        "fullStart": 721,
                                        "fullEnd": 774,
                                        "start": 721,
                                        "end": 774,
                                        "fullWidth": 53,
                                        "width": 53,
                                        "openBraceToken": {
                                            "kind": "OpenBraceToken",
                                            "fullStart": 721,
                                            "fullEnd": 724,
                                            "start": 721,
                                            "end": 722,
                                            "fullWidth": 3,
                                            "width": 1,
                                            "text": "{",
                                            "value": "{",
                                            "valueText": "{",
                                            "hasTrailingTrivia": true,
                                            "hasTrailingNewLine": true,
                                            "trailingTrivia": [
                                                {
                                                    "kind": "NewLineTrivia",
                                                    "text": "\r\n"
                                                }
                                            ]
                                        },
                                        "statements": [
                                            {
                                                "kind": "ReturnStatement",
                                                "fullStart": 724,
                                                "fullEnd": 765,
                                                "start": 736,
                                                "end": 763,
                                                "fullWidth": 41,
                                                "width": 27,
                                                "returnKeyword": {
                                                    "kind": "ReturnKeyword",
                                                    "fullStart": 724,
                                                    "fullEnd": 743,
                                                    "start": 736,
                                                    "end": 742,
                                                    "fullWidth": 19,
                                                    "width": 6,
                                                    "text": "return",
                                                    "value": "return",
                                                    "valueText": "return",
                                                    "hasLeadingTrivia": true,
                                                    "hasTrailingTrivia": true,
                                                    "leadingTrivia": [
                                                        {
                                                            "kind": "WhitespaceTrivia",
                                                            "text": "            "
                                                        }
                                                    ],
                                                    "trailingTrivia": [
                                                        {
                                                            "kind": "WhitespaceTrivia",
                                                            "text": " "
                                                        }
                                                    ]
                                                },
                                                "expression": {
                                                    "kind": "StringLiteral",
                                                    "fullStart": 743,
                                                    "fullEnd": 762,
                                                    "start": 743,
                                                    "end": 762,
                                                    "fullWidth": 19,
                                                    "width": 19,
                                                    "text": "\"stringGetProperty\"",
                                                    "value": "stringGetProperty",
                                                    "valueText": "stringGetProperty"
                                                },
                                                "semicolonToken": {
                                                    "kind": "SemicolonToken",
                                                    "fullStart": 762,
                                                    "fullEnd": 765,
                                                    "start": 762,
                                                    "end": 763,
                                                    "fullWidth": 3,
                                                    "width": 1,
                                                    "text": ";",
                                                    "value": ";",
                                                    "valueText": ";",
                                                    "hasTrailingTrivia": true,
                                                    "hasTrailingNewLine": true,
                                                    "trailingTrivia": [
                                                        {
                                                            "kind": "NewLineTrivia",
                                                            "text": "\r\n"
                                                        }
                                                    ]
                                                }
                                            }
                                        ],
                                        "closeBraceToken": {
                                            "kind": "CloseBraceToken",
                                            "fullStart": 765,
                                            "fullEnd": 774,
                                            "start": 773,
                                            "end": 774,
                                            "fullWidth": 9,
                                            "width": 1,
                                            "text": "}",
                                            "value": "}",
                                            "valueText": "}",
                                            "hasLeadingTrivia": true,
                                            "leadingTrivia": [
                                                {
                                                    "kind": "WhitespaceTrivia",
                                                    "text": "        "
                                                }
                                            ]
                                        }
                                    }
                                }
                            },
                            "semicolonToken": {
                                "kind": "SemicolonToken",
                                "fullStart": 774,
                                "fullEnd": 777,
                                "start": 774,
                                "end": 775,
                                "fullWidth": 3,
                                "width": 1,
                                "text": ";",
                                "value": ";",
                                "valueText": ";",
                                "hasTrailingTrivia": true,
                                "hasTrailingNewLine": true,
                                "trailingTrivia": [
                                    {
                                        "kind": "NewLineTrivia",
                                        "text": "\r\n"
                                    }
                                ]
                            }
                        },
                        {
                            "kind": "ExpressionStatement",
                            "fullStart": 777,
                            "fullEnd": 836,
                            "start": 787,
                            "end": 834,
                            "fullWidth": 59,
                            "width": 47,
                            "expression": {
                                "kind": "InvocationExpression",
                                "fullStart": 777,
                                "fullEnd": 833,
                                "start": 787,
                                "end": 833,
                                "fullWidth": 56,
                                "width": 46,
                                "expression": {
                                    "kind": "MemberAccessExpression",
                                    "fullStart": 777,
                                    "fullEnd": 808,
                                    "start": 787,
                                    "end": 808,
                                    "fullWidth": 31,
                                    "width": 21,
                                    "expression": {
                                        "kind": "IdentifierName",
                                        "fullStart": 777,
                                        "fullEnd": 793,
                                        "start": 787,
                                        "end": 793,
                                        "fullWidth": 16,
                                        "width": 6,
                                        "text": "Object",
                                        "value": "Object",
                                        "valueText": "Object",
                                        "hasLeadingTrivia": true,
                                        "hasLeadingNewLine": true,
                                        "leadingTrivia": [
                                            {
                                                "kind": "NewLineTrivia",
                                                "text": "\r\n"
                                            },
                                            {
                                                "kind": "WhitespaceTrivia",
                                                "text": "        "
                                            }
                                        ]
                                    },
                                    "dotToken": {
                                        "kind": "DotToken",
                                        "fullStart": 793,
                                        "fullEnd": 794,
                                        "start": 793,
                                        "end": 794,
                                        "fullWidth": 1,
                                        "width": 1,
                                        "text": ".",
                                        "value": ".",
                                        "valueText": "."
                                    },
                                    "name": {
                                        "kind": "IdentifierName",
                                        "fullStart": 794,
                                        "fullEnd": 808,
                                        "start": 794,
                                        "end": 808,
                                        "fullWidth": 14,
                                        "width": 14,
                                        "text": "defineProperty",
                                        "value": "defineProperty",
                                        "valueText": "defineProperty"
                                    }
                                },
                                "argumentList": {
                                    "kind": "ArgumentList",
                                    "fullStart": 808,
                                    "fullEnd": 833,
                                    "start": 808,
                                    "end": 833,
                                    "fullWidth": 25,
                                    "width": 25,
                                    "openParenToken": {
                                        "kind": "OpenParenToken",
                                        "fullStart": 808,
                                        "fullEnd": 809,
                                        "start": 808,
                                        "end": 809,
                                        "fullWidth": 1,
                                        "width": 1,
                                        "text": "(",
                                        "value": "(",
                                        "valueText": "("
                                    },
                                    "arguments": [
                                        {
                                            "kind": "IdentifierName",
                                            "fullStart": 809,
                                            "fullEnd": 812,
                                            "start": 809,
                                            "end": 812,
                                            "fullWidth": 3,
                                            "width": 3,
                                            "text": "obj",
                                            "value": "obj",
                                            "valueText": "obj"
                                        },
                                        {
                                            "kind": "CommaToken",
                                            "fullStart": 812,
                                            "fullEnd": 814,
                                            "start": 812,
                                            "end": 813,
                                            "fullWidth": 2,
                                            "width": 1,
                                            "text": ",",
                                            "value": ",",
                                            "valueText": ",",
                                            "hasTrailingTrivia": true,
                                            "trailingTrivia": [
                                                {
                                                    "kind": "WhitespaceTrivia",
                                                    "text": " "
                                                }
                                            ]
                                        },
                                        {
                                            "kind": "StringLiteral",
                                            "fullStart": 814,
                                            "fullEnd": 824,
                                            "start": 814,
                                            "end": 824,
                                            "fullWidth": 10,
                                            "width": 10,
                                            "text": "\"property\"",
                                            "value": "property",
                                            "valueText": "property"
                                        },
                                        {
                                            "kind": "CommaToken",
                                            "fullStart": 824,
                                            "fullEnd": 826,
                                            "start": 824,
                                            "end": 825,
                                            "fullWidth": 2,
                                            "width": 1,
                                            "text": ",",
                                            "value": ",",
                                            "valueText": ",",
                                            "hasTrailingTrivia": true,
                                            "trailingTrivia": [
                                                {
                                                    "kind": "WhitespaceTrivia",
                                                    "text": " "
                                                }
                                            ]
                                        },
                                        {
                                            "kind": "IdentifierName",
                                            "fullStart": 826,
                                            "fullEnd": 832,
                                            "start": 826,
                                            "end": 832,
                                            "fullWidth": 6,
                                            "width": 6,
                                            "text": "strObj",
                                            "value": "strObj",
                                            "valueText": "strObj"
                                        }
                                    ],
                                    "closeParenToken": {
                                        "kind": "CloseParenToken",
                                        "fullStart": 832,
                                        "fullEnd": 833,
                                        "start": 832,
                                        "end": 833,
                                        "fullWidth": 1,
                                        "width": 1,
                                        "text": ")",
                                        "value": ")",
                                        "valueText": ")"
                                    }
                                }
                            },
                            "semicolonToken": {
                                "kind": "SemicolonToken",
                                "fullStart": 833,
                                "fullEnd": 836,
                                "start": 833,
                                "end": 834,
                                "fullWidth": 3,
                                "width": 1,
                                "text": ";",
                                "value": ";",
                                "valueText": ";",
                                "hasTrailingTrivia": true,
                                "hasTrailingNewLine": true,
                                "trailingTrivia": [
                                    {
                                        "kind": "NewLineTrivia",
                                        "text": "\r\n"
                                    }
                                ]
                            }
                        },
                        {
                            "kind": "ReturnStatement",
                            "fullStart": 836,
                            "fullEnd": 892,
                            "start": 846,
                            "end": 890,
                            "fullWidth": 56,
                            "width": 44,
                            "returnKeyword": {
                                "kind": "ReturnKeyword",
                                "fullStart": 836,
                                "fullEnd": 853,
                                "start": 846,
                                "end": 852,
                                "fullWidth": 17,
                                "width": 6,
                                "text": "return",
                                "value": "return",
                                "valueText": "return",
                                "hasLeadingTrivia": true,
                                "hasLeadingNewLine": true,
                                "hasTrailingTrivia": true,
                                "leadingTrivia": [
                                    {
                                        "kind": "NewLineTrivia",
                                        "text": "\r\n"
                                    },
                                    {
                                        "kind": "WhitespaceTrivia",
                                        "text": "        "
                                    }
                                ],
                                "trailingTrivia": [
                                    {
                                        "kind": "WhitespaceTrivia",
                                        "text": " "
                                    }
                                ]
                            },
                            "expression": {
                                "kind": "EqualsExpression",
                                "fullStart": 853,
                                "fullEnd": 889,
                                "start": 853,
                                "end": 889,
                                "fullWidth": 36,
                                "width": 36,
                                "left": {
                                    "kind": "MemberAccessExpression",
                                    "fullStart": 853,
                                    "fullEnd": 866,
                                    "start": 853,
                                    "end": 865,
                                    "fullWidth": 13,
                                    "width": 12,
                                    "expression": {
                                        "kind": "IdentifierName",
                                        "fullStart": 853,
                                        "fullEnd": 856,
                                        "start": 853,
                                        "end": 856,
                                        "fullWidth": 3,
                                        "width": 3,
                                        "text": "obj",
                                        "value": "obj",
                                        "valueText": "obj"
                                    },
                                    "dotToken": {
                                        "kind": "DotToken",
                                        "fullStart": 856,
                                        "fullEnd": 857,
                                        "start": 856,
                                        "end": 857,
                                        "fullWidth": 1,
                                        "width": 1,
                                        "text": ".",
                                        "value": ".",
                                        "valueText": "."
                                    },
                                    "name": {
                                        "kind": "IdentifierName",
                                        "fullStart": 857,
                                        "fullEnd": 866,
                                        "start": 857,
                                        "end": 865,
                                        "fullWidth": 9,
                                        "width": 8,
                                        "text": "property",
                                        "value": "property",
                                        "valueText": "property",
                                        "hasTrailingTrivia": true,
                                        "trailingTrivia": [
                                            {
                                                "kind": "WhitespaceTrivia",
                                                "text": " "
                                            }
                                        ]
                                    }
                                },
                                "operatorToken": {
                                    "kind": "EqualsEqualsEqualsToken",
                                    "fullStart": 866,
                                    "fullEnd": 870,
                                    "start": 866,
                                    "end": 869,
                                    "fullWidth": 4,
                                    "width": 3,
                                    "text": "===",
                                    "value": "===",
                                    "valueText": "===",
                                    "hasTrailingTrivia": true,
                                    "trailingTrivia": [
                                        {
                                            "kind": "WhitespaceTrivia",
                                            "text": " "
                                        }
                                    ]
                                },
                                "right": {
                                    "kind": "StringLiteral",
                                    "fullStart": 870,
                                    "fullEnd": 889,
                                    "start": 870,
                                    "end": 889,
                                    "fullWidth": 19,
                                    "width": 19,
                                    "text": "\"stringGetProperty\"",
                                    "value": "stringGetProperty",
                                    "valueText": "stringGetProperty"
                                }
                            },
                            "semicolonToken": {
                                "kind": "SemicolonToken",
                                "fullStart": 889,
                                "fullEnd": 892,
                                "start": 889,
                                "end": 890,
                                "fullWidth": 3,
                                "width": 1,
                                "text": ";",
                                "value": ";",
                                "valueText": ";",
                                "hasTrailingTrivia": true,
                                "hasTrailingNewLine": true,
                                "trailingTrivia": [
                                    {
                                        "kind": "NewLineTrivia",
                                        "text": "\r\n"
                                    }
                                ]
                            }
                        }
                    ],
                    "closeBraceToken": {
                        "kind": "CloseBraceToken",
                        "fullStart": 892,
                        "fullEnd": 899,
                        "start": 896,
                        "end": 897,
                        "fullWidth": 7,
                        "width": 1,
                        "text": "}",
                        "value": "}",
                        "valueText": "}",
                        "hasLeadingTrivia": true,
                        "hasTrailingTrivia": true,
                        "hasTrailingNewLine": true,
                        "leadingTrivia": [
                            {
                                "kind": "WhitespaceTrivia",
                                "text": "    "
                            }
                        ],
                        "trailingTrivia": [
                            {
                                "kind": "NewLineTrivia",
                                "text": "\r\n"
                            }
                        ]
                    }
                }
            },
            {
                "kind": "ExpressionStatement",
                "fullStart": 899,
                "fullEnd": 923,
                "start": 899,
                "end": 921,
                "fullWidth": 24,
                "width": 22,
                "expression": {
                    "kind": "InvocationExpression",
                    "fullStart": 899,
                    "fullEnd": 920,
                    "start": 899,
                    "end": 920,
                    "fullWidth": 21,
                    "width": 21,
                    "expression": {
                        "kind": "IdentifierName",
                        "fullStart": 899,
                        "fullEnd": 910,
                        "start": 899,
                        "end": 910,
                        "fullWidth": 11,
                        "width": 11,
                        "text": "runTestCase",
                        "value": "runTestCase",
                        "valueText": "runTestCase"
                    },
                    "argumentList": {
                        "kind": "ArgumentList",
                        "fullStart": 910,
                        "fullEnd": 920,
                        "start": 910,
                        "end": 920,
                        "fullWidth": 10,
                        "width": 10,
                        "openParenToken": {
                            "kind": "OpenParenToken",
                            "fullStart": 910,
                            "fullEnd": 911,
                            "start": 910,
                            "end": 911,
                            "fullWidth": 1,
                            "width": 1,
                            "text": "(",
                            "value": "(",
                            "valueText": "("
                        },
                        "arguments": [
                            {
                                "kind": "IdentifierName",
                                "fullStart": 911,
                                "fullEnd": 919,
                                "start": 911,
                                "end": 919,
                                "fullWidth": 8,
                                "width": 8,
                                "text": "testcase",
                                "value": "testcase",
                                "valueText": "testcase"
                            }
                        ],
                        "closeParenToken": {
                            "kind": "CloseParenToken",
                            "fullStart": 919,
                            "fullEnd": 920,
                            "start": 919,
                            "end": 920,
                            "fullWidth": 1,
                            "width": 1,
                            "text": ")",
                            "value": ")",
                            "valueText": ")"
                        }
                    }
                },
                "semicolonToken": {
                    "kind": "SemicolonToken",
                    "fullStart": 920,
                    "fullEnd": 923,
                    "start": 920,
                    "end": 921,
                    "fullWidth": 3,
                    "width": 1,
                    "text": ";",
                    "value": ";",
                    "valueText": ";",
                    "hasTrailingTrivia": true,
                    "hasTrailingNewLine": true,
                    "trailingTrivia": [
                        {
                            "kind": "NewLineTrivia",
                            "text": "\r\n"
                        }
                    ]
                }
            }
        ],
        "endOfFileToken": {
            "kind": "EndOfFileToken",
            "fullStart": 923,
            "fullEnd": 923,
            "start": 923,
            "end": 923,
            "fullWidth": 0,
            "width": 0,
            "text": ""
        }
    },
    "lineMap": {
        "lineStarts": [
            0,
            67,
            152,
            232,
            308,
            380,
            385,
            439,
            593,
            598,
            600,
            602,
            625,
            648,
            650,
            686,
            688,
            724,
            765,
            777,
            779,
            836,
            838,
            892,
            899,
            923
        ],
        "length": 923
    }
}<|MERGE_RESOLUTION|>--- conflicted
+++ resolved
@@ -247,12 +247,8 @@
                                         "start": 637,
                                         "end": 645,
                                         "fullWidth": 8,
-<<<<<<< HEAD
                                         "width": 8,
-                                        "identifier": {
-=======
                                         "propertyName": {
->>>>>>> 85e84683
                                             "kind": "IdentifierName",
                                             "fullStart": 637,
                                             "fullEnd": 641,
@@ -413,12 +409,8 @@
                                         "start": 662,
                                         "end": 683,
                                         "fullWidth": 21,
-<<<<<<< HEAD
                                         "width": 21,
-                                        "identifier": {
-=======
                                         "propertyName": {
->>>>>>> 85e84683
                                             "kind": "IdentifierName",
                                             "fullStart": 662,
                                             "fullEnd": 669,
