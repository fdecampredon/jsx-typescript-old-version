{
    "isDeclaration": false,
    "languageVersion": "EcmaScript5",
    "parseOptions": {
        "allowAutomaticSemicolonInsertion": true
    },
    "sourceUnit": {
        "kind": "SourceUnit",
        "fullStart": 0,
        "fullEnd": 934,
        "start": 552,
        "end": 934,
        "fullWidth": 934,
        "width": 382,
        "isIncrementallyUnusable": true,
        "moduleElements": [
            {
                "kind": "FunctionDeclaration",
                "fullStart": 0,
                "fullEnd": 910,
                "start": 552,
                "end": 908,
                "fullWidth": 910,
                "width": 356,
                "modifiers": [],
                "functionKeyword": {
                    "kind": "FunctionKeyword",
                    "fullStart": 0,
                    "fullEnd": 561,
                    "start": 552,
                    "end": 560,
                    "fullWidth": 561,
                    "width": 8,
                    "text": "function",
                    "value": "function",
                    "valueText": "function",
                    "hasLeadingTrivia": true,
                    "hasLeadingComment": true,
                    "hasLeadingNewLine": true,
                    "hasTrailingTrivia": true,
                    "leadingTrivia": [
                        {
                            "kind": "SingleLineCommentTrivia",
                            "text": "/// Copyright (c) 2012 Ecma International.  All rights reserved. "
                        },
                        {
                            "kind": "NewLineTrivia",
                            "text": "\r\n"
                        },
                        {
                            "kind": "SingleLineCommentTrivia",
                            "text": "/// Ecma International makes this code available under the terms and conditions set"
                        },
                        {
                            "kind": "NewLineTrivia",
                            "text": "\r\n"
                        },
                        {
                            "kind": "SingleLineCommentTrivia",
                            "text": "/// forth on http://hg.ecmascript.org/tests/test262/raw-file/tip/LICENSE (the "
                        },
                        {
                            "kind": "NewLineTrivia",
                            "text": "\r\n"
                        },
                        {
                            "kind": "SingleLineCommentTrivia",
                            "text": "/// \"Use Terms\").   Any redistribution of this code must retain the above "
                        },
                        {
                            "kind": "NewLineTrivia",
                            "text": "\r\n"
                        },
                        {
                            "kind": "SingleLineCommentTrivia",
                            "text": "/// copyright and this notice and otherwise comply with the Use Terms."
                        },
                        {
                            "kind": "NewLineTrivia",
                            "text": "\r\n"
                        },
                        {
                            "kind": "MultiLineCommentTrivia",
                            "text": "/**\r\n * @path ch15/15.2/15.2.3/15.2.3.6/15.2.3.6-3-179.js\r\n * @description Object.defineProperty - 'writable' property in 'Attributes' is null  (8.10.5 step 6.b)\r\n */"
                        },
                        {
                            "kind": "NewLineTrivia",
                            "text": "\r\n"
                        },
                        {
                            "kind": "NewLineTrivia",
                            "text": "\r\n"
                        },
                        {
                            "kind": "NewLineTrivia",
                            "text": "\r\n"
                        }
                    ],
                    "trailingTrivia": [
                        {
                            "kind": "WhitespaceTrivia",
                            "text": " "
                        }
                    ]
                },
                "identifier": {
                    "kind": "IdentifierName",
                    "fullStart": 561,
                    "fullEnd": 569,
                    "start": 561,
                    "end": 569,
                    "fullWidth": 8,
                    "width": 8,
                    "text": "testcase",
                    "value": "testcase",
                    "valueText": "testcase"
                },
                "callSignature": {
                    "kind": "CallSignature",
                    "fullStart": 569,
                    "fullEnd": 572,
                    "start": 569,
                    "end": 571,
                    "fullWidth": 3,
                    "width": 2,
                    "parameterList": {
                        "kind": "ParameterList",
                        "fullStart": 569,
                        "fullEnd": 572,
                        "start": 569,
                        "end": 571,
                        "fullWidth": 3,
                        "width": 2,
                        "openParenToken": {
                            "kind": "OpenParenToken",
                            "fullStart": 569,
                            "fullEnd": 570,
                            "start": 569,
                            "end": 570,
                            "fullWidth": 1,
                            "width": 1,
                            "text": "(",
                            "value": "(",
                            "valueText": "("
                        },
                        "parameters": [],
                        "closeParenToken": {
                            "kind": "CloseParenToken",
                            "fullStart": 570,
                            "fullEnd": 572,
                            "start": 570,
                            "end": 571,
                            "fullWidth": 2,
                            "width": 1,
                            "text": ")",
                            "value": ")",
                            "valueText": ")",
                            "hasTrailingTrivia": true,
                            "trailingTrivia": [
                                {
                                    "kind": "WhitespaceTrivia",
                                    "text": " "
                                }
                            ]
                        }
                    }
                },
                "block": {
                    "kind": "Block",
                    "fullStart": 572,
                    "fullEnd": 910,
                    "start": 572,
                    "end": 908,
                    "fullWidth": 338,
                    "width": 336,
                    "openBraceToken": {
                        "kind": "OpenBraceToken",
                        "fullStart": 572,
                        "fullEnd": 575,
                        "start": 572,
                        "end": 573,
                        "fullWidth": 3,
                        "width": 1,
                        "text": "{",
                        "value": "{",
                        "valueText": "{",
                        "hasTrailingTrivia": true,
                        "hasTrailingNewLine": true,
                        "trailingTrivia": [
                            {
                                "kind": "NewLineTrivia",
                                "text": "\r\n"
                            }
                        ]
                    },
                    "statements": [
                        {
                            "kind": "VariableStatement",
                            "fullStart": 575,
                            "fullEnd": 599,
                            "start": 583,
                            "end": 597,
                            "fullWidth": 24,
                            "width": 14,
                            "modifiers": [],
                            "variableDeclaration": {
                                "kind": "VariableDeclaration",
                                "fullStart": 575,
                                "fullEnd": 596,
                                "start": 583,
                                "end": 596,
                                "fullWidth": 21,
                                "width": 13,
                                "varKeyword": {
                                    "kind": "VarKeyword",
                                    "fullStart": 575,
                                    "fullEnd": 587,
                                    "start": 583,
                                    "end": 586,
                                    "fullWidth": 12,
                                    "width": 3,
                                    "text": "var",
                                    "value": "var",
                                    "valueText": "var",
                                    "hasLeadingTrivia": true,
                                    "hasTrailingTrivia": true,
                                    "leadingTrivia": [
                                        {
                                            "kind": "WhitespaceTrivia",
                                            "text": "        "
                                        }
                                    ],
                                    "trailingTrivia": [
                                        {
                                            "kind": "WhitespaceTrivia",
                                            "text": " "
                                        }
                                    ]
                                },
                                "variableDeclarators": [
                                    {
                                        "kind": "VariableDeclarator",
                                        "fullStart": 587,
                                        "fullEnd": 596,
                                        "start": 587,
                                        "end": 596,
                                        "fullWidth": 9,
<<<<<<< HEAD
                                        "width": 9,
                                        "identifier": {
=======
                                        "propertyName": {
>>>>>>> 85e84683
                                            "kind": "IdentifierName",
                                            "fullStart": 587,
                                            "fullEnd": 591,
                                            "start": 587,
                                            "end": 590,
                                            "fullWidth": 4,
                                            "width": 3,
                                            "text": "obj",
                                            "value": "obj",
                                            "valueText": "obj",
                                            "hasTrailingTrivia": true,
                                            "trailingTrivia": [
                                                {
                                                    "kind": "WhitespaceTrivia",
                                                    "text": " "
                                                }
                                            ]
                                        },
                                        "equalsValueClause": {
                                            "kind": "EqualsValueClause",
                                            "fullStart": 591,
                                            "fullEnd": 596,
                                            "start": 591,
                                            "end": 596,
                                            "fullWidth": 5,
                                            "width": 5,
                                            "equalsToken": {
                                                "kind": "EqualsToken",
                                                "fullStart": 591,
                                                "fullEnd": 593,
                                                "start": 591,
                                                "end": 592,
                                                "fullWidth": 2,
                                                "width": 1,
                                                "text": "=",
                                                "value": "=",
                                                "valueText": "=",
                                                "hasTrailingTrivia": true,
                                                "trailingTrivia": [
                                                    {
                                                        "kind": "WhitespaceTrivia",
                                                        "text": " "
                                                    }
                                                ]
                                            },
                                            "value": {
                                                "kind": "ObjectLiteralExpression",
                                                "fullStart": 593,
                                                "fullEnd": 596,
                                                "start": 593,
                                                "end": 596,
                                                "fullWidth": 3,
                                                "width": 3,
                                                "openBraceToken": {
                                                    "kind": "OpenBraceToken",
                                                    "fullStart": 593,
                                                    "fullEnd": 595,
                                                    "start": 593,
                                                    "end": 594,
                                                    "fullWidth": 2,
                                                    "width": 1,
                                                    "text": "{",
                                                    "value": "{",
                                                    "valueText": "{",
                                                    "hasTrailingTrivia": true,
                                                    "trailingTrivia": [
                                                        {
                                                            "kind": "WhitespaceTrivia",
                                                            "text": " "
                                                        }
                                                    ]
                                                },
                                                "propertyAssignments": [],
                                                "closeBraceToken": {
                                                    "kind": "CloseBraceToken",
                                                    "fullStart": 595,
                                                    "fullEnd": 596,
                                                    "start": 595,
                                                    "end": 596,
                                                    "fullWidth": 1,
                                                    "width": 1,
                                                    "text": "}",
                                                    "value": "}",
                                                    "valueText": "}"
                                                }
                                            }
                                        }
                                    }
                                ]
                            },
                            "semicolonToken": {
                                "kind": "SemicolonToken",
                                "fullStart": 596,
                                "fullEnd": 599,
                                "start": 596,
                                "end": 597,
                                "fullWidth": 3,
                                "width": 1,
                                "text": ";",
                                "value": ";",
                                "valueText": ";",
                                "hasTrailingTrivia": true,
                                "hasTrailingNewLine": true,
                                "trailingTrivia": [
                                    {
                                        "kind": "NewLineTrivia",
                                        "text": "\r\n"
                                    }
                                ]
                            }
                        },
                        {
                            "kind": "ExpressionStatement",
                            "fullStart": 599,
                            "fullEnd": 670,
                            "start": 609,
                            "end": 668,
                            "fullWidth": 71,
                            "width": 59,
                            "expression": {
                                "kind": "InvocationExpression",
                                "fullStart": 599,
                                "fullEnd": 667,
                                "start": 609,
                                "end": 667,
                                "fullWidth": 68,
                                "width": 58,
                                "expression": {
                                    "kind": "MemberAccessExpression",
                                    "fullStart": 599,
                                    "fullEnd": 630,
                                    "start": 609,
                                    "end": 630,
                                    "fullWidth": 31,
                                    "width": 21,
                                    "expression": {
                                        "kind": "IdentifierName",
                                        "fullStart": 599,
                                        "fullEnd": 615,
                                        "start": 609,
                                        "end": 615,
                                        "fullWidth": 16,
                                        "width": 6,
                                        "text": "Object",
                                        "value": "Object",
                                        "valueText": "Object",
                                        "hasLeadingTrivia": true,
                                        "hasLeadingNewLine": true,
                                        "leadingTrivia": [
                                            {
                                                "kind": "NewLineTrivia",
                                                "text": "\r\n"
                                            },
                                            {
                                                "kind": "WhitespaceTrivia",
                                                "text": "        "
                                            }
                                        ]
                                    },
                                    "dotToken": {
                                        "kind": "DotToken",
                                        "fullStart": 615,
                                        "fullEnd": 616,
                                        "start": 615,
                                        "end": 616,
                                        "fullWidth": 1,
                                        "width": 1,
                                        "text": ".",
                                        "value": ".",
                                        "valueText": "."
                                    },
                                    "name": {
                                        "kind": "IdentifierName",
                                        "fullStart": 616,
                                        "fullEnd": 630,
                                        "start": 616,
                                        "end": 630,
                                        "fullWidth": 14,
                                        "width": 14,
                                        "text": "defineProperty",
                                        "value": "defineProperty",
                                        "valueText": "defineProperty"
                                    }
                                },
                                "argumentList": {
                                    "kind": "ArgumentList",
                                    "fullStart": 630,
                                    "fullEnd": 667,
                                    "start": 630,
                                    "end": 667,
                                    "fullWidth": 37,
                                    "width": 37,
                                    "openParenToken": {
                                        "kind": "OpenParenToken",
                                        "fullStart": 630,
                                        "fullEnd": 631,
                                        "start": 630,
                                        "end": 631,
                                        "fullWidth": 1,
                                        "width": 1,
                                        "text": "(",
                                        "value": "(",
                                        "valueText": "("
                                    },
                                    "arguments": [
                                        {
                                            "kind": "IdentifierName",
                                            "fullStart": 631,
                                            "fullEnd": 634,
                                            "start": 631,
                                            "end": 634,
                                            "fullWidth": 3,
                                            "width": 3,
                                            "text": "obj",
                                            "value": "obj",
                                            "valueText": "obj"
                                        },
                                        {
                                            "kind": "CommaToken",
                                            "fullStart": 634,
                                            "fullEnd": 636,
                                            "start": 634,
                                            "end": 635,
                                            "fullWidth": 2,
                                            "width": 1,
                                            "text": ",",
                                            "value": ",",
                                            "valueText": ",",
                                            "hasTrailingTrivia": true,
                                            "trailingTrivia": [
                                                {
                                                    "kind": "WhitespaceTrivia",
                                                    "text": " "
                                                }
                                            ]
                                        },
                                        {
                                            "kind": "StringLiteral",
                                            "fullStart": 636,
                                            "fullEnd": 646,
                                            "start": 636,
                                            "end": 646,
                                            "fullWidth": 10,
                                            "width": 10,
                                            "text": "\"property\"",
                                            "value": "property",
                                            "valueText": "property"
                                        },
                                        {
                                            "kind": "CommaToken",
                                            "fullStart": 646,
                                            "fullEnd": 648,
                                            "start": 646,
                                            "end": 647,
                                            "fullWidth": 2,
                                            "width": 1,
                                            "text": ",",
                                            "value": ",",
                                            "valueText": ",",
                                            "hasTrailingTrivia": true,
                                            "trailingTrivia": [
                                                {
                                                    "kind": "WhitespaceTrivia",
                                                    "text": " "
                                                }
                                            ]
                                        },
                                        {
                                            "kind": "ObjectLiteralExpression",
                                            "fullStart": 648,
                                            "fullEnd": 666,
                                            "start": 648,
                                            "end": 666,
                                            "fullWidth": 18,
                                            "width": 18,
                                            "openBraceToken": {
                                                "kind": "OpenBraceToken",
                                                "fullStart": 648,
                                                "fullEnd": 650,
                                                "start": 648,
                                                "end": 649,
                                                "fullWidth": 2,
                                                "width": 1,
                                                "text": "{",
                                                "value": "{",
                                                "valueText": "{",
                                                "hasTrailingTrivia": true,
                                                "trailingTrivia": [
                                                    {
                                                        "kind": "WhitespaceTrivia",
                                                        "text": " "
                                                    }
                                                ]
                                            },
                                            "propertyAssignments": [
                                                {
                                                    "kind": "SimplePropertyAssignment",
                                                    "fullStart": 650,
                                                    "fullEnd": 665,
                                                    "start": 650,
                                                    "end": 664,
                                                    "fullWidth": 15,
                                                    "width": 14,
                                                    "propertyName": {
                                                        "kind": "IdentifierName",
                                                        "fullStart": 650,
                                                        "fullEnd": 658,
                                                        "start": 650,
                                                        "end": 658,
                                                        "fullWidth": 8,
                                                        "width": 8,
                                                        "text": "writable",
                                                        "value": "writable",
                                                        "valueText": "writable"
                                                    },
                                                    "colonToken": {
                                                        "kind": "ColonToken",
                                                        "fullStart": 658,
                                                        "fullEnd": 660,
                                                        "start": 658,
                                                        "end": 659,
                                                        "fullWidth": 2,
                                                        "width": 1,
                                                        "text": ":",
                                                        "value": ":",
                                                        "valueText": ":",
                                                        "hasTrailingTrivia": true,
                                                        "trailingTrivia": [
                                                            {
                                                                "kind": "WhitespaceTrivia",
                                                                "text": " "
                                                            }
                                                        ]
                                                    },
                                                    "expression": {
                                                        "kind": "NullKeyword",
                                                        "fullStart": 660,
                                                        "fullEnd": 665,
                                                        "start": 660,
                                                        "end": 664,
                                                        "fullWidth": 5,
                                                        "width": 4,
                                                        "text": "null",
                                                        "hasTrailingTrivia": true,
                                                        "trailingTrivia": [
                                                            {
                                                                "kind": "WhitespaceTrivia",
                                                                "text": " "
                                                            }
                                                        ]
                                                    }
                                                }
                                            ],
                                            "closeBraceToken": {
                                                "kind": "CloseBraceToken",
                                                "fullStart": 665,
                                                "fullEnd": 666,
                                                "start": 665,
                                                "end": 666,
                                                "fullWidth": 1,
                                                "width": 1,
                                                "text": "}",
                                                "value": "}",
                                                "valueText": "}"
                                            }
                                        }
                                    ],
                                    "closeParenToken": {
                                        "kind": "CloseParenToken",
                                        "fullStart": 666,
                                        "fullEnd": 667,
                                        "start": 666,
                                        "end": 667,
                                        "fullWidth": 1,
                                        "width": 1,
                                        "text": ")",
                                        "value": ")",
                                        "valueText": ")"
                                    }
                                }
                            },
                            "semicolonToken": {
                                "kind": "SemicolonToken",
                                "fullStart": 667,
                                "fullEnd": 670,
                                "start": 667,
                                "end": 668,
                                "fullWidth": 3,
                                "width": 1,
                                "text": ";",
                                "value": ";",
                                "valueText": ";",
                                "hasTrailingTrivia": true,
                                "hasTrailingNewLine": true,
                                "trailingTrivia": [
                                    {
                                        "kind": "NewLineTrivia",
                                        "text": "\r\n"
                                    }
                                ]
                            }
                        },
                        {
                            "kind": "VariableStatement",
                            "fullStart": 670,
                            "fullEnd": 731,
                            "start": 680,
                            "end": 729,
                            "fullWidth": 61,
                            "width": 49,
                            "modifiers": [],
                            "variableDeclaration": {
                                "kind": "VariableDeclaration",
                                "fullStart": 670,
                                "fullEnd": 728,
                                "start": 680,
                                "end": 728,
                                "fullWidth": 58,
                                "width": 48,
                                "varKeyword": {
                                    "kind": "VarKeyword",
                                    "fullStart": 670,
                                    "fullEnd": 684,
                                    "start": 680,
                                    "end": 683,
                                    "fullWidth": 14,
                                    "width": 3,
                                    "text": "var",
                                    "value": "var",
                                    "valueText": "var",
                                    "hasLeadingTrivia": true,
                                    "hasLeadingNewLine": true,
                                    "hasTrailingTrivia": true,
                                    "leadingTrivia": [
                                        {
                                            "kind": "NewLineTrivia",
                                            "text": "\r\n"
                                        },
                                        {
                                            "kind": "WhitespaceTrivia",
                                            "text": "        "
                                        }
                                    ],
                                    "trailingTrivia": [
                                        {
                                            "kind": "WhitespaceTrivia",
                                            "text": " "
                                        }
                                    ]
                                },
                                "variableDeclarators": [
                                    {
                                        "kind": "VariableDeclarator",
                                        "fullStart": 684,
                                        "fullEnd": 728,
                                        "start": 684,
                                        "end": 728,
                                        "fullWidth": 44,
<<<<<<< HEAD
                                        "width": 44,
                                        "identifier": {
=======
                                        "propertyName": {
>>>>>>> 85e84683
                                            "kind": "IdentifierName",
                                            "fullStart": 684,
                                            "fullEnd": 696,
                                            "start": 684,
                                            "end": 695,
                                            "fullWidth": 12,
                                            "width": 11,
                                            "text": "beforeWrite",
                                            "value": "beforeWrite",
                                            "valueText": "beforeWrite",
                                            "hasTrailingTrivia": true,
                                            "trailingTrivia": [
                                                {
                                                    "kind": "WhitespaceTrivia",
                                                    "text": " "
                                                }
                                            ]
                                        },
                                        "equalsValueClause": {
                                            "kind": "EqualsValueClause",
                                            "fullStart": 696,
                                            "fullEnd": 728,
                                            "start": 696,
                                            "end": 728,
                                            "fullWidth": 32,
                                            "width": 32,
                                            "equalsToken": {
                                                "kind": "EqualsToken",
                                                "fullStart": 696,
                                                "fullEnd": 698,
                                                "start": 696,
                                                "end": 697,
                                                "fullWidth": 2,
                                                "width": 1,
                                                "text": "=",
                                                "value": "=",
                                                "valueText": "=",
                                                "hasTrailingTrivia": true,
                                                "trailingTrivia": [
                                                    {
                                                        "kind": "WhitespaceTrivia",
                                                        "text": " "
                                                    }
                                                ]
                                            },
                                            "value": {
                                                "kind": "InvocationExpression",
                                                "fullStart": 698,
                                                "fullEnd": 728,
                                                "start": 698,
                                                "end": 728,
                                                "fullWidth": 30,
                                                "width": 30,
                                                "expression": {
                                                    "kind": "MemberAccessExpression",
                                                    "fullStart": 698,
                                                    "fullEnd": 716,
                                                    "start": 698,
                                                    "end": 716,
                                                    "fullWidth": 18,
                                                    "width": 18,
                                                    "expression": {
                                                        "kind": "IdentifierName",
                                                        "fullStart": 698,
                                                        "fullEnd": 701,
                                                        "start": 698,
                                                        "end": 701,
                                                        "fullWidth": 3,
                                                        "width": 3,
                                                        "text": "obj",
                                                        "value": "obj",
                                                        "valueText": "obj"
                                                    },
                                                    "dotToken": {
                                                        "kind": "DotToken",
                                                        "fullStart": 701,
                                                        "fullEnd": 702,
                                                        "start": 701,
                                                        "end": 702,
                                                        "fullWidth": 1,
                                                        "width": 1,
                                                        "text": ".",
                                                        "value": ".",
                                                        "valueText": "."
                                                    },
                                                    "name": {
                                                        "kind": "IdentifierName",
                                                        "fullStart": 702,
                                                        "fullEnd": 716,
                                                        "start": 702,
                                                        "end": 716,
                                                        "fullWidth": 14,
                                                        "width": 14,
                                                        "text": "hasOwnProperty",
                                                        "value": "hasOwnProperty",
                                                        "valueText": "hasOwnProperty"
                                                    }
                                                },
                                                "argumentList": {
                                                    "kind": "ArgumentList",
                                                    "fullStart": 716,
                                                    "fullEnd": 728,
                                                    "start": 716,
                                                    "end": 728,
                                                    "fullWidth": 12,
                                                    "width": 12,
                                                    "openParenToken": {
                                                        "kind": "OpenParenToken",
                                                        "fullStart": 716,
                                                        "fullEnd": 717,
                                                        "start": 716,
                                                        "end": 717,
                                                        "fullWidth": 1,
                                                        "width": 1,
                                                        "text": "(",
                                                        "value": "(",
                                                        "valueText": "("
                                                    },
                                                    "arguments": [
                                                        {
                                                            "kind": "StringLiteral",
                                                            "fullStart": 717,
                                                            "fullEnd": 727,
                                                            "start": 717,
                                                            "end": 727,
                                                            "fullWidth": 10,
                                                            "width": 10,
                                                            "text": "\"property\"",
                                                            "value": "property",
                                                            "valueText": "property"
                                                        }
                                                    ],
                                                    "closeParenToken": {
                                                        "kind": "CloseParenToken",
                                                        "fullStart": 727,
                                                        "fullEnd": 728,
                                                        "start": 727,
                                                        "end": 728,
                                                        "fullWidth": 1,
                                                        "width": 1,
                                                        "text": ")",
                                                        "value": ")",
                                                        "valueText": ")"
                                                    }
                                                }
                                            }
                                        }
                                    }
                                ]
                            },
                            "semicolonToken": {
                                "kind": "SemicolonToken",
                                "fullStart": 728,
                                "fullEnd": 731,
                                "start": 728,
                                "end": 729,
                                "fullWidth": 3,
                                "width": 1,
                                "text": ";",
                                "value": ";",
                                "valueText": ";",
                                "hasTrailingTrivia": true,
                                "hasTrailingNewLine": true,
                                "trailingTrivia": [
                                    {
                                        "kind": "NewLineTrivia",
                                        "text": "\r\n"
                                    }
                                ]
                            }
                        },
                        {
                            "kind": "ExpressionStatement",
                            "fullStart": 731,
                            "fullEnd": 771,
                            "start": 741,
                            "end": 769,
                            "fullWidth": 40,
                            "width": 28,
                            "expression": {
                                "kind": "AssignmentExpression",
                                "fullStart": 731,
                                "fullEnd": 768,
                                "start": 741,
                                "end": 768,
                                "fullWidth": 37,
                                "width": 27,
                                "left": {
                                    "kind": "MemberAccessExpression",
                                    "fullStart": 731,
                                    "fullEnd": 754,
                                    "start": 741,
                                    "end": 753,
                                    "fullWidth": 23,
                                    "width": 12,
                                    "expression": {
                                        "kind": "IdentifierName",
                                        "fullStart": 731,
                                        "fullEnd": 744,
                                        "start": 741,
                                        "end": 744,
                                        "fullWidth": 13,
                                        "width": 3,
                                        "text": "obj",
                                        "value": "obj",
                                        "valueText": "obj",
                                        "hasLeadingTrivia": true,
                                        "hasLeadingNewLine": true,
                                        "leadingTrivia": [
                                            {
                                                "kind": "NewLineTrivia",
                                                "text": "\r\n"
                                            },
                                            {
                                                "kind": "WhitespaceTrivia",
                                                "text": "        "
                                            }
                                        ]
                                    },
                                    "dotToken": {
                                        "kind": "DotToken",
                                        "fullStart": 744,
                                        "fullEnd": 745,
                                        "start": 744,
                                        "end": 745,
                                        "fullWidth": 1,
                                        "width": 1,
                                        "text": ".",
                                        "value": ".",
                                        "valueText": "."
                                    },
                                    "name": {
                                        "kind": "IdentifierName",
                                        "fullStart": 745,
                                        "fullEnd": 754,
                                        "start": 745,
                                        "end": 753,
                                        "fullWidth": 9,
                                        "width": 8,
                                        "text": "property",
                                        "value": "property",
                                        "valueText": "property",
                                        "hasTrailingTrivia": true,
                                        "trailingTrivia": [
                                            {
                                                "kind": "WhitespaceTrivia",
                                                "text": " "
                                            }
                                        ]
                                    }
                                },
                                "operatorToken": {
                                    "kind": "EqualsToken",
                                    "fullStart": 754,
                                    "fullEnd": 756,
                                    "start": 754,
                                    "end": 755,
                                    "fullWidth": 2,
                                    "width": 1,
                                    "text": "=",
                                    "value": "=",
                                    "valueText": "=",
                                    "hasTrailingTrivia": true,
                                    "trailingTrivia": [
                                        {
                                            "kind": "WhitespaceTrivia",
                                            "text": " "
                                        }
                                    ]
                                },
                                "right": {
                                    "kind": "StringLiteral",
                                    "fullStart": 756,
                                    "fullEnd": 768,
                                    "start": 756,
                                    "end": 768,
                                    "fullWidth": 12,
                                    "width": 12,
                                    "text": "\"isWritable\"",
                                    "value": "isWritable",
                                    "valueText": "isWritable"
                                }
                            },
                            "semicolonToken": {
                                "kind": "SemicolonToken",
                                "fullStart": 768,
                                "fullEnd": 771,
                                "start": 768,
                                "end": 769,
                                "fullWidth": 3,
                                "width": 1,
                                "text": ";",
                                "value": ";",
                                "valueText": ";",
                                "hasTrailingTrivia": true,
                                "hasTrailingNewLine": true,
                                "trailingTrivia": [
                                    {
                                        "kind": "NewLineTrivia",
                                        "text": "\r\n"
                                    }
                                ]
                            }
                        },
                        {
                            "kind": "VariableStatement",
                            "fullStart": 771,
                            "fullEnd": 840,
                            "start": 781,
                            "end": 838,
                            "fullWidth": 69,
                            "width": 57,
                            "modifiers": [],
                            "variableDeclaration": {
                                "kind": "VariableDeclaration",
                                "fullStart": 771,
                                "fullEnd": 837,
                                "start": 781,
                                "end": 837,
                                "fullWidth": 66,
                                "width": 56,
                                "varKeyword": {
                                    "kind": "VarKeyword",
                                    "fullStart": 771,
                                    "fullEnd": 785,
                                    "start": 781,
                                    "end": 784,
                                    "fullWidth": 14,
                                    "width": 3,
                                    "text": "var",
                                    "value": "var",
                                    "valueText": "var",
                                    "hasLeadingTrivia": true,
                                    "hasLeadingNewLine": true,
                                    "hasTrailingTrivia": true,
                                    "leadingTrivia": [
                                        {
                                            "kind": "NewLineTrivia",
                                            "text": "\r\n"
                                        },
                                        {
                                            "kind": "WhitespaceTrivia",
                                            "text": "        "
                                        }
                                    ],
                                    "trailingTrivia": [
                                        {
                                            "kind": "WhitespaceTrivia",
                                            "text": " "
                                        }
                                    ]
                                },
                                "variableDeclarators": [
                                    {
                                        "kind": "VariableDeclarator",
                                        "fullStart": 785,
                                        "fullEnd": 837,
                                        "start": 785,
                                        "end": 837,
                                        "fullWidth": 52,
<<<<<<< HEAD
                                        "width": 52,
                                        "identifier": {
=======
                                        "propertyName": {
>>>>>>> 85e84683
                                            "kind": "IdentifierName",
                                            "fullStart": 785,
                                            "fullEnd": 796,
                                            "start": 785,
                                            "end": 795,
                                            "fullWidth": 11,
                                            "width": 10,
                                            "text": "afterWrite",
                                            "value": "afterWrite",
                                            "valueText": "afterWrite",
                                            "hasTrailingTrivia": true,
                                            "trailingTrivia": [
                                                {
                                                    "kind": "WhitespaceTrivia",
                                                    "text": " "
                                                }
                                            ]
                                        },
                                        "equalsValueClause": {
                                            "kind": "EqualsValueClause",
                                            "fullStart": 796,
                                            "fullEnd": 837,
                                            "start": 796,
                                            "end": 837,
                                            "fullWidth": 41,
                                            "width": 41,
                                            "equalsToken": {
                                                "kind": "EqualsToken",
                                                "fullStart": 796,
                                                "fullEnd": 798,
                                                "start": 796,
                                                "end": 797,
                                                "fullWidth": 2,
                                                "width": 1,
                                                "text": "=",
                                                "value": "=",
                                                "valueText": "=",
                                                "hasTrailingTrivia": true,
                                                "trailingTrivia": [
                                                    {
                                                        "kind": "WhitespaceTrivia",
                                                        "text": " "
                                                    }
                                                ]
                                            },
                                            "value": {
                                                "kind": "ParenthesizedExpression",
                                                "fullStart": 798,
                                                "fullEnd": 837,
                                                "start": 798,
                                                "end": 837,
                                                "fullWidth": 39,
                                                "width": 39,
                                                "openParenToken": {
                                                    "kind": "OpenParenToken",
                                                    "fullStart": 798,
                                                    "fullEnd": 799,
                                                    "start": 798,
                                                    "end": 799,
                                                    "fullWidth": 1,
                                                    "width": 1,
                                                    "text": "(",
                                                    "value": "(",
                                                    "valueText": "("
                                                },
                                                "expression": {
                                                    "kind": "EqualsExpression",
                                                    "fullStart": 799,
                                                    "fullEnd": 836,
                                                    "start": 799,
                                                    "end": 836,
                                                    "fullWidth": 37,
                                                    "width": 37,
                                                    "left": {
                                                        "kind": "TypeOfExpression",
                                                        "fullStart": 799,
                                                        "fullEnd": 821,
                                                        "start": 799,
                                                        "end": 820,
                                                        "fullWidth": 22,
                                                        "width": 21,
                                                        "typeOfKeyword": {
                                                            "kind": "TypeOfKeyword",
                                                            "fullStart": 799,
                                                            "fullEnd": 806,
                                                            "start": 799,
                                                            "end": 805,
                                                            "fullWidth": 7,
                                                            "width": 6,
                                                            "text": "typeof",
                                                            "value": "typeof",
                                                            "valueText": "typeof",
                                                            "hasTrailingTrivia": true,
                                                            "trailingTrivia": [
                                                                {
                                                                    "kind": "WhitespaceTrivia",
                                                                    "text": " "
                                                                }
                                                            ]
                                                        },
                                                        "expression": {
                                                            "kind": "ParenthesizedExpression",
                                                            "fullStart": 806,
                                                            "fullEnd": 821,
                                                            "start": 806,
                                                            "end": 820,
                                                            "fullWidth": 15,
                                                            "width": 14,
                                                            "openParenToken": {
                                                                "kind": "OpenParenToken",
                                                                "fullStart": 806,
                                                                "fullEnd": 807,
                                                                "start": 806,
                                                                "end": 807,
                                                                "fullWidth": 1,
                                                                "width": 1,
                                                                "text": "(",
                                                                "value": "(",
                                                                "valueText": "("
                                                            },
                                                            "expression": {
                                                                "kind": "MemberAccessExpression",
                                                                "fullStart": 807,
                                                                "fullEnd": 819,
                                                                "start": 807,
                                                                "end": 819,
                                                                "fullWidth": 12,
                                                                "width": 12,
                                                                "expression": {
                                                                    "kind": "IdentifierName",
                                                                    "fullStart": 807,
                                                                    "fullEnd": 810,
                                                                    "start": 807,
                                                                    "end": 810,
                                                                    "fullWidth": 3,
                                                                    "width": 3,
                                                                    "text": "obj",
                                                                    "value": "obj",
                                                                    "valueText": "obj"
                                                                },
                                                                "dotToken": {
                                                                    "kind": "DotToken",
                                                                    "fullStart": 810,
                                                                    "fullEnd": 811,
                                                                    "start": 810,
                                                                    "end": 811,
                                                                    "fullWidth": 1,
                                                                    "width": 1,
                                                                    "text": ".",
                                                                    "value": ".",
                                                                    "valueText": "."
                                                                },
                                                                "name": {
                                                                    "kind": "IdentifierName",
                                                                    "fullStart": 811,
                                                                    "fullEnd": 819,
                                                                    "start": 811,
                                                                    "end": 819,
                                                                    "fullWidth": 8,
                                                                    "width": 8,
                                                                    "text": "property",
                                                                    "value": "property",
                                                                    "valueText": "property"
                                                                }
                                                            },
                                                            "closeParenToken": {
                                                                "kind": "CloseParenToken",
                                                                "fullStart": 819,
                                                                "fullEnd": 821,
                                                                "start": 819,
                                                                "end": 820,
                                                                "fullWidth": 2,
                                                                "width": 1,
                                                                "text": ")",
                                                                "value": ")",
                                                                "valueText": ")",
                                                                "hasTrailingTrivia": true,
                                                                "trailingTrivia": [
                                                                    {
                                                                        "kind": "WhitespaceTrivia",
                                                                        "text": " "
                                                                    }
                                                                ]
                                                            }
                                                        }
                                                    },
                                                    "operatorToken": {
                                                        "kind": "EqualsEqualsEqualsToken",
                                                        "fullStart": 821,
                                                        "fullEnd": 825,
                                                        "start": 821,
                                                        "end": 824,
                                                        "fullWidth": 4,
                                                        "width": 3,
                                                        "text": "===",
                                                        "value": "===",
                                                        "valueText": "===",
                                                        "hasTrailingTrivia": true,
                                                        "trailingTrivia": [
                                                            {
                                                                "kind": "WhitespaceTrivia",
                                                                "text": " "
                                                            }
                                                        ]
                                                    },
                                                    "right": {
                                                        "kind": "StringLiteral",
                                                        "fullStart": 825,
                                                        "fullEnd": 836,
                                                        "start": 825,
                                                        "end": 836,
                                                        "fullWidth": 11,
                                                        "width": 11,
                                                        "text": "\"undefined\"",
                                                        "value": "undefined",
                                                        "valueText": "undefined"
                                                    }
                                                },
                                                "closeParenToken": {
                                                    "kind": "CloseParenToken",
                                                    "fullStart": 836,
                                                    "fullEnd": 837,
                                                    "start": 836,
                                                    "end": 837,
                                                    "fullWidth": 1,
                                                    "width": 1,
                                                    "text": ")",
                                                    "value": ")",
                                                    "valueText": ")"
                                                }
                                            }
                                        }
                                    }
                                ]
                            },
                            "semicolonToken": {
                                "kind": "SemicolonToken",
                                "fullStart": 837,
                                "fullEnd": 840,
                                "start": 837,
                                "end": 838,
                                "fullWidth": 3,
                                "width": 1,
                                "text": ";",
                                "value": ";",
                                "valueText": ";",
                                "hasTrailingTrivia": true,
                                "hasTrailingNewLine": true,
                                "trailingTrivia": [
                                    {
                                        "kind": "NewLineTrivia",
                                        "text": "\r\n"
                                    }
                                ]
                            }
                        },
                        {
                            "kind": "ReturnStatement",
                            "fullStart": 840,
                            "fullEnd": 903,
                            "start": 850,
                            "end": 901,
                            "fullWidth": 63,
                            "width": 51,
                            "returnKeyword": {
                                "kind": "ReturnKeyword",
                                "fullStart": 840,
                                "fullEnd": 857,
                                "start": 850,
                                "end": 856,
                                "fullWidth": 17,
                                "width": 6,
                                "text": "return",
                                "value": "return",
                                "valueText": "return",
                                "hasLeadingTrivia": true,
                                "hasLeadingNewLine": true,
                                "hasTrailingTrivia": true,
                                "leadingTrivia": [
                                    {
                                        "kind": "NewLineTrivia",
                                        "text": "\r\n"
                                    },
                                    {
                                        "kind": "WhitespaceTrivia",
                                        "text": "        "
                                    }
                                ],
                                "trailingTrivia": [
                                    {
                                        "kind": "WhitespaceTrivia",
                                        "text": " "
                                    }
                                ]
                            },
                            "expression": {
                                "kind": "LogicalAndExpression",
                                "fullStart": 857,
                                "fullEnd": 900,
                                "start": 857,
                                "end": 900,
                                "fullWidth": 43,
                                "width": 43,
                                "left": {
                                    "kind": "EqualsExpression",
                                    "fullStart": 857,
                                    "fullEnd": 878,
                                    "start": 857,
                                    "end": 877,
                                    "fullWidth": 21,
                                    "width": 20,
                                    "left": {
                                        "kind": "IdentifierName",
                                        "fullStart": 857,
                                        "fullEnd": 869,
                                        "start": 857,
                                        "end": 868,
                                        "fullWidth": 12,
                                        "width": 11,
                                        "text": "beforeWrite",
                                        "value": "beforeWrite",
                                        "valueText": "beforeWrite",
                                        "hasTrailingTrivia": true,
                                        "trailingTrivia": [
                                            {
                                                "kind": "WhitespaceTrivia",
                                                "text": " "
                                            }
                                        ]
                                    },
                                    "operatorToken": {
                                        "kind": "EqualsEqualsEqualsToken",
                                        "fullStart": 869,
                                        "fullEnd": 873,
                                        "start": 869,
                                        "end": 872,
                                        "fullWidth": 4,
                                        "width": 3,
                                        "text": "===",
                                        "value": "===",
                                        "valueText": "===",
                                        "hasTrailingTrivia": true,
                                        "trailingTrivia": [
                                            {
                                                "kind": "WhitespaceTrivia",
                                                "text": " "
                                            }
                                        ]
                                    },
                                    "right": {
                                        "kind": "TrueKeyword",
                                        "fullStart": 873,
                                        "fullEnd": 878,
                                        "start": 873,
                                        "end": 877,
                                        "fullWidth": 5,
                                        "width": 4,
                                        "text": "true",
                                        "value": true,
                                        "valueText": "true",
                                        "hasTrailingTrivia": true,
                                        "trailingTrivia": [
                                            {
                                                "kind": "WhitespaceTrivia",
                                                "text": " "
                                            }
                                        ]
                                    }
                                },
                                "operatorToken": {
                                    "kind": "AmpersandAmpersandToken",
                                    "fullStart": 878,
                                    "fullEnd": 881,
                                    "start": 878,
                                    "end": 880,
                                    "fullWidth": 3,
                                    "width": 2,
                                    "text": "&&",
                                    "value": "&&",
                                    "valueText": "&&",
                                    "hasTrailingTrivia": true,
                                    "trailingTrivia": [
                                        {
                                            "kind": "WhitespaceTrivia",
                                            "text": " "
                                        }
                                    ]
                                },
                                "right": {
                                    "kind": "EqualsExpression",
                                    "fullStart": 881,
                                    "fullEnd": 900,
                                    "start": 881,
                                    "end": 900,
                                    "fullWidth": 19,
                                    "width": 19,
                                    "left": {
                                        "kind": "IdentifierName",
                                        "fullStart": 881,
                                        "fullEnd": 892,
                                        "start": 881,
                                        "end": 891,
                                        "fullWidth": 11,
                                        "width": 10,
                                        "text": "afterWrite",
                                        "value": "afterWrite",
                                        "valueText": "afterWrite",
                                        "hasTrailingTrivia": true,
                                        "trailingTrivia": [
                                            {
                                                "kind": "WhitespaceTrivia",
                                                "text": " "
                                            }
                                        ]
                                    },
                                    "operatorToken": {
                                        "kind": "EqualsEqualsEqualsToken",
                                        "fullStart": 892,
                                        "fullEnd": 896,
                                        "start": 892,
                                        "end": 895,
                                        "fullWidth": 4,
                                        "width": 3,
                                        "text": "===",
                                        "value": "===",
                                        "valueText": "===",
                                        "hasTrailingTrivia": true,
                                        "trailingTrivia": [
                                            {
                                                "kind": "WhitespaceTrivia",
                                                "text": " "
                                            }
                                        ]
                                    },
                                    "right": {
                                        "kind": "TrueKeyword",
                                        "fullStart": 896,
                                        "fullEnd": 900,
                                        "start": 896,
                                        "end": 900,
                                        "fullWidth": 4,
                                        "width": 4,
                                        "text": "true",
                                        "value": true,
                                        "valueText": "true"
                                    }
                                }
                            },
                            "semicolonToken": {
                                "kind": "SemicolonToken",
                                "fullStart": 900,
                                "fullEnd": 903,
                                "start": 900,
                                "end": 901,
                                "fullWidth": 3,
                                "width": 1,
                                "text": ";",
                                "value": ";",
                                "valueText": ";",
                                "hasTrailingTrivia": true,
                                "hasTrailingNewLine": true,
                                "trailingTrivia": [
                                    {
                                        "kind": "NewLineTrivia",
                                        "text": "\r\n"
                                    }
                                ]
                            }
                        }
                    ],
                    "closeBraceToken": {
                        "kind": "CloseBraceToken",
                        "fullStart": 903,
                        "fullEnd": 910,
                        "start": 907,
                        "end": 908,
                        "fullWidth": 7,
                        "width": 1,
                        "text": "}",
                        "value": "}",
                        "valueText": "}",
                        "hasLeadingTrivia": true,
                        "hasTrailingTrivia": true,
                        "hasTrailingNewLine": true,
                        "leadingTrivia": [
                            {
                                "kind": "WhitespaceTrivia",
                                "text": "    "
                            }
                        ],
                        "trailingTrivia": [
                            {
                                "kind": "NewLineTrivia",
                                "text": "\r\n"
                            }
                        ]
                    }
                }
            },
            {
                "kind": "ExpressionStatement",
                "fullStart": 910,
                "fullEnd": 934,
                "start": 910,
                "end": 932,
                "fullWidth": 24,
                "width": 22,
                "expression": {
                    "kind": "InvocationExpression",
                    "fullStart": 910,
                    "fullEnd": 931,
                    "start": 910,
                    "end": 931,
                    "fullWidth": 21,
                    "width": 21,
                    "expression": {
                        "kind": "IdentifierName",
                        "fullStart": 910,
                        "fullEnd": 921,
                        "start": 910,
                        "end": 921,
                        "fullWidth": 11,
                        "width": 11,
                        "text": "runTestCase",
                        "value": "runTestCase",
                        "valueText": "runTestCase"
                    },
                    "argumentList": {
                        "kind": "ArgumentList",
                        "fullStart": 921,
                        "fullEnd": 931,
                        "start": 921,
                        "end": 931,
                        "fullWidth": 10,
                        "width": 10,
                        "openParenToken": {
                            "kind": "OpenParenToken",
                            "fullStart": 921,
                            "fullEnd": 922,
                            "start": 921,
                            "end": 922,
                            "fullWidth": 1,
                            "width": 1,
                            "text": "(",
                            "value": "(",
                            "valueText": "("
                        },
                        "arguments": [
                            {
                                "kind": "IdentifierName",
                                "fullStart": 922,
                                "fullEnd": 930,
                                "start": 922,
                                "end": 930,
                                "fullWidth": 8,
                                "width": 8,
                                "text": "testcase",
                                "value": "testcase",
                                "valueText": "testcase"
                            }
                        ],
                        "closeParenToken": {
                            "kind": "CloseParenToken",
                            "fullStart": 930,
                            "fullEnd": 931,
                            "start": 930,
                            "end": 931,
                            "fullWidth": 1,
                            "width": 1,
                            "text": ")",
                            "value": ")",
                            "valueText": ")"
                        }
                    }
                },
                "semicolonToken": {
                    "kind": "SemicolonToken",
                    "fullStart": 931,
                    "fullEnd": 934,
                    "start": 931,
                    "end": 932,
                    "fullWidth": 3,
                    "width": 1,
                    "text": ";",
                    "value": ";",
                    "valueText": ";",
                    "hasTrailingTrivia": true,
                    "hasTrailingNewLine": true,
                    "trailingTrivia": [
                        {
                            "kind": "NewLineTrivia",
                            "text": "\r\n"
                        }
                    ]
                }
            }
        ],
        "endOfFileToken": {
            "kind": "EndOfFileToken",
            "fullStart": 934,
            "fullEnd": 934,
            "start": 934,
            "end": 934,
            "fullWidth": 0,
            "width": 0,
            "text": ""
        }
    },
    "lineMap": {
        "lineStarts": [
            0,
            67,
            152,
            232,
            308,
            380,
            385,
            439,
            543,
            548,
            550,
            552,
            575,
            599,
            601,
            670,
            672,
            731,
            733,
            771,
            773,
            840,
            842,
            903,
            910,
            934
        ],
        "length": 934
    }
}<|MERGE_RESOLUTION|>--- conflicted
+++ resolved
@@ -245,12 +245,8 @@
                                         "start": 587,
                                         "end": 596,
                                         "fullWidth": 9,
-<<<<<<< HEAD
                                         "width": 9,
-                                        "identifier": {
-=======
                                         "propertyName": {
->>>>>>> 85e84683
                                             "kind": "IdentifierName",
                                             "fullStart": 587,
                                             "fullEnd": 591,
@@ -709,12 +705,8 @@
                                         "start": 684,
                                         "end": 728,
                                         "fullWidth": 44,
-<<<<<<< HEAD
                                         "width": 44,
-                                        "identifier": {
-=======
                                         "propertyName": {
->>>>>>> 85e84683
                                             "kind": "IdentifierName",
                                             "fullStart": 684,
                                             "fullEnd": 696,
@@ -1075,12 +1067,8 @@
                                         "start": 785,
                                         "end": 837,
                                         "fullWidth": 52,
-<<<<<<< HEAD
                                         "width": 52,
-                                        "identifier": {
-=======
                                         "propertyName": {
->>>>>>> 85e84683
                                             "kind": "IdentifierName",
                                             "fullStart": 785,
                                             "fullEnd": 796,
