--- conflicted
+++ resolved
@@ -247,12 +247,8 @@
                                         "start": 607,
                                         "end": 615,
                                         "fullWidth": 8,
-<<<<<<< HEAD
                                         "width": 8,
-                                        "identifier": {
-=======
                                         "propertyName": {
->>>>>>> 85e84683
                                             "kind": "IdentifierName",
                                             "fullStart": 607,
                                             "fullEnd": 611,
@@ -408,12 +404,8 @@
                                         "start": 630,
                                         "end": 640,
                                         "fullWidth": 10,
-<<<<<<< HEAD
                                         "width": 10,
-                                        "identifier": {
-=======
                                         "propertyName": {
->>>>>>> 85e84683
                                             "kind": "IdentifierName",
                                             "fullStart": 630,
                                             "fullEnd": 636,
@@ -569,12 +561,8 @@
                                         "start": 655,
                                         "end": 668,
                                         "fullWidth": 13,
-<<<<<<< HEAD
                                         "width": 13,
-                                        "identifier": {
-=======
                                         "propertyName": {
->>>>>>> 85e84683
                                             "kind": "IdentifierName",
                                             "fullStart": 655,
                                             "fullEnd": 660,
@@ -1439,12 +1427,8 @@
                                         "start": 890,
                                         "end": 920,
                                         "fullWidth": 30,
-<<<<<<< HEAD
                                         "width": 30,
-                                        "identifier": {
-=======
                                         "propertyName": {
->>>>>>> 85e84683
                                             "kind": "IdentifierName",
                                             "fullStart": 890,
                                             "fullEnd": 903,
@@ -1818,12 +1802,8 @@
                                         "start": 978,
                                         "end": 1004,
                                         "fullWidth": 26,
-<<<<<<< HEAD
                                         "width": 26,
-                                        "identifier": {
-=======
                                         "propertyName": {
->>>>>>> 85e84683
                                             "kind": "IdentifierName",
                                             "fullStart": 978,
                                             "fullEnd": 984,
