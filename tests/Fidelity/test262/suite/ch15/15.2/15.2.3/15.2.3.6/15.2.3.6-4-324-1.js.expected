--- conflicted
+++ resolved
@@ -325,11 +325,8 @@
                                                         "start": 791,
                                                         "end": 792,
                                                         "fullWidth": 1,
-<<<<<<< HEAD
                                                         "width": 1,
-=======
                                                         "modifiers": [],
->>>>>>> e3c38734
                                                         "identifier": {
                                                             "kind": "IdentifierName",
                                                             "fullStart": 791,
@@ -369,11 +366,8 @@
                                                         "start": 794,
                                                         "end": 795,
                                                         "fullWidth": 1,
-<<<<<<< HEAD
                                                         "width": 1,
-=======
                                                         "modifiers": [],
->>>>>>> e3c38734
                                                         "identifier": {
                                                             "kind": "IdentifierName",
                                                             "fullStart": 794,
@@ -413,11 +407,8 @@
                                                         "start": 797,
                                                         "end": 798,
                                                         "fullWidth": 1,
-<<<<<<< HEAD
                                                         "width": 1,
-=======
                                                         "modifiers": [],
->>>>>>> e3c38734
                                                         "identifier": {
                                                             "kind": "IdentifierName",
                                                             "fullStart": 797,
@@ -566,11 +557,8 @@
                                                                     "start": 832,
                                                                     "end": 837,
                                                                     "fullWidth": 5,
-<<<<<<< HEAD
                                                                     "width": 5,
-=======
                                                                     "modifiers": [],
->>>>>>> e3c38734
                                                                     "identifier": {
                                                                         "kind": "IdentifierName",
                                                                         "fullStart": 832,
