{
    "isDeclaration": false,
    "languageVersion": "EcmaScript5",
    "parseOptions": {
        "allowAutomaticSemicolonInsertion": true
    },
    "sourceUnit": {
        "kind": "SourceUnit",
        "fullStart": 0,
        "fullEnd": 1552,
        "start": 661,
        "end": 1552,
        "fullWidth": 1552,
        "width": 891,
        "isIncrementallyUnusable": true,
        "moduleElements": [
            {
                "kind": "FunctionDeclaration",
                "fullStart": 0,
                "fullEnd": 1528,
                "start": 661,
                "end": 1526,
                "fullWidth": 1528,
                "width": 865,
                "isIncrementallyUnusable": true,
                "modifiers": [],
                "functionKeyword": {
                    "kind": "FunctionKeyword",
                    "fullStart": 0,
                    "fullEnd": 670,
                    "start": 661,
                    "end": 669,
                    "fullWidth": 670,
                    "width": 8,
                    "text": "function",
                    "value": "function",
                    "valueText": "function",
                    "hasLeadingTrivia": true,
                    "hasLeadingComment": true,
                    "hasLeadingNewLine": true,
                    "hasTrailingTrivia": true,
                    "leadingTrivia": [
                        {
                            "kind": "SingleLineCommentTrivia",
                            "text": "/// Copyright (c) 2012 Ecma International.  All rights reserved. "
                        },
                        {
                            "kind": "NewLineTrivia",
                            "text": "\r\n"
                        },
                        {
                            "kind": "SingleLineCommentTrivia",
                            "text": "/// Ecma International makes this code available under the terms and conditions set"
                        },
                        {
                            "kind": "NewLineTrivia",
                            "text": "\r\n"
                        },
                        {
                            "kind": "SingleLineCommentTrivia",
                            "text": "/// forth on http://hg.ecmascript.org/tests/test262/raw-file/tip/LICENSE (the "
                        },
                        {
                            "kind": "NewLineTrivia",
                            "text": "\r\n"
                        },
                        {
                            "kind": "SingleLineCommentTrivia",
                            "text": "/// \"Use Terms\").   Any redistribution of this code must retain the above "
                        },
                        {
                            "kind": "NewLineTrivia",
                            "text": "\r\n"
                        },
                        {
                            "kind": "SingleLineCommentTrivia",
                            "text": "/// copyright and this notice and otherwise comply with the Use Terms."
                        },
                        {
                            "kind": "NewLineTrivia",
                            "text": "\r\n"
                        },
                        {
                            "kind": "MultiLineCommentTrivia",
                            "text": "/**\r\n * @path ch15/15.2/15.2.3/15.2.3.6/15.2.3.6-4-446.js\r\n * @description ES5 Attributes - success to update [[Enumerable]] attribute of accessor property ([[Get]] is undefined, [[Set]] is undefined, [[Enumerable]] is false, [[Configurable]] is true) to different value\r\n */"
                        },
                        {
                            "kind": "NewLineTrivia",
                            "text": "\r\n"
                        },
                        {
                            "kind": "NewLineTrivia",
                            "text": "\r\n"
                        },
                        {
                            "kind": "NewLineTrivia",
                            "text": "\r\n"
                        }
                    ],
                    "trailingTrivia": [
                        {
                            "kind": "WhitespaceTrivia",
                            "text": " "
                        }
                    ]
                },
                "identifier": {
                    "kind": "IdentifierName",
                    "fullStart": 670,
                    "fullEnd": 678,
                    "start": 670,
                    "end": 678,
                    "fullWidth": 8,
                    "width": 8,
                    "text": "testcase",
                    "value": "testcase",
                    "valueText": "testcase"
                },
                "callSignature": {
                    "kind": "CallSignature",
                    "fullStart": 678,
                    "fullEnd": 681,
                    "start": 678,
                    "end": 680,
                    "fullWidth": 3,
                    "width": 2,
                    "parameterList": {
                        "kind": "ParameterList",
                        "fullStart": 678,
                        "fullEnd": 681,
                        "start": 678,
                        "end": 680,
                        "fullWidth": 3,
                        "width": 2,
                        "openParenToken": {
                            "kind": "OpenParenToken",
                            "fullStart": 678,
                            "fullEnd": 679,
                            "start": 678,
                            "end": 679,
                            "fullWidth": 1,
                            "width": 1,
                            "text": "(",
                            "value": "(",
                            "valueText": "("
                        },
                        "parameters": [],
                        "closeParenToken": {
                            "kind": "CloseParenToken",
                            "fullStart": 679,
                            "fullEnd": 681,
                            "start": 679,
                            "end": 680,
                            "fullWidth": 2,
                            "width": 1,
                            "text": ")",
                            "value": ")",
                            "valueText": ")",
                            "hasTrailingTrivia": true,
                            "trailingTrivia": [
                                {
                                    "kind": "WhitespaceTrivia",
                                    "text": " "
                                }
                            ]
                        }
                    }
                },
                "block": {
                    "kind": "Block",
                    "fullStart": 681,
                    "fullEnd": 1528,
                    "start": 681,
                    "end": 1526,
                    "fullWidth": 847,
                    "width": 845,
                    "isIncrementallyUnusable": true,
                    "openBraceToken": {
                        "kind": "OpenBraceToken",
                        "fullStart": 681,
                        "fullEnd": 684,
                        "start": 681,
                        "end": 682,
                        "fullWidth": 3,
                        "width": 1,
                        "text": "{",
                        "value": "{",
                        "valueText": "{",
                        "hasTrailingTrivia": true,
                        "hasTrailingNewLine": true,
                        "trailingTrivia": [
                            {
                                "kind": "NewLineTrivia",
                                "text": "\r\n"
                            }
                        ]
                    },
                    "statements": [
                        {
                            "kind": "VariableStatement",
                            "fullStart": 684,
                            "fullEnd": 707,
                            "start": 692,
                            "end": 705,
                            "fullWidth": 23,
                            "width": 13,
                            "modifiers": [],
                            "variableDeclaration": {
                                "kind": "VariableDeclaration",
                                "fullStart": 684,
                                "fullEnd": 704,
                                "start": 692,
                                "end": 704,
                                "fullWidth": 20,
                                "width": 12,
                                "varKeyword": {
                                    "kind": "VarKeyword",
                                    "fullStart": 684,
                                    "fullEnd": 696,
                                    "start": 692,
                                    "end": 695,
                                    "fullWidth": 12,
                                    "width": 3,
                                    "text": "var",
                                    "value": "var",
                                    "valueText": "var",
                                    "hasLeadingTrivia": true,
                                    "hasTrailingTrivia": true,
                                    "leadingTrivia": [
                                        {
                                            "kind": "WhitespaceTrivia",
                                            "text": "        "
                                        }
                                    ],
                                    "trailingTrivia": [
                                        {
                                            "kind": "WhitespaceTrivia",
                                            "text": " "
                                        }
                                    ]
                                },
                                "variableDeclarators": [
                                    {
                                        "kind": "VariableDeclarator",
                                        "fullStart": 696,
                                        "fullEnd": 704,
                                        "start": 696,
                                        "end": 704,
                                        "fullWidth": 8,
<<<<<<< HEAD
                                        "width": 8,
                                        "identifier": {
=======
                                        "propertyName": {
>>>>>>> 85e84683
                                            "kind": "IdentifierName",
                                            "fullStart": 696,
                                            "fullEnd": 700,
                                            "start": 696,
                                            "end": 699,
                                            "fullWidth": 4,
                                            "width": 3,
                                            "text": "obj",
                                            "value": "obj",
                                            "valueText": "obj",
                                            "hasTrailingTrivia": true,
                                            "trailingTrivia": [
                                                {
                                                    "kind": "WhitespaceTrivia",
                                                    "text": " "
                                                }
                                            ]
                                        },
                                        "equalsValueClause": {
                                            "kind": "EqualsValueClause",
                                            "fullStart": 700,
                                            "fullEnd": 704,
                                            "start": 700,
                                            "end": 704,
                                            "fullWidth": 4,
                                            "width": 4,
                                            "equalsToken": {
                                                "kind": "EqualsToken",
                                                "fullStart": 700,
                                                "fullEnd": 702,
                                                "start": 700,
                                                "end": 701,
                                                "fullWidth": 2,
                                                "width": 1,
                                                "text": "=",
                                                "value": "=",
                                                "valueText": "=",
                                                "hasTrailingTrivia": true,
                                                "trailingTrivia": [
                                                    {
                                                        "kind": "WhitespaceTrivia",
                                                        "text": " "
                                                    }
                                                ]
                                            },
                                            "value": {
                                                "kind": "ObjectLiteralExpression",
                                                "fullStart": 702,
                                                "fullEnd": 704,
                                                "start": 702,
                                                "end": 704,
                                                "fullWidth": 2,
                                                "width": 2,
                                                "openBraceToken": {
                                                    "kind": "OpenBraceToken",
                                                    "fullStart": 702,
                                                    "fullEnd": 703,
                                                    "start": 702,
                                                    "end": 703,
                                                    "fullWidth": 1,
                                                    "width": 1,
                                                    "text": "{",
                                                    "value": "{",
                                                    "valueText": "{"
                                                },
                                                "propertyAssignments": [],
                                                "closeBraceToken": {
                                                    "kind": "CloseBraceToken",
                                                    "fullStart": 703,
                                                    "fullEnd": 704,
                                                    "start": 703,
                                                    "end": 704,
                                                    "fullWidth": 1,
                                                    "width": 1,
                                                    "text": "}",
                                                    "value": "}",
                                                    "valueText": "}"
                                                }
                                            }
                                        }
                                    }
                                ]
                            },
                            "semicolonToken": {
                                "kind": "SemicolonToken",
                                "fullStart": 704,
                                "fullEnd": 707,
                                "start": 704,
                                "end": 705,
                                "fullWidth": 3,
                                "width": 1,
                                "text": ";",
                                "value": ";",
                                "valueText": ";",
                                "hasTrailingTrivia": true,
                                "hasTrailingNewLine": true,
                                "trailingTrivia": [
                                    {
                                        "kind": "NewLineTrivia",
                                        "text": "\r\n"
                                    }
                                ]
                            }
                        },
                        {
                            "kind": "ExpressionStatement",
                            "fullStart": 707,
                            "fullEnd": 890,
                            "start": 717,
                            "end": 888,
                            "fullWidth": 183,
                            "width": 171,
                            "isIncrementallyUnusable": true,
                            "expression": {
                                "kind": "InvocationExpression",
                                "fullStart": 707,
                                "fullEnd": 887,
                                "start": 717,
                                "end": 887,
                                "fullWidth": 180,
                                "width": 170,
                                "isIncrementallyUnusable": true,
                                "expression": {
                                    "kind": "MemberAccessExpression",
                                    "fullStart": 707,
                                    "fullEnd": 738,
                                    "start": 717,
                                    "end": 738,
                                    "fullWidth": 31,
                                    "width": 21,
                                    "expression": {
                                        "kind": "IdentifierName",
                                        "fullStart": 707,
                                        "fullEnd": 723,
                                        "start": 717,
                                        "end": 723,
                                        "fullWidth": 16,
                                        "width": 6,
                                        "text": "Object",
                                        "value": "Object",
                                        "valueText": "Object",
                                        "hasLeadingTrivia": true,
                                        "hasLeadingNewLine": true,
                                        "leadingTrivia": [
                                            {
                                                "kind": "NewLineTrivia",
                                                "text": "\r\n"
                                            },
                                            {
                                                "kind": "WhitespaceTrivia",
                                                "text": "        "
                                            }
                                        ]
                                    },
                                    "dotToken": {
                                        "kind": "DotToken",
                                        "fullStart": 723,
                                        "fullEnd": 724,
                                        "start": 723,
                                        "end": 724,
                                        "fullWidth": 1,
                                        "width": 1,
                                        "text": ".",
                                        "value": ".",
                                        "valueText": "."
                                    },
                                    "name": {
                                        "kind": "IdentifierName",
                                        "fullStart": 724,
                                        "fullEnd": 738,
                                        "start": 724,
                                        "end": 738,
                                        "fullWidth": 14,
                                        "width": 14,
                                        "text": "defineProperty",
                                        "value": "defineProperty",
                                        "valueText": "defineProperty"
                                    }
                                },
                                "argumentList": {
                                    "kind": "ArgumentList",
                                    "fullStart": 738,
                                    "fullEnd": 887,
                                    "start": 738,
                                    "end": 887,
                                    "fullWidth": 149,
                                    "width": 149,
                                    "isIncrementallyUnusable": true,
                                    "openParenToken": {
                                        "kind": "OpenParenToken",
                                        "fullStart": 738,
                                        "fullEnd": 739,
                                        "start": 738,
                                        "end": 739,
                                        "fullWidth": 1,
                                        "width": 1,
                                        "text": "(",
                                        "value": "(",
                                        "valueText": "("
                                    },
                                    "arguments": [
                                        {
                                            "kind": "IdentifierName",
                                            "fullStart": 739,
                                            "fullEnd": 742,
                                            "start": 739,
                                            "end": 742,
                                            "fullWidth": 3,
                                            "width": 3,
                                            "text": "obj",
                                            "value": "obj",
                                            "valueText": "obj"
                                        },
                                        {
                                            "kind": "CommaToken",
                                            "fullStart": 742,
                                            "fullEnd": 744,
                                            "start": 742,
                                            "end": 743,
                                            "fullWidth": 2,
                                            "width": 1,
                                            "text": ",",
                                            "value": ",",
                                            "valueText": ",",
                                            "hasTrailingTrivia": true,
                                            "trailingTrivia": [
                                                {
                                                    "kind": "WhitespaceTrivia",
                                                    "text": " "
                                                }
                                            ]
                                        },
                                        {
                                            "kind": "StringLiteral",
                                            "fullStart": 744,
                                            "fullEnd": 750,
                                            "start": 744,
                                            "end": 750,
                                            "fullWidth": 6,
                                            "width": 6,
                                            "text": "\"prop\"",
                                            "value": "prop",
                                            "valueText": "prop"
                                        },
                                        {
                                            "kind": "CommaToken",
                                            "fullStart": 750,
                                            "fullEnd": 752,
                                            "start": 750,
                                            "end": 751,
                                            "fullWidth": 2,
                                            "width": 1,
                                            "text": ",",
                                            "value": ",",
                                            "valueText": ",",
                                            "hasTrailingTrivia": true,
                                            "trailingTrivia": [
                                                {
                                                    "kind": "WhitespaceTrivia",
                                                    "text": " "
                                                }
                                            ]
                                        },
                                        {
                                            "kind": "ObjectLiteralExpression",
                                            "fullStart": 752,
                                            "fullEnd": 886,
                                            "start": 752,
                                            "end": 886,
                                            "fullWidth": 134,
                                            "width": 134,
                                            "isIncrementallyUnusable": true,
                                            "openBraceToken": {
                                                "kind": "OpenBraceToken",
                                                "fullStart": 752,
                                                "fullEnd": 755,
                                                "start": 752,
                                                "end": 753,
                                                "fullWidth": 3,
                                                "width": 1,
                                                "text": "{",
                                                "value": "{",
                                                "valueText": "{",
                                                "hasTrailingTrivia": true,
                                                "hasTrailingNewLine": true,
                                                "trailingTrivia": [
                                                    {
                                                        "kind": "NewLineTrivia",
                                                        "text": "\r\n"
                                                    }
                                                ]
                                            },
                                            "propertyAssignments": [
                                                {
                                                    "kind": "SimplePropertyAssignment",
                                                    "fullStart": 755,
                                                    "fullEnd": 781,
                                                    "start": 767,
                                                    "end": 781,
                                                    "fullWidth": 26,
                                                    "width": 14,
                                                    "isIncrementallyUnusable": true,
                                                    "propertyName": {
                                                        "kind": "IdentifierName",
                                                        "fullStart": 755,
                                                        "fullEnd": 770,
                                                        "start": 767,
                                                        "end": 770,
                                                        "fullWidth": 15,
                                                        "width": 3,
                                                        "text": "get",
                                                        "value": "get",
                                                        "valueText": "get",
                                                        "hasLeadingTrivia": true,
                                                        "leadingTrivia": [
                                                            {
                                                                "kind": "WhitespaceTrivia",
                                                                "text": "            "
                                                            }
                                                        ]
                                                    },
                                                    "colonToken": {
                                                        "kind": "ColonToken",
                                                        "fullStart": 770,
                                                        "fullEnd": 772,
                                                        "start": 770,
                                                        "end": 771,
                                                        "fullWidth": 2,
                                                        "width": 1,
                                                        "text": ":",
                                                        "value": ":",
                                                        "valueText": ":",
                                                        "hasTrailingTrivia": true,
                                                        "trailingTrivia": [
                                                            {
                                                                "kind": "WhitespaceTrivia",
                                                                "text": " "
                                                            }
                                                        ]
                                                    },
                                                    "expression": {
                                                        "kind": "IdentifierName",
                                                        "fullStart": 772,
                                                        "fullEnd": 781,
                                                        "start": 772,
                                                        "end": 781,
                                                        "fullWidth": 9,
                                                        "width": 9,
                                                        "text": "undefined",
                                                        "value": "undefined",
                                                        "valueText": "undefined"
                                                    }
                                                },
                                                {
                                                    "kind": "CommaToken",
                                                    "fullStart": 781,
                                                    "fullEnd": 784,
                                                    "start": 781,
                                                    "end": 782,
                                                    "fullWidth": 3,
                                                    "width": 1,
                                                    "text": ",",
                                                    "value": ",",
                                                    "valueText": ",",
                                                    "hasTrailingTrivia": true,
                                                    "hasTrailingNewLine": true,
                                                    "trailingTrivia": [
                                                        {
                                                            "kind": "NewLineTrivia",
                                                            "text": "\r\n"
                                                        }
                                                    ]
                                                },
                                                {
                                                    "kind": "SimplePropertyAssignment",
                                                    "fullStart": 784,
                                                    "fullEnd": 810,
                                                    "start": 796,
                                                    "end": 810,
                                                    "fullWidth": 26,
                                                    "width": 14,
                                                    "isIncrementallyUnusable": true,
                                                    "propertyName": {
                                                        "kind": "IdentifierName",
                                                        "fullStart": 784,
                                                        "fullEnd": 799,
                                                        "start": 796,
                                                        "end": 799,
                                                        "fullWidth": 15,
                                                        "width": 3,
                                                        "text": "set",
                                                        "value": "set",
                                                        "valueText": "set",
                                                        "hasLeadingTrivia": true,
                                                        "leadingTrivia": [
                                                            {
                                                                "kind": "WhitespaceTrivia",
                                                                "text": "            "
                                                            }
                                                        ]
                                                    },
                                                    "colonToken": {
                                                        "kind": "ColonToken",
                                                        "fullStart": 799,
                                                        "fullEnd": 801,
                                                        "start": 799,
                                                        "end": 800,
                                                        "fullWidth": 2,
                                                        "width": 1,
                                                        "text": ":",
                                                        "value": ":",
                                                        "valueText": ":",
                                                        "hasTrailingTrivia": true,
                                                        "trailingTrivia": [
                                                            {
                                                                "kind": "WhitespaceTrivia",
                                                                "text": " "
                                                            }
                                                        ]
                                                    },
                                                    "expression": {
                                                        "kind": "IdentifierName",
                                                        "fullStart": 801,
                                                        "fullEnd": 810,
                                                        "start": 801,
                                                        "end": 810,
                                                        "fullWidth": 9,
                                                        "width": 9,
                                                        "text": "undefined",
                                                        "value": "undefined",
                                                        "valueText": "undefined"
                                                    }
                                                },
                                                {
                                                    "kind": "CommaToken",
                                                    "fullStart": 810,
                                                    "fullEnd": 813,
                                                    "start": 810,
                                                    "end": 811,
                                                    "fullWidth": 3,
                                                    "width": 1,
                                                    "text": ",",
                                                    "value": ",",
                                                    "valueText": ",",
                                                    "hasTrailingTrivia": true,
                                                    "hasTrailingNewLine": true,
                                                    "trailingTrivia": [
                                                        {
                                                            "kind": "NewLineTrivia",
                                                            "text": "\r\n"
                                                        }
                                                    ]
                                                },
                                                {
                                                    "kind": "SimplePropertyAssignment",
                                                    "fullStart": 813,
                                                    "fullEnd": 842,
                                                    "start": 825,
                                                    "end": 842,
                                                    "fullWidth": 29,
                                                    "width": 17,
                                                    "propertyName": {
                                                        "kind": "IdentifierName",
                                                        "fullStart": 813,
                                                        "fullEnd": 835,
                                                        "start": 825,
                                                        "end": 835,
                                                        "fullWidth": 22,
                                                        "width": 10,
                                                        "text": "enumerable",
                                                        "value": "enumerable",
                                                        "valueText": "enumerable",
                                                        "hasLeadingTrivia": true,
                                                        "leadingTrivia": [
                                                            {
                                                                "kind": "WhitespaceTrivia",
                                                                "text": "            "
                                                            }
                                                        ]
                                                    },
                                                    "colonToken": {
                                                        "kind": "ColonToken",
                                                        "fullStart": 835,
                                                        "fullEnd": 837,
                                                        "start": 835,
                                                        "end": 836,
                                                        "fullWidth": 2,
                                                        "width": 1,
                                                        "text": ":",
                                                        "value": ":",
                                                        "valueText": ":",
                                                        "hasTrailingTrivia": true,
                                                        "trailingTrivia": [
                                                            {
                                                                "kind": "WhitespaceTrivia",
                                                                "text": " "
                                                            }
                                                        ]
                                                    },
                                                    "expression": {
                                                        "kind": "FalseKeyword",
                                                        "fullStart": 837,
                                                        "fullEnd": 842,
                                                        "start": 837,
                                                        "end": 842,
                                                        "fullWidth": 5,
                                                        "width": 5,
                                                        "text": "false",
                                                        "value": false,
                                                        "valueText": "false"
                                                    }
                                                },
                                                {
                                                    "kind": "CommaToken",
                                                    "fullStart": 842,
                                                    "fullEnd": 845,
                                                    "start": 842,
                                                    "end": 843,
                                                    "fullWidth": 3,
                                                    "width": 1,
                                                    "text": ",",
                                                    "value": ",",
                                                    "valueText": ",",
                                                    "hasTrailingTrivia": true,
                                                    "hasTrailingNewLine": true,
                                                    "trailingTrivia": [
                                                        {
                                                            "kind": "NewLineTrivia",
                                                            "text": "\r\n"
                                                        }
                                                    ]
                                                },
                                                {
                                                    "kind": "SimplePropertyAssignment",
                                                    "fullStart": 845,
                                                    "fullEnd": 877,
                                                    "start": 857,
                                                    "end": 875,
                                                    "fullWidth": 32,
                                                    "width": 18,
                                                    "propertyName": {
                                                        "kind": "IdentifierName",
                                                        "fullStart": 845,
                                                        "fullEnd": 869,
                                                        "start": 857,
                                                        "end": 869,
                                                        "fullWidth": 24,
                                                        "width": 12,
                                                        "text": "configurable",
                                                        "value": "configurable",
                                                        "valueText": "configurable",
                                                        "hasLeadingTrivia": true,
                                                        "leadingTrivia": [
                                                            {
                                                                "kind": "WhitespaceTrivia",
                                                                "text": "            "
                                                            }
                                                        ]
                                                    },
                                                    "colonToken": {
                                                        "kind": "ColonToken",
                                                        "fullStart": 869,
                                                        "fullEnd": 871,
                                                        "start": 869,
                                                        "end": 870,
                                                        "fullWidth": 2,
                                                        "width": 1,
                                                        "text": ":",
                                                        "value": ":",
                                                        "valueText": ":",
                                                        "hasTrailingTrivia": true,
                                                        "trailingTrivia": [
                                                            {
                                                                "kind": "WhitespaceTrivia",
                                                                "text": " "
                                                            }
                                                        ]
                                                    },
                                                    "expression": {
                                                        "kind": "TrueKeyword",
                                                        "fullStart": 871,
                                                        "fullEnd": 877,
                                                        "start": 871,
                                                        "end": 875,
                                                        "fullWidth": 6,
                                                        "width": 4,
                                                        "text": "true",
                                                        "value": true,
                                                        "valueText": "true",
                                                        "hasTrailingTrivia": true,
                                                        "hasTrailingNewLine": true,
                                                        "trailingTrivia": [
                                                            {
                                                                "kind": "NewLineTrivia",
                                                                "text": "\r\n"
                                                            }
                                                        ]
                                                    }
                                                }
                                            ],
                                            "closeBraceToken": {
                                                "kind": "CloseBraceToken",
                                                "fullStart": 877,
                                                "fullEnd": 886,
                                                "start": 885,
                                                "end": 886,
                                                "fullWidth": 9,
                                                "width": 1,
                                                "text": "}",
                                                "value": "}",
                                                "valueText": "}",
                                                "hasLeadingTrivia": true,
                                                "leadingTrivia": [
                                                    {
                                                        "kind": "WhitespaceTrivia",
                                                        "text": "        "
                                                    }
                                                ]
                                            }
                                        }
                                    ],
                                    "closeParenToken": {
                                        "kind": "CloseParenToken",
                                        "fullStart": 886,
                                        "fullEnd": 887,
                                        "start": 886,
                                        "end": 887,
                                        "fullWidth": 1,
                                        "width": 1,
                                        "text": ")",
                                        "value": ")",
                                        "valueText": ")"
                                    }
                                }
                            },
                            "semicolonToken": {
                                "kind": "SemicolonToken",
                                "fullStart": 887,
                                "fullEnd": 890,
                                "start": 887,
                                "end": 888,
                                "fullWidth": 3,
                                "width": 1,
                                "text": ";",
                                "value": ";",
                                "valueText": ";",
                                "hasTrailingTrivia": true,
                                "hasTrailingNewLine": true,
                                "trailingTrivia": [
                                    {
                                        "kind": "NewLineTrivia",
                                        "text": "\r\n"
                                    }
                                ]
                            }
                        },
                        {
                            "kind": "VariableStatement",
                            "fullStart": 890,
                            "fullEnd": 920,
                            "start": 898,
                            "end": 918,
                            "fullWidth": 30,
                            "width": 20,
                            "modifiers": [],
                            "variableDeclaration": {
                                "kind": "VariableDeclaration",
                                "fullStart": 890,
                                "fullEnd": 917,
                                "start": 898,
                                "end": 917,
                                "fullWidth": 27,
                                "width": 19,
                                "varKeyword": {
                                    "kind": "VarKeyword",
                                    "fullStart": 890,
                                    "fullEnd": 902,
                                    "start": 898,
                                    "end": 901,
                                    "fullWidth": 12,
                                    "width": 3,
                                    "text": "var",
                                    "value": "var",
                                    "valueText": "var",
                                    "hasLeadingTrivia": true,
                                    "hasTrailingTrivia": true,
                                    "leadingTrivia": [
                                        {
                                            "kind": "WhitespaceTrivia",
                                            "text": "        "
                                        }
                                    ],
                                    "trailingTrivia": [
                                        {
                                            "kind": "WhitespaceTrivia",
                                            "text": " "
                                        }
                                    ]
                                },
                                "variableDeclarators": [
                                    {
                                        "kind": "VariableDeclarator",
                                        "fullStart": 902,
                                        "fullEnd": 917,
                                        "start": 902,
                                        "end": 917,
                                        "fullWidth": 15,
<<<<<<< HEAD
                                        "width": 15,
                                        "identifier": {
=======
                                        "propertyName": {
>>>>>>> 85e84683
                                            "kind": "IdentifierName",
                                            "fullStart": 902,
                                            "fullEnd": 910,
                                            "start": 902,
                                            "end": 909,
                                            "fullWidth": 8,
                                            "width": 7,
                                            "text": "result1",
                                            "value": "result1",
                                            "valueText": "result1",
                                            "hasTrailingTrivia": true,
                                            "trailingTrivia": [
                                                {
                                                    "kind": "WhitespaceTrivia",
                                                    "text": " "
                                                }
                                            ]
                                        },
                                        "equalsValueClause": {
                                            "kind": "EqualsValueClause",
                                            "fullStart": 910,
                                            "fullEnd": 917,
                                            "start": 910,
                                            "end": 917,
                                            "fullWidth": 7,
                                            "width": 7,
                                            "equalsToken": {
                                                "kind": "EqualsToken",
                                                "fullStart": 910,
                                                "fullEnd": 912,
                                                "start": 910,
                                                "end": 911,
                                                "fullWidth": 2,
                                                "width": 1,
                                                "text": "=",
                                                "value": "=",
                                                "valueText": "=",
                                                "hasTrailingTrivia": true,
                                                "trailingTrivia": [
                                                    {
                                                        "kind": "WhitespaceTrivia",
                                                        "text": " "
                                                    }
                                                ]
                                            },
                                            "value": {
                                                "kind": "FalseKeyword",
                                                "fullStart": 912,
                                                "fullEnd": 917,
                                                "start": 912,
                                                "end": 917,
                                                "fullWidth": 5,
                                                "width": 5,
                                                "text": "false",
                                                "value": false,
                                                "valueText": "false"
                                            }
                                        }
                                    }
                                ]
                            },
                            "semicolonToken": {
                                "kind": "SemicolonToken",
                                "fullStart": 917,
                                "fullEnd": 920,
                                "start": 917,
                                "end": 918,
                                "fullWidth": 3,
                                "width": 1,
                                "text": ";",
                                "value": ";",
                                "valueText": ";",
                                "hasTrailingTrivia": true,
                                "hasTrailingNewLine": true,
                                "trailingTrivia": [
                                    {
                                        "kind": "NewLineTrivia",
                                        "text": "\r\n"
                                    }
                                ]
                            }
                        },
                        {
                            "kind": "VariableStatement",
                            "fullStart": 920,
                            "fullEnd": 987,
                            "start": 928,
                            "end": 985,
                            "fullWidth": 67,
                            "width": 57,
                            "modifiers": [],
                            "variableDeclaration": {
                                "kind": "VariableDeclaration",
                                "fullStart": 920,
                                "fullEnd": 984,
                                "start": 928,
                                "end": 984,
                                "fullWidth": 64,
                                "width": 56,
                                "varKeyword": {
                                    "kind": "VarKeyword",
                                    "fullStart": 920,
                                    "fullEnd": 932,
                                    "start": 928,
                                    "end": 931,
                                    "fullWidth": 12,
                                    "width": 3,
                                    "text": "var",
                                    "value": "var",
                                    "valueText": "var",
                                    "hasLeadingTrivia": true,
                                    "hasTrailingTrivia": true,
                                    "leadingTrivia": [
                                        {
                                            "kind": "WhitespaceTrivia",
                                            "text": "        "
                                        }
                                    ],
                                    "trailingTrivia": [
                                        {
                                            "kind": "WhitespaceTrivia",
                                            "text": " "
                                        }
                                    ]
                                },
                                "variableDeclarators": [
                                    {
                                        "kind": "VariableDeclarator",
                                        "fullStart": 932,
                                        "fullEnd": 984,
                                        "start": 932,
                                        "end": 984,
                                        "fullWidth": 52,
<<<<<<< HEAD
                                        "width": 52,
                                        "identifier": {
=======
                                        "propertyName": {
>>>>>>> 85e84683
                                            "kind": "IdentifierName",
                                            "fullStart": 932,
                                            "fullEnd": 938,
                                            "start": 932,
                                            "end": 937,
                                            "fullWidth": 6,
                                            "width": 5,
                                            "text": "desc1",
                                            "value": "desc1",
                                            "valueText": "desc1",
                                            "hasTrailingTrivia": true,
                                            "trailingTrivia": [
                                                {
                                                    "kind": "WhitespaceTrivia",
                                                    "text": " "
                                                }
                                            ]
                                        },
                                        "equalsValueClause": {
                                            "kind": "EqualsValueClause",
                                            "fullStart": 938,
                                            "fullEnd": 984,
                                            "start": 938,
                                            "end": 984,
                                            "fullWidth": 46,
                                            "width": 46,
                                            "equalsToken": {
                                                "kind": "EqualsToken",
                                                "fullStart": 938,
                                                "fullEnd": 940,
                                                "start": 938,
                                                "end": 939,
                                                "fullWidth": 2,
                                                "width": 1,
                                                "text": "=",
                                                "value": "=",
                                                "valueText": "=",
                                                "hasTrailingTrivia": true,
                                                "trailingTrivia": [
                                                    {
                                                        "kind": "WhitespaceTrivia",
                                                        "text": " "
                                                    }
                                                ]
                                            },
                                            "value": {
                                                "kind": "InvocationExpression",
                                                "fullStart": 940,
                                                "fullEnd": 984,
                                                "start": 940,
                                                "end": 984,
                                                "fullWidth": 44,
                                                "width": 44,
                                                "expression": {
                                                    "kind": "MemberAccessExpression",
                                                    "fullStart": 940,
                                                    "fullEnd": 971,
                                                    "start": 940,
                                                    "end": 971,
                                                    "fullWidth": 31,
                                                    "width": 31,
                                                    "expression": {
                                                        "kind": "IdentifierName",
                                                        "fullStart": 940,
                                                        "fullEnd": 946,
                                                        "start": 940,
                                                        "end": 946,
                                                        "fullWidth": 6,
                                                        "width": 6,
                                                        "text": "Object",
                                                        "value": "Object",
                                                        "valueText": "Object"
                                                    },
                                                    "dotToken": {
                                                        "kind": "DotToken",
                                                        "fullStart": 946,
                                                        "fullEnd": 947,
                                                        "start": 946,
                                                        "end": 947,
                                                        "fullWidth": 1,
                                                        "width": 1,
                                                        "text": ".",
                                                        "value": ".",
                                                        "valueText": "."
                                                    },
                                                    "name": {
                                                        "kind": "IdentifierName",
                                                        "fullStart": 947,
                                                        "fullEnd": 971,
                                                        "start": 947,
                                                        "end": 971,
                                                        "fullWidth": 24,
                                                        "width": 24,
                                                        "text": "getOwnPropertyDescriptor",
                                                        "value": "getOwnPropertyDescriptor",
                                                        "valueText": "getOwnPropertyDescriptor"
                                                    }
                                                },
                                                "argumentList": {
                                                    "kind": "ArgumentList",
                                                    "fullStart": 971,
                                                    "fullEnd": 984,
                                                    "start": 971,
                                                    "end": 984,
                                                    "fullWidth": 13,
                                                    "width": 13,
                                                    "openParenToken": {
                                                        "kind": "OpenParenToken",
                                                        "fullStart": 971,
                                                        "fullEnd": 972,
                                                        "start": 971,
                                                        "end": 972,
                                                        "fullWidth": 1,
                                                        "width": 1,
                                                        "text": "(",
                                                        "value": "(",
                                                        "valueText": "("
                                                    },
                                                    "arguments": [
                                                        {
                                                            "kind": "IdentifierName",
                                                            "fullStart": 972,
                                                            "fullEnd": 975,
                                                            "start": 972,
                                                            "end": 975,
                                                            "fullWidth": 3,
                                                            "width": 3,
                                                            "text": "obj",
                                                            "value": "obj",
                                                            "valueText": "obj"
                                                        },
                                                        {
                                                            "kind": "CommaToken",
                                                            "fullStart": 975,
                                                            "fullEnd": 977,
                                                            "start": 975,
                                                            "end": 976,
                                                            "fullWidth": 2,
                                                            "width": 1,
                                                            "text": ",",
                                                            "value": ",",
                                                            "valueText": ",",
                                                            "hasTrailingTrivia": true,
                                                            "trailingTrivia": [
                                                                {
                                                                    "kind": "WhitespaceTrivia",
                                                                    "text": " "
                                                                }
                                                            ]
                                                        },
                                                        {
                                                            "kind": "StringLiteral",
                                                            "fullStart": 977,
                                                            "fullEnd": 983,
                                                            "start": 977,
                                                            "end": 983,
                                                            "fullWidth": 6,
                                                            "width": 6,
                                                            "text": "\"prop\"",
                                                            "value": "prop",
                                                            "valueText": "prop"
                                                        }
                                                    ],
                                                    "closeParenToken": {
                                                        "kind": "CloseParenToken",
                                                        "fullStart": 983,
                                                        "fullEnd": 984,
                                                        "start": 983,
                                                        "end": 984,
                                                        "fullWidth": 1,
                                                        "width": 1,
                                                        "text": ")",
                                                        "value": ")",
                                                        "valueText": ")"
                                                    }
                                                }
                                            }
                                        }
                                    }
                                ]
                            },
                            "semicolonToken": {
                                "kind": "SemicolonToken",
                                "fullStart": 984,
                                "fullEnd": 987,
                                "start": 984,
                                "end": 985,
                                "fullWidth": 3,
                                "width": 1,
                                "text": ";",
                                "value": ";",
                                "valueText": ";",
                                "hasTrailingTrivia": true,
                                "hasTrailingNewLine": true,
                                "trailingTrivia": [
                                    {
                                        "kind": "NewLineTrivia",
                                        "text": "\r\n"
                                    }
                                ]
                            }
                        },
                        {
                            "kind": "ForInStatement",
                            "fullStart": 987,
                            "fullEnd": 1111,
                            "start": 995,
                            "end": 1109,
                            "fullWidth": 124,
                            "width": 114,
                            "forKeyword": {
                                "kind": "ForKeyword",
                                "fullStart": 987,
                                "fullEnd": 999,
                                "start": 995,
                                "end": 998,
                                "fullWidth": 12,
                                "width": 3,
                                "text": "for",
                                "value": "for",
                                "valueText": "for",
                                "hasLeadingTrivia": true,
                                "hasTrailingTrivia": true,
                                "leadingTrivia": [
                                    {
                                        "kind": "WhitespaceTrivia",
                                        "text": "        "
                                    }
                                ],
                                "trailingTrivia": [
                                    {
                                        "kind": "WhitespaceTrivia",
                                        "text": " "
                                    }
                                ]
                            },
                            "openParenToken": {
                                "kind": "OpenParenToken",
                                "fullStart": 999,
                                "fullEnd": 1000,
                                "start": 999,
                                "end": 1000,
                                "fullWidth": 1,
                                "width": 1,
                                "text": "(",
                                "value": "(",
                                "valueText": "("
                            },
                            "variableDeclaration": {
                                "kind": "VariableDeclaration",
                                "fullStart": 1000,
                                "fullEnd": 1007,
                                "start": 1000,
                                "end": 1006,
                                "fullWidth": 7,
                                "width": 6,
                                "varKeyword": {
                                    "kind": "VarKeyword",
                                    "fullStart": 1000,
                                    "fullEnd": 1004,
                                    "start": 1000,
                                    "end": 1003,
                                    "fullWidth": 4,
                                    "width": 3,
                                    "text": "var",
                                    "value": "var",
                                    "valueText": "var",
                                    "hasTrailingTrivia": true,
                                    "trailingTrivia": [
                                        {
                                            "kind": "WhitespaceTrivia",
                                            "text": " "
                                        }
                                    ]
                                },
                                "variableDeclarators": [
                                    {
                                        "kind": "VariableDeclarator",
                                        "fullStart": 1004,
                                        "fullEnd": 1007,
                                        "start": 1004,
                                        "end": 1006,
                                        "fullWidth": 3,
<<<<<<< HEAD
                                        "width": 2,
                                        "identifier": {
=======
                                        "propertyName": {
>>>>>>> 85e84683
                                            "kind": "IdentifierName",
                                            "fullStart": 1004,
                                            "fullEnd": 1007,
                                            "start": 1004,
                                            "end": 1006,
                                            "fullWidth": 3,
                                            "width": 2,
                                            "text": "p1",
                                            "value": "p1",
                                            "valueText": "p1",
                                            "hasTrailingTrivia": true,
                                            "trailingTrivia": [
                                                {
                                                    "kind": "WhitespaceTrivia",
                                                    "text": " "
                                                }
                                            ]
                                        }
                                    }
                                ]
                            },
                            "inKeyword": {
                                "kind": "InKeyword",
                                "fullStart": 1007,
                                "fullEnd": 1010,
                                "start": 1007,
                                "end": 1009,
                                "fullWidth": 3,
                                "width": 2,
                                "text": "in",
                                "value": "in",
                                "valueText": "in",
                                "hasTrailingTrivia": true,
                                "trailingTrivia": [
                                    {
                                        "kind": "WhitespaceTrivia",
                                        "text": " "
                                    }
                                ]
                            },
                            "expression": {
                                "kind": "IdentifierName",
                                "fullStart": 1010,
                                "fullEnd": 1013,
                                "start": 1010,
                                "end": 1013,
                                "fullWidth": 3,
                                "width": 3,
                                "text": "obj",
                                "value": "obj",
                                "valueText": "obj"
                            },
                            "closeParenToken": {
                                "kind": "CloseParenToken",
                                "fullStart": 1013,
                                "fullEnd": 1015,
                                "start": 1013,
                                "end": 1014,
                                "fullWidth": 2,
                                "width": 1,
                                "text": ")",
                                "value": ")",
                                "valueText": ")",
                                "hasTrailingTrivia": true,
                                "trailingTrivia": [
                                    {
                                        "kind": "WhitespaceTrivia",
                                        "text": " "
                                    }
                                ]
                            },
                            "statement": {
                                "kind": "Block",
                                "fullStart": 1015,
                                "fullEnd": 1111,
                                "start": 1015,
                                "end": 1109,
                                "fullWidth": 96,
                                "width": 94,
                                "openBraceToken": {
                                    "kind": "OpenBraceToken",
                                    "fullStart": 1015,
                                    "fullEnd": 1018,
                                    "start": 1015,
                                    "end": 1016,
                                    "fullWidth": 3,
                                    "width": 1,
                                    "text": "{",
                                    "value": "{",
                                    "valueText": "{",
                                    "hasTrailingTrivia": true,
                                    "hasTrailingNewLine": true,
                                    "trailingTrivia": [
                                        {
                                            "kind": "NewLineTrivia",
                                            "text": "\r\n"
                                        }
                                    ]
                                },
                                "statements": [
                                    {
                                        "kind": "IfStatement",
                                        "fullStart": 1018,
                                        "fullEnd": 1100,
                                        "start": 1030,
                                        "end": 1098,
                                        "fullWidth": 82,
                                        "width": 68,
                                        "ifKeyword": {
                                            "kind": "IfKeyword",
                                            "fullStart": 1018,
                                            "fullEnd": 1033,
                                            "start": 1030,
                                            "end": 1032,
                                            "fullWidth": 15,
                                            "width": 2,
                                            "text": "if",
                                            "value": "if",
                                            "valueText": "if",
                                            "hasLeadingTrivia": true,
                                            "hasTrailingTrivia": true,
                                            "leadingTrivia": [
                                                {
                                                    "kind": "WhitespaceTrivia",
                                                    "text": "            "
                                                }
                                            ],
                                            "trailingTrivia": [
                                                {
                                                    "kind": "WhitespaceTrivia",
                                                    "text": " "
                                                }
                                            ]
                                        },
                                        "openParenToken": {
                                            "kind": "OpenParenToken",
                                            "fullStart": 1033,
                                            "fullEnd": 1034,
                                            "start": 1033,
                                            "end": 1034,
                                            "fullWidth": 1,
                                            "width": 1,
                                            "text": "(",
                                            "value": "(",
                                            "valueText": "("
                                        },
                                        "condition": {
                                            "kind": "EqualsExpression",
                                            "fullStart": 1034,
                                            "fullEnd": 1047,
                                            "start": 1034,
                                            "end": 1047,
                                            "fullWidth": 13,
                                            "width": 13,
                                            "left": {
                                                "kind": "IdentifierName",
                                                "fullStart": 1034,
                                                "fullEnd": 1037,
                                                "start": 1034,
                                                "end": 1036,
                                                "fullWidth": 3,
                                                "width": 2,
                                                "text": "p1",
                                                "value": "p1",
                                                "valueText": "p1",
                                                "hasTrailingTrivia": true,
                                                "trailingTrivia": [
                                                    {
                                                        "kind": "WhitespaceTrivia",
                                                        "text": " "
                                                    }
                                                ]
                                            },
                                            "operatorToken": {
                                                "kind": "EqualsEqualsEqualsToken",
                                                "fullStart": 1037,
                                                "fullEnd": 1041,
                                                "start": 1037,
                                                "end": 1040,
                                                "fullWidth": 4,
                                                "width": 3,
                                                "text": "===",
                                                "value": "===",
                                                "valueText": "===",
                                                "hasTrailingTrivia": true,
                                                "trailingTrivia": [
                                                    {
                                                        "kind": "WhitespaceTrivia",
                                                        "text": " "
                                                    }
                                                ]
                                            },
                                            "right": {
                                                "kind": "StringLiteral",
                                                "fullStart": 1041,
                                                "fullEnd": 1047,
                                                "start": 1041,
                                                "end": 1047,
                                                "fullWidth": 6,
                                                "width": 6,
                                                "text": "\"prop\"",
                                                "value": "prop",
                                                "valueText": "prop"
                                            }
                                        },
                                        "closeParenToken": {
                                            "kind": "CloseParenToken",
                                            "fullStart": 1047,
                                            "fullEnd": 1049,
                                            "start": 1047,
                                            "end": 1048,
                                            "fullWidth": 2,
                                            "width": 1,
                                            "text": ")",
                                            "value": ")",
                                            "valueText": ")",
                                            "hasTrailingTrivia": true,
                                            "trailingTrivia": [
                                                {
                                                    "kind": "WhitespaceTrivia",
                                                    "text": " "
                                                }
                                            ]
                                        },
                                        "statement": {
                                            "kind": "Block",
                                            "fullStart": 1049,
                                            "fullEnd": 1100,
                                            "start": 1049,
                                            "end": 1098,
                                            "fullWidth": 51,
                                            "width": 49,
                                            "openBraceToken": {
                                                "kind": "OpenBraceToken",
                                                "fullStart": 1049,
                                                "fullEnd": 1052,
                                                "start": 1049,
                                                "end": 1050,
                                                "fullWidth": 3,
                                                "width": 1,
                                                "text": "{",
                                                "value": "{",
                                                "valueText": "{",
                                                "hasTrailingTrivia": true,
                                                "hasTrailingNewLine": true,
                                                "trailingTrivia": [
                                                    {
                                                        "kind": "NewLineTrivia",
                                                        "text": "\r\n"
                                                    }
                                                ]
                                            },
                                            "statements": [
                                                {
                                                    "kind": "ExpressionStatement",
                                                    "fullStart": 1052,
                                                    "fullEnd": 1085,
                                                    "start": 1068,
                                                    "end": 1083,
                                                    "fullWidth": 33,
                                                    "width": 15,
                                                    "expression": {
                                                        "kind": "AssignmentExpression",
                                                        "fullStart": 1052,
                                                        "fullEnd": 1082,
                                                        "start": 1068,
                                                        "end": 1082,
                                                        "fullWidth": 30,
                                                        "width": 14,
                                                        "left": {
                                                            "kind": "IdentifierName",
                                                            "fullStart": 1052,
                                                            "fullEnd": 1076,
                                                            "start": 1068,
                                                            "end": 1075,
                                                            "fullWidth": 24,
                                                            "width": 7,
                                                            "text": "result1",
                                                            "value": "result1",
                                                            "valueText": "result1",
                                                            "hasLeadingTrivia": true,
                                                            "hasTrailingTrivia": true,
                                                            "leadingTrivia": [
                                                                {
                                                                    "kind": "WhitespaceTrivia",
                                                                    "text": "                "
                                                                }
                                                            ],
                                                            "trailingTrivia": [
                                                                {
                                                                    "kind": "WhitespaceTrivia",
                                                                    "text": " "
                                                                }
                                                            ]
                                                        },
                                                        "operatorToken": {
                                                            "kind": "EqualsToken",
                                                            "fullStart": 1076,
                                                            "fullEnd": 1078,
                                                            "start": 1076,
                                                            "end": 1077,
                                                            "fullWidth": 2,
                                                            "width": 1,
                                                            "text": "=",
                                                            "value": "=",
                                                            "valueText": "=",
                                                            "hasTrailingTrivia": true,
                                                            "trailingTrivia": [
                                                                {
                                                                    "kind": "WhitespaceTrivia",
                                                                    "text": " "
                                                                }
                                                            ]
                                                        },
                                                        "right": {
                                                            "kind": "TrueKeyword",
                                                            "fullStart": 1078,
                                                            "fullEnd": 1082,
                                                            "start": 1078,
                                                            "end": 1082,
                                                            "fullWidth": 4,
                                                            "width": 4,
                                                            "text": "true",
                                                            "value": true,
                                                            "valueText": "true"
                                                        }
                                                    },
                                                    "semicolonToken": {
                                                        "kind": "SemicolonToken",
                                                        "fullStart": 1082,
                                                        "fullEnd": 1085,
                                                        "start": 1082,
                                                        "end": 1083,
                                                        "fullWidth": 3,
                                                        "width": 1,
                                                        "text": ";",
                                                        "value": ";",
                                                        "valueText": ";",
                                                        "hasTrailingTrivia": true,
                                                        "hasTrailingNewLine": true,
                                                        "trailingTrivia": [
                                                            {
                                                                "kind": "NewLineTrivia",
                                                                "text": "\r\n"
                                                            }
                                                        ]
                                                    }
                                                }
                                            ],
                                            "closeBraceToken": {
                                                "kind": "CloseBraceToken",
                                                "fullStart": 1085,
                                                "fullEnd": 1100,
                                                "start": 1097,
                                                "end": 1098,
                                                "fullWidth": 15,
                                                "width": 1,
                                                "text": "}",
                                                "value": "}",
                                                "valueText": "}",
                                                "hasLeadingTrivia": true,
                                                "hasTrailingTrivia": true,
                                                "hasTrailingNewLine": true,
                                                "leadingTrivia": [
                                                    {
                                                        "kind": "WhitespaceTrivia",
                                                        "text": "            "
                                                    }
                                                ],
                                                "trailingTrivia": [
                                                    {
                                                        "kind": "NewLineTrivia",
                                                        "text": "\r\n"
                                                    }
                                                ]
                                            }
                                        }
                                    }
                                ],
                                "closeBraceToken": {
                                    "kind": "CloseBraceToken",
                                    "fullStart": 1100,
                                    "fullEnd": 1111,
                                    "start": 1108,
                                    "end": 1109,
                                    "fullWidth": 11,
                                    "width": 1,
                                    "text": "}",
                                    "value": "}",
                                    "valueText": "}",
                                    "hasLeadingTrivia": true,
                                    "hasTrailingTrivia": true,
                                    "hasTrailingNewLine": true,
                                    "leadingTrivia": [
                                        {
                                            "kind": "WhitespaceTrivia",
                                            "text": "        "
                                        }
                                    ],
                                    "trailingTrivia": [
                                        {
                                            "kind": "NewLineTrivia",
                                            "text": "\r\n"
                                        }
                                    ]
                                }
                            }
                        },
                        {
                            "kind": "ExpressionStatement",
                            "fullStart": 1111,
                            "fullEnd": 1202,
                            "start": 1121,
                            "end": 1200,
                            "fullWidth": 91,
                            "width": 79,
                            "expression": {
                                "kind": "InvocationExpression",
                                "fullStart": 1111,
                                "fullEnd": 1199,
                                "start": 1121,
                                "end": 1199,
                                "fullWidth": 88,
                                "width": 78,
                                "expression": {
                                    "kind": "MemberAccessExpression",
                                    "fullStart": 1111,
                                    "fullEnd": 1142,
                                    "start": 1121,
                                    "end": 1142,
                                    "fullWidth": 31,
                                    "width": 21,
                                    "expression": {
                                        "kind": "IdentifierName",
                                        "fullStart": 1111,
                                        "fullEnd": 1127,
                                        "start": 1121,
                                        "end": 1127,
                                        "fullWidth": 16,
                                        "width": 6,
                                        "text": "Object",
                                        "value": "Object",
                                        "valueText": "Object",
                                        "hasLeadingTrivia": true,
                                        "hasLeadingNewLine": true,
                                        "leadingTrivia": [
                                            {
                                                "kind": "NewLineTrivia",
                                                "text": "\r\n"
                                            },
                                            {
                                                "kind": "WhitespaceTrivia",
                                                "text": "        "
                                            }
                                        ]
                                    },
                                    "dotToken": {
                                        "kind": "DotToken",
                                        "fullStart": 1127,
                                        "fullEnd": 1128,
                                        "start": 1127,
                                        "end": 1128,
                                        "fullWidth": 1,
                                        "width": 1,
                                        "text": ".",
                                        "value": ".",
                                        "valueText": "."
                                    },
                                    "name": {
                                        "kind": "IdentifierName",
                                        "fullStart": 1128,
                                        "fullEnd": 1142,
                                        "start": 1128,
                                        "end": 1142,
                                        "fullWidth": 14,
                                        "width": 14,
                                        "text": "defineProperty",
                                        "value": "defineProperty",
                                        "valueText": "defineProperty"
                                    }
                                },
                                "argumentList": {
                                    "kind": "ArgumentList",
                                    "fullStart": 1142,
                                    "fullEnd": 1199,
                                    "start": 1142,
                                    "end": 1199,
                                    "fullWidth": 57,
                                    "width": 57,
                                    "openParenToken": {
                                        "kind": "OpenParenToken",
                                        "fullStart": 1142,
                                        "fullEnd": 1143,
                                        "start": 1142,
                                        "end": 1143,
                                        "fullWidth": 1,
                                        "width": 1,
                                        "text": "(",
                                        "value": "(",
                                        "valueText": "("
                                    },
                                    "arguments": [
                                        {
                                            "kind": "IdentifierName",
                                            "fullStart": 1143,
                                            "fullEnd": 1146,
                                            "start": 1143,
                                            "end": 1146,
                                            "fullWidth": 3,
                                            "width": 3,
                                            "text": "obj",
                                            "value": "obj",
                                            "valueText": "obj"
                                        },
                                        {
                                            "kind": "CommaToken",
                                            "fullStart": 1146,
                                            "fullEnd": 1148,
                                            "start": 1146,
                                            "end": 1147,
                                            "fullWidth": 2,
                                            "width": 1,
                                            "text": ",",
                                            "value": ",",
                                            "valueText": ",",
                                            "hasTrailingTrivia": true,
                                            "trailingTrivia": [
                                                {
                                                    "kind": "WhitespaceTrivia",
                                                    "text": " "
                                                }
                                            ]
                                        },
                                        {
                                            "kind": "StringLiteral",
                                            "fullStart": 1148,
                                            "fullEnd": 1154,
                                            "start": 1148,
                                            "end": 1154,
                                            "fullWidth": 6,
                                            "width": 6,
                                            "text": "\"prop\"",
                                            "value": "prop",
                                            "valueText": "prop"
                                        },
                                        {
                                            "kind": "CommaToken",
                                            "fullStart": 1154,
                                            "fullEnd": 1156,
                                            "start": 1154,
                                            "end": 1155,
                                            "fullWidth": 2,
                                            "width": 1,
                                            "text": ",",
                                            "value": ",",
                                            "valueText": ",",
                                            "hasTrailingTrivia": true,
                                            "trailingTrivia": [
                                                {
                                                    "kind": "WhitespaceTrivia",
                                                    "text": " "
                                                }
                                            ]
                                        },
                                        {
                                            "kind": "ObjectLiteralExpression",
                                            "fullStart": 1156,
                                            "fullEnd": 1198,
                                            "start": 1156,
                                            "end": 1198,
                                            "fullWidth": 42,
                                            "width": 42,
                                            "openBraceToken": {
                                                "kind": "OpenBraceToken",
                                                "fullStart": 1156,
                                                "fullEnd": 1159,
                                                "start": 1156,
                                                "end": 1157,
                                                "fullWidth": 3,
                                                "width": 1,
                                                "text": "{",
                                                "value": "{",
                                                "valueText": "{",
                                                "hasTrailingTrivia": true,
                                                "hasTrailingNewLine": true,
                                                "trailingTrivia": [
                                                    {
                                                        "kind": "NewLineTrivia",
                                                        "text": "\r\n"
                                                    }
                                                ]
                                            },
                                            "propertyAssignments": [
                                                {
                                                    "kind": "SimplePropertyAssignment",
                                                    "fullStart": 1159,
                                                    "fullEnd": 1189,
                                                    "start": 1171,
                                                    "end": 1187,
                                                    "fullWidth": 30,
                                                    "width": 16,
                                                    "propertyName": {
                                                        "kind": "IdentifierName",
                                                        "fullStart": 1159,
                                                        "fullEnd": 1181,
                                                        "start": 1171,
                                                        "end": 1181,
                                                        "fullWidth": 22,
                                                        "width": 10,
                                                        "text": "enumerable",
                                                        "value": "enumerable",
                                                        "valueText": "enumerable",
                                                        "hasLeadingTrivia": true,
                                                        "leadingTrivia": [
                                                            {
                                                                "kind": "WhitespaceTrivia",
                                                                "text": "            "
                                                            }
                                                        ]
                                                    },
                                                    "colonToken": {
                                                        "kind": "ColonToken",
                                                        "fullStart": 1181,
                                                        "fullEnd": 1183,
                                                        "start": 1181,
                                                        "end": 1182,
                                                        "fullWidth": 2,
                                                        "width": 1,
                                                        "text": ":",
                                                        "value": ":",
                                                        "valueText": ":",
                                                        "hasTrailingTrivia": true,
                                                        "trailingTrivia": [
                                                            {
                                                                "kind": "WhitespaceTrivia",
                                                                "text": " "
                                                            }
                                                        ]
                                                    },
                                                    "expression": {
                                                        "kind": "TrueKeyword",
                                                        "fullStart": 1183,
                                                        "fullEnd": 1189,
                                                        "start": 1183,
                                                        "end": 1187,
                                                        "fullWidth": 6,
                                                        "width": 4,
                                                        "text": "true",
                                                        "value": true,
                                                        "valueText": "true",
                                                        "hasTrailingTrivia": true,
                                                        "hasTrailingNewLine": true,
                                                        "trailingTrivia": [
                                                            {
                                                                "kind": "NewLineTrivia",
                                                                "text": "\r\n"
                                                            }
                                                        ]
                                                    }
                                                }
                                            ],
                                            "closeBraceToken": {
                                                "kind": "CloseBraceToken",
                                                "fullStart": 1189,
                                                "fullEnd": 1198,
                                                "start": 1197,
                                                "end": 1198,
                                                "fullWidth": 9,
                                                "width": 1,
                                                "text": "}",
                                                "value": "}",
                                                "valueText": "}",
                                                "hasLeadingTrivia": true,
                                                "leadingTrivia": [
                                                    {
                                                        "kind": "WhitespaceTrivia",
                                                        "text": "        "
                                                    }
                                                ]
                                            }
                                        }
                                    ],
                                    "closeParenToken": {
                                        "kind": "CloseParenToken",
                                        "fullStart": 1198,
                                        "fullEnd": 1199,
                                        "start": 1198,
                                        "end": 1199,
                                        "fullWidth": 1,
                                        "width": 1,
                                        "text": ")",
                                        "value": ")",
                                        "valueText": ")"
                                    }
                                }
                            },
                            "semicolonToken": {
                                "kind": "SemicolonToken",
                                "fullStart": 1199,
                                "fullEnd": 1202,
                                "start": 1199,
                                "end": 1200,
                                "fullWidth": 3,
                                "width": 1,
                                "text": ";",
                                "value": ";",
                                "valueText": ";",
                                "hasTrailingTrivia": true,
                                "hasTrailingNewLine": true,
                                "trailingTrivia": [
                                    {
                                        "kind": "NewLineTrivia",
                                        "text": "\r\n"
                                    }
                                ]
                            }
                        },
                        {
                            "kind": "VariableStatement",
                            "fullStart": 1202,
                            "fullEnd": 1232,
                            "start": 1210,
                            "end": 1230,
                            "fullWidth": 30,
                            "width": 20,
                            "modifiers": [],
                            "variableDeclaration": {
                                "kind": "VariableDeclaration",
                                "fullStart": 1202,
                                "fullEnd": 1229,
                                "start": 1210,
                                "end": 1229,
                                "fullWidth": 27,
                                "width": 19,
                                "varKeyword": {
                                    "kind": "VarKeyword",
                                    "fullStart": 1202,
                                    "fullEnd": 1214,
                                    "start": 1210,
                                    "end": 1213,
                                    "fullWidth": 12,
                                    "width": 3,
                                    "text": "var",
                                    "value": "var",
                                    "valueText": "var",
                                    "hasLeadingTrivia": true,
                                    "hasTrailingTrivia": true,
                                    "leadingTrivia": [
                                        {
                                            "kind": "WhitespaceTrivia",
                                            "text": "        "
                                        }
                                    ],
                                    "trailingTrivia": [
                                        {
                                            "kind": "WhitespaceTrivia",
                                            "text": " "
                                        }
                                    ]
                                },
                                "variableDeclarators": [
                                    {
                                        "kind": "VariableDeclarator",
                                        "fullStart": 1214,
                                        "fullEnd": 1229,
                                        "start": 1214,
                                        "end": 1229,
                                        "fullWidth": 15,
<<<<<<< HEAD
                                        "width": 15,
                                        "identifier": {
=======
                                        "propertyName": {
>>>>>>> 85e84683
                                            "kind": "IdentifierName",
                                            "fullStart": 1214,
                                            "fullEnd": 1222,
                                            "start": 1214,
                                            "end": 1221,
                                            "fullWidth": 8,
                                            "width": 7,
                                            "text": "result2",
                                            "value": "result2",
                                            "valueText": "result2",
                                            "hasTrailingTrivia": true,
                                            "trailingTrivia": [
                                                {
                                                    "kind": "WhitespaceTrivia",
                                                    "text": " "
                                                }
                                            ]
                                        },
                                        "equalsValueClause": {
                                            "kind": "EqualsValueClause",
                                            "fullStart": 1222,
                                            "fullEnd": 1229,
                                            "start": 1222,
                                            "end": 1229,
                                            "fullWidth": 7,
                                            "width": 7,
                                            "equalsToken": {
                                                "kind": "EqualsToken",
                                                "fullStart": 1222,
                                                "fullEnd": 1224,
                                                "start": 1222,
                                                "end": 1223,
                                                "fullWidth": 2,
                                                "width": 1,
                                                "text": "=",
                                                "value": "=",
                                                "valueText": "=",
                                                "hasTrailingTrivia": true,
                                                "trailingTrivia": [
                                                    {
                                                        "kind": "WhitespaceTrivia",
                                                        "text": " "
                                                    }
                                                ]
                                            },
                                            "value": {
                                                "kind": "FalseKeyword",
                                                "fullStart": 1224,
                                                "fullEnd": 1229,
                                                "start": 1224,
                                                "end": 1229,
                                                "fullWidth": 5,
                                                "width": 5,
                                                "text": "false",
                                                "value": false,
                                                "valueText": "false"
                                            }
                                        }
                                    }
                                ]
                            },
                            "semicolonToken": {
                                "kind": "SemicolonToken",
                                "fullStart": 1229,
                                "fullEnd": 1232,
                                "start": 1229,
                                "end": 1230,
                                "fullWidth": 3,
                                "width": 1,
                                "text": ";",
                                "value": ";",
                                "valueText": ";",
                                "hasTrailingTrivia": true,
                                "hasTrailingNewLine": true,
                                "trailingTrivia": [
                                    {
                                        "kind": "NewLineTrivia",
                                        "text": "\r\n"
                                    }
                                ]
                            }
                        },
                        {
                            "kind": "VariableStatement",
                            "fullStart": 1232,
                            "fullEnd": 1299,
                            "start": 1240,
                            "end": 1297,
                            "fullWidth": 67,
                            "width": 57,
                            "modifiers": [],
                            "variableDeclaration": {
                                "kind": "VariableDeclaration",
                                "fullStart": 1232,
                                "fullEnd": 1296,
                                "start": 1240,
                                "end": 1296,
                                "fullWidth": 64,
                                "width": 56,
                                "varKeyword": {
                                    "kind": "VarKeyword",
                                    "fullStart": 1232,
                                    "fullEnd": 1244,
                                    "start": 1240,
                                    "end": 1243,
                                    "fullWidth": 12,
                                    "width": 3,
                                    "text": "var",
                                    "value": "var",
                                    "valueText": "var",
                                    "hasLeadingTrivia": true,
                                    "hasTrailingTrivia": true,
                                    "leadingTrivia": [
                                        {
                                            "kind": "WhitespaceTrivia",
                                            "text": "        "
                                        }
                                    ],
                                    "trailingTrivia": [
                                        {
                                            "kind": "WhitespaceTrivia",
                                            "text": " "
                                        }
                                    ]
                                },
                                "variableDeclarators": [
                                    {
                                        "kind": "VariableDeclarator",
                                        "fullStart": 1244,
                                        "fullEnd": 1296,
                                        "start": 1244,
                                        "end": 1296,
                                        "fullWidth": 52,
<<<<<<< HEAD
                                        "width": 52,
                                        "identifier": {
=======
                                        "propertyName": {
>>>>>>> 85e84683
                                            "kind": "IdentifierName",
                                            "fullStart": 1244,
                                            "fullEnd": 1250,
                                            "start": 1244,
                                            "end": 1249,
                                            "fullWidth": 6,
                                            "width": 5,
                                            "text": "desc2",
                                            "value": "desc2",
                                            "valueText": "desc2",
                                            "hasTrailingTrivia": true,
                                            "trailingTrivia": [
                                                {
                                                    "kind": "WhitespaceTrivia",
                                                    "text": " "
                                                }
                                            ]
                                        },
                                        "equalsValueClause": {
                                            "kind": "EqualsValueClause",
                                            "fullStart": 1250,
                                            "fullEnd": 1296,
                                            "start": 1250,
                                            "end": 1296,
                                            "fullWidth": 46,
                                            "width": 46,
                                            "equalsToken": {
                                                "kind": "EqualsToken",
                                                "fullStart": 1250,
                                                "fullEnd": 1252,
                                                "start": 1250,
                                                "end": 1251,
                                                "fullWidth": 2,
                                                "width": 1,
                                                "text": "=",
                                                "value": "=",
                                                "valueText": "=",
                                                "hasTrailingTrivia": true,
                                                "trailingTrivia": [
                                                    {
                                                        "kind": "WhitespaceTrivia",
                                                        "text": " "
                                                    }
                                                ]
                                            },
                                            "value": {
                                                "kind": "InvocationExpression",
                                                "fullStart": 1252,
                                                "fullEnd": 1296,
                                                "start": 1252,
                                                "end": 1296,
                                                "fullWidth": 44,
                                                "width": 44,
                                                "expression": {
                                                    "kind": "MemberAccessExpression",
                                                    "fullStart": 1252,
                                                    "fullEnd": 1283,
                                                    "start": 1252,
                                                    "end": 1283,
                                                    "fullWidth": 31,
                                                    "width": 31,
                                                    "expression": {
                                                        "kind": "IdentifierName",
                                                        "fullStart": 1252,
                                                        "fullEnd": 1258,
                                                        "start": 1252,
                                                        "end": 1258,
                                                        "fullWidth": 6,
                                                        "width": 6,
                                                        "text": "Object",
                                                        "value": "Object",
                                                        "valueText": "Object"
                                                    },
                                                    "dotToken": {
                                                        "kind": "DotToken",
                                                        "fullStart": 1258,
                                                        "fullEnd": 1259,
                                                        "start": 1258,
                                                        "end": 1259,
                                                        "fullWidth": 1,
                                                        "width": 1,
                                                        "text": ".",
                                                        "value": ".",
                                                        "valueText": "."
                                                    },
                                                    "name": {
                                                        "kind": "IdentifierName",
                                                        "fullStart": 1259,
                                                        "fullEnd": 1283,
                                                        "start": 1259,
                                                        "end": 1283,
                                                        "fullWidth": 24,
                                                        "width": 24,
                                                        "text": "getOwnPropertyDescriptor",
                                                        "value": "getOwnPropertyDescriptor",
                                                        "valueText": "getOwnPropertyDescriptor"
                                                    }
                                                },
                                                "argumentList": {
                                                    "kind": "ArgumentList",
                                                    "fullStart": 1283,
                                                    "fullEnd": 1296,
                                                    "start": 1283,
                                                    "end": 1296,
                                                    "fullWidth": 13,
                                                    "width": 13,
                                                    "openParenToken": {
                                                        "kind": "OpenParenToken",
                                                        "fullStart": 1283,
                                                        "fullEnd": 1284,
                                                        "start": 1283,
                                                        "end": 1284,
                                                        "fullWidth": 1,
                                                        "width": 1,
                                                        "text": "(",
                                                        "value": "(",
                                                        "valueText": "("
                                                    },
                                                    "arguments": [
                                                        {
                                                            "kind": "IdentifierName",
                                                            "fullStart": 1284,
                                                            "fullEnd": 1287,
                                                            "start": 1284,
                                                            "end": 1287,
                                                            "fullWidth": 3,
                                                            "width": 3,
                                                            "text": "obj",
                                                            "value": "obj",
                                                            "valueText": "obj"
                                                        },
                                                        {
                                                            "kind": "CommaToken",
                                                            "fullStart": 1287,
                                                            "fullEnd": 1289,
                                                            "start": 1287,
                                                            "end": 1288,
                                                            "fullWidth": 2,
                                                            "width": 1,
                                                            "text": ",",
                                                            "value": ",",
                                                            "valueText": ",",
                                                            "hasTrailingTrivia": true,
                                                            "trailingTrivia": [
                                                                {
                                                                    "kind": "WhitespaceTrivia",
                                                                    "text": " "
                                                                }
                                                            ]
                                                        },
                                                        {
                                                            "kind": "StringLiteral",
                                                            "fullStart": 1289,
                                                            "fullEnd": 1295,
                                                            "start": 1289,
                                                            "end": 1295,
                                                            "fullWidth": 6,
                                                            "width": 6,
                                                            "text": "\"prop\"",
                                                            "value": "prop",
                                                            "valueText": "prop"
                                                        }
                                                    ],
                                                    "closeParenToken": {
                                                        "kind": "CloseParenToken",
                                                        "fullStart": 1295,
                                                        "fullEnd": 1296,
                                                        "start": 1295,
                                                        "end": 1296,
                                                        "fullWidth": 1,
                                                        "width": 1,
                                                        "text": ")",
                                                        "value": ")",
                                                        "valueText": ")"
                                                    }
                                                }
                                            }
                                        }
                                    }
                                ]
                            },
                            "semicolonToken": {
                                "kind": "SemicolonToken",
                                "fullStart": 1296,
                                "fullEnd": 1299,
                                "start": 1296,
                                "end": 1297,
                                "fullWidth": 3,
                                "width": 1,
                                "text": ";",
                                "value": ";",
                                "valueText": ";",
                                "hasTrailingTrivia": true,
                                "hasTrailingNewLine": true,
                                "trailingTrivia": [
                                    {
                                        "kind": "NewLineTrivia",
                                        "text": "\r\n"
                                    }
                                ]
                            }
                        },
                        {
                            "kind": "ForInStatement",
                            "fullStart": 1299,
                            "fullEnd": 1423,
                            "start": 1307,
                            "end": 1421,
                            "fullWidth": 124,
                            "width": 114,
                            "forKeyword": {
                                "kind": "ForKeyword",
                                "fullStart": 1299,
                                "fullEnd": 1311,
                                "start": 1307,
                                "end": 1310,
                                "fullWidth": 12,
                                "width": 3,
                                "text": "for",
                                "value": "for",
                                "valueText": "for",
                                "hasLeadingTrivia": true,
                                "hasTrailingTrivia": true,
                                "leadingTrivia": [
                                    {
                                        "kind": "WhitespaceTrivia",
                                        "text": "        "
                                    }
                                ],
                                "trailingTrivia": [
                                    {
                                        "kind": "WhitespaceTrivia",
                                        "text": " "
                                    }
                                ]
                            },
                            "openParenToken": {
                                "kind": "OpenParenToken",
                                "fullStart": 1311,
                                "fullEnd": 1312,
                                "start": 1311,
                                "end": 1312,
                                "fullWidth": 1,
                                "width": 1,
                                "text": "(",
                                "value": "(",
                                "valueText": "("
                            },
                            "variableDeclaration": {
                                "kind": "VariableDeclaration",
                                "fullStart": 1312,
                                "fullEnd": 1319,
                                "start": 1312,
                                "end": 1318,
                                "fullWidth": 7,
                                "width": 6,
                                "varKeyword": {
                                    "kind": "VarKeyword",
                                    "fullStart": 1312,
                                    "fullEnd": 1316,
                                    "start": 1312,
                                    "end": 1315,
                                    "fullWidth": 4,
                                    "width": 3,
                                    "text": "var",
                                    "value": "var",
                                    "valueText": "var",
                                    "hasTrailingTrivia": true,
                                    "trailingTrivia": [
                                        {
                                            "kind": "WhitespaceTrivia",
                                            "text": " "
                                        }
                                    ]
                                },
                                "variableDeclarators": [
                                    {
                                        "kind": "VariableDeclarator",
                                        "fullStart": 1316,
                                        "fullEnd": 1319,
                                        "start": 1316,
                                        "end": 1318,
                                        "fullWidth": 3,
<<<<<<< HEAD
                                        "width": 2,
                                        "identifier": {
=======
                                        "propertyName": {
>>>>>>> 85e84683
                                            "kind": "IdentifierName",
                                            "fullStart": 1316,
                                            "fullEnd": 1319,
                                            "start": 1316,
                                            "end": 1318,
                                            "fullWidth": 3,
                                            "width": 2,
                                            "text": "p2",
                                            "value": "p2",
                                            "valueText": "p2",
                                            "hasTrailingTrivia": true,
                                            "trailingTrivia": [
                                                {
                                                    "kind": "WhitespaceTrivia",
                                                    "text": " "
                                                }
                                            ]
                                        }
                                    }
                                ]
                            },
                            "inKeyword": {
                                "kind": "InKeyword",
                                "fullStart": 1319,
                                "fullEnd": 1322,
                                "start": 1319,
                                "end": 1321,
                                "fullWidth": 3,
                                "width": 2,
                                "text": "in",
                                "value": "in",
                                "valueText": "in",
                                "hasTrailingTrivia": true,
                                "trailingTrivia": [
                                    {
                                        "kind": "WhitespaceTrivia",
                                        "text": " "
                                    }
                                ]
                            },
                            "expression": {
                                "kind": "IdentifierName",
                                "fullStart": 1322,
                                "fullEnd": 1325,
                                "start": 1322,
                                "end": 1325,
                                "fullWidth": 3,
                                "width": 3,
                                "text": "obj",
                                "value": "obj",
                                "valueText": "obj"
                            },
                            "closeParenToken": {
                                "kind": "CloseParenToken",
                                "fullStart": 1325,
                                "fullEnd": 1327,
                                "start": 1325,
                                "end": 1326,
                                "fullWidth": 2,
                                "width": 1,
                                "text": ")",
                                "value": ")",
                                "valueText": ")",
                                "hasTrailingTrivia": true,
                                "trailingTrivia": [
                                    {
                                        "kind": "WhitespaceTrivia",
                                        "text": " "
                                    }
                                ]
                            },
                            "statement": {
                                "kind": "Block",
                                "fullStart": 1327,
                                "fullEnd": 1423,
                                "start": 1327,
                                "end": 1421,
                                "fullWidth": 96,
                                "width": 94,
                                "openBraceToken": {
                                    "kind": "OpenBraceToken",
                                    "fullStart": 1327,
                                    "fullEnd": 1330,
                                    "start": 1327,
                                    "end": 1328,
                                    "fullWidth": 3,
                                    "width": 1,
                                    "text": "{",
                                    "value": "{",
                                    "valueText": "{",
                                    "hasTrailingTrivia": true,
                                    "hasTrailingNewLine": true,
                                    "trailingTrivia": [
                                        {
                                            "kind": "NewLineTrivia",
                                            "text": "\r\n"
                                        }
                                    ]
                                },
                                "statements": [
                                    {
                                        "kind": "IfStatement",
                                        "fullStart": 1330,
                                        "fullEnd": 1412,
                                        "start": 1342,
                                        "end": 1410,
                                        "fullWidth": 82,
                                        "width": 68,
                                        "ifKeyword": {
                                            "kind": "IfKeyword",
                                            "fullStart": 1330,
                                            "fullEnd": 1345,
                                            "start": 1342,
                                            "end": 1344,
                                            "fullWidth": 15,
                                            "width": 2,
                                            "text": "if",
                                            "value": "if",
                                            "valueText": "if",
                                            "hasLeadingTrivia": true,
                                            "hasTrailingTrivia": true,
                                            "leadingTrivia": [
                                                {
                                                    "kind": "WhitespaceTrivia",
                                                    "text": "            "
                                                }
                                            ],
                                            "trailingTrivia": [
                                                {
                                                    "kind": "WhitespaceTrivia",
                                                    "text": " "
                                                }
                                            ]
                                        },
                                        "openParenToken": {
                                            "kind": "OpenParenToken",
                                            "fullStart": 1345,
                                            "fullEnd": 1346,
                                            "start": 1345,
                                            "end": 1346,
                                            "fullWidth": 1,
                                            "width": 1,
                                            "text": "(",
                                            "value": "(",
                                            "valueText": "("
                                        },
                                        "condition": {
                                            "kind": "EqualsExpression",
                                            "fullStart": 1346,
                                            "fullEnd": 1359,
                                            "start": 1346,
                                            "end": 1359,
                                            "fullWidth": 13,
                                            "width": 13,
                                            "left": {
                                                "kind": "IdentifierName",
                                                "fullStart": 1346,
                                                "fullEnd": 1349,
                                                "start": 1346,
                                                "end": 1348,
                                                "fullWidth": 3,
                                                "width": 2,
                                                "text": "p2",
                                                "value": "p2",
                                                "valueText": "p2",
                                                "hasTrailingTrivia": true,
                                                "trailingTrivia": [
                                                    {
                                                        "kind": "WhitespaceTrivia",
                                                        "text": " "
                                                    }
                                                ]
                                            },
                                            "operatorToken": {
                                                "kind": "EqualsEqualsEqualsToken",
                                                "fullStart": 1349,
                                                "fullEnd": 1353,
                                                "start": 1349,
                                                "end": 1352,
                                                "fullWidth": 4,
                                                "width": 3,
                                                "text": "===",
                                                "value": "===",
                                                "valueText": "===",
                                                "hasTrailingTrivia": true,
                                                "trailingTrivia": [
                                                    {
                                                        "kind": "WhitespaceTrivia",
                                                        "text": " "
                                                    }
                                                ]
                                            },
                                            "right": {
                                                "kind": "StringLiteral",
                                                "fullStart": 1353,
                                                "fullEnd": 1359,
                                                "start": 1353,
                                                "end": 1359,
                                                "fullWidth": 6,
                                                "width": 6,
                                                "text": "\"prop\"",
                                                "value": "prop",
                                                "valueText": "prop"
                                            }
                                        },
                                        "closeParenToken": {
                                            "kind": "CloseParenToken",
                                            "fullStart": 1359,
                                            "fullEnd": 1361,
                                            "start": 1359,
                                            "end": 1360,
                                            "fullWidth": 2,
                                            "width": 1,
                                            "text": ")",
                                            "value": ")",
                                            "valueText": ")",
                                            "hasTrailingTrivia": true,
                                            "trailingTrivia": [
                                                {
                                                    "kind": "WhitespaceTrivia",
                                                    "text": " "
                                                }
                                            ]
                                        },
                                        "statement": {
                                            "kind": "Block",
                                            "fullStart": 1361,
                                            "fullEnd": 1412,
                                            "start": 1361,
                                            "end": 1410,
                                            "fullWidth": 51,
                                            "width": 49,
                                            "openBraceToken": {
                                                "kind": "OpenBraceToken",
                                                "fullStart": 1361,
                                                "fullEnd": 1364,
                                                "start": 1361,
                                                "end": 1362,
                                                "fullWidth": 3,
                                                "width": 1,
                                                "text": "{",
                                                "value": "{",
                                                "valueText": "{",
                                                "hasTrailingTrivia": true,
                                                "hasTrailingNewLine": true,
                                                "trailingTrivia": [
                                                    {
                                                        "kind": "NewLineTrivia",
                                                        "text": "\r\n"
                                                    }
                                                ]
                                            },
                                            "statements": [
                                                {
                                                    "kind": "ExpressionStatement",
                                                    "fullStart": 1364,
                                                    "fullEnd": 1397,
                                                    "start": 1380,
                                                    "end": 1395,
                                                    "fullWidth": 33,
                                                    "width": 15,
                                                    "expression": {
                                                        "kind": "AssignmentExpression",
                                                        "fullStart": 1364,
                                                        "fullEnd": 1394,
                                                        "start": 1380,
                                                        "end": 1394,
                                                        "fullWidth": 30,
                                                        "width": 14,
                                                        "left": {
                                                            "kind": "IdentifierName",
                                                            "fullStart": 1364,
                                                            "fullEnd": 1388,
                                                            "start": 1380,
                                                            "end": 1387,
                                                            "fullWidth": 24,
                                                            "width": 7,
                                                            "text": "result2",
                                                            "value": "result2",
                                                            "valueText": "result2",
                                                            "hasLeadingTrivia": true,
                                                            "hasTrailingTrivia": true,
                                                            "leadingTrivia": [
                                                                {
                                                                    "kind": "WhitespaceTrivia",
                                                                    "text": "                "
                                                                }
                                                            ],
                                                            "trailingTrivia": [
                                                                {
                                                                    "kind": "WhitespaceTrivia",
                                                                    "text": " "
                                                                }
                                                            ]
                                                        },
                                                        "operatorToken": {
                                                            "kind": "EqualsToken",
                                                            "fullStart": 1388,
                                                            "fullEnd": 1390,
                                                            "start": 1388,
                                                            "end": 1389,
                                                            "fullWidth": 2,
                                                            "width": 1,
                                                            "text": "=",
                                                            "value": "=",
                                                            "valueText": "=",
                                                            "hasTrailingTrivia": true,
                                                            "trailingTrivia": [
                                                                {
                                                                    "kind": "WhitespaceTrivia",
                                                                    "text": " "
                                                                }
                                                            ]
                                                        },
                                                        "right": {
                                                            "kind": "TrueKeyword",
                                                            "fullStart": 1390,
                                                            "fullEnd": 1394,
                                                            "start": 1390,
                                                            "end": 1394,
                                                            "fullWidth": 4,
                                                            "width": 4,
                                                            "text": "true",
                                                            "value": true,
                                                            "valueText": "true"
                                                        }
                                                    },
                                                    "semicolonToken": {
                                                        "kind": "SemicolonToken",
                                                        "fullStart": 1394,
                                                        "fullEnd": 1397,
                                                        "start": 1394,
                                                        "end": 1395,
                                                        "fullWidth": 3,
                                                        "width": 1,
                                                        "text": ";",
                                                        "value": ";",
                                                        "valueText": ";",
                                                        "hasTrailingTrivia": true,
                                                        "hasTrailingNewLine": true,
                                                        "trailingTrivia": [
                                                            {
                                                                "kind": "NewLineTrivia",
                                                                "text": "\r\n"
                                                            }
                                                        ]
                                                    }
                                                }
                                            ],
                                            "closeBraceToken": {
                                                "kind": "CloseBraceToken",
                                                "fullStart": 1397,
                                                "fullEnd": 1412,
                                                "start": 1409,
                                                "end": 1410,
                                                "fullWidth": 15,
                                                "width": 1,
                                                "text": "}",
                                                "value": "}",
                                                "valueText": "}",
                                                "hasLeadingTrivia": true,
                                                "hasTrailingTrivia": true,
                                                "hasTrailingNewLine": true,
                                                "leadingTrivia": [
                                                    {
                                                        "kind": "WhitespaceTrivia",
                                                        "text": "            "
                                                    }
                                                ],
                                                "trailingTrivia": [
                                                    {
                                                        "kind": "NewLineTrivia",
                                                        "text": "\r\n"
                                                    }
                                                ]
                                            }
                                        }
                                    }
                                ],
                                "closeBraceToken": {
                                    "kind": "CloseBraceToken",
                                    "fullStart": 1412,
                                    "fullEnd": 1423,
                                    "start": 1420,
                                    "end": 1421,
                                    "fullWidth": 11,
                                    "width": 1,
                                    "text": "}",
                                    "value": "}",
                                    "valueText": "}",
                                    "hasLeadingTrivia": true,
                                    "hasTrailingTrivia": true,
                                    "hasTrailingNewLine": true,
                                    "leadingTrivia": [
                                        {
                                            "kind": "WhitespaceTrivia",
                                            "text": "        "
                                        }
                                    ],
                                    "trailingTrivia": [
                                        {
                                            "kind": "NewLineTrivia",
                                            "text": "\r\n"
                                        }
                                    ]
                                }
                            }
                        },
                        {
                            "kind": "ReturnStatement",
                            "fullStart": 1423,
                            "fullEnd": 1521,
                            "start": 1433,
                            "end": 1519,
                            "fullWidth": 98,
                            "width": 86,
                            "returnKeyword": {
                                "kind": "ReturnKeyword",
                                "fullStart": 1423,
                                "fullEnd": 1440,
                                "start": 1433,
                                "end": 1439,
                                "fullWidth": 17,
                                "width": 6,
                                "text": "return",
                                "value": "return",
                                "valueText": "return",
                                "hasLeadingTrivia": true,
                                "hasLeadingNewLine": true,
                                "hasTrailingTrivia": true,
                                "leadingTrivia": [
                                    {
                                        "kind": "NewLineTrivia",
                                        "text": "\r\n"
                                    },
                                    {
                                        "kind": "WhitespaceTrivia",
                                        "text": "        "
                                    }
                                ],
                                "trailingTrivia": [
                                    {
                                        "kind": "WhitespaceTrivia",
                                        "text": " "
                                    }
                                ]
                            },
                            "expression": {
                                "kind": "LogicalAndExpression",
                                "fullStart": 1440,
                                "fullEnd": 1518,
                                "start": 1440,
                                "end": 1518,
                                "fullWidth": 78,
                                "width": 78,
                                "left": {
                                    "kind": "LogicalAndExpression",
                                    "fullStart": 1440,
                                    "fullEnd": 1490,
                                    "start": 1440,
                                    "end": 1489,
                                    "fullWidth": 50,
                                    "width": 49,
                                    "left": {
                                        "kind": "LogicalAndExpression",
                                        "fullStart": 1440,
                                        "fullEnd": 1460,
                                        "start": 1440,
                                        "end": 1459,
                                        "fullWidth": 20,
                                        "width": 19,
                                        "left": {
                                            "kind": "LogicalNotExpression",
                                            "fullStart": 1440,
                                            "fullEnd": 1449,
                                            "start": 1440,
                                            "end": 1448,
                                            "fullWidth": 9,
                                            "width": 8,
                                            "operatorToken": {
                                                "kind": "ExclamationToken",
                                                "fullStart": 1440,
                                                "fullEnd": 1441,
                                                "start": 1440,
                                                "end": 1441,
                                                "fullWidth": 1,
                                                "width": 1,
                                                "text": "!",
                                                "value": "!",
                                                "valueText": "!"
                                            },
                                            "operand": {
                                                "kind": "IdentifierName",
                                                "fullStart": 1441,
                                                "fullEnd": 1449,
                                                "start": 1441,
                                                "end": 1448,
                                                "fullWidth": 8,
                                                "width": 7,
                                                "text": "result1",
                                                "value": "result1",
                                                "valueText": "result1",
                                                "hasTrailingTrivia": true,
                                                "trailingTrivia": [
                                                    {
                                                        "kind": "WhitespaceTrivia",
                                                        "text": " "
                                                    }
                                                ]
                                            }
                                        },
                                        "operatorToken": {
                                            "kind": "AmpersandAmpersandToken",
                                            "fullStart": 1449,
                                            "fullEnd": 1452,
                                            "start": 1449,
                                            "end": 1451,
                                            "fullWidth": 3,
                                            "width": 2,
                                            "text": "&&",
                                            "value": "&&",
                                            "valueText": "&&",
                                            "hasTrailingTrivia": true,
                                            "trailingTrivia": [
                                                {
                                                    "kind": "WhitespaceTrivia",
                                                    "text": " "
                                                }
                                            ]
                                        },
                                        "right": {
                                            "kind": "IdentifierName",
                                            "fullStart": 1452,
                                            "fullEnd": 1460,
                                            "start": 1452,
                                            "end": 1459,
                                            "fullWidth": 8,
                                            "width": 7,
                                            "text": "result2",
                                            "value": "result2",
                                            "valueText": "result2",
                                            "hasTrailingTrivia": true,
                                            "trailingTrivia": [
                                                {
                                                    "kind": "WhitespaceTrivia",
                                                    "text": " "
                                                }
                                            ]
                                        }
                                    },
                                    "operatorToken": {
                                        "kind": "AmpersandAmpersandToken",
                                        "fullStart": 1460,
                                        "fullEnd": 1463,
                                        "start": 1460,
                                        "end": 1462,
                                        "fullWidth": 3,
                                        "width": 2,
                                        "text": "&&",
                                        "value": "&&",
                                        "valueText": "&&",
                                        "hasTrailingTrivia": true,
                                        "trailingTrivia": [
                                            {
                                                "kind": "WhitespaceTrivia",
                                                "text": " "
                                            }
                                        ]
                                    },
                                    "right": {
                                        "kind": "EqualsExpression",
                                        "fullStart": 1463,
                                        "fullEnd": 1490,
                                        "start": 1463,
                                        "end": 1489,
                                        "fullWidth": 27,
                                        "width": 26,
                                        "left": {
                                            "kind": "MemberAccessExpression",
                                            "fullStart": 1463,
                                            "fullEnd": 1480,
                                            "start": 1463,
                                            "end": 1479,
                                            "fullWidth": 17,
                                            "width": 16,
                                            "expression": {
                                                "kind": "IdentifierName",
                                                "fullStart": 1463,
                                                "fullEnd": 1468,
                                                "start": 1463,
                                                "end": 1468,
                                                "fullWidth": 5,
                                                "width": 5,
                                                "text": "desc1",
                                                "value": "desc1",
                                                "valueText": "desc1"
                                            },
                                            "dotToken": {
                                                "kind": "DotToken",
                                                "fullStart": 1468,
                                                "fullEnd": 1469,
                                                "start": 1468,
                                                "end": 1469,
                                                "fullWidth": 1,
                                                "width": 1,
                                                "text": ".",
                                                "value": ".",
                                                "valueText": "."
                                            },
                                            "name": {
                                                "kind": "IdentifierName",
                                                "fullStart": 1469,
                                                "fullEnd": 1480,
                                                "start": 1469,
                                                "end": 1479,
                                                "fullWidth": 11,
                                                "width": 10,
                                                "text": "enumerable",
                                                "value": "enumerable",
                                                "valueText": "enumerable",
                                                "hasTrailingTrivia": true,
                                                "trailingTrivia": [
                                                    {
                                                        "kind": "WhitespaceTrivia",
                                                        "text": " "
                                                    }
                                                ]
                                            }
                                        },
                                        "operatorToken": {
                                            "kind": "EqualsEqualsEqualsToken",
                                            "fullStart": 1480,
                                            "fullEnd": 1484,
                                            "start": 1480,
                                            "end": 1483,
                                            "fullWidth": 4,
                                            "width": 3,
                                            "text": "===",
                                            "value": "===",
                                            "valueText": "===",
                                            "hasTrailingTrivia": true,
                                            "trailingTrivia": [
                                                {
                                                    "kind": "WhitespaceTrivia",
                                                    "text": " "
                                                }
                                            ]
                                        },
                                        "right": {
                                            "kind": "FalseKeyword",
                                            "fullStart": 1484,
                                            "fullEnd": 1490,
                                            "start": 1484,
                                            "end": 1489,
                                            "fullWidth": 6,
                                            "width": 5,
                                            "text": "false",
                                            "value": false,
                                            "valueText": "false",
                                            "hasTrailingTrivia": true,
                                            "trailingTrivia": [
                                                {
                                                    "kind": "WhitespaceTrivia",
                                                    "text": " "
                                                }
                                            ]
                                        }
                                    }
                                },
                                "operatorToken": {
                                    "kind": "AmpersandAmpersandToken",
                                    "fullStart": 1490,
                                    "fullEnd": 1493,
                                    "start": 1490,
                                    "end": 1492,
                                    "fullWidth": 3,
                                    "width": 2,
                                    "text": "&&",
                                    "value": "&&",
                                    "valueText": "&&",
                                    "hasTrailingTrivia": true,
                                    "trailingTrivia": [
                                        {
                                            "kind": "WhitespaceTrivia",
                                            "text": " "
                                        }
                                    ]
                                },
                                "right": {
                                    "kind": "EqualsExpression",
                                    "fullStart": 1493,
                                    "fullEnd": 1518,
                                    "start": 1493,
                                    "end": 1518,
                                    "fullWidth": 25,
                                    "width": 25,
                                    "left": {
                                        "kind": "MemberAccessExpression",
                                        "fullStart": 1493,
                                        "fullEnd": 1510,
                                        "start": 1493,
                                        "end": 1509,
                                        "fullWidth": 17,
                                        "width": 16,
                                        "expression": {
                                            "kind": "IdentifierName",
                                            "fullStart": 1493,
                                            "fullEnd": 1498,
                                            "start": 1493,
                                            "end": 1498,
                                            "fullWidth": 5,
                                            "width": 5,
                                            "text": "desc2",
                                            "value": "desc2",
                                            "valueText": "desc2"
                                        },
                                        "dotToken": {
                                            "kind": "DotToken",
                                            "fullStart": 1498,
                                            "fullEnd": 1499,
                                            "start": 1498,
                                            "end": 1499,
                                            "fullWidth": 1,
                                            "width": 1,
                                            "text": ".",
                                            "value": ".",
                                            "valueText": "."
                                        },
                                        "name": {
                                            "kind": "IdentifierName",
                                            "fullStart": 1499,
                                            "fullEnd": 1510,
                                            "start": 1499,
                                            "end": 1509,
                                            "fullWidth": 11,
                                            "width": 10,
                                            "text": "enumerable",
                                            "value": "enumerable",
                                            "valueText": "enumerable",
                                            "hasTrailingTrivia": true,
                                            "trailingTrivia": [
                                                {
                                                    "kind": "WhitespaceTrivia",
                                                    "text": " "
                                                }
                                            ]
                                        }
                                    },
                                    "operatorToken": {
                                        "kind": "EqualsEqualsEqualsToken",
                                        "fullStart": 1510,
                                        "fullEnd": 1514,
                                        "start": 1510,
                                        "end": 1513,
                                        "fullWidth": 4,
                                        "width": 3,
                                        "text": "===",
                                        "value": "===",
                                        "valueText": "===",
                                        "hasTrailingTrivia": true,
                                        "trailingTrivia": [
                                            {
                                                "kind": "WhitespaceTrivia",
                                                "text": " "
                                            }
                                        ]
                                    },
                                    "right": {
                                        "kind": "TrueKeyword",
                                        "fullStart": 1514,
                                        "fullEnd": 1518,
                                        "start": 1514,
                                        "end": 1518,
                                        "fullWidth": 4,
                                        "width": 4,
                                        "text": "true",
                                        "value": true,
                                        "valueText": "true"
                                    }
                                }
                            },
                            "semicolonToken": {
                                "kind": "SemicolonToken",
                                "fullStart": 1518,
                                "fullEnd": 1521,
                                "start": 1518,
                                "end": 1519,
                                "fullWidth": 3,
                                "width": 1,
                                "text": ";",
                                "value": ";",
                                "valueText": ";",
                                "hasTrailingTrivia": true,
                                "hasTrailingNewLine": true,
                                "trailingTrivia": [
                                    {
                                        "kind": "NewLineTrivia",
                                        "text": "\r\n"
                                    }
                                ]
                            }
                        }
                    ],
                    "closeBraceToken": {
                        "kind": "CloseBraceToken",
                        "fullStart": 1521,
                        "fullEnd": 1528,
                        "start": 1525,
                        "end": 1526,
                        "fullWidth": 7,
                        "width": 1,
                        "text": "}",
                        "value": "}",
                        "valueText": "}",
                        "hasLeadingTrivia": true,
                        "hasTrailingTrivia": true,
                        "hasTrailingNewLine": true,
                        "leadingTrivia": [
                            {
                                "kind": "WhitespaceTrivia",
                                "text": "    "
                            }
                        ],
                        "trailingTrivia": [
                            {
                                "kind": "NewLineTrivia",
                                "text": "\r\n"
                            }
                        ]
                    }
                }
            },
            {
                "kind": "ExpressionStatement",
                "fullStart": 1528,
                "fullEnd": 1552,
                "start": 1528,
                "end": 1550,
                "fullWidth": 24,
                "width": 22,
                "expression": {
                    "kind": "InvocationExpression",
                    "fullStart": 1528,
                    "fullEnd": 1549,
                    "start": 1528,
                    "end": 1549,
                    "fullWidth": 21,
                    "width": 21,
                    "expression": {
                        "kind": "IdentifierName",
                        "fullStart": 1528,
                        "fullEnd": 1539,
                        "start": 1528,
                        "end": 1539,
                        "fullWidth": 11,
                        "width": 11,
                        "text": "runTestCase",
                        "value": "runTestCase",
                        "valueText": "runTestCase"
                    },
                    "argumentList": {
                        "kind": "ArgumentList",
                        "fullStart": 1539,
                        "fullEnd": 1549,
                        "start": 1539,
                        "end": 1549,
                        "fullWidth": 10,
                        "width": 10,
                        "openParenToken": {
                            "kind": "OpenParenToken",
                            "fullStart": 1539,
                            "fullEnd": 1540,
                            "start": 1539,
                            "end": 1540,
                            "fullWidth": 1,
                            "width": 1,
                            "text": "(",
                            "value": "(",
                            "valueText": "("
                        },
                        "arguments": [
                            {
                                "kind": "IdentifierName",
                                "fullStart": 1540,
                                "fullEnd": 1548,
                                "start": 1540,
                                "end": 1548,
                                "fullWidth": 8,
                                "width": 8,
                                "text": "testcase",
                                "value": "testcase",
                                "valueText": "testcase"
                            }
                        ],
                        "closeParenToken": {
                            "kind": "CloseParenToken",
                            "fullStart": 1548,
                            "fullEnd": 1549,
                            "start": 1548,
                            "end": 1549,
                            "fullWidth": 1,
                            "width": 1,
                            "text": ")",
                            "value": ")",
                            "valueText": ")"
                        }
                    }
                },
                "semicolonToken": {
                    "kind": "SemicolonToken",
                    "fullStart": 1549,
                    "fullEnd": 1552,
                    "start": 1549,
                    "end": 1550,
                    "fullWidth": 3,
                    "width": 1,
                    "text": ";",
                    "value": ";",
                    "valueText": ";",
                    "hasTrailingTrivia": true,
                    "hasTrailingNewLine": true,
                    "trailingTrivia": [
                        {
                            "kind": "NewLineTrivia",
                            "text": "\r\n"
                        }
                    ]
                }
            }
        ],
        "endOfFileToken": {
            "kind": "EndOfFileToken",
            "fullStart": 1552,
            "fullEnd": 1552,
            "start": 1552,
            "end": 1552,
            "fullWidth": 0,
            "width": 0,
            "text": ""
        }
    },
    "lineMap": {
        "lineStarts": [
            0,
            67,
            152,
            232,
            308,
            380,
            385,
            439,
            652,
            657,
            659,
            661,
            684,
            707,
            709,
            755,
            784,
            813,
            845,
            877,
            890,
            920,
            987,
            1018,
            1052,
            1085,
            1100,
            1111,
            1113,
            1159,
            1189,
            1202,
            1232,
            1299,
            1330,
            1364,
            1397,
            1412,
            1423,
            1425,
            1521,
            1528,
            1552
        ],
        "length": 1552
    }
}<|MERGE_RESOLUTION|>--- conflicted
+++ resolved
@@ -247,12 +247,8 @@
                                         "start": 696,
                                         "end": 704,
                                         "fullWidth": 8,
-<<<<<<< HEAD
                                         "width": 8,
-                                        "identifier": {
-=======
                                         "propertyName": {
->>>>>>> 85e84683
                                             "kind": "IdentifierName",
                                             "fullStart": 696,
                                             "fullEnd": 700,
@@ -960,12 +956,8 @@
                                         "start": 902,
                                         "end": 917,
                                         "fullWidth": 15,
-<<<<<<< HEAD
                                         "width": 15,
-                                        "identifier": {
-=======
                                         "propertyName": {
->>>>>>> 85e84683
                                             "kind": "IdentifierName",
                                             "fullStart": 902,
                                             "fullEnd": 910,
@@ -1099,12 +1091,8 @@
                                         "start": 932,
                                         "end": 984,
                                         "fullWidth": 52,
-<<<<<<< HEAD
                                         "width": 52,
-                                        "identifier": {
-=======
                                         "propertyName": {
->>>>>>> 85e84683
                                             "kind": "IdentifierName",
                                             "fullStart": 932,
                                             "fullEnd": 938,
@@ -1388,12 +1376,8 @@
                                         "start": 1004,
                                         "end": 1006,
                                         "fullWidth": 3,
-<<<<<<< HEAD
                                         "width": 2,
-                                        "identifier": {
-=======
                                         "propertyName": {
->>>>>>> 85e84683
                                             "kind": "IdentifierName",
                                             "fullStart": 1004,
                                             "fullEnd": 1007,
@@ -2162,12 +2146,8 @@
                                         "start": 1214,
                                         "end": 1229,
                                         "fullWidth": 15,
-<<<<<<< HEAD
                                         "width": 15,
-                                        "identifier": {
-=======
                                         "propertyName": {
->>>>>>> 85e84683
                                             "kind": "IdentifierName",
                                             "fullStart": 1214,
                                             "fullEnd": 1222,
@@ -2301,12 +2281,8 @@
                                         "start": 1244,
                                         "end": 1296,
                                         "fullWidth": 52,
-<<<<<<< HEAD
                                         "width": 52,
-                                        "identifier": {
-=======
                                         "propertyName": {
->>>>>>> 85e84683
                                             "kind": "IdentifierName",
                                             "fullStart": 1244,
                                             "fullEnd": 1250,
@@ -2590,12 +2566,8 @@
                                         "start": 1316,
                                         "end": 1318,
                                         "fullWidth": 3,
-<<<<<<< HEAD
                                         "width": 2,
-                                        "identifier": {
-=======
                                         "propertyName": {
->>>>>>> 85e84683
                                             "kind": "IdentifierName",
                                             "fullStart": 1316,
                                             "fullEnd": 1319,
