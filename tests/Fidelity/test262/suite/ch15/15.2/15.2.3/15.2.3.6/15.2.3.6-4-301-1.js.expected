{
    "isDeclaration": false,
    "languageVersion": "EcmaScript5",
    "parseOptions": {
        "allowAutomaticSemicolonInsertion": true
    },
    "sourceUnit": {
        "kind": "SourceUnit",
        "fullStart": 0,
        "fullEnd": 1238,
        "start": 733,
        "end": 1238,
        "fullWidth": 1238,
        "width": 505,
        "isIncrementallyUnusable": true,
        "moduleElements": [
            {
                "kind": "FunctionDeclaration",
                "fullStart": 0,
                "fullEnd": 1214,
                "start": 733,
                "end": 1212,
                "fullWidth": 1214,
                "width": 479,
                "modifiers": [],
                "functionKeyword": {
                    "kind": "FunctionKeyword",
                    "fullStart": 0,
                    "fullEnd": 742,
                    "start": 733,
                    "end": 741,
                    "fullWidth": 742,
                    "width": 8,
                    "text": "function",
                    "value": "function",
                    "valueText": "function",
                    "hasLeadingTrivia": true,
                    "hasLeadingComment": true,
                    "hasLeadingNewLine": true,
                    "hasTrailingTrivia": true,
                    "leadingTrivia": [
                        {
                            "kind": "SingleLineCommentTrivia",
                            "text": "/// Copyright (c) 2012 Ecma International.  All rights reserved. "
                        },
                        {
                            "kind": "NewLineTrivia",
                            "text": "\r\n"
                        },
                        {
                            "kind": "SingleLineCommentTrivia",
                            "text": "/// Ecma International makes this code available under the terms and conditions set"
                        },
                        {
                            "kind": "NewLineTrivia",
                            "text": "\r\n"
                        },
                        {
                            "kind": "SingleLineCommentTrivia",
                            "text": "/// forth on http://hg.ecmascript.org/tests/test262/raw-file/tip/LICENSE (the "
                        },
                        {
                            "kind": "NewLineTrivia",
                            "text": "\r\n"
                        },
                        {
                            "kind": "SingleLineCommentTrivia",
                            "text": "/// \"Use Terms\").   Any redistribution of this code must retain the above "
                        },
                        {
                            "kind": "NewLineTrivia",
                            "text": "\r\n"
                        },
                        {
                            "kind": "SingleLineCommentTrivia",
                            "text": "/// copyright and this notice and otherwise comply with the Use Terms."
                        },
                        {
                            "kind": "NewLineTrivia",
                            "text": "\r\n"
                        },
                        {
                            "kind": "MultiLineCommentTrivia",
                            "text": "/**\r\n * @path ch15/15.2/15.2.3/15.2.3.6/15.2.3.6-4-301-1.js\r\n * @description Object.defineProperty - 'O' is an Arguments object of a function that has formal parameters, 'name' is an index named property of 'O', and 'desc' is data descriptor, test 'name' is defined in 'O' with all correct attribute values (10.6 [[DefineOwnProperty]] step 3)\r\n */"
                        },
                        {
                            "kind": "NewLineTrivia",
                            "text": "\r\n"
                        },
                        {
                            "kind": "NewLineTrivia",
                            "text": "\r\n"
                        },
                        {
                            "kind": "NewLineTrivia",
                            "text": "\r\n"
                        }
                    ],
                    "trailingTrivia": [
                        {
                            "kind": "WhitespaceTrivia",
                            "text": " "
                        }
                    ]
                },
                "identifier": {
                    "kind": "IdentifierName",
                    "fullStart": 742,
                    "fullEnd": 750,
                    "start": 742,
                    "end": 750,
                    "fullWidth": 8,
                    "width": 8,
                    "text": "testcase",
                    "value": "testcase",
                    "valueText": "testcase"
                },
                "callSignature": {
                    "kind": "CallSignature",
                    "fullStart": 750,
                    "fullEnd": 753,
                    "start": 750,
                    "end": 752,
                    "fullWidth": 3,
                    "width": 2,
                    "parameterList": {
                        "kind": "ParameterList",
                        "fullStart": 750,
                        "fullEnd": 753,
                        "start": 750,
                        "end": 752,
                        "fullWidth": 3,
                        "width": 2,
                        "openParenToken": {
                            "kind": "OpenParenToken",
                            "fullStart": 750,
                            "fullEnd": 751,
                            "start": 750,
                            "end": 751,
                            "fullWidth": 1,
                            "width": 1,
                            "text": "(",
                            "value": "(",
                            "valueText": "("
                        },
                        "parameters": [],
                        "closeParenToken": {
                            "kind": "CloseParenToken",
                            "fullStart": 751,
                            "fullEnd": 753,
                            "start": 751,
                            "end": 752,
                            "fullWidth": 2,
                            "width": 1,
                            "text": ")",
                            "value": ")",
                            "valueText": ")",
                            "hasTrailingTrivia": true,
                            "trailingTrivia": [
                                {
                                    "kind": "WhitespaceTrivia",
                                    "text": " "
                                }
                            ]
                        }
                    }
                },
                "block": {
                    "kind": "Block",
                    "fullStart": 753,
                    "fullEnd": 1214,
                    "start": 753,
                    "end": 1212,
                    "fullWidth": 461,
                    "width": 459,
                    "openBraceToken": {
                        "kind": "OpenBraceToken",
                        "fullStart": 753,
                        "fullEnd": 756,
                        "start": 753,
                        "end": 754,
                        "fullWidth": 3,
                        "width": 1,
                        "text": "{",
                        "value": "{",
                        "valueText": "{",
                        "hasTrailingTrivia": true,
                        "hasTrailingNewLine": true,
                        "trailingTrivia": [
                            {
                                "kind": "NewLineTrivia",
                                "text": "\r\n"
                            }
                        ]
                    },
                    "statements": [
                        {
                            "kind": "ReturnStatement",
                            "fullStart": 756,
                            "fullEnd": 1207,
                            "start": 764,
                            "end": 1205,
                            "fullWidth": 451,
                            "width": 441,
                            "returnKeyword": {
                                "kind": "ReturnKeyword",
                                "fullStart": 756,
                                "fullEnd": 771,
                                "start": 764,
                                "end": 770,
                                "fullWidth": 15,
                                "width": 6,
                                "text": "return",
                                "value": "return",
                                "valueText": "return",
                                "hasLeadingTrivia": true,
                                "hasTrailingTrivia": true,
                                "leadingTrivia": [
                                    {
                                        "kind": "WhitespaceTrivia",
                                        "text": "        "
                                    }
                                ],
                                "trailingTrivia": [
                                    {
                                        "kind": "WhitespaceTrivia",
                                        "text": " "
                                    }
                                ]
                            },
                            "expression": {
                                "kind": "ParenthesizedExpression",
                                "fullStart": 771,
                                "fullEnd": 1204,
                                "start": 771,
                                "end": 1204,
                                "fullWidth": 433,
                                "width": 433,
                                "openParenToken": {
                                    "kind": "OpenParenToken",
                                    "fullStart": 771,
                                    "fullEnd": 772,
                                    "start": 771,
                                    "end": 772,
                                    "fullWidth": 1,
                                    "width": 1,
                                    "text": "(",
                                    "value": "(",
                                    "valueText": "("
                                },
                                "expression": {
                                    "kind": "InvocationExpression",
                                    "fullStart": 772,
                                    "fullEnd": 1203,
                                    "start": 772,
                                    "end": 1203,
                                    "fullWidth": 431,
                                    "width": 431,
                                    "expression": {
                                        "kind": "FunctionExpression",
                                        "fullStart": 772,
                                        "fullEnd": 1194,
                                        "start": 772,
                                        "end": 1194,
                                        "fullWidth": 422,
                                        "width": 422,
                                        "functionKeyword": {
                                            "kind": "FunctionKeyword",
                                            "fullStart": 772,
                                            "fullEnd": 781,
                                            "start": 772,
                                            "end": 780,
                                            "fullWidth": 9,
                                            "width": 8,
                                            "text": "function",
                                            "value": "function",
                                            "valueText": "function",
                                            "hasTrailingTrivia": true,
                                            "trailingTrivia": [
                                                {
                                                    "kind": "WhitespaceTrivia",
                                                    "text": " "
                                                }
                                            ]
                                        },
                                        "callSignature": {
                                            "kind": "CallSignature",
                                            "fullStart": 781,
                                            "fullEnd": 791,
                                            "start": 781,
                                            "end": 790,
                                            "fullWidth": 10,
                                            "width": 9,
                                            "parameterList": {
                                                "kind": "ParameterList",
                                                "fullStart": 781,
                                                "fullEnd": 791,
                                                "start": 781,
                                                "end": 790,
                                                "fullWidth": 10,
                                                "width": 9,
                                                "openParenToken": {
                                                    "kind": "OpenParenToken",
                                                    "fullStart": 781,
                                                    "fullEnd": 782,
                                                    "start": 781,
                                                    "end": 782,
                                                    "fullWidth": 1,
                                                    "width": 1,
                                                    "text": "(",
                                                    "value": "(",
                                                    "valueText": "("
                                                },
                                                "parameters": [
                                                    {
                                                        "kind": "Parameter",
                                                        "fullStart": 782,
                                                        "fullEnd": 783,
                                                        "start": 782,
                                                        "end": 783,
                                                        "fullWidth": 1,
<<<<<<< HEAD
                                                        "width": 1,
=======
                                                        "modifiers": [],
>>>>>>> e3c38734
                                                        "identifier": {
                                                            "kind": "IdentifierName",
                                                            "fullStart": 782,
                                                            "fullEnd": 783,
                                                            "start": 782,
                                                            "end": 783,
                                                            "fullWidth": 1,
                                                            "width": 1,
                                                            "text": "a",
                                                            "value": "a",
                                                            "valueText": "a"
                                                        }
                                                    },
                                                    {
                                                        "kind": "CommaToken",
                                                        "fullStart": 783,
                                                        "fullEnd": 785,
                                                        "start": 783,
                                                        "end": 784,
                                                        "fullWidth": 2,
                                                        "width": 1,
                                                        "text": ",",
                                                        "value": ",",
                                                        "valueText": ",",
                                                        "hasTrailingTrivia": true,
                                                        "trailingTrivia": [
                                                            {
                                                                "kind": "WhitespaceTrivia",
                                                                "text": " "
                                                            }
                                                        ]
                                                    },
                                                    {
                                                        "kind": "Parameter",
                                                        "fullStart": 785,
                                                        "fullEnd": 786,
                                                        "start": 785,
                                                        "end": 786,
                                                        "fullWidth": 1,
<<<<<<< HEAD
                                                        "width": 1,
=======
                                                        "modifiers": [],
>>>>>>> e3c38734
                                                        "identifier": {
                                                            "kind": "IdentifierName",
                                                            "fullStart": 785,
                                                            "fullEnd": 786,
                                                            "start": 785,
                                                            "end": 786,
                                                            "fullWidth": 1,
                                                            "width": 1,
                                                            "text": "b",
                                                            "value": "b",
                                                            "valueText": "b"
                                                        }
                                                    },
                                                    {
                                                        "kind": "CommaToken",
                                                        "fullStart": 786,
                                                        "fullEnd": 788,
                                                        "start": 786,
                                                        "end": 787,
                                                        "fullWidth": 2,
                                                        "width": 1,
                                                        "text": ",",
                                                        "value": ",",
                                                        "valueText": ",",
                                                        "hasTrailingTrivia": true,
                                                        "trailingTrivia": [
                                                            {
                                                                "kind": "WhitespaceTrivia",
                                                                "text": " "
                                                            }
                                                        ]
                                                    },
                                                    {
                                                        "kind": "Parameter",
                                                        "fullStart": 788,
                                                        "fullEnd": 789,
                                                        "start": 788,
                                                        "end": 789,
                                                        "fullWidth": 1,
<<<<<<< HEAD
                                                        "width": 1,
=======
                                                        "modifiers": [],
>>>>>>> e3c38734
                                                        "identifier": {
                                                            "kind": "IdentifierName",
                                                            "fullStart": 788,
                                                            "fullEnd": 789,
                                                            "start": 788,
                                                            "end": 789,
                                                            "fullWidth": 1,
                                                            "width": 1,
                                                            "text": "c",
                                                            "value": "c",
                                                            "valueText": "c"
                                                        }
                                                    }
                                                ],
                                                "closeParenToken": {
                                                    "kind": "CloseParenToken",
                                                    "fullStart": 789,
                                                    "fullEnd": 791,
                                                    "start": 789,
                                                    "end": 790,
                                                    "fullWidth": 2,
                                                    "width": 1,
                                                    "text": ")",
                                                    "value": ")",
                                                    "valueText": ")",
                                                    "hasTrailingTrivia": true,
                                                    "trailingTrivia": [
                                                        {
                                                            "kind": "WhitespaceTrivia",
                                                            "text": " "
                                                        }
                                                    ]
                                                }
                                            }
                                        },
                                        "block": {
                                            "kind": "Block",
                                            "fullStart": 791,
                                            "fullEnd": 1194,
                                            "start": 791,
                                            "end": 1194,
                                            "fullWidth": 403,
                                            "width": 403,
                                            "openBraceToken": {
                                                "kind": "OpenBraceToken",
                                                "fullStart": 791,
                                                "fullEnd": 794,
                                                "start": 791,
                                                "end": 792,
                                                "fullWidth": 3,
                                                "width": 1,
                                                "text": "{",
                                                "value": "{",
                                                "valueText": "{",
                                                "hasTrailingTrivia": true,
                                                "hasTrailingNewLine": true,
                                                "trailingTrivia": [
                                                    {
                                                        "kind": "NewLineTrivia",
                                                        "text": "\r\n"
                                                    }
                                                ]
                                            },
                                            "statements": [
                                                {
                                                    "kind": "ExpressionStatement",
                                                    "fullStart": 794,
                                                    "fullEnd": 828,
                                                    "start": 806,
                                                    "end": 826,
                                                    "fullWidth": 34,
                                                    "width": 20,
                                                    "expression": {
                                                        "kind": "DeleteExpression",
                                                        "fullStart": 794,
                                                        "fullEnd": 825,
                                                        "start": 806,
                                                        "end": 825,
                                                        "fullWidth": 31,
                                                        "width": 19,
                                                        "deleteKeyword": {
                                                            "kind": "DeleteKeyword",
                                                            "fullStart": 794,
                                                            "fullEnd": 813,
                                                            "start": 806,
                                                            "end": 812,
                                                            "fullWidth": 19,
                                                            "width": 6,
                                                            "text": "delete",
                                                            "value": "delete",
                                                            "valueText": "delete",
                                                            "hasLeadingTrivia": true,
                                                            "hasTrailingTrivia": true,
                                                            "leadingTrivia": [
                                                                {
                                                                    "kind": "WhitespaceTrivia",
                                                                    "text": "            "
                                                                }
                                                            ],
                                                            "trailingTrivia": [
                                                                {
                                                                    "kind": "WhitespaceTrivia",
                                                                    "text": " "
                                                                }
                                                            ]
                                                        },
                                                        "expression": {
                                                            "kind": "ElementAccessExpression",
                                                            "fullStart": 813,
                                                            "fullEnd": 825,
                                                            "start": 813,
                                                            "end": 825,
                                                            "fullWidth": 12,
                                                            "width": 12,
                                                            "expression": {
                                                                "kind": "IdentifierName",
                                                                "fullStart": 813,
                                                                "fullEnd": 822,
                                                                "start": 813,
                                                                "end": 822,
                                                                "fullWidth": 9,
                                                                "width": 9,
                                                                "text": "arguments",
                                                                "value": "arguments",
                                                                "valueText": "arguments"
                                                            },
                                                            "openBracketToken": {
                                                                "kind": "OpenBracketToken",
                                                                "fullStart": 822,
                                                                "fullEnd": 823,
                                                                "start": 822,
                                                                "end": 823,
                                                                "fullWidth": 1,
                                                                "width": 1,
                                                                "text": "[",
                                                                "value": "[",
                                                                "valueText": "["
                                                            },
                                                            "argumentExpression": {
                                                                "kind": "NumericLiteral",
                                                                "fullStart": 823,
                                                                "fullEnd": 824,
                                                                "start": 823,
                                                                "end": 824,
                                                                "fullWidth": 1,
                                                                "width": 1,
                                                                "text": "0",
                                                                "value": 0,
                                                                "valueText": "0"
                                                            },
                                                            "closeBracketToken": {
                                                                "kind": "CloseBracketToken",
                                                                "fullStart": 824,
                                                                "fullEnd": 825,
                                                                "start": 824,
                                                                "end": 825,
                                                                "fullWidth": 1,
                                                                "width": 1,
                                                                "text": "]",
                                                                "value": "]",
                                                                "valueText": "]"
                                                            }
                                                        }
                                                    },
                                                    "semicolonToken": {
                                                        "kind": "SemicolonToken",
                                                        "fullStart": 825,
                                                        "fullEnd": 828,
                                                        "start": 825,
                                                        "end": 826,
                                                        "fullWidth": 3,
                                                        "width": 1,
                                                        "text": ";",
                                                        "value": ";",
                                                        "valueText": ";",
                                                        "hasTrailingTrivia": true,
                                                        "hasTrailingNewLine": true,
                                                        "trailingTrivia": [
                                                            {
                                                                "kind": "NewLineTrivia",
                                                                "text": "\r\n"
                                                            }
                                                        ]
                                                    }
                                                },
                                                {
                                                    "kind": "ExpressionStatement",
                                                    "fullStart": 828,
                                                    "fullEnd": 1033,
                                                    "start": 840,
                                                    "end": 1031,
                                                    "fullWidth": 205,
                                                    "width": 191,
                                                    "expression": {
                                                        "kind": "InvocationExpression",
                                                        "fullStart": 828,
                                                        "fullEnd": 1030,
                                                        "start": 840,
                                                        "end": 1030,
                                                        "fullWidth": 202,
                                                        "width": 190,
                                                        "expression": {
                                                            "kind": "MemberAccessExpression",
                                                            "fullStart": 828,
                                                            "fullEnd": 861,
                                                            "start": 840,
                                                            "end": 861,
                                                            "fullWidth": 33,
                                                            "width": 21,
                                                            "expression": {
                                                                "kind": "IdentifierName",
                                                                "fullStart": 828,
                                                                "fullEnd": 846,
                                                                "start": 840,
                                                                "end": 846,
                                                                "fullWidth": 18,
                                                                "width": 6,
                                                                "text": "Object",
                                                                "value": "Object",
                                                                "valueText": "Object",
                                                                "hasLeadingTrivia": true,
                                                                "leadingTrivia": [
                                                                    {
                                                                        "kind": "WhitespaceTrivia",
                                                                        "text": "            "
                                                                    }
                                                                ]
                                                            },
                                                            "dotToken": {
                                                                "kind": "DotToken",
                                                                "fullStart": 846,
                                                                "fullEnd": 847,
                                                                "start": 846,
                                                                "end": 847,
                                                                "fullWidth": 1,
                                                                "width": 1,
                                                                "text": ".",
                                                                "value": ".",
                                                                "valueText": "."
                                                            },
                                                            "name": {
                                                                "kind": "IdentifierName",
                                                                "fullStart": 847,
                                                                "fullEnd": 861,
                                                                "start": 847,
                                                                "end": 861,
                                                                "fullWidth": 14,
                                                                "width": 14,
                                                                "text": "defineProperty",
                                                                "value": "defineProperty",
                                                                "valueText": "defineProperty"
                                                            }
                                                        },
                                                        "argumentList": {
                                                            "kind": "ArgumentList",
                                                            "fullStart": 861,
                                                            "fullEnd": 1030,
                                                            "start": 861,
                                                            "end": 1030,
                                                            "fullWidth": 169,
                                                            "width": 169,
                                                            "openParenToken": {
                                                                "kind": "OpenParenToken",
                                                                "fullStart": 861,
                                                                "fullEnd": 862,
                                                                "start": 861,
                                                                "end": 862,
                                                                "fullWidth": 1,
                                                                "width": 1,
                                                                "text": "(",
                                                                "value": "(",
                                                                "valueText": "("
                                                            },
                                                            "arguments": [
                                                                {
                                                                    "kind": "IdentifierName",
                                                                    "fullStart": 862,
                                                                    "fullEnd": 871,
                                                                    "start": 862,
                                                                    "end": 871,
                                                                    "fullWidth": 9,
                                                                    "width": 9,
                                                                    "text": "arguments",
                                                                    "value": "arguments",
                                                                    "valueText": "arguments"
                                                                },
                                                                {
                                                                    "kind": "CommaToken",
                                                                    "fullStart": 871,
                                                                    "fullEnd": 873,
                                                                    "start": 871,
                                                                    "end": 872,
                                                                    "fullWidth": 2,
                                                                    "width": 1,
                                                                    "text": ",",
                                                                    "value": ",",
                                                                    "valueText": ",",
                                                                    "hasTrailingTrivia": true,
                                                                    "trailingTrivia": [
                                                                        {
                                                                            "kind": "WhitespaceTrivia",
                                                                            "text": " "
                                                                        }
                                                                    ]
                                                                },
                                                                {
                                                                    "kind": "StringLiteral",
                                                                    "fullStart": 873,
                                                                    "fullEnd": 876,
                                                                    "start": 873,
                                                                    "end": 876,
                                                                    "fullWidth": 3,
                                                                    "width": 3,
                                                                    "text": "\"0\"",
                                                                    "value": "0",
                                                                    "valueText": "0"
                                                                },
                                                                {
                                                                    "kind": "CommaToken",
                                                                    "fullStart": 876,
                                                                    "fullEnd": 878,
                                                                    "start": 876,
                                                                    "end": 877,
                                                                    "fullWidth": 2,
                                                                    "width": 1,
                                                                    "text": ",",
                                                                    "value": ",",
                                                                    "valueText": ",",
                                                                    "hasTrailingTrivia": true,
                                                                    "trailingTrivia": [
                                                                        {
                                                                            "kind": "WhitespaceTrivia",
                                                                            "text": " "
                                                                        }
                                                                    ]
                                                                },
                                                                {
                                                                    "kind": "ObjectLiteralExpression",
                                                                    "fullStart": 878,
                                                                    "fullEnd": 1029,
                                                                    "start": 878,
                                                                    "end": 1029,
                                                                    "fullWidth": 151,
                                                                    "width": 151,
                                                                    "openBraceToken": {
                                                                        "kind": "OpenBraceToken",
                                                                        "fullStart": 878,
                                                                        "fullEnd": 881,
                                                                        "start": 878,
                                                                        "end": 879,
                                                                        "fullWidth": 3,
                                                                        "width": 1,
                                                                        "text": "{",
                                                                        "value": "{",
                                                                        "valueText": "{",
                                                                        "hasTrailingTrivia": true,
                                                                        "hasTrailingNewLine": true,
                                                                        "trailingTrivia": [
                                                                            {
                                                                                "kind": "NewLineTrivia",
                                                                                "text": "\r\n"
                                                                            }
                                                                        ]
                                                                    },
                                                                    "propertyAssignments": [
                                                                        {
                                                                            "kind": "SimplePropertyAssignment",
                                                                            "fullStart": 881,
                                                                            "fullEnd": 906,
                                                                            "start": 897,
                                                                            "end": 906,
                                                                            "fullWidth": 25,
                                                                            "width": 9,
                                                                            "propertyName": {
                                                                                "kind": "IdentifierName",
                                                                                "fullStart": 881,
                                                                                "fullEnd": 902,
                                                                                "start": 897,
                                                                                "end": 902,
                                                                                "fullWidth": 21,
                                                                                "width": 5,
                                                                                "text": "value",
                                                                                "value": "value",
                                                                                "valueText": "value",
                                                                                "hasLeadingTrivia": true,
                                                                                "leadingTrivia": [
                                                                                    {
                                                                                        "kind": "WhitespaceTrivia",
                                                                                        "text": "                "
                                                                                    }
                                                                                ]
                                                                            },
                                                                            "colonToken": {
                                                                                "kind": "ColonToken",
                                                                                "fullStart": 902,
                                                                                "fullEnd": 904,
                                                                                "start": 902,
                                                                                "end": 903,
                                                                                "fullWidth": 2,
                                                                                "width": 1,
                                                                                "text": ":",
                                                                                "value": ":",
                                                                                "valueText": ":",
                                                                                "hasTrailingTrivia": true,
                                                                                "trailingTrivia": [
                                                                                    {
                                                                                        "kind": "WhitespaceTrivia",
                                                                                        "text": " "
                                                                                    }
                                                                                ]
                                                                            },
                                                                            "expression": {
                                                                                "kind": "NumericLiteral",
                                                                                "fullStart": 904,
                                                                                "fullEnd": 906,
                                                                                "start": 904,
                                                                                "end": 906,
                                                                                "fullWidth": 2,
                                                                                "width": 2,
                                                                                "text": "10",
                                                                                "value": 10,
                                                                                "valueText": "10"
                                                                            }
                                                                        },
                                                                        {
                                                                            "kind": "CommaToken",
                                                                            "fullStart": 906,
                                                                            "fullEnd": 909,
                                                                            "start": 906,
                                                                            "end": 907,
                                                                            "fullWidth": 3,
                                                                            "width": 1,
                                                                            "text": ",",
                                                                            "value": ",",
                                                                            "valueText": ",",
                                                                            "hasTrailingTrivia": true,
                                                                            "hasTrailingNewLine": true,
                                                                            "trailingTrivia": [
                                                                                {
                                                                                    "kind": "NewLineTrivia",
                                                                                    "text": "\r\n"
                                                                                }
                                                                            ]
                                                                        },
                                                                        {
                                                                            "kind": "SimplePropertyAssignment",
                                                                            "fullStart": 909,
                                                                            "fullEnd": 940,
                                                                            "start": 925,
                                                                            "end": 940,
                                                                            "fullWidth": 31,
                                                                            "width": 15,
                                                                            "propertyName": {
                                                                                "kind": "IdentifierName",
                                                                                "fullStart": 909,
                                                                                "fullEnd": 933,
                                                                                "start": 925,
                                                                                "end": 933,
                                                                                "fullWidth": 24,
                                                                                "width": 8,
                                                                                "text": "writable",
                                                                                "value": "writable",
                                                                                "valueText": "writable",
                                                                                "hasLeadingTrivia": true,
                                                                                "leadingTrivia": [
                                                                                    {
                                                                                        "kind": "WhitespaceTrivia",
                                                                                        "text": "                "
                                                                                    }
                                                                                ]
                                                                            },
                                                                            "colonToken": {
                                                                                "kind": "ColonToken",
                                                                                "fullStart": 933,
                                                                                "fullEnd": 935,
                                                                                "start": 933,
                                                                                "end": 934,
                                                                                "fullWidth": 2,
                                                                                "width": 1,
                                                                                "text": ":",
                                                                                "value": ":",
                                                                                "valueText": ":",
                                                                                "hasTrailingTrivia": true,
                                                                                "trailingTrivia": [
                                                                                    {
                                                                                        "kind": "WhitespaceTrivia",
                                                                                        "text": " "
                                                                                    }
                                                                                ]
                                                                            },
                                                                            "expression": {
                                                                                "kind": "FalseKeyword",
                                                                                "fullStart": 935,
                                                                                "fullEnd": 940,
                                                                                "start": 935,
                                                                                "end": 940,
                                                                                "fullWidth": 5,
                                                                                "width": 5,
                                                                                "text": "false",
                                                                                "value": false,
                                                                                "valueText": "false"
                                                                            }
                                                                        },
                                                                        {
                                                                            "kind": "CommaToken",
                                                                            "fullStart": 940,
                                                                            "fullEnd": 943,
                                                                            "start": 940,
                                                                            "end": 941,
                                                                            "fullWidth": 3,
                                                                            "width": 1,
                                                                            "text": ",",
                                                                            "value": ",",
                                                                            "valueText": ",",
                                                                            "hasTrailingTrivia": true,
                                                                            "hasTrailingNewLine": true,
                                                                            "trailingTrivia": [
                                                                                {
                                                                                    "kind": "NewLineTrivia",
                                                                                    "text": "\r\n"
                                                                                }
                                                                            ]
                                                                        },
                                                                        {
                                                                            "kind": "SimplePropertyAssignment",
                                                                            "fullStart": 943,
                                                                            "fullEnd": 976,
                                                                            "start": 959,
                                                                            "end": 976,
                                                                            "fullWidth": 33,
                                                                            "width": 17,
                                                                            "propertyName": {
                                                                                "kind": "IdentifierName",
                                                                                "fullStart": 943,
                                                                                "fullEnd": 969,
                                                                                "start": 959,
                                                                                "end": 969,
                                                                                "fullWidth": 26,
                                                                                "width": 10,
                                                                                "text": "enumerable",
                                                                                "value": "enumerable",
                                                                                "valueText": "enumerable",
                                                                                "hasLeadingTrivia": true,
                                                                                "leadingTrivia": [
                                                                                    {
                                                                                        "kind": "WhitespaceTrivia",
                                                                                        "text": "                "
                                                                                    }
                                                                                ]
                                                                            },
                                                                            "colonToken": {
                                                                                "kind": "ColonToken",
                                                                                "fullStart": 969,
                                                                                "fullEnd": 971,
                                                                                "start": 969,
                                                                                "end": 970,
                                                                                "fullWidth": 2,
                                                                                "width": 1,
                                                                                "text": ":",
                                                                                "value": ":",
                                                                                "valueText": ":",
                                                                                "hasTrailingTrivia": true,
                                                                                "trailingTrivia": [
                                                                                    {
                                                                                        "kind": "WhitespaceTrivia",
                                                                                        "text": " "
                                                                                    }
                                                                                ]
                                                                            },
                                                                            "expression": {
                                                                                "kind": "FalseKeyword",
                                                                                "fullStart": 971,
                                                                                "fullEnd": 976,
                                                                                "start": 971,
                                                                                "end": 976,
                                                                                "fullWidth": 5,
                                                                                "width": 5,
                                                                                "text": "false",
                                                                                "value": false,
                                                                                "valueText": "false"
                                                                            }
                                                                        },
                                                                        {
                                                                            "kind": "CommaToken",
                                                                            "fullStart": 976,
                                                                            "fullEnd": 979,
                                                                            "start": 976,
                                                                            "end": 977,
                                                                            "fullWidth": 3,
                                                                            "width": 1,
                                                                            "text": ",",
                                                                            "value": ",",
                                                                            "valueText": ",",
                                                                            "hasTrailingTrivia": true,
                                                                            "hasTrailingNewLine": true,
                                                                            "trailingTrivia": [
                                                                                {
                                                                                    "kind": "NewLineTrivia",
                                                                                    "text": "\r\n"
                                                                                }
                                                                            ]
                                                                        },
                                                                        {
                                                                            "kind": "SimplePropertyAssignment",
                                                                            "fullStart": 979,
                                                                            "fullEnd": 1016,
                                                                            "start": 995,
                                                                            "end": 1014,
                                                                            "fullWidth": 37,
                                                                            "width": 19,
                                                                            "propertyName": {
                                                                                "kind": "IdentifierName",
                                                                                "fullStart": 979,
                                                                                "fullEnd": 1007,
                                                                                "start": 995,
                                                                                "end": 1007,
                                                                                "fullWidth": 28,
                                                                                "width": 12,
                                                                                "text": "configurable",
                                                                                "value": "configurable",
                                                                                "valueText": "configurable",
                                                                                "hasLeadingTrivia": true,
                                                                                "leadingTrivia": [
                                                                                    {
                                                                                        "kind": "WhitespaceTrivia",
                                                                                        "text": "                "
                                                                                    }
                                                                                ]
                                                                            },
                                                                            "colonToken": {
                                                                                "kind": "ColonToken",
                                                                                "fullStart": 1007,
                                                                                "fullEnd": 1009,
                                                                                "start": 1007,
                                                                                "end": 1008,
                                                                                "fullWidth": 2,
                                                                                "width": 1,
                                                                                "text": ":",
                                                                                "value": ":",
                                                                                "valueText": ":",
                                                                                "hasTrailingTrivia": true,
                                                                                "trailingTrivia": [
                                                                                    {
                                                                                        "kind": "WhitespaceTrivia",
                                                                                        "text": " "
                                                                                    }
                                                                                ]
                                                                            },
                                                                            "expression": {
                                                                                "kind": "FalseKeyword",
                                                                                "fullStart": 1009,
                                                                                "fullEnd": 1016,
                                                                                "start": 1009,
                                                                                "end": 1014,
                                                                                "fullWidth": 7,
                                                                                "width": 5,
                                                                                "text": "false",
                                                                                "value": false,
                                                                                "valueText": "false",
                                                                                "hasTrailingTrivia": true,
                                                                                "hasTrailingNewLine": true,
                                                                                "trailingTrivia": [
                                                                                    {
                                                                                        "kind": "NewLineTrivia",
                                                                                        "text": "\r\n"
                                                                                    }
                                                                                ]
                                                                            }
                                                                        }
                                                                    ],
                                                                    "closeBraceToken": {
                                                                        "kind": "CloseBraceToken",
                                                                        "fullStart": 1016,
                                                                        "fullEnd": 1029,
                                                                        "start": 1028,
                                                                        "end": 1029,
                                                                        "fullWidth": 13,
                                                                        "width": 1,
                                                                        "text": "}",
                                                                        "value": "}",
                                                                        "valueText": "}",
                                                                        "hasLeadingTrivia": true,
                                                                        "leadingTrivia": [
                                                                            {
                                                                                "kind": "WhitespaceTrivia",
                                                                                "text": "            "
                                                                            }
                                                                        ]
                                                                    }
                                                                }
                                                            ],
                                                            "closeParenToken": {
                                                                "kind": "CloseParenToken",
                                                                "fullStart": 1029,
                                                                "fullEnd": 1030,
                                                                "start": 1029,
                                                                "end": 1030,
                                                                "fullWidth": 1,
                                                                "width": 1,
                                                                "text": ")",
                                                                "value": ")",
                                                                "valueText": ")"
                                                            }
                                                        }
                                                    },
                                                    "semicolonToken": {
                                                        "kind": "SemicolonToken",
                                                        "fullStart": 1030,
                                                        "fullEnd": 1033,
                                                        "start": 1030,
                                                        "end": 1031,
                                                        "fullWidth": 3,
                                                        "width": 1,
                                                        "text": ";",
                                                        "value": ";",
                                                        "valueText": ";",
                                                        "hasTrailingTrivia": true,
                                                        "hasTrailingNewLine": true,
                                                        "trailingTrivia": [
                                                            {
                                                                "kind": "NewLineTrivia",
                                                                "text": "\r\n"
                                                            }
                                                        ]
                                                    }
                                                },
                                                {
                                                    "kind": "VariableStatement",
                                                    "fullStart": 1033,
                                                    "fullEnd": 1074,
                                                    "start": 1045,
                                                    "end": 1072,
                                                    "fullWidth": 41,
                                                    "width": 27,
                                                    "modifiers": [],
                                                    "variableDeclaration": {
                                                        "kind": "VariableDeclaration",
                                                        "fullStart": 1033,
                                                        "fullEnd": 1071,
                                                        "start": 1045,
                                                        "end": 1071,
                                                        "fullWidth": 38,
                                                        "width": 26,
                                                        "varKeyword": {
                                                            "kind": "VarKeyword",
                                                            "fullStart": 1033,
                                                            "fullEnd": 1049,
                                                            "start": 1045,
                                                            "end": 1048,
                                                            "fullWidth": 16,
                                                            "width": 3,
                                                            "text": "var",
                                                            "value": "var",
                                                            "valueText": "var",
                                                            "hasLeadingTrivia": true,
                                                            "hasTrailingTrivia": true,
                                                            "leadingTrivia": [
                                                                {
                                                                    "kind": "WhitespaceTrivia",
                                                                    "text": "            "
                                                                }
                                                            ],
                                                            "trailingTrivia": [
                                                                {
                                                                    "kind": "WhitespaceTrivia",
                                                                    "text": " "
                                                                }
                                                            ]
                                                        },
                                                        "variableDeclarators": [
                                                            {
                                                                "kind": "VariableDeclarator",
                                                                "fullStart": 1049,
                                                                "fullEnd": 1071,
                                                                "start": 1049,
                                                                "end": 1071,
                                                                "fullWidth": 22,
                                                                "width": 22,
                                                                "identifier": {
                                                                    "kind": "IdentifierName",
                                                                    "fullStart": 1049,
                                                                    "fullEnd": 1062,
                                                                    "start": 1049,
                                                                    "end": 1061,
                                                                    "fullWidth": 13,
                                                                    "width": 12,
                                                                    "text": "verifyFormal",
                                                                    "value": "verifyFormal",
                                                                    "valueText": "verifyFormal",
                                                                    "hasTrailingTrivia": true,
                                                                    "trailingTrivia": [
                                                                        {
                                                                            "kind": "WhitespaceTrivia",
                                                                            "text": " "
                                                                        }
                                                                    ]
                                                                },
                                                                "equalsValueClause": {
                                                                    "kind": "EqualsValueClause",
                                                                    "fullStart": 1062,
                                                                    "fullEnd": 1071,
                                                                    "start": 1062,
                                                                    "end": 1071,
                                                                    "fullWidth": 9,
                                                                    "width": 9,
                                                                    "equalsToken": {
                                                                        "kind": "EqualsToken",
                                                                        "fullStart": 1062,
                                                                        "fullEnd": 1064,
                                                                        "start": 1062,
                                                                        "end": 1063,
                                                                        "fullWidth": 2,
                                                                        "width": 1,
                                                                        "text": "=",
                                                                        "value": "=",
                                                                        "valueText": "=",
                                                                        "hasTrailingTrivia": true,
                                                                        "trailingTrivia": [
                                                                            {
                                                                                "kind": "WhitespaceTrivia",
                                                                                "text": " "
                                                                            }
                                                                        ]
                                                                    },
                                                                    "value": {
                                                                        "kind": "EqualsExpression",
                                                                        "fullStart": 1064,
                                                                        "fullEnd": 1071,
                                                                        "start": 1064,
                                                                        "end": 1071,
                                                                        "fullWidth": 7,
                                                                        "width": 7,
                                                                        "left": {
                                                                            "kind": "IdentifierName",
                                                                            "fullStart": 1064,
                                                                            "fullEnd": 1066,
                                                                            "start": 1064,
                                                                            "end": 1065,
                                                                            "fullWidth": 2,
                                                                            "width": 1,
                                                                            "text": "a",
                                                                            "value": "a",
                                                                            "valueText": "a",
                                                                            "hasTrailingTrivia": true,
                                                                            "trailingTrivia": [
                                                                                {
                                                                                    "kind": "WhitespaceTrivia",
                                                                                    "text": " "
                                                                                }
                                                                            ]
                                                                        },
                                                                        "operatorToken": {
                                                                            "kind": "EqualsEqualsEqualsToken",
                                                                            "fullStart": 1066,
                                                                            "fullEnd": 1070,
                                                                            "start": 1066,
                                                                            "end": 1069,
                                                                            "fullWidth": 4,
                                                                            "width": 3,
                                                                            "text": "===",
                                                                            "value": "===",
                                                                            "valueText": "===",
                                                                            "hasTrailingTrivia": true,
                                                                            "trailingTrivia": [
                                                                                {
                                                                                    "kind": "WhitespaceTrivia",
                                                                                    "text": " "
                                                                                }
                                                                            ]
                                                                        },
                                                                        "right": {
                                                                            "kind": "NumericLiteral",
                                                                            "fullStart": 1070,
                                                                            "fullEnd": 1071,
                                                                            "start": 1070,
                                                                            "end": 1071,
                                                                            "fullWidth": 1,
                                                                            "width": 1,
                                                                            "text": "0",
                                                                            "value": 0,
                                                                            "valueText": "0"
                                                                        }
                                                                    }
                                                                }
                                                            }
                                                        ]
                                                    },
                                                    "semicolonToken": {
                                                        "kind": "SemicolonToken",
                                                        "fullStart": 1071,
                                                        "fullEnd": 1074,
                                                        "start": 1071,
                                                        "end": 1072,
                                                        "fullWidth": 3,
                                                        "width": 1,
                                                        "text": ";",
                                                        "value": ";",
                                                        "valueText": ";",
                                                        "hasTrailingTrivia": true,
                                                        "hasTrailingNewLine": true,
                                                        "trailingTrivia": [
                                                            {
                                                                "kind": "NewLineTrivia",
                                                                "text": "\r\n"
                                                            }
                                                        ]
                                                    }
                                                },
                                                {
                                                    "kind": "ReturnStatement",
                                                    "fullStart": 1074,
                                                    "fullEnd": 1185,
                                                    "start": 1086,
                                                    "end": 1183,
                                                    "fullWidth": 111,
                                                    "width": 97,
                                                    "returnKeyword": {
                                                        "kind": "ReturnKeyword",
                                                        "fullStart": 1074,
                                                        "fullEnd": 1093,
                                                        "start": 1086,
                                                        "end": 1092,
                                                        "fullWidth": 19,
                                                        "width": 6,
                                                        "text": "return",
                                                        "value": "return",
                                                        "valueText": "return",
                                                        "hasLeadingTrivia": true,
                                                        "hasTrailingTrivia": true,
                                                        "leadingTrivia": [
                                                            {
                                                                "kind": "WhitespaceTrivia",
                                                                "text": "            "
                                                            }
                                                        ],
                                                        "trailingTrivia": [
                                                            {
                                                                "kind": "WhitespaceTrivia",
                                                                "text": " "
                                                            }
                                                        ]
                                                    },
                                                    "expression": {
                                                        "kind": "LogicalAndExpression",
                                                        "fullStart": 1093,
                                                        "fullEnd": 1182,
                                                        "start": 1093,
                                                        "end": 1182,
                                                        "fullWidth": 89,
                                                        "width": 89,
                                                        "left": {
                                                            "kind": "InvocationExpression",
                                                            "fullStart": 1093,
                                                            "fullEnd": 1167,
                                                            "start": 1093,
                                                            "end": 1166,
                                                            "fullWidth": 74,
                                                            "width": 73,
                                                            "expression": {
                                                                "kind": "IdentifierName",
                                                                "fullStart": 1093,
                                                                "fullEnd": 1125,
                                                                "start": 1093,
                                                                "end": 1125,
                                                                "fullWidth": 32,
                                                                "width": 32,
                                                                "text": "dataPropertyAttributesAreCorrect",
                                                                "value": "dataPropertyAttributesAreCorrect",
                                                                "valueText": "dataPropertyAttributesAreCorrect"
                                                            },
                                                            "argumentList": {
                                                                "kind": "ArgumentList",
                                                                "fullStart": 1125,
                                                                "fullEnd": 1167,
                                                                "start": 1125,
                                                                "end": 1166,
                                                                "fullWidth": 42,
                                                                "width": 41,
                                                                "openParenToken": {
                                                                    "kind": "OpenParenToken",
                                                                    "fullStart": 1125,
                                                                    "fullEnd": 1126,
                                                                    "start": 1125,
                                                                    "end": 1126,
                                                                    "fullWidth": 1,
                                                                    "width": 1,
                                                                    "text": "(",
                                                                    "value": "(",
                                                                    "valueText": "("
                                                                },
                                                                "arguments": [
                                                                    {
                                                                        "kind": "IdentifierName",
                                                                        "fullStart": 1126,
                                                                        "fullEnd": 1135,
                                                                        "start": 1126,
                                                                        "end": 1135,
                                                                        "fullWidth": 9,
                                                                        "width": 9,
                                                                        "text": "arguments",
                                                                        "value": "arguments",
                                                                        "valueText": "arguments"
                                                                    },
                                                                    {
                                                                        "kind": "CommaToken",
                                                                        "fullStart": 1135,
                                                                        "fullEnd": 1137,
                                                                        "start": 1135,
                                                                        "end": 1136,
                                                                        "fullWidth": 2,
                                                                        "width": 1,
                                                                        "text": ",",
                                                                        "value": ",",
                                                                        "valueText": ",",
                                                                        "hasTrailingTrivia": true,
                                                                        "trailingTrivia": [
                                                                            {
                                                                                "kind": "WhitespaceTrivia",
                                                                                "text": " "
                                                                            }
                                                                        ]
                                                                    },
                                                                    {
                                                                        "kind": "StringLiteral",
                                                                        "fullStart": 1137,
                                                                        "fullEnd": 1140,
                                                                        "start": 1137,
                                                                        "end": 1140,
                                                                        "fullWidth": 3,
                                                                        "width": 3,
                                                                        "text": "\"0\"",
                                                                        "value": "0",
                                                                        "valueText": "0"
                                                                    },
                                                                    {
                                                                        "kind": "CommaToken",
                                                                        "fullStart": 1140,
                                                                        "fullEnd": 1142,
                                                                        "start": 1140,
                                                                        "end": 1141,
                                                                        "fullWidth": 2,
                                                                        "width": 1,
                                                                        "text": ",",
                                                                        "value": ",",
                                                                        "valueText": ",",
                                                                        "hasTrailingTrivia": true,
                                                                        "trailingTrivia": [
                                                                            {
                                                                                "kind": "WhitespaceTrivia",
                                                                                "text": " "
                                                                            }
                                                                        ]
                                                                    },
                                                                    {
                                                                        "kind": "NumericLiteral",
                                                                        "fullStart": 1142,
                                                                        "fullEnd": 1144,
                                                                        "start": 1142,
                                                                        "end": 1144,
                                                                        "fullWidth": 2,
                                                                        "width": 2,
                                                                        "text": "10",
                                                                        "value": 10,
                                                                        "valueText": "10"
                                                                    },
                                                                    {
                                                                        "kind": "CommaToken",
                                                                        "fullStart": 1144,
                                                                        "fullEnd": 1146,
                                                                        "start": 1144,
                                                                        "end": 1145,
                                                                        "fullWidth": 2,
                                                                        "width": 1,
                                                                        "text": ",",
                                                                        "value": ",",
                                                                        "valueText": ",",
                                                                        "hasTrailingTrivia": true,
                                                                        "trailingTrivia": [
                                                                            {
                                                                                "kind": "WhitespaceTrivia",
                                                                                "text": " "
                                                                            }
                                                                        ]
                                                                    },
                                                                    {
                                                                        "kind": "FalseKeyword",
                                                                        "fullStart": 1146,
                                                                        "fullEnd": 1151,
                                                                        "start": 1146,
                                                                        "end": 1151,
                                                                        "fullWidth": 5,
                                                                        "width": 5,
                                                                        "text": "false",
                                                                        "value": false,
                                                                        "valueText": "false"
                                                                    },
                                                                    {
                                                                        "kind": "CommaToken",
                                                                        "fullStart": 1151,
                                                                        "fullEnd": 1153,
                                                                        "start": 1151,
                                                                        "end": 1152,
                                                                        "fullWidth": 2,
                                                                        "width": 1,
                                                                        "text": ",",
                                                                        "value": ",",
                                                                        "valueText": ",",
                                                                        "hasTrailingTrivia": true,
                                                                        "trailingTrivia": [
                                                                            {
                                                                                "kind": "WhitespaceTrivia",
                                                                                "text": " "
                                                                            }
                                                                        ]
                                                                    },
                                                                    {
                                                                        "kind": "FalseKeyword",
                                                                        "fullStart": 1153,
                                                                        "fullEnd": 1158,
                                                                        "start": 1153,
                                                                        "end": 1158,
                                                                        "fullWidth": 5,
                                                                        "width": 5,
                                                                        "text": "false",
                                                                        "value": false,
                                                                        "valueText": "false"
                                                                    },
                                                                    {
                                                                        "kind": "CommaToken",
                                                                        "fullStart": 1158,
                                                                        "fullEnd": 1160,
                                                                        "start": 1158,
                                                                        "end": 1159,
                                                                        "fullWidth": 2,
                                                                        "width": 1,
                                                                        "text": ",",
                                                                        "value": ",",
                                                                        "valueText": ",",
                                                                        "hasTrailingTrivia": true,
                                                                        "trailingTrivia": [
                                                                            {
                                                                                "kind": "WhitespaceTrivia",
                                                                                "text": " "
                                                                            }
                                                                        ]
                                                                    },
                                                                    {
                                                                        "kind": "FalseKeyword",
                                                                        "fullStart": 1160,
                                                                        "fullEnd": 1165,
                                                                        "start": 1160,
                                                                        "end": 1165,
                                                                        "fullWidth": 5,
                                                                        "width": 5,
                                                                        "text": "false",
                                                                        "value": false,
                                                                        "valueText": "false"
                                                                    }
                                                                ],
                                                                "closeParenToken": {
                                                                    "kind": "CloseParenToken",
                                                                    "fullStart": 1165,
                                                                    "fullEnd": 1167,
                                                                    "start": 1165,
                                                                    "end": 1166,
                                                                    "fullWidth": 2,
                                                                    "width": 1,
                                                                    "text": ")",
                                                                    "value": ")",
                                                                    "valueText": ")",
                                                                    "hasTrailingTrivia": true,
                                                                    "trailingTrivia": [
                                                                        {
                                                                            "kind": "WhitespaceTrivia",
                                                                            "text": " "
                                                                        }
                                                                    ]
                                                                }
                                                            }
                                                        },
                                                        "operatorToken": {
                                                            "kind": "AmpersandAmpersandToken",
                                                            "fullStart": 1167,
                                                            "fullEnd": 1170,
                                                            "start": 1167,
                                                            "end": 1169,
                                                            "fullWidth": 3,
                                                            "width": 2,
                                                            "text": "&&",
                                                            "value": "&&",
                                                            "valueText": "&&",
                                                            "hasTrailingTrivia": true,
                                                            "trailingTrivia": [
                                                                {
                                                                    "kind": "WhitespaceTrivia",
                                                                    "text": " "
                                                                }
                                                            ]
                                                        },
                                                        "right": {
                                                            "kind": "IdentifierName",
                                                            "fullStart": 1170,
                                                            "fullEnd": 1182,
                                                            "start": 1170,
                                                            "end": 1182,
                                                            "fullWidth": 12,
                                                            "width": 12,
                                                            "text": "verifyFormal",
                                                            "value": "verifyFormal",
                                                            "valueText": "verifyFormal"
                                                        }
                                                    },
                                                    "semicolonToken": {
                                                        "kind": "SemicolonToken",
                                                        "fullStart": 1182,
                                                        "fullEnd": 1185,
                                                        "start": 1182,
                                                        "end": 1183,
                                                        "fullWidth": 3,
                                                        "width": 1,
                                                        "text": ";",
                                                        "value": ";",
                                                        "valueText": ";",
                                                        "hasTrailingTrivia": true,
                                                        "hasTrailingNewLine": true,
                                                        "trailingTrivia": [
                                                            {
                                                                "kind": "NewLineTrivia",
                                                                "text": "\r\n"
                                                            }
                                                        ]
                                                    }
                                                }
                                            ],
                                            "closeBraceToken": {
                                                "kind": "CloseBraceToken",
                                                "fullStart": 1185,
                                                "fullEnd": 1194,
                                                "start": 1193,
                                                "end": 1194,
                                                "fullWidth": 9,
                                                "width": 1,
                                                "text": "}",
                                                "value": "}",
                                                "valueText": "}",
                                                "hasLeadingTrivia": true,
                                                "leadingTrivia": [
                                                    {
                                                        "kind": "WhitespaceTrivia",
                                                        "text": "        "
                                                    }
                                                ]
                                            }
                                        }
                                    },
                                    "argumentList": {
                                        "kind": "ArgumentList",
                                        "fullStart": 1194,
                                        "fullEnd": 1203,
                                        "start": 1194,
                                        "end": 1203,
                                        "fullWidth": 9,
                                        "width": 9,
                                        "openParenToken": {
                                            "kind": "OpenParenToken",
                                            "fullStart": 1194,
                                            "fullEnd": 1195,
                                            "start": 1194,
                                            "end": 1195,
                                            "fullWidth": 1,
                                            "width": 1,
                                            "text": "(",
                                            "value": "(",
                                            "valueText": "("
                                        },
                                        "arguments": [
                                            {
                                                "kind": "NumericLiteral",
                                                "fullStart": 1195,
                                                "fullEnd": 1196,
                                                "start": 1195,
                                                "end": 1196,
                                                "fullWidth": 1,
                                                "width": 1,
                                                "text": "0",
                                                "value": 0,
                                                "valueText": "0"
                                            },
                                            {
                                                "kind": "CommaToken",
                                                "fullStart": 1196,
                                                "fullEnd": 1198,
                                                "start": 1196,
                                                "end": 1197,
                                                "fullWidth": 2,
                                                "width": 1,
                                                "text": ",",
                                                "value": ",",
                                                "valueText": ",",
                                                "hasTrailingTrivia": true,
                                                "trailingTrivia": [
                                                    {
                                                        "kind": "WhitespaceTrivia",
                                                        "text": " "
                                                    }
                                                ]
                                            },
                                            {
                                                "kind": "NumericLiteral",
                                                "fullStart": 1198,
                                                "fullEnd": 1199,
                                                "start": 1198,
                                                "end": 1199,
                                                "fullWidth": 1,
                                                "width": 1,
                                                "text": "1",
                                                "value": 1,
                                                "valueText": "1"
                                            },
                                            {
                                                "kind": "CommaToken",
                                                "fullStart": 1199,
                                                "fullEnd": 1201,
                                                "start": 1199,
                                                "end": 1200,
                                                "fullWidth": 2,
                                                "width": 1,
                                                "text": ",",
                                                "value": ",",
                                                "valueText": ",",
                                                "hasTrailingTrivia": true,
                                                "trailingTrivia": [
                                                    {
                                                        "kind": "WhitespaceTrivia",
                                                        "text": " "
                                                    }
                                                ]
                                            },
                                            {
                                                "kind": "NumericLiteral",
                                                "fullStart": 1201,
                                                "fullEnd": 1202,
                                                "start": 1201,
                                                "end": 1202,
                                                "fullWidth": 1,
                                                "width": 1,
                                                "text": "2",
                                                "value": 2,
                                                "valueText": "2"
                                            }
                                        ],
                                        "closeParenToken": {
                                            "kind": "CloseParenToken",
                                            "fullStart": 1202,
                                            "fullEnd": 1203,
                                            "start": 1202,
                                            "end": 1203,
                                            "fullWidth": 1,
                                            "width": 1,
                                            "text": ")",
                                            "value": ")",
                                            "valueText": ")"
                                        }
                                    }
                                },
                                "closeParenToken": {
                                    "kind": "CloseParenToken",
                                    "fullStart": 1203,
                                    "fullEnd": 1204,
                                    "start": 1203,
                                    "end": 1204,
                                    "fullWidth": 1,
                                    "width": 1,
                                    "text": ")",
                                    "value": ")",
                                    "valueText": ")"
                                }
                            },
                            "semicolonToken": {
                                "kind": "SemicolonToken",
                                "fullStart": 1204,
                                "fullEnd": 1207,
                                "start": 1204,
                                "end": 1205,
                                "fullWidth": 3,
                                "width": 1,
                                "text": ";",
                                "value": ";",
                                "valueText": ";",
                                "hasTrailingTrivia": true,
                                "hasTrailingNewLine": true,
                                "trailingTrivia": [
                                    {
                                        "kind": "NewLineTrivia",
                                        "text": "\r\n"
                                    }
                                ]
                            }
                        }
                    ],
                    "closeBraceToken": {
                        "kind": "CloseBraceToken",
                        "fullStart": 1207,
                        "fullEnd": 1214,
                        "start": 1211,
                        "end": 1212,
                        "fullWidth": 7,
                        "width": 1,
                        "text": "}",
                        "value": "}",
                        "valueText": "}",
                        "hasLeadingTrivia": true,
                        "hasTrailingTrivia": true,
                        "hasTrailingNewLine": true,
                        "leadingTrivia": [
                            {
                                "kind": "WhitespaceTrivia",
                                "text": "    "
                            }
                        ],
                        "trailingTrivia": [
                            {
                                "kind": "NewLineTrivia",
                                "text": "\r\n"
                            }
                        ]
                    }
                }
            },
            {
                "kind": "ExpressionStatement",
                "fullStart": 1214,
                "fullEnd": 1238,
                "start": 1214,
                "end": 1236,
                "fullWidth": 24,
                "width": 22,
                "expression": {
                    "kind": "InvocationExpression",
                    "fullStart": 1214,
                    "fullEnd": 1235,
                    "start": 1214,
                    "end": 1235,
                    "fullWidth": 21,
                    "width": 21,
                    "expression": {
                        "kind": "IdentifierName",
                        "fullStart": 1214,
                        "fullEnd": 1225,
                        "start": 1214,
                        "end": 1225,
                        "fullWidth": 11,
                        "width": 11,
                        "text": "runTestCase",
                        "value": "runTestCase",
                        "valueText": "runTestCase"
                    },
                    "argumentList": {
                        "kind": "ArgumentList",
                        "fullStart": 1225,
                        "fullEnd": 1235,
                        "start": 1225,
                        "end": 1235,
                        "fullWidth": 10,
                        "width": 10,
                        "openParenToken": {
                            "kind": "OpenParenToken",
                            "fullStart": 1225,
                            "fullEnd": 1226,
                            "start": 1225,
                            "end": 1226,
                            "fullWidth": 1,
                            "width": 1,
                            "text": "(",
                            "value": "(",
                            "valueText": "("
                        },
                        "arguments": [
                            {
                                "kind": "IdentifierName",
                                "fullStart": 1226,
                                "fullEnd": 1234,
                                "start": 1226,
                                "end": 1234,
                                "fullWidth": 8,
                                "width": 8,
                                "text": "testcase",
                                "value": "testcase",
                                "valueText": "testcase"
                            }
                        ],
                        "closeParenToken": {
                            "kind": "CloseParenToken",
                            "fullStart": 1234,
                            "fullEnd": 1235,
                            "start": 1234,
                            "end": 1235,
                            "fullWidth": 1,
                            "width": 1,
                            "text": ")",
                            "value": ")",
                            "valueText": ")"
                        }
                    }
                },
                "semicolonToken": {
                    "kind": "SemicolonToken",
                    "fullStart": 1235,
                    "fullEnd": 1238,
                    "start": 1235,
                    "end": 1236,
                    "fullWidth": 3,
                    "width": 1,
                    "text": ";",
                    "value": ";",
                    "valueText": ";",
                    "hasTrailingTrivia": true,
                    "hasTrailingNewLine": true,
                    "trailingTrivia": [
                        {
                            "kind": "NewLineTrivia",
                            "text": "\r\n"
                        }
                    ]
                }
            }
        ],
        "endOfFileToken": {
            "kind": "EndOfFileToken",
            "fullStart": 1238,
            "fullEnd": 1238,
            "start": 1238,
            "end": 1238,
            "fullWidth": 0,
            "width": 0,
            "text": ""
        }
    },
    "lineMap": {
        "lineStarts": [
            0,
            67,
            152,
            232,
            308,
            380,
            385,
            441,
            724,
            729,
            731,
            733,
            756,
            794,
            828,
            881,
            909,
            943,
            979,
            1016,
            1033,
            1074,
            1185,
            1207,
            1214,
            1238
        ],
        "length": 1238
    }
}<|MERGE_RESOLUTION|>--- conflicted
+++ resolved
@@ -319,11 +319,8 @@
                                                         "start": 782,
                                                         "end": 783,
                                                         "fullWidth": 1,
-<<<<<<< HEAD
                                                         "width": 1,
-=======
                                                         "modifiers": [],
->>>>>>> e3c38734
                                                         "identifier": {
                                                             "kind": "IdentifierName",
                                                             "fullStart": 782,
@@ -363,11 +360,8 @@
                                                         "start": 785,
                                                         "end": 786,
                                                         "fullWidth": 1,
-<<<<<<< HEAD
                                                         "width": 1,
-=======
                                                         "modifiers": [],
->>>>>>> e3c38734
                                                         "identifier": {
                                                             "kind": "IdentifierName",
                                                             "fullStart": 785,
@@ -407,11 +401,8 @@
                                                         "start": 788,
                                                         "end": 789,
                                                         "fullWidth": 1,
-<<<<<<< HEAD
                                                         "width": 1,
-=======
                                                         "modifiers": [],
->>>>>>> e3c38734
                                                         "identifier": {
                                                             "kind": "IdentifierName",
                                                             "fullStart": 788,
