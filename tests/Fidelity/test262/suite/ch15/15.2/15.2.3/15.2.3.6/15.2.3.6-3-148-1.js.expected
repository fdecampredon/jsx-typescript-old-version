{
    "isDeclaration": false,
    "languageVersion": "EcmaScript5",
    "parseOptions": {
        "allowAutomaticSemicolonInsertion": true
    },
    "sourceUnit": {
        "kind": "SourceUnit",
        "fullStart": 0,
        "fullEnd": 990,
        "start": 627,
        "end": 990,
        "fullWidth": 990,
        "width": 363,
        "isIncrementallyUnusable": true,
        "moduleElements": [
            {
                "kind": "FunctionDeclaration",
                "fullStart": 0,
                "fullEnd": 966,
                "start": 627,
                "end": 964,
                "fullWidth": 966,
                "width": 337,
                "modifiers": [],
                "functionKeyword": {
                    "kind": "FunctionKeyword",
                    "fullStart": 0,
                    "fullEnd": 636,
                    "start": 627,
                    "end": 635,
                    "fullWidth": 636,
                    "width": 8,
                    "text": "function",
                    "value": "function",
                    "valueText": "function",
                    "hasLeadingTrivia": true,
                    "hasLeadingComment": true,
                    "hasLeadingNewLine": true,
                    "hasTrailingTrivia": true,
                    "leadingTrivia": [
                        {
                            "kind": "SingleLineCommentTrivia",
                            "text": "/// Copyright (c) 2012 Ecma International.  All rights reserved. "
                        },
                        {
                            "kind": "NewLineTrivia",
                            "text": "\r\n"
                        },
                        {
                            "kind": "SingleLineCommentTrivia",
                            "text": "/// Ecma International makes this code available under the terms and conditions set"
                        },
                        {
                            "kind": "NewLineTrivia",
                            "text": "\r\n"
                        },
                        {
                            "kind": "SingleLineCommentTrivia",
                            "text": "/// forth on http://hg.ecmascript.org/tests/test262/raw-file/tip/LICENSE (the "
                        },
                        {
                            "kind": "NewLineTrivia",
                            "text": "\r\n"
                        },
                        {
                            "kind": "SingleLineCommentTrivia",
                            "text": "/// \"Use Terms\").   Any redistribution of this code must retain the above "
                        },
                        {
                            "kind": "NewLineTrivia",
                            "text": "\r\n"
                        },
                        {
                            "kind": "SingleLineCommentTrivia",
                            "text": "/// copyright and this notice and otherwise comply with the Use Terms."
                        },
                        {
                            "kind": "NewLineTrivia",
                            "text": "\r\n"
                        },
                        {
                            "kind": "MultiLineCommentTrivia",
                            "text": "/**\r\n * @path ch15/15.2/15.2.3/15.2.3.6/15.2.3.6-3-148-1.js\r\n * @description Object.defineProperty - 'Attributes' is an Error object that uses Object's [[Get]] method to access the 'value' property of prototype object  (8.10.5 step 5.a)\r\n */"
                        },
                        {
                            "kind": "NewLineTrivia",
                            "text": "\r\n"
                        },
                        {
                            "kind": "NewLineTrivia",
                            "text": "\r\n"
                        },
                        {
                            "kind": "NewLineTrivia",
                            "text": "\r\n"
                        }
                    ],
                    "trailingTrivia": [
                        {
                            "kind": "WhitespaceTrivia",
                            "text": " "
                        }
                    ]
                },
                "identifier": {
                    "kind": "IdentifierName",
                    "fullStart": 636,
                    "fullEnd": 644,
                    "start": 636,
                    "end": 644,
                    "fullWidth": 8,
                    "width": 8,
                    "text": "testcase",
                    "value": "testcase",
                    "valueText": "testcase"
                },
                "callSignature": {
                    "kind": "CallSignature",
                    "fullStart": 644,
                    "fullEnd": 647,
                    "start": 644,
                    "end": 646,
                    "fullWidth": 3,
                    "width": 2,
                    "parameterList": {
                        "kind": "ParameterList",
                        "fullStart": 644,
                        "fullEnd": 647,
                        "start": 644,
                        "end": 646,
                        "fullWidth": 3,
                        "width": 2,
                        "openParenToken": {
                            "kind": "OpenParenToken",
                            "fullStart": 644,
                            "fullEnd": 645,
                            "start": 644,
                            "end": 645,
                            "fullWidth": 1,
                            "width": 1,
                            "text": "(",
                            "value": "(",
                            "valueText": "("
                        },
                        "parameters": [],
                        "closeParenToken": {
                            "kind": "CloseParenToken",
                            "fullStart": 645,
                            "fullEnd": 647,
                            "start": 645,
                            "end": 646,
                            "fullWidth": 2,
                            "width": 1,
                            "text": ")",
                            "value": ")",
                            "valueText": ")",
                            "hasTrailingTrivia": true,
                            "trailingTrivia": [
                                {
                                    "kind": "WhitespaceTrivia",
                                    "text": " "
                                }
                            ]
                        }
                    }
                },
                "block": {
                    "kind": "Block",
                    "fullStart": 647,
                    "fullEnd": 966,
                    "start": 647,
                    "end": 964,
                    "fullWidth": 319,
                    "width": 317,
                    "openBraceToken": {
                        "kind": "OpenBraceToken",
                        "fullStart": 647,
                        "fullEnd": 650,
                        "start": 647,
                        "end": 648,
                        "fullWidth": 3,
                        "width": 1,
                        "text": "{",
                        "value": "{",
                        "valueText": "{",
                        "hasTrailingTrivia": true,
                        "hasTrailingNewLine": true,
                        "trailingTrivia": [
                            {
                                "kind": "NewLineTrivia",
                                "text": "\r\n"
                            }
                        ]
                    },
                    "statements": [
                        {
                            "kind": "VariableStatement",
                            "fullStart": 650,
                            "fullEnd": 673,
                            "start": 658,
                            "end": 671,
                            "fullWidth": 23,
                            "width": 13,
                            "modifiers": [],
                            "variableDeclaration": {
                                "kind": "VariableDeclaration",
                                "fullStart": 650,
                                "fullEnd": 670,
                                "start": 658,
                                "end": 670,
                                "fullWidth": 20,
                                "width": 12,
                                "varKeyword": {
                                    "kind": "VarKeyword",
                                    "fullStart": 650,
                                    "fullEnd": 662,
                                    "start": 658,
                                    "end": 661,
                                    "fullWidth": 12,
                                    "width": 3,
                                    "text": "var",
                                    "value": "var",
                                    "valueText": "var",
                                    "hasLeadingTrivia": true,
                                    "hasTrailingTrivia": true,
                                    "leadingTrivia": [
                                        {
                                            "kind": "WhitespaceTrivia",
                                            "text": "        "
                                        }
                                    ],
                                    "trailingTrivia": [
                                        {
                                            "kind": "WhitespaceTrivia",
                                            "text": " "
                                        }
                                    ]
                                },
                                "variableDeclarators": [
                                    {
                                        "kind": "VariableDeclarator",
                                        "fullStart": 662,
                                        "fullEnd": 670,
                                        "start": 662,
                                        "end": 670,
                                        "fullWidth": 8,
<<<<<<< HEAD
                                        "width": 8,
                                        "identifier": {
=======
                                        "propertyName": {
>>>>>>> 85e84683
                                            "kind": "IdentifierName",
                                            "fullStart": 662,
                                            "fullEnd": 666,
                                            "start": 662,
                                            "end": 665,
                                            "fullWidth": 4,
                                            "width": 3,
                                            "text": "obj",
                                            "value": "obj",
                                            "valueText": "obj",
                                            "hasTrailingTrivia": true,
                                            "trailingTrivia": [
                                                {
                                                    "kind": "WhitespaceTrivia",
                                                    "text": " "
                                                }
                                            ]
                                        },
                                        "equalsValueClause": {
                                            "kind": "EqualsValueClause",
                                            "fullStart": 666,
                                            "fullEnd": 670,
                                            "start": 666,
                                            "end": 670,
                                            "fullWidth": 4,
                                            "width": 4,
                                            "equalsToken": {
                                                "kind": "EqualsToken",
                                                "fullStart": 666,
                                                "fullEnd": 668,
                                                "start": 666,
                                                "end": 667,
                                                "fullWidth": 2,
                                                "width": 1,
                                                "text": "=",
                                                "value": "=",
                                                "valueText": "=",
                                                "hasTrailingTrivia": true,
                                                "trailingTrivia": [
                                                    {
                                                        "kind": "WhitespaceTrivia",
                                                        "text": " "
                                                    }
                                                ]
                                            },
                                            "value": {
                                                "kind": "ObjectLiteralExpression",
                                                "fullStart": 668,
                                                "fullEnd": 670,
                                                "start": 668,
                                                "end": 670,
                                                "fullWidth": 2,
                                                "width": 2,
                                                "openBraceToken": {
                                                    "kind": "OpenBraceToken",
                                                    "fullStart": 668,
                                                    "fullEnd": 669,
                                                    "start": 668,
                                                    "end": 669,
                                                    "fullWidth": 1,
                                                    "width": 1,
                                                    "text": "{",
                                                    "value": "{",
                                                    "valueText": "{"
                                                },
                                                "propertyAssignments": [],
                                                "closeBraceToken": {
                                                    "kind": "CloseBraceToken",
                                                    "fullStart": 669,
                                                    "fullEnd": 670,
                                                    "start": 669,
                                                    "end": 670,
                                                    "fullWidth": 1,
                                                    "width": 1,
                                                    "text": "}",
                                                    "value": "}",
                                                    "valueText": "}"
                                                }
                                            }
                                        }
                                    }
                                ]
                            },
                            "semicolonToken": {
                                "kind": "SemicolonToken",
                                "fullStart": 670,
                                "fullEnd": 673,
                                "start": 670,
                                "end": 671,
                                "fullWidth": 3,
                                "width": 1,
                                "text": ";",
                                "value": ";",
                                "valueText": ";",
                                "hasTrailingTrivia": true,
                                "hasTrailingNewLine": true,
                                "trailingTrivia": [
                                    {
                                        "kind": "NewLineTrivia",
                                        "text": "\r\n"
                                    }
                                ]
                            }
                        },
                        {
                            "kind": "TryStatement",
                            "fullStart": 673,
                            "fullEnd": 959,
                            "start": 681,
                            "end": 957,
                            "fullWidth": 286,
                            "width": 276,
                            "tryKeyword": {
                                "kind": "TryKeyword",
                                "fullStart": 673,
                                "fullEnd": 685,
                                "start": 681,
                                "end": 684,
                                "fullWidth": 12,
                                "width": 3,
                                "text": "try",
                                "value": "try",
                                "valueText": "try",
                                "hasLeadingTrivia": true,
                                "hasTrailingTrivia": true,
                                "leadingTrivia": [
                                    {
                                        "kind": "WhitespaceTrivia",
                                        "text": "        "
                                    }
                                ],
                                "trailingTrivia": [
                                    {
                                        "kind": "WhitespaceTrivia",
                                        "text": " "
                                    }
                                ]
                            },
                            "block": {
                                "kind": "Block",
                                "fullStart": 685,
                                "fullEnd": 894,
                                "start": 685,
                                "end": 893,
                                "fullWidth": 209,
                                "width": 208,
                                "openBraceToken": {
                                    "kind": "OpenBraceToken",
                                    "fullStart": 685,
                                    "fullEnd": 688,
                                    "start": 685,
                                    "end": 686,
                                    "fullWidth": 3,
                                    "width": 1,
                                    "text": "{",
                                    "value": "{",
                                    "valueText": "{",
                                    "hasTrailingTrivia": true,
                                    "hasTrailingNewLine": true,
                                    "trailingTrivia": [
                                        {
                                            "kind": "NewLineTrivia",
                                            "text": "\r\n"
                                        }
                                    ]
                                },
                                "statements": [
                                    {
                                        "kind": "ExpressionStatement",
                                        "fullStart": 688,
                                        "fullEnd": 734,
                                        "start": 700,
                                        "end": 732,
                                        "fullWidth": 46,
                                        "width": 32,
                                        "expression": {
                                            "kind": "AssignmentExpression",
                                            "fullStart": 688,
                                            "fullEnd": 731,
                                            "start": 700,
                                            "end": 731,
                                            "fullWidth": 43,
                                            "width": 31,
                                            "left": {
                                                "kind": "MemberAccessExpression",
                                                "fullStart": 688,
                                                "fullEnd": 722,
                                                "start": 700,
                                                "end": 721,
                                                "fullWidth": 34,
                                                "width": 21,
                                                "expression": {
                                                    "kind": "MemberAccessExpression",
                                                    "fullStart": 688,
                                                    "fullEnd": 715,
                                                    "start": 700,
                                                    "end": 715,
                                                    "fullWidth": 27,
                                                    "width": 15,
                                                    "expression": {
                                                        "kind": "IdentifierName",
                                                        "fullStart": 688,
                                                        "fullEnd": 705,
                                                        "start": 700,
                                                        "end": 705,
                                                        "fullWidth": 17,
                                                        "width": 5,
                                                        "text": "Error",
                                                        "value": "Error",
                                                        "valueText": "Error",
                                                        "hasLeadingTrivia": true,
                                                        "leadingTrivia": [
                                                            {
                                                                "kind": "WhitespaceTrivia",
                                                                "text": "            "
                                                            }
                                                        ]
                                                    },
                                                    "dotToken": {
                                                        "kind": "DotToken",
                                                        "fullStart": 705,
                                                        "fullEnd": 706,
                                                        "start": 705,
                                                        "end": 706,
                                                        "fullWidth": 1,
                                                        "width": 1,
                                                        "text": ".",
                                                        "value": ".",
                                                        "valueText": "."
                                                    },
                                                    "name": {
                                                        "kind": "IdentifierName",
                                                        "fullStart": 706,
                                                        "fullEnd": 715,
                                                        "start": 706,
                                                        "end": 715,
                                                        "fullWidth": 9,
                                                        "width": 9,
                                                        "text": "prototype",
                                                        "value": "prototype",
                                                        "valueText": "prototype"
                                                    }
                                                },
                                                "dotToken": {
                                                    "kind": "DotToken",
                                                    "fullStart": 715,
                                                    "fullEnd": 716,
                                                    "start": 715,
                                                    "end": 716,
                                                    "fullWidth": 1,
                                                    "width": 1,
                                                    "text": ".",
                                                    "value": ".",
                                                    "valueText": "."
                                                },
                                                "name": {
                                                    "kind": "IdentifierName",
                                                    "fullStart": 716,
                                                    "fullEnd": 722,
                                                    "start": 716,
                                                    "end": 721,
                                                    "fullWidth": 6,
                                                    "width": 5,
                                                    "text": "value",
                                                    "value": "value",
                                                    "valueText": "value",
                                                    "hasTrailingTrivia": true,
                                                    "trailingTrivia": [
                                                        {
                                                            "kind": "WhitespaceTrivia",
                                                            "text": " "
                                                        }
                                                    ]
                                                }
                                            },
                                            "operatorToken": {
                                                "kind": "EqualsToken",
                                                "fullStart": 722,
                                                "fullEnd": 724,
                                                "start": 722,
                                                "end": 723,
                                                "fullWidth": 2,
                                                "width": 1,
                                                "text": "=",
                                                "value": "=",
                                                "valueText": "=",
                                                "hasTrailingTrivia": true,
                                                "trailingTrivia": [
                                                    {
                                                        "kind": "WhitespaceTrivia",
                                                        "text": " "
                                                    }
                                                ]
                                            },
                                            "right": {
                                                "kind": "StringLiteral",
                                                "fullStart": 724,
                                                "fullEnd": 731,
                                                "start": 724,
                                                "end": 731,
                                                "fullWidth": 7,
                                                "width": 7,
                                                "text": "\"Error\"",
                                                "value": "Error",
                                                "valueText": "Error"
                                            }
                                        },
                                        "semicolonToken": {
                                            "kind": "SemicolonToken",
                                            "fullStart": 731,
                                            "fullEnd": 734,
                                            "start": 731,
                                            "end": 732,
                                            "fullWidth": 3,
                                            "width": 1,
                                            "text": ";",
                                            "value": ";",
                                            "valueText": ";",
                                            "hasTrailingTrivia": true,
                                            "hasTrailingNewLine": true,
                                            "trailingTrivia": [
                                                {
                                                    "kind": "NewLineTrivia",
                                                    "text": "\r\n"
                                                }
                                            ]
                                        }
                                    },
                                    {
                                        "kind": "VariableStatement",
                                        "fullStart": 734,
                                        "fullEnd": 773,
                                        "start": 746,
                                        "end": 771,
                                        "fullWidth": 39,
                                        "width": 25,
                                        "modifiers": [],
                                        "variableDeclaration": {
                                            "kind": "VariableDeclaration",
                                            "fullStart": 734,
                                            "fullEnd": 770,
                                            "start": 746,
                                            "end": 770,
                                            "fullWidth": 36,
                                            "width": 24,
                                            "varKeyword": {
                                                "kind": "VarKeyword",
                                                "fullStart": 734,
                                                "fullEnd": 750,
                                                "start": 746,
                                                "end": 749,
                                                "fullWidth": 16,
                                                "width": 3,
                                                "text": "var",
                                                "value": "var",
                                                "valueText": "var",
                                                "hasLeadingTrivia": true,
                                                "hasTrailingTrivia": true,
                                                "leadingTrivia": [
                                                    {
                                                        "kind": "WhitespaceTrivia",
                                                        "text": "            "
                                                    }
                                                ],
                                                "trailingTrivia": [
                                                    {
                                                        "kind": "WhitespaceTrivia",
                                                        "text": " "
                                                    }
                                                ]
                                            },
                                            "variableDeclarators": [
                                                {
                                                    "kind": "VariableDeclarator",
                                                    "fullStart": 750,
                                                    "fullEnd": 770,
                                                    "start": 750,
                                                    "end": 770,
                                                    "fullWidth": 20,
<<<<<<< HEAD
                                                    "width": 20,
                                                    "identifier": {
=======
                                                    "propertyName": {
>>>>>>> 85e84683
                                                        "kind": "IdentifierName",
                                                        "fullStart": 750,
                                                        "fullEnd": 757,
                                                        "start": 750,
                                                        "end": 756,
                                                        "fullWidth": 7,
                                                        "width": 6,
                                                        "text": "errObj",
                                                        "value": "errObj",
                                                        "valueText": "errObj",
                                                        "hasTrailingTrivia": true,
                                                        "trailingTrivia": [
                                                            {
                                                                "kind": "WhitespaceTrivia",
                                                                "text": " "
                                                            }
                                                        ]
                                                    },
                                                    "equalsValueClause": {
                                                        "kind": "EqualsValueClause",
                                                        "fullStart": 757,
                                                        "fullEnd": 770,
                                                        "start": 757,
                                                        "end": 770,
                                                        "fullWidth": 13,
                                                        "width": 13,
                                                        "equalsToken": {
                                                            "kind": "EqualsToken",
                                                            "fullStart": 757,
                                                            "fullEnd": 759,
                                                            "start": 757,
                                                            "end": 758,
                                                            "fullWidth": 2,
                                                            "width": 1,
                                                            "text": "=",
                                                            "value": "=",
                                                            "valueText": "=",
                                                            "hasTrailingTrivia": true,
                                                            "trailingTrivia": [
                                                                {
                                                                    "kind": "WhitespaceTrivia",
                                                                    "text": " "
                                                                }
                                                            ]
                                                        },
                                                        "value": {
                                                            "kind": "ObjectCreationExpression",
                                                            "fullStart": 759,
                                                            "fullEnd": 770,
                                                            "start": 759,
                                                            "end": 770,
                                                            "fullWidth": 11,
                                                            "width": 11,
                                                            "newKeyword": {
                                                                "kind": "NewKeyword",
                                                                "fullStart": 759,
                                                                "fullEnd": 763,
                                                                "start": 759,
                                                                "end": 762,
                                                                "fullWidth": 4,
                                                                "width": 3,
                                                                "text": "new",
                                                                "value": "new",
                                                                "valueText": "new",
                                                                "hasTrailingTrivia": true,
                                                                "trailingTrivia": [
                                                                    {
                                                                        "kind": "WhitespaceTrivia",
                                                                        "text": " "
                                                                    }
                                                                ]
                                                            },
                                                            "expression": {
                                                                "kind": "IdentifierName",
                                                                "fullStart": 763,
                                                                "fullEnd": 768,
                                                                "start": 763,
                                                                "end": 768,
                                                                "fullWidth": 5,
                                                                "width": 5,
                                                                "text": "Error",
                                                                "value": "Error",
                                                                "valueText": "Error"
                                                            },
                                                            "argumentList": {
                                                                "kind": "ArgumentList",
                                                                "fullStart": 768,
                                                                "fullEnd": 770,
                                                                "start": 768,
                                                                "end": 770,
                                                                "fullWidth": 2,
                                                                "width": 2,
                                                                "openParenToken": {
                                                                    "kind": "OpenParenToken",
                                                                    "fullStart": 768,
                                                                    "fullEnd": 769,
                                                                    "start": 768,
                                                                    "end": 769,
                                                                    "fullWidth": 1,
                                                                    "width": 1,
                                                                    "text": "(",
                                                                    "value": "(",
                                                                    "valueText": "("
                                                                },
                                                                "arguments": [],
                                                                "closeParenToken": {
                                                                    "kind": "CloseParenToken",
                                                                    "fullStart": 769,
                                                                    "fullEnd": 770,
                                                                    "start": 769,
                                                                    "end": 770,
                                                                    "fullWidth": 1,
                                                                    "width": 1,
                                                                    "text": ")",
                                                                    "value": ")",
                                                                    "valueText": ")"
                                                                }
                                                            }
                                                        }
                                                    }
                                                }
                                            ]
                                        },
                                        "semicolonToken": {
                                            "kind": "SemicolonToken",
                                            "fullStart": 770,
                                            "fullEnd": 773,
                                            "start": 770,
                                            "end": 771,
                                            "fullWidth": 3,
                                            "width": 1,
                                            "text": ";",
                                            "value": ";",
                                            "valueText": ";",
                                            "hasTrailingTrivia": true,
                                            "hasTrailingNewLine": true,
                                            "trailingTrivia": [
                                                {
                                                    "kind": "NewLineTrivia",
                                                    "text": "\r\n"
                                                }
                                            ]
                                        }
                                    },
                                    {
                                        "kind": "ExpressionStatement",
                                        "fullStart": 773,
                                        "fullEnd": 836,
                                        "start": 787,
                                        "end": 834,
                                        "fullWidth": 63,
                                        "width": 47,
                                        "expression": {
                                            "kind": "InvocationExpression",
                                            "fullStart": 773,
                                            "fullEnd": 833,
                                            "start": 787,
                                            "end": 833,
                                            "fullWidth": 60,
                                            "width": 46,
                                            "expression": {
                                                "kind": "MemberAccessExpression",
                                                "fullStart": 773,
                                                "fullEnd": 808,
                                                "start": 787,
                                                "end": 808,
                                                "fullWidth": 35,
                                                "width": 21,
                                                "expression": {
                                                    "kind": "IdentifierName",
                                                    "fullStart": 773,
                                                    "fullEnd": 793,
                                                    "start": 787,
                                                    "end": 793,
                                                    "fullWidth": 20,
                                                    "width": 6,
                                                    "text": "Object",
                                                    "value": "Object",
                                                    "valueText": "Object",
                                                    "hasLeadingTrivia": true,
                                                    "hasLeadingNewLine": true,
                                                    "leadingTrivia": [
                                                        {
                                                            "kind": "NewLineTrivia",
                                                            "text": "\r\n"
                                                        },
                                                        {
                                                            "kind": "WhitespaceTrivia",
                                                            "text": "            "
                                                        }
                                                    ]
                                                },
                                                "dotToken": {
                                                    "kind": "DotToken",
                                                    "fullStart": 793,
                                                    "fullEnd": 794,
                                                    "start": 793,
                                                    "end": 794,
                                                    "fullWidth": 1,
                                                    "width": 1,
                                                    "text": ".",
                                                    "value": ".",
                                                    "valueText": "."
                                                },
                                                "name": {
                                                    "kind": "IdentifierName",
                                                    "fullStart": 794,
                                                    "fullEnd": 808,
                                                    "start": 794,
                                                    "end": 808,
                                                    "fullWidth": 14,
                                                    "width": 14,
                                                    "text": "defineProperty",
                                                    "value": "defineProperty",
                                                    "valueText": "defineProperty"
                                                }
                                            },
                                            "argumentList": {
                                                "kind": "ArgumentList",
                                                "fullStart": 808,
                                                "fullEnd": 833,
                                                "start": 808,
                                                "end": 833,
                                                "fullWidth": 25,
                                                "width": 25,
                                                "openParenToken": {
                                                    "kind": "OpenParenToken",
                                                    "fullStart": 808,
                                                    "fullEnd": 809,
                                                    "start": 808,
                                                    "end": 809,
                                                    "fullWidth": 1,
                                                    "width": 1,
                                                    "text": "(",
                                                    "value": "(",
                                                    "valueText": "("
                                                },
                                                "arguments": [
                                                    {
                                                        "kind": "IdentifierName",
                                                        "fullStart": 809,
                                                        "fullEnd": 812,
                                                        "start": 809,
                                                        "end": 812,
                                                        "fullWidth": 3,
                                                        "width": 3,
                                                        "text": "obj",
                                                        "value": "obj",
                                                        "valueText": "obj"
                                                    },
                                                    {
                                                        "kind": "CommaToken",
                                                        "fullStart": 812,
                                                        "fullEnd": 814,
                                                        "start": 812,
                                                        "end": 813,
                                                        "fullWidth": 2,
                                                        "width": 1,
                                                        "text": ",",
                                                        "value": ",",
                                                        "valueText": ",",
                                                        "hasTrailingTrivia": true,
                                                        "trailingTrivia": [
                                                            {
                                                                "kind": "WhitespaceTrivia",
                                                                "text": " "
                                                            }
                                                        ]
                                                    },
                                                    {
                                                        "kind": "StringLiteral",
                                                        "fullStart": 814,
                                                        "fullEnd": 824,
                                                        "start": 814,
                                                        "end": 824,
                                                        "fullWidth": 10,
                                                        "width": 10,
                                                        "text": "\"property\"",
                                                        "value": "property",
                                                        "valueText": "property"
                                                    },
                                                    {
                                                        "kind": "CommaToken",
                                                        "fullStart": 824,
                                                        "fullEnd": 826,
                                                        "start": 824,
                                                        "end": 825,
                                                        "fullWidth": 2,
                                                        "width": 1,
                                                        "text": ",",
                                                        "value": ",",
                                                        "valueText": ",",
                                                        "hasTrailingTrivia": true,
                                                        "trailingTrivia": [
                                                            {
                                                                "kind": "WhitespaceTrivia",
                                                                "text": " "
                                                            }
                                                        ]
                                                    },
                                                    {
                                                        "kind": "IdentifierName",
                                                        "fullStart": 826,
                                                        "fullEnd": 832,
                                                        "start": 826,
                                                        "end": 832,
                                                        "fullWidth": 6,
                                                        "width": 6,
                                                        "text": "errObj",
                                                        "value": "errObj",
                                                        "valueText": "errObj"
                                                    }
                                                ],
                                                "closeParenToken": {
                                                    "kind": "CloseParenToken",
                                                    "fullStart": 832,
                                                    "fullEnd": 833,
                                                    "start": 832,
                                                    "end": 833,
                                                    "fullWidth": 1,
                                                    "width": 1,
                                                    "text": ")",
                                                    "value": ")",
                                                    "valueText": ")"
                                                }
                                            }
                                        },
                                        "semicolonToken": {
                                            "kind": "SemicolonToken",
                                            "fullStart": 833,
                                            "fullEnd": 836,
                                            "start": 833,
                                            "end": 834,
                                            "fullWidth": 3,
                                            "width": 1,
                                            "text": ";",
                                            "value": ";",
                                            "valueText": ";",
                                            "hasTrailingTrivia": true,
                                            "hasTrailingNewLine": true,
                                            "trailingTrivia": [
                                                {
                                                    "kind": "NewLineTrivia",
                                                    "text": "\r\n"
                                                }
                                            ]
                                        }
                                    },
                                    {
                                        "kind": "ReturnStatement",
                                        "fullStart": 836,
                                        "fullEnd": 884,
                                        "start": 850,
                                        "end": 882,
                                        "fullWidth": 48,
                                        "width": 32,
                                        "returnKeyword": {
                                            "kind": "ReturnKeyword",
                                            "fullStart": 836,
                                            "fullEnd": 857,
                                            "start": 850,
                                            "end": 856,
                                            "fullWidth": 21,
                                            "width": 6,
                                            "text": "return",
                                            "value": "return",
                                            "valueText": "return",
                                            "hasLeadingTrivia": true,
                                            "hasLeadingNewLine": true,
                                            "hasTrailingTrivia": true,
                                            "leadingTrivia": [
                                                {
                                                    "kind": "NewLineTrivia",
                                                    "text": "\r\n"
                                                },
                                                {
                                                    "kind": "WhitespaceTrivia",
                                                    "text": "            "
                                                }
                                            ],
                                            "trailingTrivia": [
                                                {
                                                    "kind": "WhitespaceTrivia",
                                                    "text": " "
                                                }
                                            ]
                                        },
                                        "expression": {
                                            "kind": "EqualsExpression",
                                            "fullStart": 857,
                                            "fullEnd": 881,
                                            "start": 857,
                                            "end": 881,
                                            "fullWidth": 24,
                                            "width": 24,
                                            "left": {
                                                "kind": "MemberAccessExpression",
                                                "fullStart": 857,
                                                "fullEnd": 870,
                                                "start": 857,
                                                "end": 869,
                                                "fullWidth": 13,
                                                "width": 12,
                                                "expression": {
                                                    "kind": "IdentifierName",
                                                    "fullStart": 857,
                                                    "fullEnd": 860,
                                                    "start": 857,
                                                    "end": 860,
                                                    "fullWidth": 3,
                                                    "width": 3,
                                                    "text": "obj",
                                                    "value": "obj",
                                                    "valueText": "obj"
                                                },
                                                "dotToken": {
                                                    "kind": "DotToken",
                                                    "fullStart": 860,
                                                    "fullEnd": 861,
                                                    "start": 860,
                                                    "end": 861,
                                                    "fullWidth": 1,
                                                    "width": 1,
                                                    "text": ".",
                                                    "value": ".",
                                                    "valueText": "."
                                                },
                                                "name": {
                                                    "kind": "IdentifierName",
                                                    "fullStart": 861,
                                                    "fullEnd": 870,
                                                    "start": 861,
                                                    "end": 869,
                                                    "fullWidth": 9,
                                                    "width": 8,
                                                    "text": "property",
                                                    "value": "property",
                                                    "valueText": "property",
                                                    "hasTrailingTrivia": true,
                                                    "trailingTrivia": [
                                                        {
                                                            "kind": "WhitespaceTrivia",
                                                            "text": " "
                                                        }
                                                    ]
                                                }
                                            },
                                            "operatorToken": {
                                                "kind": "EqualsEqualsEqualsToken",
                                                "fullStart": 870,
                                                "fullEnd": 874,
                                                "start": 870,
                                                "end": 873,
                                                "fullWidth": 4,
                                                "width": 3,
                                                "text": "===",
                                                "value": "===",
                                                "valueText": "===",
                                                "hasTrailingTrivia": true,
                                                "trailingTrivia": [
                                                    {
                                                        "kind": "WhitespaceTrivia",
                                                        "text": " "
                                                    }
                                                ]
                                            },
                                            "right": {
                                                "kind": "StringLiteral",
                                                "fullStart": 874,
                                                "fullEnd": 881,
                                                "start": 874,
                                                "end": 881,
                                                "fullWidth": 7,
                                                "width": 7,
                                                "text": "\"Error\"",
                                                "value": "Error",
                                                "valueText": "Error"
                                            }
                                        },
                                        "semicolonToken": {
                                            "kind": "SemicolonToken",
                                            "fullStart": 881,
                                            "fullEnd": 884,
                                            "start": 881,
                                            "end": 882,
                                            "fullWidth": 3,
                                            "width": 1,
                                            "text": ";",
                                            "value": ";",
                                            "valueText": ";",
                                            "hasTrailingTrivia": true,
                                            "hasTrailingNewLine": true,
                                            "trailingTrivia": [
                                                {
                                                    "kind": "NewLineTrivia",
                                                    "text": "\r\n"
                                                }
                                            ]
                                        }
                                    }
                                ],
                                "closeBraceToken": {
                                    "kind": "CloseBraceToken",
                                    "fullStart": 884,
                                    "fullEnd": 894,
                                    "start": 892,
                                    "end": 893,
                                    "fullWidth": 10,
                                    "width": 1,
                                    "text": "}",
                                    "value": "}",
                                    "valueText": "}",
                                    "hasLeadingTrivia": true,
                                    "hasTrailingTrivia": true,
                                    "leadingTrivia": [
                                        {
                                            "kind": "WhitespaceTrivia",
                                            "text": "        "
                                        }
                                    ],
                                    "trailingTrivia": [
                                        {
                                            "kind": "WhitespaceTrivia",
                                            "text": " "
                                        }
                                    ]
                                }
                            },
                            "finallyClause": {
                                "kind": "FinallyClause",
                                "fullStart": 894,
                                "fullEnd": 959,
                                "start": 894,
                                "end": 957,
                                "fullWidth": 65,
                                "width": 63,
                                "finallyKeyword": {
                                    "kind": "FinallyKeyword",
                                    "fullStart": 894,
                                    "fullEnd": 902,
                                    "start": 894,
                                    "end": 901,
                                    "fullWidth": 8,
                                    "width": 7,
                                    "text": "finally",
                                    "value": "finally",
                                    "valueText": "finally",
                                    "hasTrailingTrivia": true,
                                    "trailingTrivia": [
                                        {
                                            "kind": "WhitespaceTrivia",
                                            "text": " "
                                        }
                                    ]
                                },
                                "block": {
                                    "kind": "Block",
                                    "fullStart": 902,
                                    "fullEnd": 959,
                                    "start": 902,
                                    "end": 957,
                                    "fullWidth": 57,
                                    "width": 55,
                                    "openBraceToken": {
                                        "kind": "OpenBraceToken",
                                        "fullStart": 902,
                                        "fullEnd": 905,
                                        "start": 902,
                                        "end": 903,
                                        "fullWidth": 3,
                                        "width": 1,
                                        "text": "{",
                                        "value": "{",
                                        "valueText": "{",
                                        "hasTrailingTrivia": true,
                                        "hasTrailingNewLine": true,
                                        "trailingTrivia": [
                                            {
                                                "kind": "NewLineTrivia",
                                                "text": "\r\n"
                                            }
                                        ]
                                    },
                                    "statements": [
                                        {
                                            "kind": "ExpressionStatement",
                                            "fullStart": 905,
                                            "fullEnd": 948,
                                            "start": 917,
                                            "end": 946,
                                            "fullWidth": 43,
                                            "width": 29,
                                            "expression": {
                                                "kind": "DeleteExpression",
                                                "fullStart": 905,
                                                "fullEnd": 945,
                                                "start": 917,
                                                "end": 945,
                                                "fullWidth": 40,
                                                "width": 28,
                                                "deleteKeyword": {
                                                    "kind": "DeleteKeyword",
                                                    "fullStart": 905,
                                                    "fullEnd": 924,
                                                    "start": 917,
                                                    "end": 923,
                                                    "fullWidth": 19,
                                                    "width": 6,
                                                    "text": "delete",
                                                    "value": "delete",
                                                    "valueText": "delete",
                                                    "hasLeadingTrivia": true,
                                                    "hasTrailingTrivia": true,
                                                    "leadingTrivia": [
                                                        {
                                                            "kind": "WhitespaceTrivia",
                                                            "text": "            "
                                                        }
                                                    ],
                                                    "trailingTrivia": [
                                                        {
                                                            "kind": "WhitespaceTrivia",
                                                            "text": " "
                                                        }
                                                    ]
                                                },
                                                "expression": {
                                                    "kind": "MemberAccessExpression",
                                                    "fullStart": 924,
                                                    "fullEnd": 945,
                                                    "start": 924,
                                                    "end": 945,
                                                    "fullWidth": 21,
                                                    "width": 21,
                                                    "expression": {
                                                        "kind": "MemberAccessExpression",
                                                        "fullStart": 924,
                                                        "fullEnd": 939,
                                                        "start": 924,
                                                        "end": 939,
                                                        "fullWidth": 15,
                                                        "width": 15,
                                                        "expression": {
                                                            "kind": "IdentifierName",
                                                            "fullStart": 924,
                                                            "fullEnd": 929,
                                                            "start": 924,
                                                            "end": 929,
                                                            "fullWidth": 5,
                                                            "width": 5,
                                                            "text": "Error",
                                                            "value": "Error",
                                                            "valueText": "Error"
                                                        },
                                                        "dotToken": {
                                                            "kind": "DotToken",
                                                            "fullStart": 929,
                                                            "fullEnd": 930,
                                                            "start": 929,
                                                            "end": 930,
                                                            "fullWidth": 1,
                                                            "width": 1,
                                                            "text": ".",
                                                            "value": ".",
                                                            "valueText": "."
                                                        },
                                                        "name": {
                                                            "kind": "IdentifierName",
                                                            "fullStart": 930,
                                                            "fullEnd": 939,
                                                            "start": 930,
                                                            "end": 939,
                                                            "fullWidth": 9,
                                                            "width": 9,
                                                            "text": "prototype",
                                                            "value": "prototype",
                                                            "valueText": "prototype"
                                                        }
                                                    },
                                                    "dotToken": {
                                                        "kind": "DotToken",
                                                        "fullStart": 939,
                                                        "fullEnd": 940,
                                                        "start": 939,
                                                        "end": 940,
                                                        "fullWidth": 1,
                                                        "width": 1,
                                                        "text": ".",
                                                        "value": ".",
                                                        "valueText": "."
                                                    },
                                                    "name": {
                                                        "kind": "IdentifierName",
                                                        "fullStart": 940,
                                                        "fullEnd": 945,
                                                        "start": 940,
                                                        "end": 945,
                                                        "fullWidth": 5,
                                                        "width": 5,
                                                        "text": "value",
                                                        "value": "value",
                                                        "valueText": "value"
                                                    }
                                                }
                                            },
                                            "semicolonToken": {
                                                "kind": "SemicolonToken",
                                                "fullStart": 945,
                                                "fullEnd": 948,
                                                "start": 945,
                                                "end": 946,
                                                "fullWidth": 3,
                                                "width": 1,
                                                "text": ";",
                                                "value": ";",
                                                "valueText": ";",
                                                "hasTrailingTrivia": true,
                                                "hasTrailingNewLine": true,
                                                "trailingTrivia": [
                                                    {
                                                        "kind": "NewLineTrivia",
                                                        "text": "\r\n"
                                                    }
                                                ]
                                            }
                                        }
                                    ],
                                    "closeBraceToken": {
                                        "kind": "CloseBraceToken",
                                        "fullStart": 948,
                                        "fullEnd": 959,
                                        "start": 956,
                                        "end": 957,
                                        "fullWidth": 11,
                                        "width": 1,
                                        "text": "}",
                                        "value": "}",
                                        "valueText": "}",
                                        "hasLeadingTrivia": true,
                                        "hasTrailingTrivia": true,
                                        "hasTrailingNewLine": true,
                                        "leadingTrivia": [
                                            {
                                                "kind": "WhitespaceTrivia",
                                                "text": "        "
                                            }
                                        ],
                                        "trailingTrivia": [
                                            {
                                                "kind": "NewLineTrivia",
                                                "text": "\r\n"
                                            }
                                        ]
                                    }
                                }
                            }
                        }
                    ],
                    "closeBraceToken": {
                        "kind": "CloseBraceToken",
                        "fullStart": 959,
                        "fullEnd": 966,
                        "start": 963,
                        "end": 964,
                        "fullWidth": 7,
                        "width": 1,
                        "text": "}",
                        "value": "}",
                        "valueText": "}",
                        "hasLeadingTrivia": true,
                        "hasTrailingTrivia": true,
                        "hasTrailingNewLine": true,
                        "leadingTrivia": [
                            {
                                "kind": "WhitespaceTrivia",
                                "text": "    "
                            }
                        ],
                        "trailingTrivia": [
                            {
                                "kind": "NewLineTrivia",
                                "text": "\r\n"
                            }
                        ]
                    }
                }
            },
            {
                "kind": "ExpressionStatement",
                "fullStart": 966,
                "fullEnd": 990,
                "start": 966,
                "end": 988,
                "fullWidth": 24,
                "width": 22,
                "expression": {
                    "kind": "InvocationExpression",
                    "fullStart": 966,
                    "fullEnd": 987,
                    "start": 966,
                    "end": 987,
                    "fullWidth": 21,
                    "width": 21,
                    "expression": {
                        "kind": "IdentifierName",
                        "fullStart": 966,
                        "fullEnd": 977,
                        "start": 966,
                        "end": 977,
                        "fullWidth": 11,
                        "width": 11,
                        "text": "runTestCase",
                        "value": "runTestCase",
                        "valueText": "runTestCase"
                    },
                    "argumentList": {
                        "kind": "ArgumentList",
                        "fullStart": 977,
                        "fullEnd": 987,
                        "start": 977,
                        "end": 987,
                        "fullWidth": 10,
                        "width": 10,
                        "openParenToken": {
                            "kind": "OpenParenToken",
                            "fullStart": 977,
                            "fullEnd": 978,
                            "start": 977,
                            "end": 978,
                            "fullWidth": 1,
                            "width": 1,
                            "text": "(",
                            "value": "(",
                            "valueText": "("
                        },
                        "arguments": [
                            {
                                "kind": "IdentifierName",
                                "fullStart": 978,
                                "fullEnd": 986,
                                "start": 978,
                                "end": 986,
                                "fullWidth": 8,
                                "width": 8,
                                "text": "testcase",
                                "value": "testcase",
                                "valueText": "testcase"
                            }
                        ],
                        "closeParenToken": {
                            "kind": "CloseParenToken",
                            "fullStart": 986,
                            "fullEnd": 987,
                            "start": 986,
                            "end": 987,
                            "fullWidth": 1,
                            "width": 1,
                            "text": ")",
                            "value": ")",
                            "valueText": ")"
                        }
                    }
                },
                "semicolonToken": {
                    "kind": "SemicolonToken",
                    "fullStart": 987,
                    "fullEnd": 990,
                    "start": 987,
                    "end": 988,
                    "fullWidth": 3,
                    "width": 1,
                    "text": ";",
                    "value": ";",
                    "valueText": ";",
                    "hasTrailingTrivia": true,
                    "hasTrailingNewLine": true,
                    "trailingTrivia": [
                        {
                            "kind": "NewLineTrivia",
                            "text": "\r\n"
                        }
                    ]
                }
            }
        ],
        "endOfFileToken": {
            "kind": "EndOfFileToken",
            "fullStart": 990,
            "fullEnd": 990,
            "start": 990,
            "end": 990,
            "fullWidth": 0,
            "width": 0,
            "text": ""
        }
    },
    "lineMap": {
        "lineStarts": [
            0,
            67,
            152,
            232,
            308,
            380,
            385,
            441,
            618,
            623,
            625,
            627,
            650,
            673,
            688,
            734,
            773,
            775,
            836,
            838,
            884,
            905,
            948,
            959,
            966,
            990
        ],
        "length": 990
    }
}<|MERGE_RESOLUTION|>--- conflicted
+++ resolved
@@ -245,12 +245,8 @@
                                         "start": 662,
                                         "end": 670,
                                         "fullWidth": 8,
-<<<<<<< HEAD
                                         "width": 8,
-                                        "identifier": {
-=======
                                         "propertyName": {
->>>>>>> 85e84683
                                             "kind": "IdentifierName",
                                             "fullStart": 662,
                                             "fullEnd": 666,
@@ -630,12 +626,8 @@
                                                     "start": 750,
                                                     "end": 770,
                                                     "fullWidth": 20,
-<<<<<<< HEAD
                                                     "width": 20,
-                                                    "identifier": {
-=======
                                                     "propertyName": {
->>>>>>> 85e84683
                                                         "kind": "IdentifierName",
                                                         "fullStart": 750,
                                                         "fullEnd": 757,
