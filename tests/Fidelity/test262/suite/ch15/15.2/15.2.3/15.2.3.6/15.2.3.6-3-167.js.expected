--- conflicted
+++ resolved
@@ -245,12 +245,8 @@
                                         "start": 643,
                                         "end": 651,
                                         "fullWidth": 8,
-<<<<<<< HEAD
                                         "width": 8,
-                                        "identifier": {
-=======
                                         "propertyName": {
->>>>>>> 85e84683
                                             "kind": "IdentifierName",
                                             "fullStart": 643,
                                             "fullEnd": 647,
@@ -411,12 +407,8 @@
                                         "start": 668,
                                         "end": 694,
                                         "fullWidth": 26,
-<<<<<<< HEAD
                                         "width": 26,
-                                        "identifier": {
-=======
                                         "propertyName": {
->>>>>>> 85e84683
                                             "kind": "IdentifierName",
                                             "fullStart": 668,
                                             "fullEnd": 675,
@@ -967,12 +959,8 @@
                                         "start": 805,
                                         "end": 849,
                                         "fullWidth": 44,
-<<<<<<< HEAD
                                         "width": 44,
-                                        "identifier": {
-=======
                                         "propertyName": {
->>>>>>> 85e84683
                                             "kind": "IdentifierName",
                                             "fullStart": 805,
                                             "fullEnd": 817,
@@ -1333,12 +1321,8 @@
                                         "start": 906,
                                         "end": 950,
                                         "fullWidth": 44,
-<<<<<<< HEAD
                                         "width": 44,
-                                        "identifier": {
-=======
                                         "propertyName": {
->>>>>>> 85e84683
                                             "kind": "IdentifierName",
                                             "fullStart": 906,
                                             "fullEnd": 917,
