{
    "isDeclaration": false,
    "languageVersion": "EcmaScript5",
    "parseOptions": {
        "allowAutomaticSemicolonInsertion": true
    },
    "sourceUnit": {
        "kind": "SourceUnit",
        "fullStart": 0,
        "fullEnd": 943,
        "start": 566,
        "end": 943,
        "fullWidth": 943,
        "width": 377,
        "isIncrementallyUnusable": true,
        "moduleElements": [
            {
                "kind": "FunctionDeclaration",
                "fullStart": 0,
                "fullEnd": 919,
                "start": 566,
                "end": 917,
                "fullWidth": 919,
                "width": 351,
                "modifiers": [],
                "functionKeyword": {
                    "kind": "FunctionKeyword",
                    "fullStart": 0,
                    "fullEnd": 575,
                    "start": 566,
                    "end": 574,
                    "fullWidth": 575,
                    "width": 8,
                    "text": "function",
                    "value": "function",
                    "valueText": "function",
                    "hasLeadingTrivia": true,
                    "hasLeadingComment": true,
                    "hasLeadingNewLine": true,
                    "hasTrailingTrivia": true,
                    "leadingTrivia": [
                        {
                            "kind": "SingleLineCommentTrivia",
                            "text": "/// Copyright (c) 2012 Ecma International.  All rights reserved. "
                        },
                        {
                            "kind": "NewLineTrivia",
                            "text": "\r\n"
                        },
                        {
                            "kind": "SingleLineCommentTrivia",
                            "text": "/// Ecma International makes this code available under the terms and conditions set"
                        },
                        {
                            "kind": "NewLineTrivia",
                            "text": "\r\n"
                        },
                        {
                            "kind": "SingleLineCommentTrivia",
                            "text": "/// forth on http://hg.ecmascript.org/tests/test262/raw-file/tip/LICENSE (the "
                        },
                        {
                            "kind": "NewLineTrivia",
                            "text": "\r\n"
                        },
                        {
                            "kind": "SingleLineCommentTrivia",
                            "text": "/// \"Use Terms\").   Any redistribution of this code must retain the above "
                        },
                        {
                            "kind": "NewLineTrivia",
                            "text": "\r\n"
                        },
                        {
                            "kind": "SingleLineCommentTrivia",
                            "text": "/// copyright and this notice and otherwise comply with the Use Terms."
                        },
                        {
                            "kind": "NewLineTrivia",
                            "text": "\r\n"
                        },
                        {
                            "kind": "MultiLineCommentTrivia",
                            "text": "/**\r\n * @path ch15/15.2/15.2.3/15.2.3.6/15.2.3.6-3-116.js\r\n * @description Object.defineProperty - 'configurable' property in 'Attributes' is the Math object (8.10.5 step 4.b)\r\n */"
                        },
                        {
                            "kind": "NewLineTrivia",
                            "text": "\r\n"
                        },
                        {
                            "kind": "NewLineTrivia",
                            "text": "\r\n"
                        },
                        {
                            "kind": "NewLineTrivia",
                            "text": "\r\n"
                        }
                    ],
                    "trailingTrivia": [
                        {
                            "kind": "WhitespaceTrivia",
                            "text": " "
                        }
                    ]
                },
                "identifier": {
                    "kind": "IdentifierName",
                    "fullStart": 575,
                    "fullEnd": 583,
                    "start": 575,
                    "end": 583,
                    "fullWidth": 8,
                    "width": 8,
                    "text": "testcase",
                    "value": "testcase",
                    "valueText": "testcase"
                },
                "callSignature": {
                    "kind": "CallSignature",
                    "fullStart": 583,
                    "fullEnd": 586,
                    "start": 583,
                    "end": 585,
                    "fullWidth": 3,
                    "width": 2,
                    "parameterList": {
                        "kind": "ParameterList",
                        "fullStart": 583,
                        "fullEnd": 586,
                        "start": 583,
                        "end": 585,
                        "fullWidth": 3,
                        "width": 2,
                        "openParenToken": {
                            "kind": "OpenParenToken",
                            "fullStart": 583,
                            "fullEnd": 584,
                            "start": 583,
                            "end": 584,
                            "fullWidth": 1,
                            "width": 1,
                            "text": "(",
                            "value": "(",
                            "valueText": "("
                        },
                        "parameters": [],
                        "closeParenToken": {
                            "kind": "CloseParenToken",
                            "fullStart": 584,
                            "fullEnd": 586,
                            "start": 584,
                            "end": 585,
                            "fullWidth": 2,
                            "width": 1,
                            "text": ")",
                            "value": ")",
                            "valueText": ")",
                            "hasTrailingTrivia": true,
                            "trailingTrivia": [
                                {
                                    "kind": "WhitespaceTrivia",
                                    "text": " "
                                }
                            ]
                        }
                    }
                },
                "block": {
                    "kind": "Block",
                    "fullStart": 586,
                    "fullEnd": 919,
                    "start": 586,
                    "end": 917,
                    "fullWidth": 333,
                    "width": 331,
                    "openBraceToken": {
                        "kind": "OpenBraceToken",
                        "fullStart": 586,
                        "fullEnd": 589,
                        "start": 586,
                        "end": 587,
                        "fullWidth": 3,
                        "width": 1,
                        "text": "{",
                        "value": "{",
                        "valueText": "{",
                        "hasTrailingTrivia": true,
                        "hasTrailingNewLine": true,
                        "trailingTrivia": [
                            {
                                "kind": "NewLineTrivia",
                                "text": "\r\n"
                            }
                        ]
                    },
                    "statements": [
                        {
                            "kind": "VariableStatement",
                            "fullStart": 589,
                            "fullEnd": 612,
                            "start": 597,
                            "end": 610,
                            "fullWidth": 23,
                            "width": 13,
                            "modifiers": [],
                            "variableDeclaration": {
                                "kind": "VariableDeclaration",
                                "fullStart": 589,
                                "fullEnd": 609,
                                "start": 597,
                                "end": 609,
                                "fullWidth": 20,
                                "width": 12,
                                "varKeyword": {
                                    "kind": "VarKeyword",
                                    "fullStart": 589,
                                    "fullEnd": 601,
                                    "start": 597,
                                    "end": 600,
                                    "fullWidth": 12,
                                    "width": 3,
                                    "text": "var",
                                    "value": "var",
                                    "valueText": "var",
                                    "hasLeadingTrivia": true,
                                    "hasTrailingTrivia": true,
                                    "leadingTrivia": [
                                        {
                                            "kind": "WhitespaceTrivia",
                                            "text": "        "
                                        }
                                    ],
                                    "trailingTrivia": [
                                        {
                                            "kind": "WhitespaceTrivia",
                                            "text": " "
                                        }
                                    ]
                                },
                                "variableDeclarators": [
                                    {
                                        "kind": "VariableDeclarator",
                                        "fullStart": 601,
                                        "fullEnd": 609,
                                        "start": 601,
                                        "end": 609,
                                        "fullWidth": 8,
<<<<<<< HEAD
                                        "width": 8,
                                        "identifier": {
=======
                                        "propertyName": {
>>>>>>> 85e84683
                                            "kind": "IdentifierName",
                                            "fullStart": 601,
                                            "fullEnd": 605,
                                            "start": 601,
                                            "end": 604,
                                            "fullWidth": 4,
                                            "width": 3,
                                            "text": "obj",
                                            "value": "obj",
                                            "valueText": "obj",
                                            "hasTrailingTrivia": true,
                                            "trailingTrivia": [
                                                {
                                                    "kind": "WhitespaceTrivia",
                                                    "text": " "
                                                }
                                            ]
                                        },
                                        "equalsValueClause": {
                                            "kind": "EqualsValueClause",
                                            "fullStart": 605,
                                            "fullEnd": 609,
                                            "start": 605,
                                            "end": 609,
                                            "fullWidth": 4,
                                            "width": 4,
                                            "equalsToken": {
                                                "kind": "EqualsToken",
                                                "fullStart": 605,
                                                "fullEnd": 607,
                                                "start": 605,
                                                "end": 606,
                                                "fullWidth": 2,
                                                "width": 1,
                                                "text": "=",
                                                "value": "=",
                                                "valueText": "=",
                                                "hasTrailingTrivia": true,
                                                "trailingTrivia": [
                                                    {
                                                        "kind": "WhitespaceTrivia",
                                                        "text": " "
                                                    }
                                                ]
                                            },
                                            "value": {
                                                "kind": "ObjectLiteralExpression",
                                                "fullStart": 607,
                                                "fullEnd": 609,
                                                "start": 607,
                                                "end": 609,
                                                "fullWidth": 2,
                                                "width": 2,
                                                "openBraceToken": {
                                                    "kind": "OpenBraceToken",
                                                    "fullStart": 607,
                                                    "fullEnd": 608,
                                                    "start": 607,
                                                    "end": 608,
                                                    "fullWidth": 1,
                                                    "width": 1,
                                                    "text": "{",
                                                    "value": "{",
                                                    "valueText": "{"
                                                },
                                                "propertyAssignments": [],
                                                "closeBraceToken": {
                                                    "kind": "CloseBraceToken",
                                                    "fullStart": 608,
                                                    "fullEnd": 609,
                                                    "start": 608,
                                                    "end": 609,
                                                    "fullWidth": 1,
                                                    "width": 1,
                                                    "text": "}",
                                                    "value": "}",
                                                    "valueText": "}"
                                                }
                                            }
                                        }
                                    }
                                ]
                            },
                            "semicolonToken": {
                                "kind": "SemicolonToken",
                                "fullStart": 609,
                                "fullEnd": 612,
                                "start": 609,
                                "end": 610,
                                "fullWidth": 3,
                                "width": 1,
                                "text": ";",
                                "value": ";",
                                "valueText": ";",
                                "hasTrailingTrivia": true,
                                "hasTrailingNewLine": true,
                                "trailingTrivia": [
                                    {
                                        "kind": "NewLineTrivia",
                                        "text": "\r\n"
                                    }
                                ]
                            }
                        },
                        {
                            "kind": "ExpressionStatement",
                            "fullStart": 612,
                            "fullEnd": 687,
                            "start": 622,
                            "end": 685,
                            "fullWidth": 75,
                            "width": 63,
                            "expression": {
                                "kind": "InvocationExpression",
                                "fullStart": 612,
                                "fullEnd": 684,
                                "start": 622,
                                "end": 684,
                                "fullWidth": 72,
                                "width": 62,
                                "expression": {
                                    "kind": "MemberAccessExpression",
                                    "fullStart": 612,
                                    "fullEnd": 643,
                                    "start": 622,
                                    "end": 643,
                                    "fullWidth": 31,
                                    "width": 21,
                                    "expression": {
                                        "kind": "IdentifierName",
                                        "fullStart": 612,
                                        "fullEnd": 628,
                                        "start": 622,
                                        "end": 628,
                                        "fullWidth": 16,
                                        "width": 6,
                                        "text": "Object",
                                        "value": "Object",
                                        "valueText": "Object",
                                        "hasLeadingTrivia": true,
                                        "hasLeadingNewLine": true,
                                        "leadingTrivia": [
                                            {
                                                "kind": "NewLineTrivia",
                                                "text": "\r\n"
                                            },
                                            {
                                                "kind": "WhitespaceTrivia",
                                                "text": "        "
                                            }
                                        ]
                                    },
                                    "dotToken": {
                                        "kind": "DotToken",
                                        "fullStart": 628,
                                        "fullEnd": 629,
                                        "start": 628,
                                        "end": 629,
                                        "fullWidth": 1,
                                        "width": 1,
                                        "text": ".",
                                        "value": ".",
                                        "valueText": "."
                                    },
                                    "name": {
                                        "kind": "IdentifierName",
                                        "fullStart": 629,
                                        "fullEnd": 643,
                                        "start": 629,
                                        "end": 643,
                                        "fullWidth": 14,
                                        "width": 14,
                                        "text": "defineProperty",
                                        "value": "defineProperty",
                                        "valueText": "defineProperty"
                                    }
                                },
                                "argumentList": {
                                    "kind": "ArgumentList",
                                    "fullStart": 643,
                                    "fullEnd": 684,
                                    "start": 643,
                                    "end": 684,
                                    "fullWidth": 41,
                                    "width": 41,
                                    "openParenToken": {
                                        "kind": "OpenParenToken",
                                        "fullStart": 643,
                                        "fullEnd": 644,
                                        "start": 643,
                                        "end": 644,
                                        "fullWidth": 1,
                                        "width": 1,
                                        "text": "(",
                                        "value": "(",
                                        "valueText": "("
                                    },
                                    "arguments": [
                                        {
                                            "kind": "IdentifierName",
                                            "fullStart": 644,
                                            "fullEnd": 647,
                                            "start": 644,
                                            "end": 647,
                                            "fullWidth": 3,
                                            "width": 3,
                                            "text": "obj",
                                            "value": "obj",
                                            "valueText": "obj"
                                        },
                                        {
                                            "kind": "CommaToken",
                                            "fullStart": 647,
                                            "fullEnd": 649,
                                            "start": 647,
                                            "end": 648,
                                            "fullWidth": 2,
                                            "width": 1,
                                            "text": ",",
                                            "value": ",",
                                            "valueText": ",",
                                            "hasTrailingTrivia": true,
                                            "trailingTrivia": [
                                                {
                                                    "kind": "WhitespaceTrivia",
                                                    "text": " "
                                                }
                                            ]
                                        },
                                        {
                                            "kind": "StringLiteral",
                                            "fullStart": 649,
                                            "fullEnd": 659,
                                            "start": 649,
                                            "end": 659,
                                            "fullWidth": 10,
                                            "width": 10,
                                            "text": "\"property\"",
                                            "value": "property",
                                            "valueText": "property"
                                        },
                                        {
                                            "kind": "CommaToken",
                                            "fullStart": 659,
                                            "fullEnd": 661,
                                            "start": 659,
                                            "end": 660,
                                            "fullWidth": 2,
                                            "width": 1,
                                            "text": ",",
                                            "value": ",",
                                            "valueText": ",",
                                            "hasTrailingTrivia": true,
                                            "trailingTrivia": [
                                                {
                                                    "kind": "WhitespaceTrivia",
                                                    "text": " "
                                                }
                                            ]
                                        },
                                        {
                                            "kind": "ObjectLiteralExpression",
                                            "fullStart": 661,
                                            "fullEnd": 683,
                                            "start": 661,
                                            "end": 683,
                                            "fullWidth": 22,
                                            "width": 22,
                                            "openBraceToken": {
                                                "kind": "OpenBraceToken",
                                                "fullStart": 661,
                                                "fullEnd": 663,
                                                "start": 661,
                                                "end": 662,
                                                "fullWidth": 2,
                                                "width": 1,
                                                "text": "{",
                                                "value": "{",
                                                "valueText": "{",
                                                "hasTrailingTrivia": true,
                                                "trailingTrivia": [
                                                    {
                                                        "kind": "WhitespaceTrivia",
                                                        "text": " "
                                                    }
                                                ]
                                            },
                                            "propertyAssignments": [
                                                {
                                                    "kind": "SimplePropertyAssignment",
                                                    "fullStart": 663,
                                                    "fullEnd": 682,
                                                    "start": 663,
                                                    "end": 681,
                                                    "fullWidth": 19,
                                                    "width": 18,
                                                    "propertyName": {
                                                        "kind": "IdentifierName",
                                                        "fullStart": 663,
                                                        "fullEnd": 675,
                                                        "start": 663,
                                                        "end": 675,
                                                        "fullWidth": 12,
                                                        "width": 12,
                                                        "text": "configurable",
                                                        "value": "configurable",
                                                        "valueText": "configurable"
                                                    },
                                                    "colonToken": {
                                                        "kind": "ColonToken",
                                                        "fullStart": 675,
                                                        "fullEnd": 677,
                                                        "start": 675,
                                                        "end": 676,
                                                        "fullWidth": 2,
                                                        "width": 1,
                                                        "text": ":",
                                                        "value": ":",
                                                        "valueText": ":",
                                                        "hasTrailingTrivia": true,
                                                        "trailingTrivia": [
                                                            {
                                                                "kind": "WhitespaceTrivia",
                                                                "text": " "
                                                            }
                                                        ]
                                                    },
                                                    "expression": {
                                                        "kind": "IdentifierName",
                                                        "fullStart": 677,
                                                        "fullEnd": 682,
                                                        "start": 677,
                                                        "end": 681,
                                                        "fullWidth": 5,
                                                        "width": 4,
                                                        "text": "Math",
                                                        "value": "Math",
                                                        "valueText": "Math",
                                                        "hasTrailingTrivia": true,
                                                        "trailingTrivia": [
                                                            {
                                                                "kind": "WhitespaceTrivia",
                                                                "text": " "
                                                            }
                                                        ]
                                                    }
                                                }
                                            ],
                                            "closeBraceToken": {
                                                "kind": "CloseBraceToken",
                                                "fullStart": 682,
                                                "fullEnd": 683,
                                                "start": 682,
                                                "end": 683,
                                                "fullWidth": 1,
                                                "width": 1,
                                                "text": "}",
                                                "value": "}",
                                                "valueText": "}"
                                            }
                                        }
                                    ],
                                    "closeParenToken": {
                                        "kind": "CloseParenToken",
                                        "fullStart": 683,
                                        "fullEnd": 684,
                                        "start": 683,
                                        "end": 684,
                                        "fullWidth": 1,
                                        "width": 1,
                                        "text": ")",
                                        "value": ")",
                                        "valueText": ")"
                                    }
                                }
                            },
                            "semicolonToken": {
                                "kind": "SemicolonToken",
                                "fullStart": 684,
                                "fullEnd": 687,
                                "start": 684,
                                "end": 685,
                                "fullWidth": 3,
                                "width": 1,
                                "text": ";",
                                "value": ";",
                                "valueText": ";",
                                "hasTrailingTrivia": true,
                                "hasTrailingNewLine": true,
                                "trailingTrivia": [
                                    {
                                        "kind": "NewLineTrivia",
                                        "text": "\r\n"
                                    }
                                ]
                            }
                        },
                        {
                            "kind": "VariableStatement",
                            "fullStart": 687,
                            "fullEnd": 750,
                            "start": 697,
                            "end": 748,
                            "fullWidth": 63,
                            "width": 51,
                            "modifiers": [],
                            "variableDeclaration": {
                                "kind": "VariableDeclaration",
                                "fullStart": 687,
                                "fullEnd": 747,
                                "start": 697,
                                "end": 747,
                                "fullWidth": 60,
                                "width": 50,
                                "varKeyword": {
                                    "kind": "VarKeyword",
                                    "fullStart": 687,
                                    "fullEnd": 701,
                                    "start": 697,
                                    "end": 700,
                                    "fullWidth": 14,
                                    "width": 3,
                                    "text": "var",
                                    "value": "var",
                                    "valueText": "var",
                                    "hasLeadingTrivia": true,
                                    "hasLeadingNewLine": true,
                                    "hasTrailingTrivia": true,
                                    "leadingTrivia": [
                                        {
                                            "kind": "NewLineTrivia",
                                            "text": "\r\n"
                                        },
                                        {
                                            "kind": "WhitespaceTrivia",
                                            "text": "        "
                                        }
                                    ],
                                    "trailingTrivia": [
                                        {
                                            "kind": "WhitespaceTrivia",
                                            "text": " "
                                        }
                                    ]
                                },
                                "variableDeclarators": [
                                    {
                                        "kind": "VariableDeclarator",
                                        "fullStart": 701,
                                        "fullEnd": 747,
                                        "start": 701,
                                        "end": 747,
                                        "fullWidth": 46,
<<<<<<< HEAD
                                        "width": 46,
                                        "identifier": {
=======
                                        "propertyName": {
>>>>>>> 85e84683
                                            "kind": "IdentifierName",
                                            "fullStart": 701,
                                            "fullEnd": 715,
                                            "start": 701,
                                            "end": 714,
                                            "fullWidth": 14,
                                            "width": 13,
                                            "text": "beforeDeleted",
                                            "value": "beforeDeleted",
                                            "valueText": "beforeDeleted",
                                            "hasTrailingTrivia": true,
                                            "trailingTrivia": [
                                                {
                                                    "kind": "WhitespaceTrivia",
                                                    "text": " "
                                                }
                                            ]
                                        },
                                        "equalsValueClause": {
                                            "kind": "EqualsValueClause",
                                            "fullStart": 715,
                                            "fullEnd": 747,
                                            "start": 715,
                                            "end": 747,
                                            "fullWidth": 32,
                                            "width": 32,
                                            "equalsToken": {
                                                "kind": "EqualsToken",
                                                "fullStart": 715,
                                                "fullEnd": 717,
                                                "start": 715,
                                                "end": 716,
                                                "fullWidth": 2,
                                                "width": 1,
                                                "text": "=",
                                                "value": "=",
                                                "valueText": "=",
                                                "hasTrailingTrivia": true,
                                                "trailingTrivia": [
                                                    {
                                                        "kind": "WhitespaceTrivia",
                                                        "text": " "
                                                    }
                                                ]
                                            },
                                            "value": {
                                                "kind": "InvocationExpression",
                                                "fullStart": 717,
                                                "fullEnd": 747,
                                                "start": 717,
                                                "end": 747,
                                                "fullWidth": 30,
                                                "width": 30,
                                                "expression": {
                                                    "kind": "MemberAccessExpression",
                                                    "fullStart": 717,
                                                    "fullEnd": 735,
                                                    "start": 717,
                                                    "end": 735,
                                                    "fullWidth": 18,
                                                    "width": 18,
                                                    "expression": {
                                                        "kind": "IdentifierName",
                                                        "fullStart": 717,
                                                        "fullEnd": 720,
                                                        "start": 717,
                                                        "end": 720,
                                                        "fullWidth": 3,
                                                        "width": 3,
                                                        "text": "obj",
                                                        "value": "obj",
                                                        "valueText": "obj"
                                                    },
                                                    "dotToken": {
                                                        "kind": "DotToken",
                                                        "fullStart": 720,
                                                        "fullEnd": 721,
                                                        "start": 720,
                                                        "end": 721,
                                                        "fullWidth": 1,
                                                        "width": 1,
                                                        "text": ".",
                                                        "value": ".",
                                                        "valueText": "."
                                                    },
                                                    "name": {
                                                        "kind": "IdentifierName",
                                                        "fullStart": 721,
                                                        "fullEnd": 735,
                                                        "start": 721,
                                                        "end": 735,
                                                        "fullWidth": 14,
                                                        "width": 14,
                                                        "text": "hasOwnProperty",
                                                        "value": "hasOwnProperty",
                                                        "valueText": "hasOwnProperty"
                                                    }
                                                },
                                                "argumentList": {
                                                    "kind": "ArgumentList",
                                                    "fullStart": 735,
                                                    "fullEnd": 747,
                                                    "start": 735,
                                                    "end": 747,
                                                    "fullWidth": 12,
                                                    "width": 12,
                                                    "openParenToken": {
                                                        "kind": "OpenParenToken",
                                                        "fullStart": 735,
                                                        "fullEnd": 736,
                                                        "start": 735,
                                                        "end": 736,
                                                        "fullWidth": 1,
                                                        "width": 1,
                                                        "text": "(",
                                                        "value": "(",
                                                        "valueText": "("
                                                    },
                                                    "arguments": [
                                                        {
                                                            "kind": "StringLiteral",
                                                            "fullStart": 736,
                                                            "fullEnd": 746,
                                                            "start": 736,
                                                            "end": 746,
                                                            "fullWidth": 10,
                                                            "width": 10,
                                                            "text": "\"property\"",
                                                            "value": "property",
                                                            "valueText": "property"
                                                        }
                                                    ],
                                                    "closeParenToken": {
                                                        "kind": "CloseParenToken",
                                                        "fullStart": 746,
                                                        "fullEnd": 747,
                                                        "start": 746,
                                                        "end": 747,
                                                        "fullWidth": 1,
                                                        "width": 1,
                                                        "text": ")",
                                                        "value": ")",
                                                        "valueText": ")"
                                                    }
                                                }
                                            }
                                        }
                                    }
                                ]
                            },
                            "semicolonToken": {
                                "kind": "SemicolonToken",
                                "fullStart": 747,
                                "fullEnd": 750,
                                "start": 747,
                                "end": 748,
                                "fullWidth": 3,
                                "width": 1,
                                "text": ";",
                                "value": ";",
                                "valueText": ";",
                                "hasTrailingTrivia": true,
                                "hasTrailingNewLine": true,
                                "trailingTrivia": [
                                    {
                                        "kind": "NewLineTrivia",
                                        "text": "\r\n"
                                    }
                                ]
                            }
                        },
                        {
                            "kind": "ExpressionStatement",
                            "fullStart": 750,
                            "fullEnd": 782,
                            "start": 760,
                            "end": 780,
                            "fullWidth": 32,
                            "width": 20,
                            "expression": {
                                "kind": "DeleteExpression",
                                "fullStart": 750,
                                "fullEnd": 779,
                                "start": 760,
                                "end": 779,
                                "fullWidth": 29,
                                "width": 19,
                                "deleteKeyword": {
                                    "kind": "DeleteKeyword",
                                    "fullStart": 750,
                                    "fullEnd": 767,
                                    "start": 760,
                                    "end": 766,
                                    "fullWidth": 17,
                                    "width": 6,
                                    "text": "delete",
                                    "value": "delete",
                                    "valueText": "delete",
                                    "hasLeadingTrivia": true,
                                    "hasLeadingNewLine": true,
                                    "hasTrailingTrivia": true,
                                    "leadingTrivia": [
                                        {
                                            "kind": "NewLineTrivia",
                                            "text": "\r\n"
                                        },
                                        {
                                            "kind": "WhitespaceTrivia",
                                            "text": "        "
                                        }
                                    ],
                                    "trailingTrivia": [
                                        {
                                            "kind": "WhitespaceTrivia",
                                            "text": " "
                                        }
                                    ]
                                },
                                "expression": {
                                    "kind": "MemberAccessExpression",
                                    "fullStart": 767,
                                    "fullEnd": 779,
                                    "start": 767,
                                    "end": 779,
                                    "fullWidth": 12,
                                    "width": 12,
                                    "expression": {
                                        "kind": "IdentifierName",
                                        "fullStart": 767,
                                        "fullEnd": 770,
                                        "start": 767,
                                        "end": 770,
                                        "fullWidth": 3,
                                        "width": 3,
                                        "text": "obj",
                                        "value": "obj",
                                        "valueText": "obj"
                                    },
                                    "dotToken": {
                                        "kind": "DotToken",
                                        "fullStart": 770,
                                        "fullEnd": 771,
                                        "start": 770,
                                        "end": 771,
                                        "fullWidth": 1,
                                        "width": 1,
                                        "text": ".",
                                        "value": ".",
                                        "valueText": "."
                                    },
                                    "name": {
                                        "kind": "IdentifierName",
                                        "fullStart": 771,
                                        "fullEnd": 779,
                                        "start": 771,
                                        "end": 779,
                                        "fullWidth": 8,
                                        "width": 8,
                                        "text": "property",
                                        "value": "property",
                                        "valueText": "property"
                                    }
                                }
                            },
                            "semicolonToken": {
                                "kind": "SemicolonToken",
                                "fullStart": 779,
                                "fullEnd": 782,
                                "start": 779,
                                "end": 780,
                                "fullWidth": 3,
                                "width": 1,
                                "text": ";",
                                "value": ";",
                                "valueText": ";",
                                "hasTrailingTrivia": true,
                                "hasTrailingNewLine": true,
                                "trailingTrivia": [
                                    {
                                        "kind": "NewLineTrivia",
                                        "text": "\r\n"
                                    }
                                ]
                            }
                        },
                        {
                            "kind": "VariableStatement",
                            "fullStart": 782,
                            "fullEnd": 844,
                            "start": 792,
                            "end": 842,
                            "fullWidth": 62,
                            "width": 50,
                            "modifiers": [],
                            "variableDeclaration": {
                                "kind": "VariableDeclaration",
                                "fullStart": 782,
                                "fullEnd": 841,
                                "start": 792,
                                "end": 841,
                                "fullWidth": 59,
                                "width": 49,
                                "varKeyword": {
                                    "kind": "VarKeyword",
                                    "fullStart": 782,
                                    "fullEnd": 796,
                                    "start": 792,
                                    "end": 795,
                                    "fullWidth": 14,
                                    "width": 3,
                                    "text": "var",
                                    "value": "var",
                                    "valueText": "var",
                                    "hasLeadingTrivia": true,
                                    "hasLeadingNewLine": true,
                                    "hasTrailingTrivia": true,
                                    "leadingTrivia": [
                                        {
                                            "kind": "NewLineTrivia",
                                            "text": "\r\n"
                                        },
                                        {
                                            "kind": "WhitespaceTrivia",
                                            "text": "        "
                                        }
                                    ],
                                    "trailingTrivia": [
                                        {
                                            "kind": "WhitespaceTrivia",
                                            "text": " "
                                        }
                                    ]
                                },
                                "variableDeclarators": [
                                    {
                                        "kind": "VariableDeclarator",
                                        "fullStart": 796,
                                        "fullEnd": 841,
                                        "start": 796,
                                        "end": 841,
                                        "fullWidth": 45,
<<<<<<< HEAD
                                        "width": 45,
                                        "identifier": {
=======
                                        "propertyName": {
>>>>>>> 85e84683
                                            "kind": "IdentifierName",
                                            "fullStart": 796,
                                            "fullEnd": 809,
                                            "start": 796,
                                            "end": 808,
                                            "fullWidth": 13,
                                            "width": 12,
                                            "text": "afterDeleted",
                                            "value": "afterDeleted",
                                            "valueText": "afterDeleted",
                                            "hasTrailingTrivia": true,
                                            "trailingTrivia": [
                                                {
                                                    "kind": "WhitespaceTrivia",
                                                    "text": " "
                                                }
                                            ]
                                        },
                                        "equalsValueClause": {
                                            "kind": "EqualsValueClause",
                                            "fullStart": 809,
                                            "fullEnd": 841,
                                            "start": 809,
                                            "end": 841,
                                            "fullWidth": 32,
                                            "width": 32,
                                            "equalsToken": {
                                                "kind": "EqualsToken",
                                                "fullStart": 809,
                                                "fullEnd": 811,
                                                "start": 809,
                                                "end": 810,
                                                "fullWidth": 2,
                                                "width": 1,
                                                "text": "=",
                                                "value": "=",
                                                "valueText": "=",
                                                "hasTrailingTrivia": true,
                                                "trailingTrivia": [
                                                    {
                                                        "kind": "WhitespaceTrivia",
                                                        "text": " "
                                                    }
                                                ]
                                            },
                                            "value": {
                                                "kind": "InvocationExpression",
                                                "fullStart": 811,
                                                "fullEnd": 841,
                                                "start": 811,
                                                "end": 841,
                                                "fullWidth": 30,
                                                "width": 30,
                                                "expression": {
                                                    "kind": "MemberAccessExpression",
                                                    "fullStart": 811,
                                                    "fullEnd": 829,
                                                    "start": 811,
                                                    "end": 829,
                                                    "fullWidth": 18,
                                                    "width": 18,
                                                    "expression": {
                                                        "kind": "IdentifierName",
                                                        "fullStart": 811,
                                                        "fullEnd": 814,
                                                        "start": 811,
                                                        "end": 814,
                                                        "fullWidth": 3,
                                                        "width": 3,
                                                        "text": "obj",
                                                        "value": "obj",
                                                        "valueText": "obj"
                                                    },
                                                    "dotToken": {
                                                        "kind": "DotToken",
                                                        "fullStart": 814,
                                                        "fullEnd": 815,
                                                        "start": 814,
                                                        "end": 815,
                                                        "fullWidth": 1,
                                                        "width": 1,
                                                        "text": ".",
                                                        "value": ".",
                                                        "valueText": "."
                                                    },
                                                    "name": {
                                                        "kind": "IdentifierName",
                                                        "fullStart": 815,
                                                        "fullEnd": 829,
                                                        "start": 815,
                                                        "end": 829,
                                                        "fullWidth": 14,
                                                        "width": 14,
                                                        "text": "hasOwnProperty",
                                                        "value": "hasOwnProperty",
                                                        "valueText": "hasOwnProperty"
                                                    }
                                                },
                                                "argumentList": {
                                                    "kind": "ArgumentList",
                                                    "fullStart": 829,
                                                    "fullEnd": 841,
                                                    "start": 829,
                                                    "end": 841,
                                                    "fullWidth": 12,
                                                    "width": 12,
                                                    "openParenToken": {
                                                        "kind": "OpenParenToken",
                                                        "fullStart": 829,
                                                        "fullEnd": 830,
                                                        "start": 829,
                                                        "end": 830,
                                                        "fullWidth": 1,
                                                        "width": 1,
                                                        "text": "(",
                                                        "value": "(",
                                                        "valueText": "("
                                                    },
                                                    "arguments": [
                                                        {
                                                            "kind": "StringLiteral",
                                                            "fullStart": 830,
                                                            "fullEnd": 840,
                                                            "start": 830,
                                                            "end": 840,
                                                            "fullWidth": 10,
                                                            "width": 10,
                                                            "text": "\"property\"",
                                                            "value": "property",
                                                            "valueText": "property"
                                                        }
                                                    ],
                                                    "closeParenToken": {
                                                        "kind": "CloseParenToken",
                                                        "fullStart": 840,
                                                        "fullEnd": 841,
                                                        "start": 840,
                                                        "end": 841,
                                                        "fullWidth": 1,
                                                        "width": 1,
                                                        "text": ")",
                                                        "value": ")",
                                                        "valueText": ")"
                                                    }
                                                }
                                            }
                                        }
                                    }
                                ]
                            },
                            "semicolonToken": {
                                "kind": "SemicolonToken",
                                "fullStart": 841,
                                "fullEnd": 844,
                                "start": 841,
                                "end": 842,
                                "fullWidth": 3,
                                "width": 1,
                                "text": ";",
                                "value": ";",
                                "valueText": ";",
                                "hasTrailingTrivia": true,
                                "hasTrailingNewLine": true,
                                "trailingTrivia": [
                                    {
                                        "kind": "NewLineTrivia",
                                        "text": "\r\n"
                                    }
                                ]
                            }
                        },
                        {
                            "kind": "ReturnStatement",
                            "fullStart": 844,
                            "fullEnd": 912,
                            "start": 854,
                            "end": 910,
                            "fullWidth": 68,
                            "width": 56,
                            "returnKeyword": {
                                "kind": "ReturnKeyword",
                                "fullStart": 844,
                                "fullEnd": 861,
                                "start": 854,
                                "end": 860,
                                "fullWidth": 17,
                                "width": 6,
                                "text": "return",
                                "value": "return",
                                "valueText": "return",
                                "hasLeadingTrivia": true,
                                "hasLeadingNewLine": true,
                                "hasTrailingTrivia": true,
                                "leadingTrivia": [
                                    {
                                        "kind": "NewLineTrivia",
                                        "text": "\r\n"
                                    },
                                    {
                                        "kind": "WhitespaceTrivia",
                                        "text": "        "
                                    }
                                ],
                                "trailingTrivia": [
                                    {
                                        "kind": "WhitespaceTrivia",
                                        "text": " "
                                    }
                                ]
                            },
                            "expression": {
                                "kind": "LogicalAndExpression",
                                "fullStart": 861,
                                "fullEnd": 909,
                                "start": 861,
                                "end": 909,
                                "fullWidth": 48,
                                "width": 48,
                                "left": {
                                    "kind": "EqualsExpression",
                                    "fullStart": 861,
                                    "fullEnd": 884,
                                    "start": 861,
                                    "end": 883,
                                    "fullWidth": 23,
                                    "width": 22,
                                    "left": {
                                        "kind": "IdentifierName",
                                        "fullStart": 861,
                                        "fullEnd": 875,
                                        "start": 861,
                                        "end": 874,
                                        "fullWidth": 14,
                                        "width": 13,
                                        "text": "beforeDeleted",
                                        "value": "beforeDeleted",
                                        "valueText": "beforeDeleted",
                                        "hasTrailingTrivia": true,
                                        "trailingTrivia": [
                                            {
                                                "kind": "WhitespaceTrivia",
                                                "text": " "
                                            }
                                        ]
                                    },
                                    "operatorToken": {
                                        "kind": "EqualsEqualsEqualsToken",
                                        "fullStart": 875,
                                        "fullEnd": 879,
                                        "start": 875,
                                        "end": 878,
                                        "fullWidth": 4,
                                        "width": 3,
                                        "text": "===",
                                        "value": "===",
                                        "valueText": "===",
                                        "hasTrailingTrivia": true,
                                        "trailingTrivia": [
                                            {
                                                "kind": "WhitespaceTrivia",
                                                "text": " "
                                            }
                                        ]
                                    },
                                    "right": {
                                        "kind": "TrueKeyword",
                                        "fullStart": 879,
                                        "fullEnd": 884,
                                        "start": 879,
                                        "end": 883,
                                        "fullWidth": 5,
                                        "width": 4,
                                        "text": "true",
                                        "value": true,
                                        "valueText": "true",
                                        "hasTrailingTrivia": true,
                                        "trailingTrivia": [
                                            {
                                                "kind": "WhitespaceTrivia",
                                                "text": " "
                                            }
                                        ]
                                    }
                                },
                                "operatorToken": {
                                    "kind": "AmpersandAmpersandToken",
                                    "fullStart": 884,
                                    "fullEnd": 887,
                                    "start": 884,
                                    "end": 886,
                                    "fullWidth": 3,
                                    "width": 2,
                                    "text": "&&",
                                    "value": "&&",
                                    "valueText": "&&",
                                    "hasTrailingTrivia": true,
                                    "trailingTrivia": [
                                        {
                                            "kind": "WhitespaceTrivia",
                                            "text": " "
                                        }
                                    ]
                                },
                                "right": {
                                    "kind": "EqualsExpression",
                                    "fullStart": 887,
                                    "fullEnd": 909,
                                    "start": 887,
                                    "end": 909,
                                    "fullWidth": 22,
                                    "width": 22,
                                    "left": {
                                        "kind": "IdentifierName",
                                        "fullStart": 887,
                                        "fullEnd": 900,
                                        "start": 887,
                                        "end": 899,
                                        "fullWidth": 13,
                                        "width": 12,
                                        "text": "afterDeleted",
                                        "value": "afterDeleted",
                                        "valueText": "afterDeleted",
                                        "hasTrailingTrivia": true,
                                        "trailingTrivia": [
                                            {
                                                "kind": "WhitespaceTrivia",
                                                "text": " "
                                            }
                                        ]
                                    },
                                    "operatorToken": {
                                        "kind": "EqualsEqualsEqualsToken",
                                        "fullStart": 900,
                                        "fullEnd": 904,
                                        "start": 900,
                                        "end": 903,
                                        "fullWidth": 4,
                                        "width": 3,
                                        "text": "===",
                                        "value": "===",
                                        "valueText": "===",
                                        "hasTrailingTrivia": true,
                                        "trailingTrivia": [
                                            {
                                                "kind": "WhitespaceTrivia",
                                                "text": " "
                                            }
                                        ]
                                    },
                                    "right": {
                                        "kind": "FalseKeyword",
                                        "fullStart": 904,
                                        "fullEnd": 909,
                                        "start": 904,
                                        "end": 909,
                                        "fullWidth": 5,
                                        "width": 5,
                                        "text": "false",
                                        "value": false,
                                        "valueText": "false"
                                    }
                                }
                            },
                            "semicolonToken": {
                                "kind": "SemicolonToken",
                                "fullStart": 909,
                                "fullEnd": 912,
                                "start": 909,
                                "end": 910,
                                "fullWidth": 3,
                                "width": 1,
                                "text": ";",
                                "value": ";",
                                "valueText": ";",
                                "hasTrailingTrivia": true,
                                "hasTrailingNewLine": true,
                                "trailingTrivia": [
                                    {
                                        "kind": "NewLineTrivia",
                                        "text": "\r\n"
                                    }
                                ]
                            }
                        }
                    ],
                    "closeBraceToken": {
                        "kind": "CloseBraceToken",
                        "fullStart": 912,
                        "fullEnd": 919,
                        "start": 916,
                        "end": 917,
                        "fullWidth": 7,
                        "width": 1,
                        "text": "}",
                        "value": "}",
                        "valueText": "}",
                        "hasLeadingTrivia": true,
                        "hasTrailingTrivia": true,
                        "hasTrailingNewLine": true,
                        "leadingTrivia": [
                            {
                                "kind": "WhitespaceTrivia",
                                "text": "    "
                            }
                        ],
                        "trailingTrivia": [
                            {
                                "kind": "NewLineTrivia",
                                "text": "\r\n"
                            }
                        ]
                    }
                }
            },
            {
                "kind": "ExpressionStatement",
                "fullStart": 919,
                "fullEnd": 943,
                "start": 919,
                "end": 941,
                "fullWidth": 24,
                "width": 22,
                "expression": {
                    "kind": "InvocationExpression",
                    "fullStart": 919,
                    "fullEnd": 940,
                    "start": 919,
                    "end": 940,
                    "fullWidth": 21,
                    "width": 21,
                    "expression": {
                        "kind": "IdentifierName",
                        "fullStart": 919,
                        "fullEnd": 930,
                        "start": 919,
                        "end": 930,
                        "fullWidth": 11,
                        "width": 11,
                        "text": "runTestCase",
                        "value": "runTestCase",
                        "valueText": "runTestCase"
                    },
                    "argumentList": {
                        "kind": "ArgumentList",
                        "fullStart": 930,
                        "fullEnd": 940,
                        "start": 930,
                        "end": 940,
                        "fullWidth": 10,
                        "width": 10,
                        "openParenToken": {
                            "kind": "OpenParenToken",
                            "fullStart": 930,
                            "fullEnd": 931,
                            "start": 930,
                            "end": 931,
                            "fullWidth": 1,
                            "width": 1,
                            "text": "(",
                            "value": "(",
                            "valueText": "("
                        },
                        "arguments": [
                            {
                                "kind": "IdentifierName",
                                "fullStart": 931,
                                "fullEnd": 939,
                                "start": 931,
                                "end": 939,
                                "fullWidth": 8,
                                "width": 8,
                                "text": "testcase",
                                "value": "testcase",
                                "valueText": "testcase"
                            }
                        ],
                        "closeParenToken": {
                            "kind": "CloseParenToken",
                            "fullStart": 939,
                            "fullEnd": 940,
                            "start": 939,
                            "end": 940,
                            "fullWidth": 1,
                            "width": 1,
                            "text": ")",
                            "value": ")",
                            "valueText": ")"
                        }
                    }
                },
                "semicolonToken": {
                    "kind": "SemicolonToken",
                    "fullStart": 940,
                    "fullEnd": 943,
                    "start": 940,
                    "end": 941,
                    "fullWidth": 3,
                    "width": 1,
                    "text": ";",
                    "value": ";",
                    "valueText": ";",
                    "hasTrailingTrivia": true,
                    "hasTrailingNewLine": true,
                    "trailingTrivia": [
                        {
                            "kind": "NewLineTrivia",
                            "text": "\r\n"
                        }
                    ]
                }
            }
        ],
        "endOfFileToken": {
            "kind": "EndOfFileToken",
            "fullStart": 943,
            "fullEnd": 943,
            "start": 943,
            "end": 943,
            "fullWidth": 0,
            "width": 0,
            "text": ""
        }
    },
    "lineMap": {
        "lineStarts": [
            0,
            67,
            152,
            232,
            308,
            380,
            385,
            439,
            557,
            562,
            564,
            566,
            589,
            612,
            614,
            687,
            689,
            750,
            752,
            782,
            784,
            844,
            846,
            912,
            919,
            943
        ],
        "length": 943
    }
}<|MERGE_RESOLUTION|>--- conflicted
+++ resolved
@@ -245,12 +245,8 @@
                                         "start": 601,
                                         "end": 609,
                                         "fullWidth": 8,
-<<<<<<< HEAD
                                         "width": 8,
-                                        "identifier": {
-=======
                                         "propertyName": {
->>>>>>> 85e84683
                                             "kind": "IdentifierName",
                                             "fullStart": 601,
                                             "fullEnd": 605,
@@ -704,12 +700,8 @@
                                         "start": 701,
                                         "end": 747,
                                         "fullWidth": 46,
-<<<<<<< HEAD
                                         "width": 46,
-                                        "identifier": {
-=======
                                         "propertyName": {
->>>>>>> 85e84683
                                             "kind": "IdentifierName",
                                             "fullStart": 701,
                                             "fullEnd": 715,
@@ -1051,12 +1043,8 @@
                                         "start": 796,
                                         "end": 841,
                                         "fullWidth": 45,
-<<<<<<< HEAD
                                         "width": 45,
-                                        "identifier": {
-=======
                                         "propertyName": {
->>>>>>> 85e84683
                                             "kind": "IdentifierName",
                                             "fullStart": 796,
                                             "fullEnd": 809,
