--- conflicted
+++ resolved
@@ -245,12 +245,8 @@
                                         "start": 588,
                                         "end": 596,
                                         "fullWidth": 8,
-<<<<<<< HEAD
                                         "width": 8,
-                                        "identifier": {
-=======
                                         "propertyName": {
->>>>>>> 85e84683
                                             "kind": "IdentifierName",
                                             "fullStart": 588,
                                             "fullEnd": 592,
@@ -725,12 +721,8 @@
                                         "start": 686,
                                         "end": 732,
                                         "fullWidth": 46,
-<<<<<<< HEAD
                                         "width": 46,
-                                        "identifier": {
-=======
                                         "propertyName": {
->>>>>>> 85e84683
                                             "kind": "IdentifierName",
                                             "fullStart": 686,
                                             "fullEnd": 700,
@@ -1072,12 +1064,8 @@
                                         "start": 781,
                                         "end": 867,
                                         "fullWidth": 86,
-<<<<<<< HEAD
                                         "width": 86,
-                                        "identifier": {
-=======
                                         "propertyName": {
->>>>>>> 85e84683
                                             "kind": "IdentifierName",
                                             "fullStart": 781,
                                             "fullEnd": 794,
