--- conflicted
+++ resolved
@@ -247,12 +247,8 @@
                                         "start": 678,
                                         "end": 686,
                                         "fullWidth": 8,
-<<<<<<< HEAD
                                         "width": 8,
-                                        "identifier": {
-=======
                                         "propertyName": {
->>>>>>> 85e84683
                                             "kind": "IdentifierName",
                                             "fullStart": 678,
                                             "fullEnd": 682,
@@ -541,12 +537,8 @@
                                         "start": 740,
                                         "end": 813,
                                         "fullWidth": 73,
-<<<<<<< HEAD
                                         "width": 73,
-                                        "identifier": {
-=======
                                         "propertyName": {
->>>>>>> 85e84683
                                             "kind": "IdentifierName",
                                             "fullStart": 740,
                                             "fullEnd": 748,
@@ -901,12 +893,8 @@
                                         "start": 830,
                                         "end": 909,
                                         "fullWidth": 79,
-<<<<<<< HEAD
                                         "width": 79,
-                                        "identifier": {
-=======
                                         "propertyName": {
->>>>>>> 85e84683
                                             "kind": "IdentifierName",
                                             "fullStart": 830,
                                             "fullEnd": 838,
@@ -1859,12 +1847,8 @@
                                         "start": 1102,
                                         "end": 1154,
                                         "fullWidth": 52,
-<<<<<<< HEAD
                                         "width": 52,
-                                        "identifier": {
-=======
                                         "propertyName": {
->>>>>>> 85e84683
                                             "kind": "IdentifierName",
                                             "fullStart": 1102,
                                             "fullEnd": 1108,
@@ -2427,12 +2411,8 @@
                                         "start": 1255,
                                         "end": 1307,
                                         "fullWidth": 52,
-<<<<<<< HEAD
                                         "width": 52,
-                                        "identifier": {
-=======
                                         "propertyName": {
->>>>>>> 85e84683
                                             "kind": "IdentifierName",
                                             "fullStart": 1255,
                                             "fullEnd": 1261,
