{
    "isDeclaration": false,
    "languageVersion": "EcmaScript5",
    "parseOptions": {
        "allowAutomaticSemicolonInsertion": true
    },
    "sourceUnit": {
        "kind": "SourceUnit",
        "fullStart": 0,
        "fullEnd": 863,
        "start": 605,
        "end": 863,
        "fullWidth": 863,
        "width": 258,
        "isIncrementallyUnusable": true,
        "moduleElements": [
            {
                "kind": "FunctionDeclaration",
                "fullStart": 0,
                "fullEnd": 839,
                "start": 605,
                "end": 837,
                "fullWidth": 839,
                "width": 232,
                "modifiers": [],
                "functionKeyword": {
                    "kind": "FunctionKeyword",
                    "fullStart": 0,
                    "fullEnd": 614,
                    "start": 605,
                    "end": 613,
                    "fullWidth": 614,
                    "width": 8,
                    "text": "function",
                    "value": "function",
                    "valueText": "function",
                    "hasLeadingTrivia": true,
                    "hasLeadingComment": true,
                    "hasLeadingNewLine": true,
                    "hasTrailingTrivia": true,
                    "leadingTrivia": [
                        {
                            "kind": "SingleLineCommentTrivia",
                            "text": "/// Copyright (c) 2012 Ecma International.  All rights reserved. "
                        },
                        {
                            "kind": "NewLineTrivia",
                            "text": "\r\n"
                        },
                        {
                            "kind": "SingleLineCommentTrivia",
                            "text": "/// Ecma International makes this code available under the terms and conditions set"
                        },
                        {
                            "kind": "NewLineTrivia",
                            "text": "\r\n"
                        },
                        {
                            "kind": "SingleLineCommentTrivia",
                            "text": "/// forth on http://hg.ecmascript.org/tests/test262/raw-file/tip/LICENSE (the "
                        },
                        {
                            "kind": "NewLineTrivia",
                            "text": "\r\n"
                        },
                        {
                            "kind": "SingleLineCommentTrivia",
                            "text": "/// \"Use Terms\").   Any redistribution of this code must retain the above "
                        },
                        {
                            "kind": "NewLineTrivia",
                            "text": "\r\n"
                        },
                        {
                            "kind": "SingleLineCommentTrivia",
                            "text": "/// copyright and this notice and otherwise comply with the Use Terms."
                        },
                        {
                            "kind": "NewLineTrivia",
                            "text": "\r\n"
                        },
                        {
                            "kind": "MultiLineCommentTrivia",
                            "text": "/**\r\n * @path ch15/15.2/15.2.3/15.2.3.6/15.2.3.6-3-143.js\r\n * @description Object.defineProperty - 'Attributes' is a Number object that uses Object's [[Get]] method to access the 'value' property  (8.10.5 step 5.a)\r\n */"
                        },
                        {
                            "kind": "NewLineTrivia",
                            "text": "\r\n"
                        },
                        {
                            "kind": "NewLineTrivia",
                            "text": "\r\n"
                        },
                        {
                            "kind": "NewLineTrivia",
                            "text": "\r\n"
                        }
                    ],
                    "trailingTrivia": [
                        {
                            "kind": "WhitespaceTrivia",
                            "text": " "
                        }
                    ]
                },
                "identifier": {
                    "kind": "IdentifierName",
                    "fullStart": 614,
                    "fullEnd": 622,
                    "start": 614,
                    "end": 622,
                    "fullWidth": 8,
                    "width": 8,
                    "text": "testcase",
                    "value": "testcase",
                    "valueText": "testcase"
                },
                "callSignature": {
                    "kind": "CallSignature",
                    "fullStart": 622,
                    "fullEnd": 625,
                    "start": 622,
                    "end": 624,
                    "fullWidth": 3,
                    "width": 2,
                    "parameterList": {
                        "kind": "ParameterList",
                        "fullStart": 622,
                        "fullEnd": 625,
                        "start": 622,
                        "end": 624,
                        "fullWidth": 3,
                        "width": 2,
                        "openParenToken": {
                            "kind": "OpenParenToken",
                            "fullStart": 622,
                            "fullEnd": 623,
                            "start": 622,
                            "end": 623,
                            "fullWidth": 1,
                            "width": 1,
                            "text": "(",
                            "value": "(",
                            "valueText": "("
                        },
                        "parameters": [],
                        "closeParenToken": {
                            "kind": "CloseParenToken",
                            "fullStart": 623,
                            "fullEnd": 625,
                            "start": 623,
                            "end": 624,
                            "fullWidth": 2,
                            "width": 1,
                            "text": ")",
                            "value": ")",
                            "valueText": ")",
                            "hasTrailingTrivia": true,
                            "trailingTrivia": [
                                {
                                    "kind": "WhitespaceTrivia",
                                    "text": " "
                                }
                            ]
                        }
                    }
                },
                "block": {
                    "kind": "Block",
                    "fullStart": 625,
                    "fullEnd": 839,
                    "start": 625,
                    "end": 837,
                    "fullWidth": 214,
                    "width": 212,
                    "openBraceToken": {
                        "kind": "OpenBraceToken",
                        "fullStart": 625,
                        "fullEnd": 628,
                        "start": 625,
                        "end": 626,
                        "fullWidth": 3,
                        "width": 1,
                        "text": "{",
                        "value": "{",
                        "valueText": "{",
                        "hasTrailingTrivia": true,
                        "hasTrailingNewLine": true,
                        "trailingTrivia": [
                            {
                                "kind": "NewLineTrivia",
                                "text": "\r\n"
                            }
                        ]
                    },
                    "statements": [
                        {
                            "kind": "VariableStatement",
                            "fullStart": 628,
                            "fullEnd": 652,
                            "start": 636,
                            "end": 650,
                            "fullWidth": 24,
                            "width": 14,
                            "modifiers": [],
                            "variableDeclaration": {
                                "kind": "VariableDeclaration",
                                "fullStart": 628,
                                "fullEnd": 649,
                                "start": 636,
                                "end": 649,
                                "fullWidth": 21,
                                "width": 13,
                                "varKeyword": {
                                    "kind": "VarKeyword",
                                    "fullStart": 628,
                                    "fullEnd": 640,
                                    "start": 636,
                                    "end": 639,
                                    "fullWidth": 12,
                                    "width": 3,
                                    "text": "var",
                                    "value": "var",
                                    "valueText": "var",
                                    "hasLeadingTrivia": true,
                                    "hasTrailingTrivia": true,
                                    "leadingTrivia": [
                                        {
                                            "kind": "WhitespaceTrivia",
                                            "text": "        "
                                        }
                                    ],
                                    "trailingTrivia": [
                                        {
                                            "kind": "WhitespaceTrivia",
                                            "text": " "
                                        }
                                    ]
                                },
                                "variableDeclarators": [
                                    {
                                        "kind": "VariableDeclarator",
                                        "fullStart": 640,
                                        "fullEnd": 649,
                                        "start": 640,
                                        "end": 649,
                                        "fullWidth": 9,
<<<<<<< HEAD
                                        "width": 9,
                                        "identifier": {
=======
                                        "propertyName": {
>>>>>>> 85e84683
                                            "kind": "IdentifierName",
                                            "fullStart": 640,
                                            "fullEnd": 644,
                                            "start": 640,
                                            "end": 643,
                                            "fullWidth": 4,
                                            "width": 3,
                                            "text": "obj",
                                            "value": "obj",
                                            "valueText": "obj",
                                            "hasTrailingTrivia": true,
                                            "trailingTrivia": [
                                                {
                                                    "kind": "WhitespaceTrivia",
                                                    "text": " "
                                                }
                                            ]
                                        },
                                        "equalsValueClause": {
                                            "kind": "EqualsValueClause",
                                            "fullStart": 644,
                                            "fullEnd": 649,
                                            "start": 644,
                                            "end": 649,
                                            "fullWidth": 5,
                                            "width": 5,
                                            "equalsToken": {
                                                "kind": "EqualsToken",
                                                "fullStart": 644,
                                                "fullEnd": 646,
                                                "start": 644,
                                                "end": 645,
                                                "fullWidth": 2,
                                                "width": 1,
                                                "text": "=",
                                                "value": "=",
                                                "valueText": "=",
                                                "hasTrailingTrivia": true,
                                                "trailingTrivia": [
                                                    {
                                                        "kind": "WhitespaceTrivia",
                                                        "text": " "
                                                    }
                                                ]
                                            },
                                            "value": {
                                                "kind": "ObjectLiteralExpression",
                                                "fullStart": 646,
                                                "fullEnd": 649,
                                                "start": 646,
                                                "end": 649,
                                                "fullWidth": 3,
                                                "width": 3,
                                                "openBraceToken": {
                                                    "kind": "OpenBraceToken",
                                                    "fullStart": 646,
                                                    "fullEnd": 648,
                                                    "start": 646,
                                                    "end": 647,
                                                    "fullWidth": 2,
                                                    "width": 1,
                                                    "text": "{",
                                                    "value": "{",
                                                    "valueText": "{",
                                                    "hasTrailingTrivia": true,
                                                    "trailingTrivia": [
                                                        {
                                                            "kind": "WhitespaceTrivia",
                                                            "text": " "
                                                        }
                                                    ]
                                                },
                                                "propertyAssignments": [],
                                                "closeBraceToken": {
                                                    "kind": "CloseBraceToken",
                                                    "fullStart": 648,
                                                    "fullEnd": 649,
                                                    "start": 648,
                                                    "end": 649,
                                                    "fullWidth": 1,
                                                    "width": 1,
                                                    "text": "}",
                                                    "value": "}",
                                                    "valueText": "}"
                                                }
                                            }
                                        }
                                    }
                                ]
                            },
                            "semicolonToken": {
                                "kind": "SemicolonToken",
                                "fullStart": 649,
                                "fullEnd": 652,
                                "start": 649,
                                "end": 650,
                                "fullWidth": 3,
                                "width": 1,
                                "text": ";",
                                "value": ";",
                                "valueText": ";",
                                "hasTrailingTrivia": true,
                                "hasTrailingNewLine": true,
                                "trailingTrivia": [
                                    {
                                        "kind": "NewLineTrivia",
                                        "text": "\r\n"
                                    }
                                ]
                            }
                        },
                        {
                            "kind": "VariableStatement",
                            "fullStart": 652,
                            "fullEnd": 692,
                            "start": 662,
                            "end": 690,
                            "fullWidth": 40,
                            "width": 28,
                            "modifiers": [],
                            "variableDeclaration": {
                                "kind": "VariableDeclaration",
                                "fullStart": 652,
                                "fullEnd": 689,
                                "start": 662,
                                "end": 689,
                                "fullWidth": 37,
                                "width": 27,
                                "varKeyword": {
                                    "kind": "VarKeyword",
                                    "fullStart": 652,
                                    "fullEnd": 666,
                                    "start": 662,
                                    "end": 665,
                                    "fullWidth": 14,
                                    "width": 3,
                                    "text": "var",
                                    "value": "var",
                                    "valueText": "var",
                                    "hasLeadingTrivia": true,
                                    "hasLeadingNewLine": true,
                                    "hasTrailingTrivia": true,
                                    "leadingTrivia": [
                                        {
                                            "kind": "NewLineTrivia",
                                            "text": "\r\n"
                                        },
                                        {
                                            "kind": "WhitespaceTrivia",
                                            "text": "        "
                                        }
                                    ],
                                    "trailingTrivia": [
                                        {
                                            "kind": "WhitespaceTrivia",
                                            "text": " "
                                        }
                                    ]
                                },
                                "variableDeclarators": [
                                    {
                                        "kind": "VariableDeclarator",
                                        "fullStart": 666,
                                        "fullEnd": 689,
                                        "start": 666,
                                        "end": 689,
                                        "fullWidth": 23,
<<<<<<< HEAD
                                        "width": 23,
                                        "identifier": {
=======
                                        "propertyName": {
>>>>>>> 85e84683
                                            "kind": "IdentifierName",
                                            "fullStart": 666,
                                            "fullEnd": 673,
                                            "start": 666,
                                            "end": 672,
                                            "fullWidth": 7,
                                            "width": 6,
                                            "text": "numObj",
                                            "value": "numObj",
                                            "valueText": "numObj",
                                            "hasTrailingTrivia": true,
                                            "trailingTrivia": [
                                                {
                                                    "kind": "WhitespaceTrivia",
                                                    "text": " "
                                                }
                                            ]
                                        },
                                        "equalsValueClause": {
                                            "kind": "EqualsValueClause",
                                            "fullStart": 673,
                                            "fullEnd": 689,
                                            "start": 673,
                                            "end": 689,
                                            "fullWidth": 16,
                                            "width": 16,
                                            "equalsToken": {
                                                "kind": "EqualsToken",
                                                "fullStart": 673,
                                                "fullEnd": 675,
                                                "start": 673,
                                                "end": 674,
                                                "fullWidth": 2,
                                                "width": 1,
                                                "text": "=",
                                                "value": "=",
                                                "valueText": "=",
                                                "hasTrailingTrivia": true,
                                                "trailingTrivia": [
                                                    {
                                                        "kind": "WhitespaceTrivia",
                                                        "text": " "
                                                    }
                                                ]
                                            },
                                            "value": {
                                                "kind": "ObjectCreationExpression",
                                                "fullStart": 675,
                                                "fullEnd": 689,
                                                "start": 675,
                                                "end": 689,
                                                "fullWidth": 14,
                                                "width": 14,
                                                "newKeyword": {
                                                    "kind": "NewKeyword",
                                                    "fullStart": 675,
                                                    "fullEnd": 679,
                                                    "start": 675,
                                                    "end": 678,
                                                    "fullWidth": 4,
                                                    "width": 3,
                                                    "text": "new",
                                                    "value": "new",
                                                    "valueText": "new",
                                                    "hasTrailingTrivia": true,
                                                    "trailingTrivia": [
                                                        {
                                                            "kind": "WhitespaceTrivia",
                                                            "text": " "
                                                        }
                                                    ]
                                                },
                                                "expression": {
                                                    "kind": "IdentifierName",
                                                    "fullStart": 679,
                                                    "fullEnd": 685,
                                                    "start": 679,
                                                    "end": 685,
                                                    "fullWidth": 6,
                                                    "width": 6,
                                                    "text": "Number",
                                                    "value": "Number",
                                                    "valueText": "Number"
                                                },
                                                "argumentList": {
                                                    "kind": "ArgumentList",
                                                    "fullStart": 685,
                                                    "fullEnd": 689,
                                                    "start": 685,
                                                    "end": 689,
                                                    "fullWidth": 4,
                                                    "width": 4,
                                                    "openParenToken": {
                                                        "kind": "OpenParenToken",
                                                        "fullStart": 685,
                                                        "fullEnd": 686,
                                                        "start": 685,
                                                        "end": 686,
                                                        "fullWidth": 1,
                                                        "width": 1,
                                                        "text": "(",
                                                        "value": "(",
                                                        "valueText": "("
                                                    },
                                                    "arguments": [
                                                        {
                                                            "kind": "NegateExpression",
                                                            "fullStart": 686,
                                                            "fullEnd": 688,
                                                            "start": 686,
                                                            "end": 688,
                                                            "fullWidth": 2,
                                                            "width": 2,
                                                            "operatorToken": {
                                                                "kind": "MinusToken",
                                                                "fullStart": 686,
                                                                "fullEnd": 687,
                                                                "start": 686,
                                                                "end": 687,
                                                                "fullWidth": 1,
                                                                "width": 1,
                                                                "text": "-",
                                                                "value": "-",
                                                                "valueText": "-"
                                                            },
                                                            "operand": {
                                                                "kind": "NumericLiteral",
                                                                "fullStart": 687,
                                                                "fullEnd": 688,
                                                                "start": 687,
                                                                "end": 688,
                                                                "fullWidth": 1,
                                                                "width": 1,
                                                                "text": "2",
                                                                "value": 2,
                                                                "valueText": "2"
                                                            }
                                                        }
                                                    ],
                                                    "closeParenToken": {
                                                        "kind": "CloseParenToken",
                                                        "fullStart": 688,
                                                        "fullEnd": 689,
                                                        "start": 688,
                                                        "end": 689,
                                                        "fullWidth": 1,
                                                        "width": 1,
                                                        "text": ")",
                                                        "value": ")",
                                                        "valueText": ")"
                                                    }
                                                }
                                            }
                                        }
                                    }
                                ]
                            },
                            "semicolonToken": {
                                "kind": "SemicolonToken",
                                "fullStart": 689,
                                "fullEnd": 692,
                                "start": 689,
                                "end": 690,
                                "fullWidth": 3,
                                "width": 1,
                                "text": ";",
                                "value": ";",
                                "valueText": ";",
                                "hasTrailingTrivia": true,
                                "hasTrailingNewLine": true,
                                "trailingTrivia": [
                                    {
                                        "kind": "NewLineTrivia",
                                        "text": "\r\n"
                                    }
                                ]
                            }
                        },
                        {
                            "kind": "ExpressionStatement",
                            "fullStart": 692,
                            "fullEnd": 728,
                            "start": 702,
                            "end": 726,
                            "fullWidth": 36,
                            "width": 24,
                            "expression": {
                                "kind": "AssignmentExpression",
                                "fullStart": 692,
                                "fullEnd": 725,
                                "start": 702,
                                "end": 725,
                                "fullWidth": 33,
                                "width": 23,
                                "left": {
                                    "kind": "MemberAccessExpression",
                                    "fullStart": 692,
                                    "fullEnd": 715,
                                    "start": 702,
                                    "end": 714,
                                    "fullWidth": 23,
                                    "width": 12,
                                    "expression": {
                                        "kind": "IdentifierName",
                                        "fullStart": 692,
                                        "fullEnd": 708,
                                        "start": 702,
                                        "end": 708,
                                        "fullWidth": 16,
                                        "width": 6,
                                        "text": "numObj",
                                        "value": "numObj",
                                        "valueText": "numObj",
                                        "hasLeadingTrivia": true,
                                        "hasLeadingNewLine": true,
                                        "leadingTrivia": [
                                            {
                                                "kind": "NewLineTrivia",
                                                "text": "\r\n"
                                            },
                                            {
                                                "kind": "WhitespaceTrivia",
                                                "text": "        "
                                            }
                                        ]
                                    },
                                    "dotToken": {
                                        "kind": "DotToken",
                                        "fullStart": 708,
                                        "fullEnd": 709,
                                        "start": 708,
                                        "end": 709,
                                        "fullWidth": 1,
                                        "width": 1,
                                        "text": ".",
                                        "value": ".",
                                        "valueText": "."
                                    },
                                    "name": {
                                        "kind": "IdentifierName",
                                        "fullStart": 709,
                                        "fullEnd": 715,
                                        "start": 709,
                                        "end": 714,
                                        "fullWidth": 6,
                                        "width": 5,
                                        "text": "value",
                                        "value": "value",
                                        "valueText": "value",
                                        "hasTrailingTrivia": true,
                                        "trailingTrivia": [
                                            {
                                                "kind": "WhitespaceTrivia",
                                                "text": " "
                                            }
                                        ]
                                    }
                                },
                                "operatorToken": {
                                    "kind": "EqualsToken",
                                    "fullStart": 715,
                                    "fullEnd": 717,
                                    "start": 715,
                                    "end": 716,
                                    "fullWidth": 2,
                                    "width": 1,
                                    "text": "=",
                                    "value": "=",
                                    "valueText": "=",
                                    "hasTrailingTrivia": true,
                                    "trailingTrivia": [
                                        {
                                            "kind": "WhitespaceTrivia",
                                            "text": " "
                                        }
                                    ]
                                },
                                "right": {
                                    "kind": "StringLiteral",
                                    "fullStart": 717,
                                    "fullEnd": 725,
                                    "start": 717,
                                    "end": 725,
                                    "fullWidth": 8,
                                    "width": 8,
                                    "text": "\"Number\"",
                                    "value": "Number",
                                    "valueText": "Number"
                                }
                            },
                            "semicolonToken": {
                                "kind": "SemicolonToken",
                                "fullStart": 725,
                                "fullEnd": 728,
                                "start": 725,
                                "end": 726,
                                "fullWidth": 3,
                                "width": 1,
                                "text": ";",
                                "value": ";",
                                "valueText": ";",
                                "hasTrailingTrivia": true,
                                "hasTrailingNewLine": true,
                                "trailingTrivia": [
                                    {
                                        "kind": "NewLineTrivia",
                                        "text": "\r\n"
                                    }
                                ]
                            }
                        },
                        {
                            "kind": "ExpressionStatement",
                            "fullStart": 728,
                            "fullEnd": 787,
                            "start": 738,
                            "end": 785,
                            "fullWidth": 59,
                            "width": 47,
                            "expression": {
                                "kind": "InvocationExpression",
                                "fullStart": 728,
                                "fullEnd": 784,
                                "start": 738,
                                "end": 784,
                                "fullWidth": 56,
                                "width": 46,
                                "expression": {
                                    "kind": "MemberAccessExpression",
                                    "fullStart": 728,
                                    "fullEnd": 759,
                                    "start": 738,
                                    "end": 759,
                                    "fullWidth": 31,
                                    "width": 21,
                                    "expression": {
                                        "kind": "IdentifierName",
                                        "fullStart": 728,
                                        "fullEnd": 744,
                                        "start": 738,
                                        "end": 744,
                                        "fullWidth": 16,
                                        "width": 6,
                                        "text": "Object",
                                        "value": "Object",
                                        "valueText": "Object",
                                        "hasLeadingTrivia": true,
                                        "hasLeadingNewLine": true,
                                        "leadingTrivia": [
                                            {
                                                "kind": "NewLineTrivia",
                                                "text": "\r\n"
                                            },
                                            {
                                                "kind": "WhitespaceTrivia",
                                                "text": "        "
                                            }
                                        ]
                                    },
                                    "dotToken": {
                                        "kind": "DotToken",
                                        "fullStart": 744,
                                        "fullEnd": 745,
                                        "start": 744,
                                        "end": 745,
                                        "fullWidth": 1,
                                        "width": 1,
                                        "text": ".",
                                        "value": ".",
                                        "valueText": "."
                                    },
                                    "name": {
                                        "kind": "IdentifierName",
                                        "fullStart": 745,
                                        "fullEnd": 759,
                                        "start": 745,
                                        "end": 759,
                                        "fullWidth": 14,
                                        "width": 14,
                                        "text": "defineProperty",
                                        "value": "defineProperty",
                                        "valueText": "defineProperty"
                                    }
                                },
                                "argumentList": {
                                    "kind": "ArgumentList",
                                    "fullStart": 759,
                                    "fullEnd": 784,
                                    "start": 759,
                                    "end": 784,
                                    "fullWidth": 25,
                                    "width": 25,
                                    "openParenToken": {
                                        "kind": "OpenParenToken",
                                        "fullStart": 759,
                                        "fullEnd": 760,
                                        "start": 759,
                                        "end": 760,
                                        "fullWidth": 1,
                                        "width": 1,
                                        "text": "(",
                                        "value": "(",
                                        "valueText": "("
                                    },
                                    "arguments": [
                                        {
                                            "kind": "IdentifierName",
                                            "fullStart": 760,
                                            "fullEnd": 763,
                                            "start": 760,
                                            "end": 763,
                                            "fullWidth": 3,
                                            "width": 3,
                                            "text": "obj",
                                            "value": "obj",
                                            "valueText": "obj"
                                        },
                                        {
                                            "kind": "CommaToken",
                                            "fullStart": 763,
                                            "fullEnd": 765,
                                            "start": 763,
                                            "end": 764,
                                            "fullWidth": 2,
                                            "width": 1,
                                            "text": ",",
                                            "value": ",",
                                            "valueText": ",",
                                            "hasTrailingTrivia": true,
                                            "trailingTrivia": [
                                                {
                                                    "kind": "WhitespaceTrivia",
                                                    "text": " "
                                                }
                                            ]
                                        },
                                        {
                                            "kind": "StringLiteral",
                                            "fullStart": 765,
                                            "fullEnd": 775,
                                            "start": 765,
                                            "end": 775,
                                            "fullWidth": 10,
                                            "width": 10,
                                            "text": "\"property\"",
                                            "value": "property",
                                            "valueText": "property"
                                        },
                                        {
                                            "kind": "CommaToken",
                                            "fullStart": 775,
                                            "fullEnd": 777,
                                            "start": 775,
                                            "end": 776,
                                            "fullWidth": 2,
                                            "width": 1,
                                            "text": ",",
                                            "value": ",",
                                            "valueText": ",",
                                            "hasTrailingTrivia": true,
                                            "trailingTrivia": [
                                                {
                                                    "kind": "WhitespaceTrivia",
                                                    "text": " "
                                                }
                                            ]
                                        },
                                        {
                                            "kind": "IdentifierName",
                                            "fullStart": 777,
                                            "fullEnd": 783,
                                            "start": 777,
                                            "end": 783,
                                            "fullWidth": 6,
                                            "width": 6,
                                            "text": "numObj",
                                            "value": "numObj",
                                            "valueText": "numObj"
                                        }
                                    ],
                                    "closeParenToken": {
                                        "kind": "CloseParenToken",
                                        "fullStart": 783,
                                        "fullEnd": 784,
                                        "start": 783,
                                        "end": 784,
                                        "fullWidth": 1,
                                        "width": 1,
                                        "text": ")",
                                        "value": ")",
                                        "valueText": ")"
                                    }
                                }
                            },
                            "semicolonToken": {
                                "kind": "SemicolonToken",
                                "fullStart": 784,
                                "fullEnd": 787,
                                "start": 784,
                                "end": 785,
                                "fullWidth": 3,
                                "width": 1,
                                "text": ";",
                                "value": ";",
                                "valueText": ";",
                                "hasTrailingTrivia": true,
                                "hasTrailingNewLine": true,
                                "trailingTrivia": [
                                    {
                                        "kind": "NewLineTrivia",
                                        "text": "\r\n"
                                    }
                                ]
                            }
                        },
                        {
                            "kind": "ReturnStatement",
                            "fullStart": 787,
                            "fullEnd": 832,
                            "start": 797,
                            "end": 830,
                            "fullWidth": 45,
                            "width": 33,
                            "returnKeyword": {
                                "kind": "ReturnKeyword",
                                "fullStart": 787,
                                "fullEnd": 804,
                                "start": 797,
                                "end": 803,
                                "fullWidth": 17,
                                "width": 6,
                                "text": "return",
                                "value": "return",
                                "valueText": "return",
                                "hasLeadingTrivia": true,
                                "hasLeadingNewLine": true,
                                "hasTrailingTrivia": true,
                                "leadingTrivia": [
                                    {
                                        "kind": "NewLineTrivia",
                                        "text": "\r\n"
                                    },
                                    {
                                        "kind": "WhitespaceTrivia",
                                        "text": "        "
                                    }
                                ],
                                "trailingTrivia": [
                                    {
                                        "kind": "WhitespaceTrivia",
                                        "text": " "
                                    }
                                ]
                            },
                            "expression": {
                                "kind": "EqualsExpression",
                                "fullStart": 804,
                                "fullEnd": 829,
                                "start": 804,
                                "end": 829,
                                "fullWidth": 25,
                                "width": 25,
                                "left": {
                                    "kind": "MemberAccessExpression",
                                    "fullStart": 804,
                                    "fullEnd": 817,
                                    "start": 804,
                                    "end": 816,
                                    "fullWidth": 13,
                                    "width": 12,
                                    "expression": {
                                        "kind": "IdentifierName",
                                        "fullStart": 804,
                                        "fullEnd": 807,
                                        "start": 804,
                                        "end": 807,
                                        "fullWidth": 3,
                                        "width": 3,
                                        "text": "obj",
                                        "value": "obj",
                                        "valueText": "obj"
                                    },
                                    "dotToken": {
                                        "kind": "DotToken",
                                        "fullStart": 807,
                                        "fullEnd": 808,
                                        "start": 807,
                                        "end": 808,
                                        "fullWidth": 1,
                                        "width": 1,
                                        "text": ".",
                                        "value": ".",
                                        "valueText": "."
                                    },
                                    "name": {
                                        "kind": "IdentifierName",
                                        "fullStart": 808,
                                        "fullEnd": 817,
                                        "start": 808,
                                        "end": 816,
                                        "fullWidth": 9,
                                        "width": 8,
                                        "text": "property",
                                        "value": "property",
                                        "valueText": "property",
                                        "hasTrailingTrivia": true,
                                        "trailingTrivia": [
                                            {
                                                "kind": "WhitespaceTrivia",
                                                "text": " "
                                            }
                                        ]
                                    }
                                },
                                "operatorToken": {
                                    "kind": "EqualsEqualsEqualsToken",
                                    "fullStart": 817,
                                    "fullEnd": 821,
                                    "start": 817,
                                    "end": 820,
                                    "fullWidth": 4,
                                    "width": 3,
                                    "text": "===",
                                    "value": "===",
                                    "valueText": "===",
                                    "hasTrailingTrivia": true,
                                    "trailingTrivia": [
                                        {
                                            "kind": "WhitespaceTrivia",
                                            "text": " "
                                        }
                                    ]
                                },
                                "right": {
                                    "kind": "StringLiteral",
                                    "fullStart": 821,
                                    "fullEnd": 829,
                                    "start": 821,
                                    "end": 829,
                                    "fullWidth": 8,
                                    "width": 8,
                                    "text": "\"Number\"",
                                    "value": "Number",
                                    "valueText": "Number"
                                }
                            },
                            "semicolonToken": {
                                "kind": "SemicolonToken",
                                "fullStart": 829,
                                "fullEnd": 832,
                                "start": 829,
                                "end": 830,
                                "fullWidth": 3,
                                "width": 1,
                                "text": ";",
                                "value": ";",
                                "valueText": ";",
                                "hasTrailingTrivia": true,
                                "hasTrailingNewLine": true,
                                "trailingTrivia": [
                                    {
                                        "kind": "NewLineTrivia",
                                        "text": "\r\n"
                                    }
                                ]
                            }
                        }
                    ],
                    "closeBraceToken": {
                        "kind": "CloseBraceToken",
                        "fullStart": 832,
                        "fullEnd": 839,
                        "start": 836,
                        "end": 837,
                        "fullWidth": 7,
                        "width": 1,
                        "text": "}",
                        "value": "}",
                        "valueText": "}",
                        "hasLeadingTrivia": true,
                        "hasTrailingTrivia": true,
                        "hasTrailingNewLine": true,
                        "leadingTrivia": [
                            {
                                "kind": "WhitespaceTrivia",
                                "text": "    "
                            }
                        ],
                        "trailingTrivia": [
                            {
                                "kind": "NewLineTrivia",
                                "text": "\r\n"
                            }
                        ]
                    }
                }
            },
            {
                "kind": "ExpressionStatement",
                "fullStart": 839,
                "fullEnd": 863,
                "start": 839,
                "end": 861,
                "fullWidth": 24,
                "width": 22,
                "expression": {
                    "kind": "InvocationExpression",
                    "fullStart": 839,
                    "fullEnd": 860,
                    "start": 839,
                    "end": 860,
                    "fullWidth": 21,
                    "width": 21,
                    "expression": {
                        "kind": "IdentifierName",
                        "fullStart": 839,
                        "fullEnd": 850,
                        "start": 839,
                        "end": 850,
                        "fullWidth": 11,
                        "width": 11,
                        "text": "runTestCase",
                        "value": "runTestCase",
                        "valueText": "runTestCase"
                    },
                    "argumentList": {
                        "kind": "ArgumentList",
                        "fullStart": 850,
                        "fullEnd": 860,
                        "start": 850,
                        "end": 860,
                        "fullWidth": 10,
                        "width": 10,
                        "openParenToken": {
                            "kind": "OpenParenToken",
                            "fullStart": 850,
                            "fullEnd": 851,
                            "start": 850,
                            "end": 851,
                            "fullWidth": 1,
                            "width": 1,
                            "text": "(",
                            "value": "(",
                            "valueText": "("
                        },
                        "arguments": [
                            {
                                "kind": "IdentifierName",
                                "fullStart": 851,
                                "fullEnd": 859,
                                "start": 851,
                                "end": 859,
                                "fullWidth": 8,
                                "width": 8,
                                "text": "testcase",
                                "value": "testcase",
                                "valueText": "testcase"
                            }
                        ],
                        "closeParenToken": {
                            "kind": "CloseParenToken",
                            "fullStart": 859,
                            "fullEnd": 860,
                            "start": 859,
                            "end": 860,
                            "fullWidth": 1,
                            "width": 1,
                            "text": ")",
                            "value": ")",
                            "valueText": ")"
                        }
                    }
                },
                "semicolonToken": {
                    "kind": "SemicolonToken",
                    "fullStart": 860,
                    "fullEnd": 863,
                    "start": 860,
                    "end": 861,
                    "fullWidth": 3,
                    "width": 1,
                    "text": ";",
                    "value": ";",
                    "valueText": ";",
                    "hasTrailingTrivia": true,
                    "hasTrailingNewLine": true,
                    "trailingTrivia": [
                        {
                            "kind": "NewLineTrivia",
                            "text": "\r\n"
                        }
                    ]
                }
            }
        ],
        "endOfFileToken": {
            "kind": "EndOfFileToken",
            "fullStart": 863,
            "fullEnd": 863,
            "start": 863,
            "end": 863,
            "fullWidth": 0,
            "width": 0,
            "text": ""
        }
    },
    "lineMap": {
        "lineStarts": [
            0,
            67,
            152,
            232,
            308,
            380,
            385,
            439,
            596,
            601,
            603,
            605,
            628,
            652,
            654,
            692,
            694,
            728,
            730,
            787,
            789,
            832,
            839,
            863
        ],
        "length": 863
    }
}<|MERGE_RESOLUTION|>--- conflicted
+++ resolved
@@ -245,12 +245,8 @@
                                         "start": 640,
                                         "end": 649,
                                         "fullWidth": 9,
-<<<<<<< HEAD
                                         "width": 9,
-                                        "identifier": {
-=======
                                         "propertyName": {
->>>>>>> 85e84683
                                             "kind": "IdentifierName",
                                             "fullStart": 640,
                                             "fullEnd": 644,
@@ -418,12 +414,8 @@
                                         "start": 666,
                                         "end": 689,
                                         "fullWidth": 23,
-<<<<<<< HEAD
                                         "width": 23,
-                                        "identifier": {
-=======
                                         "propertyName": {
->>>>>>> 85e84683
                                             "kind": "IdentifierName",
                                             "fullStart": 666,
                                             "fullEnd": 673,
