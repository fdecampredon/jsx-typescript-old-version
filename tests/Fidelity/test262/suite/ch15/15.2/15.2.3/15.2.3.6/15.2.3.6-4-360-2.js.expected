{
    "isDeclaration": false,
    "languageVersion": "EcmaScript5",
    "parseOptions": {
        "allowAutomaticSemicolonInsertion": true
    },
    "sourceUnit": {
        "kind": "SourceUnit",
        "fullStart": 0,
        "fullEnd": 1518,
        "start": 672,
        "end": 1518,
        "fullWidth": 1518,
        "width": 846,
        "isIncrementallyUnusable": true,
        "moduleElements": [
            {
                "kind": "FunctionDeclaration",
                "fullStart": 0,
                "fullEnd": 1494,
                "start": 672,
                "end": 1492,
                "fullWidth": 1494,
                "width": 820,
                "isIncrementallyUnusable": true,
                "modifiers": [],
                "functionKeyword": {
                    "kind": "FunctionKeyword",
                    "fullStart": 0,
                    "fullEnd": 681,
                    "start": 672,
                    "end": 680,
                    "fullWidth": 681,
                    "width": 8,
                    "text": "function",
                    "value": "function",
                    "valueText": "function",
                    "hasLeadingTrivia": true,
                    "hasLeadingComment": true,
                    "hasLeadingNewLine": true,
                    "hasTrailingTrivia": true,
                    "leadingTrivia": [
                        {
                            "kind": "SingleLineCommentTrivia",
                            "text": "/// Copyright (c) 2012 Ecma International.  All rights reserved. "
                        },
                        {
                            "kind": "NewLineTrivia",
                            "text": "\r\n"
                        },
                        {
                            "kind": "SingleLineCommentTrivia",
                            "text": "/// Ecma International makes this code available under the terms and conditions set"
                        },
                        {
                            "kind": "NewLineTrivia",
                            "text": "\r\n"
                        },
                        {
                            "kind": "SingleLineCommentTrivia",
                            "text": "/// forth on http://hg.ecmascript.org/tests/test262/raw-file/tip/LICENSE (the "
                        },
                        {
                            "kind": "NewLineTrivia",
                            "text": "\r\n"
                        },
                        {
                            "kind": "SingleLineCommentTrivia",
                            "text": "/// \"Use Terms\").   Any redistribution of this code must retain the above "
                        },
                        {
                            "kind": "NewLineTrivia",
                            "text": "\r\n"
                        },
                        {
                            "kind": "SingleLineCommentTrivia",
                            "text": "/// copyright and this notice and otherwise comply with the Use Terms."
                        },
                        {
                            "kind": "NewLineTrivia",
                            "text": "\r\n"
                        },
                        {
                            "kind": "MultiLineCommentTrivia",
                            "text": "/**\r\n * @path ch15/15.2/15.2.3/15.2.3.6/15.2.3.6-4-360-2.js\r\n * @description ES5 Attributes - Updating data property 'P' whose attributes are [[Writable]]: false, [[Enumerable]]: true, [[Configurable]]: true to an accessor property, 'O' is an Arguments object (8.12.9 - step 9.b.i)\r\n */"
                        },
                        {
                            "kind": "NewLineTrivia",
                            "text": "\r\n"
                        },
                        {
                            "kind": "NewLineTrivia",
                            "text": "\r\n"
                        },
                        {
                            "kind": "NewLineTrivia",
                            "text": "\r\n"
                        }
                    ],
                    "trailingTrivia": [
                        {
                            "kind": "WhitespaceTrivia",
                            "text": " "
                        }
                    ]
                },
                "identifier": {
                    "kind": "IdentifierName",
                    "fullStart": 681,
                    "fullEnd": 689,
                    "start": 681,
                    "end": 689,
                    "fullWidth": 8,
                    "width": 8,
                    "text": "testcase",
                    "value": "testcase",
                    "valueText": "testcase"
                },
                "callSignature": {
                    "kind": "CallSignature",
                    "fullStart": 689,
                    "fullEnd": 692,
                    "start": 689,
                    "end": 691,
                    "fullWidth": 3,
                    "width": 2,
                    "parameterList": {
                        "kind": "ParameterList",
                        "fullStart": 689,
                        "fullEnd": 692,
                        "start": 689,
                        "end": 691,
                        "fullWidth": 3,
                        "width": 2,
                        "openParenToken": {
                            "kind": "OpenParenToken",
                            "fullStart": 689,
                            "fullEnd": 690,
                            "start": 689,
                            "end": 690,
                            "fullWidth": 1,
                            "width": 1,
                            "text": "(",
                            "value": "(",
                            "valueText": "("
                        },
                        "parameters": [],
                        "closeParenToken": {
                            "kind": "CloseParenToken",
                            "fullStart": 690,
                            "fullEnd": 692,
                            "start": 690,
                            "end": 691,
                            "fullWidth": 2,
                            "width": 1,
                            "text": ")",
                            "value": ")",
                            "valueText": ")",
                            "hasTrailingTrivia": true,
                            "trailingTrivia": [
                                {
                                    "kind": "WhitespaceTrivia",
                                    "text": " "
                                }
                            ]
                        }
                    }
                },
                "block": {
                    "kind": "Block",
                    "fullStart": 692,
                    "fullEnd": 1494,
                    "start": 692,
                    "end": 1492,
                    "fullWidth": 802,
                    "width": 800,
                    "isIncrementallyUnusable": true,
                    "openBraceToken": {
                        "kind": "OpenBraceToken",
                        "fullStart": 692,
                        "fullEnd": 695,
                        "start": 692,
                        "end": 693,
                        "fullWidth": 3,
                        "width": 1,
                        "text": "{",
                        "value": "{",
                        "valueText": "{",
                        "hasTrailingTrivia": true,
                        "hasTrailingNewLine": true,
                        "trailingTrivia": [
                            {
                                "kind": "NewLineTrivia",
                                "text": "\r\n"
                            }
                        ]
                    },
                    "statements": [
                        {
                            "kind": "VariableStatement",
                            "fullStart": 695,
                            "fullEnd": 775,
                            "start": 703,
                            "end": 773,
                            "fullWidth": 80,
                            "width": 70,
                            "modifiers": [],
                            "variableDeclaration": {
                                "kind": "VariableDeclaration",
                                "fullStart": 695,
                                "fullEnd": 772,
                                "start": 703,
                                "end": 772,
                                "fullWidth": 77,
                                "width": 69,
                                "varKeyword": {
                                    "kind": "VarKeyword",
                                    "fullStart": 695,
                                    "fullEnd": 707,
                                    "start": 703,
                                    "end": 706,
                                    "fullWidth": 12,
                                    "width": 3,
                                    "text": "var",
                                    "value": "var",
                                    "valueText": "var",
                                    "hasLeadingTrivia": true,
                                    "hasTrailingTrivia": true,
                                    "leadingTrivia": [
                                        {
                                            "kind": "WhitespaceTrivia",
                                            "text": "        "
                                        }
                                    ],
                                    "trailingTrivia": [
                                        {
                                            "kind": "WhitespaceTrivia",
                                            "text": " "
                                        }
                                    ]
                                },
                                "variableDeclarators": [
                                    {
                                        "kind": "VariableDeclarator",
                                        "fullStart": 707,
                                        "fullEnd": 772,
                                        "start": 707,
                                        "end": 772,
                                        "fullWidth": 65,
<<<<<<< HEAD
                                        "width": 65,
                                        "identifier": {
=======
                                        "propertyName": {
>>>>>>> 85e84683
                                            "kind": "IdentifierName",
                                            "fullStart": 707,
                                            "fullEnd": 711,
                                            "start": 707,
                                            "end": 710,
                                            "fullWidth": 4,
                                            "width": 3,
                                            "text": "obj",
                                            "value": "obj",
                                            "valueText": "obj",
                                            "hasTrailingTrivia": true,
                                            "trailingTrivia": [
                                                {
                                                    "kind": "WhitespaceTrivia",
                                                    "text": " "
                                                }
                                            ]
                                        },
                                        "equalsValueClause": {
                                            "kind": "EqualsValueClause",
                                            "fullStart": 711,
                                            "fullEnd": 772,
                                            "start": 711,
                                            "end": 772,
                                            "fullWidth": 61,
                                            "width": 61,
                                            "equalsToken": {
                                                "kind": "EqualsToken",
                                                "fullStart": 711,
                                                "fullEnd": 713,
                                                "start": 711,
                                                "end": 712,
                                                "fullWidth": 2,
                                                "width": 1,
                                                "text": "=",
                                                "value": "=",
                                                "valueText": "=",
                                                "hasTrailingTrivia": true,
                                                "trailingTrivia": [
                                                    {
                                                        "kind": "WhitespaceTrivia",
                                                        "text": " "
                                                    }
                                                ]
                                            },
                                            "value": {
                                                "kind": "ParenthesizedExpression",
                                                "fullStart": 713,
                                                "fullEnd": 772,
                                                "start": 713,
                                                "end": 772,
                                                "fullWidth": 59,
                                                "width": 59,
                                                "openParenToken": {
                                                    "kind": "OpenParenToken",
                                                    "fullStart": 713,
                                                    "fullEnd": 714,
                                                    "start": 713,
                                                    "end": 714,
                                                    "fullWidth": 1,
                                                    "width": 1,
                                                    "text": "(",
                                                    "value": "(",
                                                    "valueText": "("
                                                },
                                                "expression": {
                                                    "kind": "InvocationExpression",
                                                    "fullStart": 714,
                                                    "fullEnd": 771,
                                                    "start": 714,
                                                    "end": 771,
                                                    "fullWidth": 57,
                                                    "width": 57,
                                                    "expression": {
                                                        "kind": "FunctionExpression",
                                                        "fullStart": 714,
                                                        "fullEnd": 769,
                                                        "start": 714,
                                                        "end": 769,
                                                        "fullWidth": 55,
                                                        "width": 55,
                                                        "functionKeyword": {
                                                            "kind": "FunctionKeyword",
                                                            "fullStart": 714,
                                                            "fullEnd": 723,
                                                            "start": 714,
                                                            "end": 722,
                                                            "fullWidth": 9,
                                                            "width": 8,
                                                            "text": "function",
                                                            "value": "function",
                                                            "valueText": "function",
                                                            "hasTrailingTrivia": true,
                                                            "trailingTrivia": [
                                                                {
                                                                    "kind": "WhitespaceTrivia",
                                                                    "text": " "
                                                                }
                                                            ]
                                                        },
                                                        "callSignature": {
                                                            "kind": "CallSignature",
                                                            "fullStart": 723,
                                                            "fullEnd": 726,
                                                            "start": 723,
                                                            "end": 725,
                                                            "fullWidth": 3,
                                                            "width": 2,
                                                            "parameterList": {
                                                                "kind": "ParameterList",
                                                                "fullStart": 723,
                                                                "fullEnd": 726,
                                                                "start": 723,
                                                                "end": 725,
                                                                "fullWidth": 3,
                                                                "width": 2,
                                                                "openParenToken": {
                                                                    "kind": "OpenParenToken",
                                                                    "fullStart": 723,
                                                                    "fullEnd": 724,
                                                                    "start": 723,
                                                                    "end": 724,
                                                                    "fullWidth": 1,
                                                                    "width": 1,
                                                                    "text": "(",
                                                                    "value": "(",
                                                                    "valueText": "("
                                                                },
                                                                "parameters": [],
                                                                "closeParenToken": {
                                                                    "kind": "CloseParenToken",
                                                                    "fullStart": 724,
                                                                    "fullEnd": 726,
                                                                    "start": 724,
                                                                    "end": 725,
                                                                    "fullWidth": 2,
                                                                    "width": 1,
                                                                    "text": ")",
                                                                    "value": ")",
                                                                    "valueText": ")",
                                                                    "hasTrailingTrivia": true,
                                                                    "trailingTrivia": [
                                                                        {
                                                                            "kind": "WhitespaceTrivia",
                                                                            "text": " "
                                                                        }
                                                                    ]
                                                                }
                                                            }
                                                        },
                                                        "block": {
                                                            "kind": "Block",
                                                            "fullStart": 726,
                                                            "fullEnd": 769,
                                                            "start": 726,
                                                            "end": 769,
                                                            "fullWidth": 43,
                                                            "width": 43,
                                                            "openBraceToken": {
                                                                "kind": "OpenBraceToken",
                                                                "fullStart": 726,
                                                                "fullEnd": 729,
                                                                "start": 726,
                                                                "end": 727,
                                                                "fullWidth": 3,
                                                                "width": 1,
                                                                "text": "{",
                                                                "value": "{",
                                                                "valueText": "{",
                                                                "hasTrailingTrivia": true,
                                                                "hasTrailingNewLine": true,
                                                                "trailingTrivia": [
                                                                    {
                                                                        "kind": "NewLineTrivia",
                                                                        "text": "\r\n"
                                                                    }
                                                                ]
                                                            },
                                                            "statements": [
                                                                {
                                                                    "kind": "ReturnStatement",
                                                                    "fullStart": 729,
                                                                    "fullEnd": 760,
                                                                    "start": 741,
                                                                    "end": 758,
                                                                    "fullWidth": 31,
                                                                    "width": 17,
                                                                    "returnKeyword": {
                                                                        "kind": "ReturnKeyword",
                                                                        "fullStart": 729,
                                                                        "fullEnd": 748,
                                                                        "start": 741,
                                                                        "end": 747,
                                                                        "fullWidth": 19,
                                                                        "width": 6,
                                                                        "text": "return",
                                                                        "value": "return",
                                                                        "valueText": "return",
                                                                        "hasLeadingTrivia": true,
                                                                        "hasTrailingTrivia": true,
                                                                        "leadingTrivia": [
                                                                            {
                                                                                "kind": "WhitespaceTrivia",
                                                                                "text": "            "
                                                                            }
                                                                        ],
                                                                        "trailingTrivia": [
                                                                            {
                                                                                "kind": "WhitespaceTrivia",
                                                                                "text": " "
                                                                            }
                                                                        ]
                                                                    },
                                                                    "expression": {
                                                                        "kind": "IdentifierName",
                                                                        "fullStart": 748,
                                                                        "fullEnd": 757,
                                                                        "start": 748,
                                                                        "end": 757,
                                                                        "fullWidth": 9,
                                                                        "width": 9,
                                                                        "text": "arguments",
                                                                        "value": "arguments",
                                                                        "valueText": "arguments"
                                                                    },
                                                                    "semicolonToken": {
                                                                        "kind": "SemicolonToken",
                                                                        "fullStart": 757,
                                                                        "fullEnd": 760,
                                                                        "start": 757,
                                                                        "end": 758,
                                                                        "fullWidth": 3,
                                                                        "width": 1,
                                                                        "text": ";",
                                                                        "value": ";",
                                                                        "valueText": ";",
                                                                        "hasTrailingTrivia": true,
                                                                        "hasTrailingNewLine": true,
                                                                        "trailingTrivia": [
                                                                            {
                                                                                "kind": "NewLineTrivia",
                                                                                "text": "\r\n"
                                                                            }
                                                                        ]
                                                                    }
                                                                }
                                                            ],
                                                            "closeBraceToken": {
                                                                "kind": "CloseBraceToken",
                                                                "fullStart": 760,
                                                                "fullEnd": 769,
                                                                "start": 768,
                                                                "end": 769,
                                                                "fullWidth": 9,
                                                                "width": 1,
                                                                "text": "}",
                                                                "value": "}",
                                                                "valueText": "}",
                                                                "hasLeadingTrivia": true,
                                                                "leadingTrivia": [
                                                                    {
                                                                        "kind": "WhitespaceTrivia",
                                                                        "text": "        "
                                                                    }
                                                                ]
                                                            }
                                                        }
                                                    },
                                                    "argumentList": {
                                                        "kind": "ArgumentList",
                                                        "fullStart": 769,
                                                        "fullEnd": 771,
                                                        "start": 769,
                                                        "end": 771,
                                                        "fullWidth": 2,
                                                        "width": 2,
                                                        "openParenToken": {
                                                            "kind": "OpenParenToken",
                                                            "fullStart": 769,
                                                            "fullEnd": 770,
                                                            "start": 769,
                                                            "end": 770,
                                                            "fullWidth": 1,
                                                            "width": 1,
                                                            "text": "(",
                                                            "value": "(",
                                                            "valueText": "("
                                                        },
                                                        "arguments": [],
                                                        "closeParenToken": {
                                                            "kind": "CloseParenToken",
                                                            "fullStart": 770,
                                                            "fullEnd": 771,
                                                            "start": 770,
                                                            "end": 771,
                                                            "fullWidth": 1,
                                                            "width": 1,
                                                            "text": ")",
                                                            "value": ")",
                                                            "valueText": ")"
                                                        }
                                                    }
                                                },
                                                "closeParenToken": {
                                                    "kind": "CloseParenToken",
                                                    "fullStart": 771,
                                                    "fullEnd": 772,
                                                    "start": 771,
                                                    "end": 772,
                                                    "fullWidth": 1,
                                                    "width": 1,
                                                    "text": ")",
                                                    "value": ")",
                                                    "valueText": ")"
                                                }
                                            }
                                        }
                                    }
                                ]
                            },
                            "semicolonToken": {
                                "kind": "SemicolonToken",
                                "fullStart": 772,
                                "fullEnd": 775,
                                "start": 772,
                                "end": 773,
                                "fullWidth": 3,
                                "width": 1,
                                "text": ";",
                                "value": ";",
                                "valueText": ";",
                                "hasTrailingTrivia": true,
                                "hasTrailingNewLine": true,
                                "trailingTrivia": [
                                    {
                                        "kind": "NewLineTrivia",
                                        "text": "\r\n"
                                    }
                                ]
                            }
                        },
                        {
                            "kind": "ExpressionStatement",
                            "fullStart": 775,
                            "fullEnd": 955,
                            "start": 785,
                            "end": 953,
                            "fullWidth": 180,
                            "width": 168,
                            "expression": {
                                "kind": "InvocationExpression",
                                "fullStart": 775,
                                "fullEnd": 952,
                                "start": 785,
                                "end": 952,
                                "fullWidth": 177,
                                "width": 167,
                                "expression": {
                                    "kind": "MemberAccessExpression",
                                    "fullStart": 775,
                                    "fullEnd": 806,
                                    "start": 785,
                                    "end": 806,
                                    "fullWidth": 31,
                                    "width": 21,
                                    "expression": {
                                        "kind": "IdentifierName",
                                        "fullStart": 775,
                                        "fullEnd": 791,
                                        "start": 785,
                                        "end": 791,
                                        "fullWidth": 16,
                                        "width": 6,
                                        "text": "Object",
                                        "value": "Object",
                                        "valueText": "Object",
                                        "hasLeadingTrivia": true,
                                        "hasLeadingNewLine": true,
                                        "leadingTrivia": [
                                            {
                                                "kind": "NewLineTrivia",
                                                "text": "\r\n"
                                            },
                                            {
                                                "kind": "WhitespaceTrivia",
                                                "text": "        "
                                            }
                                        ]
                                    },
                                    "dotToken": {
                                        "kind": "DotToken",
                                        "fullStart": 791,
                                        "fullEnd": 792,
                                        "start": 791,
                                        "end": 792,
                                        "fullWidth": 1,
                                        "width": 1,
                                        "text": ".",
                                        "value": ".",
                                        "valueText": "."
                                    },
                                    "name": {
                                        "kind": "IdentifierName",
                                        "fullStart": 792,
                                        "fullEnd": 806,
                                        "start": 792,
                                        "end": 806,
                                        "fullWidth": 14,
                                        "width": 14,
                                        "text": "defineProperty",
                                        "value": "defineProperty",
                                        "valueText": "defineProperty"
                                    }
                                },
                                "argumentList": {
                                    "kind": "ArgumentList",
                                    "fullStart": 806,
                                    "fullEnd": 952,
                                    "start": 806,
                                    "end": 952,
                                    "fullWidth": 146,
                                    "width": 146,
                                    "openParenToken": {
                                        "kind": "OpenParenToken",
                                        "fullStart": 806,
                                        "fullEnd": 807,
                                        "start": 806,
                                        "end": 807,
                                        "fullWidth": 1,
                                        "width": 1,
                                        "text": "(",
                                        "value": "(",
                                        "valueText": "("
                                    },
                                    "arguments": [
                                        {
                                            "kind": "IdentifierName",
                                            "fullStart": 807,
                                            "fullEnd": 810,
                                            "start": 807,
                                            "end": 810,
                                            "fullWidth": 3,
                                            "width": 3,
                                            "text": "obj",
                                            "value": "obj",
                                            "valueText": "obj"
                                        },
                                        {
                                            "kind": "CommaToken",
                                            "fullStart": 810,
                                            "fullEnd": 812,
                                            "start": 810,
                                            "end": 811,
                                            "fullWidth": 2,
                                            "width": 1,
                                            "text": ",",
                                            "value": ",",
                                            "valueText": ",",
                                            "hasTrailingTrivia": true,
                                            "trailingTrivia": [
                                                {
                                                    "kind": "WhitespaceTrivia",
                                                    "text": " "
                                                }
                                            ]
                                        },
                                        {
                                            "kind": "StringLiteral",
                                            "fullStart": 812,
                                            "fullEnd": 818,
                                            "start": 812,
                                            "end": 818,
                                            "fullWidth": 6,
                                            "width": 6,
                                            "text": "\"prop\"",
                                            "value": "prop",
                                            "valueText": "prop"
                                        },
                                        {
                                            "kind": "CommaToken",
                                            "fullStart": 818,
                                            "fullEnd": 820,
                                            "start": 818,
                                            "end": 819,
                                            "fullWidth": 2,
                                            "width": 1,
                                            "text": ",",
                                            "value": ",",
                                            "valueText": ",",
                                            "hasTrailingTrivia": true,
                                            "trailingTrivia": [
                                                {
                                                    "kind": "WhitespaceTrivia",
                                                    "text": " "
                                                }
                                            ]
                                        },
                                        {
                                            "kind": "ObjectLiteralExpression",
                                            "fullStart": 820,
                                            "fullEnd": 951,
                                            "start": 820,
                                            "end": 951,
                                            "fullWidth": 131,
                                            "width": 131,
                                            "openBraceToken": {
                                                "kind": "OpenBraceToken",
                                                "fullStart": 820,
                                                "fullEnd": 823,
                                                "start": 820,
                                                "end": 821,
                                                "fullWidth": 3,
                                                "width": 1,
                                                "text": "{",
                                                "value": "{",
                                                "valueText": "{",
                                                "hasTrailingTrivia": true,
                                                "hasTrailingNewLine": true,
                                                "trailingTrivia": [
                                                    {
                                                        "kind": "NewLineTrivia",
                                                        "text": "\r\n"
                                                    }
                                                ]
                                            },
                                            "propertyAssignments": [
                                                {
                                                    "kind": "SimplePropertyAssignment",
                                                    "fullStart": 823,
                                                    "fullEnd": 846,
                                                    "start": 835,
                                                    "end": 846,
                                                    "fullWidth": 23,
                                                    "width": 11,
                                                    "propertyName": {
                                                        "kind": "IdentifierName",
                                                        "fullStart": 823,
                                                        "fullEnd": 840,
                                                        "start": 835,
                                                        "end": 840,
                                                        "fullWidth": 17,
                                                        "width": 5,
                                                        "text": "value",
                                                        "value": "value",
                                                        "valueText": "value",
                                                        "hasLeadingTrivia": true,
                                                        "leadingTrivia": [
                                                            {
                                                                "kind": "WhitespaceTrivia",
                                                                "text": "            "
                                                            }
                                                        ]
                                                    },
                                                    "colonToken": {
                                                        "kind": "ColonToken",
                                                        "fullStart": 840,
                                                        "fullEnd": 842,
                                                        "start": 840,
                                                        "end": 841,
                                                        "fullWidth": 2,
                                                        "width": 1,
                                                        "text": ":",
                                                        "value": ":",
                                                        "valueText": ":",
                                                        "hasTrailingTrivia": true,
                                                        "trailingTrivia": [
                                                            {
                                                                "kind": "WhitespaceTrivia",
                                                                "text": " "
                                                            }
                                                        ]
                                                    },
                                                    "expression": {
                                                        "kind": "NumericLiteral",
                                                        "fullStart": 842,
                                                        "fullEnd": 846,
                                                        "start": 842,
                                                        "end": 846,
                                                        "fullWidth": 4,
                                                        "width": 4,
                                                        "text": "2010",
                                                        "value": 2010,
                                                        "valueText": "2010"
                                                    }
                                                },
                                                {
                                                    "kind": "CommaToken",
                                                    "fullStart": 846,
                                                    "fullEnd": 849,
                                                    "start": 846,
                                                    "end": 847,
                                                    "fullWidth": 3,
                                                    "width": 1,
                                                    "text": ",",
                                                    "value": ",",
                                                    "valueText": ",",
                                                    "hasTrailingTrivia": true,
                                                    "hasTrailingNewLine": true,
                                                    "trailingTrivia": [
                                                        {
                                                            "kind": "NewLineTrivia",
                                                            "text": "\r\n"
                                                        }
                                                    ]
                                                },
                                                {
                                                    "kind": "SimplePropertyAssignment",
                                                    "fullStart": 849,
                                                    "fullEnd": 876,
                                                    "start": 861,
                                                    "end": 876,
                                                    "fullWidth": 27,
                                                    "width": 15,
                                                    "propertyName": {
                                                        "kind": "IdentifierName",
                                                        "fullStart": 849,
                                                        "fullEnd": 869,
                                                        "start": 861,
                                                        "end": 869,
                                                        "fullWidth": 20,
                                                        "width": 8,
                                                        "text": "writable",
                                                        "value": "writable",
                                                        "valueText": "writable",
                                                        "hasLeadingTrivia": true,
                                                        "leadingTrivia": [
                                                            {
                                                                "kind": "WhitespaceTrivia",
                                                                "text": "            "
                                                            }
                                                        ]
                                                    },
                                                    "colonToken": {
                                                        "kind": "ColonToken",
                                                        "fullStart": 869,
                                                        "fullEnd": 871,
                                                        "start": 869,
                                                        "end": 870,
                                                        "fullWidth": 2,
                                                        "width": 1,
                                                        "text": ":",
                                                        "value": ":",
                                                        "valueText": ":",
                                                        "hasTrailingTrivia": true,
                                                        "trailingTrivia": [
                                                            {
                                                                "kind": "WhitespaceTrivia",
                                                                "text": " "
                                                            }
                                                        ]
                                                    },
                                                    "expression": {
                                                        "kind": "FalseKeyword",
                                                        "fullStart": 871,
                                                        "fullEnd": 876,
                                                        "start": 871,
                                                        "end": 876,
                                                        "fullWidth": 5,
                                                        "width": 5,
                                                        "text": "false",
                                                        "value": false,
                                                        "valueText": "false"
                                                    }
                                                },
                                                {
                                                    "kind": "CommaToken",
                                                    "fullStart": 876,
                                                    "fullEnd": 879,
                                                    "start": 876,
                                                    "end": 877,
                                                    "fullWidth": 3,
                                                    "width": 1,
                                                    "text": ",",
                                                    "value": ",",
                                                    "valueText": ",",
                                                    "hasTrailingTrivia": true,
                                                    "hasTrailingNewLine": true,
                                                    "trailingTrivia": [
                                                        {
                                                            "kind": "NewLineTrivia",
                                                            "text": "\r\n"
                                                        }
                                                    ]
                                                },
                                                {
                                                    "kind": "SimplePropertyAssignment",
                                                    "fullStart": 879,
                                                    "fullEnd": 907,
                                                    "start": 891,
                                                    "end": 907,
                                                    "fullWidth": 28,
                                                    "width": 16,
                                                    "propertyName": {
                                                        "kind": "IdentifierName",
                                                        "fullStart": 879,
                                                        "fullEnd": 901,
                                                        "start": 891,
                                                        "end": 901,
                                                        "fullWidth": 22,
                                                        "width": 10,
                                                        "text": "enumerable",
                                                        "value": "enumerable",
                                                        "valueText": "enumerable",
                                                        "hasLeadingTrivia": true,
                                                        "leadingTrivia": [
                                                            {
                                                                "kind": "WhitespaceTrivia",
                                                                "text": "            "
                                                            }
                                                        ]
                                                    },
                                                    "colonToken": {
                                                        "kind": "ColonToken",
                                                        "fullStart": 901,
                                                        "fullEnd": 903,
                                                        "start": 901,
                                                        "end": 902,
                                                        "fullWidth": 2,
                                                        "width": 1,
                                                        "text": ":",
                                                        "value": ":",
                                                        "valueText": ":",
                                                        "hasTrailingTrivia": true,
                                                        "trailingTrivia": [
                                                            {
                                                                "kind": "WhitespaceTrivia",
                                                                "text": " "
                                                            }
                                                        ]
                                                    },
                                                    "expression": {
                                                        "kind": "TrueKeyword",
                                                        "fullStart": 903,
                                                        "fullEnd": 907,
                                                        "start": 903,
                                                        "end": 907,
                                                        "fullWidth": 4,
                                                        "width": 4,
                                                        "text": "true",
                                                        "value": true,
                                                        "valueText": "true"
                                                    }
                                                },
                                                {
                                                    "kind": "CommaToken",
                                                    "fullStart": 907,
                                                    "fullEnd": 910,
                                                    "start": 907,
                                                    "end": 908,
                                                    "fullWidth": 3,
                                                    "width": 1,
                                                    "text": ",",
                                                    "value": ",",
                                                    "valueText": ",",
                                                    "hasTrailingTrivia": true,
                                                    "hasTrailingNewLine": true,
                                                    "trailingTrivia": [
                                                        {
                                                            "kind": "NewLineTrivia",
                                                            "text": "\r\n"
                                                        }
                                                    ]
                                                },
                                                {
                                                    "kind": "SimplePropertyAssignment",
                                                    "fullStart": 910,
                                                    "fullEnd": 942,
                                                    "start": 922,
                                                    "end": 940,
                                                    "fullWidth": 32,
                                                    "width": 18,
                                                    "propertyName": {
                                                        "kind": "IdentifierName",
                                                        "fullStart": 910,
                                                        "fullEnd": 934,
                                                        "start": 922,
                                                        "end": 934,
                                                        "fullWidth": 24,
                                                        "width": 12,
                                                        "text": "configurable",
                                                        "value": "configurable",
                                                        "valueText": "configurable",
                                                        "hasLeadingTrivia": true,
                                                        "leadingTrivia": [
                                                            {
                                                                "kind": "WhitespaceTrivia",
                                                                "text": "            "
                                                            }
                                                        ]
                                                    },
                                                    "colonToken": {
                                                        "kind": "ColonToken",
                                                        "fullStart": 934,
                                                        "fullEnd": 936,
                                                        "start": 934,
                                                        "end": 935,
                                                        "fullWidth": 2,
                                                        "width": 1,
                                                        "text": ":",
                                                        "value": ":",
                                                        "valueText": ":",
                                                        "hasTrailingTrivia": true,
                                                        "trailingTrivia": [
                                                            {
                                                                "kind": "WhitespaceTrivia",
                                                                "text": " "
                                                            }
                                                        ]
                                                    },
                                                    "expression": {
                                                        "kind": "TrueKeyword",
                                                        "fullStart": 936,
                                                        "fullEnd": 942,
                                                        "start": 936,
                                                        "end": 940,
                                                        "fullWidth": 6,
                                                        "width": 4,
                                                        "text": "true",
                                                        "value": true,
                                                        "valueText": "true",
                                                        "hasTrailingTrivia": true,
                                                        "hasTrailingNewLine": true,
                                                        "trailingTrivia": [
                                                            {
                                                                "kind": "NewLineTrivia",
                                                                "text": "\r\n"
                                                            }
                                                        ]
                                                    }
                                                }
                                            ],
                                            "closeBraceToken": {
                                                "kind": "CloseBraceToken",
                                                "fullStart": 942,
                                                "fullEnd": 951,
                                                "start": 950,
                                                "end": 951,
                                                "fullWidth": 9,
                                                "width": 1,
                                                "text": "}",
                                                "value": "}",
                                                "valueText": "}",
                                                "hasLeadingTrivia": true,
                                                "leadingTrivia": [
                                                    {
                                                        "kind": "WhitespaceTrivia",
                                                        "text": "        "
                                                    }
                                                ]
                                            }
                                        }
                                    ],
                                    "closeParenToken": {
                                        "kind": "CloseParenToken",
                                        "fullStart": 951,
                                        "fullEnd": 952,
                                        "start": 951,
                                        "end": 952,
                                        "fullWidth": 1,
                                        "width": 1,
                                        "text": ")",
                                        "value": ")",
                                        "valueText": ")"
                                    }
                                }
                            },
                            "semicolonToken": {
                                "kind": "SemicolonToken",
                                "fullStart": 952,
                                "fullEnd": 955,
                                "start": 952,
                                "end": 953,
                                "fullWidth": 3,
                                "width": 1,
                                "text": ";",
                                "value": ";",
                                "valueText": ";",
                                "hasTrailingTrivia": true,
                                "hasTrailingNewLine": true,
                                "trailingTrivia": [
                                    {
                                        "kind": "NewLineTrivia",
                                        "text": "\r\n"
                                    }
                                ]
                            }
                        },
                        {
                            "kind": "VariableStatement",
                            "fullStart": 955,
                            "fullEnd": 1022,
                            "start": 963,
                            "end": 1020,
                            "fullWidth": 67,
                            "width": 57,
                            "modifiers": [],
                            "variableDeclaration": {
                                "kind": "VariableDeclaration",
                                "fullStart": 955,
                                "fullEnd": 1019,
                                "start": 963,
                                "end": 1019,
                                "fullWidth": 64,
                                "width": 56,
                                "varKeyword": {
                                    "kind": "VarKeyword",
                                    "fullStart": 955,
                                    "fullEnd": 967,
                                    "start": 963,
                                    "end": 966,
                                    "fullWidth": 12,
                                    "width": 3,
                                    "text": "var",
                                    "value": "var",
                                    "valueText": "var",
                                    "hasLeadingTrivia": true,
                                    "hasTrailingTrivia": true,
                                    "leadingTrivia": [
                                        {
                                            "kind": "WhitespaceTrivia",
                                            "text": "        "
                                        }
                                    ],
                                    "trailingTrivia": [
                                        {
                                            "kind": "WhitespaceTrivia",
                                            "text": " "
                                        }
                                    ]
                                },
                                "variableDeclarators": [
                                    {
                                        "kind": "VariableDeclarator",
                                        "fullStart": 967,
                                        "fullEnd": 1019,
                                        "start": 967,
                                        "end": 1019,
                                        "fullWidth": 52,
<<<<<<< HEAD
                                        "width": 52,
                                        "identifier": {
=======
                                        "propertyName": {
>>>>>>> 85e84683
                                            "kind": "IdentifierName",
                                            "fullStart": 967,
                                            "fullEnd": 973,
                                            "start": 967,
                                            "end": 972,
                                            "fullWidth": 6,
                                            "width": 5,
                                            "text": "desc1",
                                            "value": "desc1",
                                            "valueText": "desc1",
                                            "hasTrailingTrivia": true,
                                            "trailingTrivia": [
                                                {
                                                    "kind": "WhitespaceTrivia",
                                                    "text": " "
                                                }
                                            ]
                                        },
                                        "equalsValueClause": {
                                            "kind": "EqualsValueClause",
                                            "fullStart": 973,
                                            "fullEnd": 1019,
                                            "start": 973,
                                            "end": 1019,
                                            "fullWidth": 46,
                                            "width": 46,
                                            "equalsToken": {
                                                "kind": "EqualsToken",
                                                "fullStart": 973,
                                                "fullEnd": 975,
                                                "start": 973,
                                                "end": 974,
                                                "fullWidth": 2,
                                                "width": 1,
                                                "text": "=",
                                                "value": "=",
                                                "valueText": "=",
                                                "hasTrailingTrivia": true,
                                                "trailingTrivia": [
                                                    {
                                                        "kind": "WhitespaceTrivia",
                                                        "text": " "
                                                    }
                                                ]
                                            },
                                            "value": {
                                                "kind": "InvocationExpression",
                                                "fullStart": 975,
                                                "fullEnd": 1019,
                                                "start": 975,
                                                "end": 1019,
                                                "fullWidth": 44,
                                                "width": 44,
                                                "expression": {
                                                    "kind": "MemberAccessExpression",
                                                    "fullStart": 975,
                                                    "fullEnd": 1006,
                                                    "start": 975,
                                                    "end": 1006,
                                                    "fullWidth": 31,
                                                    "width": 31,
                                                    "expression": {
                                                        "kind": "IdentifierName",
                                                        "fullStart": 975,
                                                        "fullEnd": 981,
                                                        "start": 975,
                                                        "end": 981,
                                                        "fullWidth": 6,
                                                        "width": 6,
                                                        "text": "Object",
                                                        "value": "Object",
                                                        "valueText": "Object"
                                                    },
                                                    "dotToken": {
                                                        "kind": "DotToken",
                                                        "fullStart": 981,
                                                        "fullEnd": 982,
                                                        "start": 981,
                                                        "end": 982,
                                                        "fullWidth": 1,
                                                        "width": 1,
                                                        "text": ".",
                                                        "value": ".",
                                                        "valueText": "."
                                                    },
                                                    "name": {
                                                        "kind": "IdentifierName",
                                                        "fullStart": 982,
                                                        "fullEnd": 1006,
                                                        "start": 982,
                                                        "end": 1006,
                                                        "fullWidth": 24,
                                                        "width": 24,
                                                        "text": "getOwnPropertyDescriptor",
                                                        "value": "getOwnPropertyDescriptor",
                                                        "valueText": "getOwnPropertyDescriptor"
                                                    }
                                                },
                                                "argumentList": {
                                                    "kind": "ArgumentList",
                                                    "fullStart": 1006,
                                                    "fullEnd": 1019,
                                                    "start": 1006,
                                                    "end": 1019,
                                                    "fullWidth": 13,
                                                    "width": 13,
                                                    "openParenToken": {
                                                        "kind": "OpenParenToken",
                                                        "fullStart": 1006,
                                                        "fullEnd": 1007,
                                                        "start": 1006,
                                                        "end": 1007,
                                                        "fullWidth": 1,
                                                        "width": 1,
                                                        "text": "(",
                                                        "value": "(",
                                                        "valueText": "("
                                                    },
                                                    "arguments": [
                                                        {
                                                            "kind": "IdentifierName",
                                                            "fullStart": 1007,
                                                            "fullEnd": 1010,
                                                            "start": 1007,
                                                            "end": 1010,
                                                            "fullWidth": 3,
                                                            "width": 3,
                                                            "text": "obj",
                                                            "value": "obj",
                                                            "valueText": "obj"
                                                        },
                                                        {
                                                            "kind": "CommaToken",
                                                            "fullStart": 1010,
                                                            "fullEnd": 1012,
                                                            "start": 1010,
                                                            "end": 1011,
                                                            "fullWidth": 2,
                                                            "width": 1,
                                                            "text": ",",
                                                            "value": ",",
                                                            "valueText": ",",
                                                            "hasTrailingTrivia": true,
                                                            "trailingTrivia": [
                                                                {
                                                                    "kind": "WhitespaceTrivia",
                                                                    "text": " "
                                                                }
                                                            ]
                                                        },
                                                        {
                                                            "kind": "StringLiteral",
                                                            "fullStart": 1012,
                                                            "fullEnd": 1018,
                                                            "start": 1012,
                                                            "end": 1018,
                                                            "fullWidth": 6,
                                                            "width": 6,
                                                            "text": "\"prop\"",
                                                            "value": "prop",
                                                            "valueText": "prop"
                                                        }
                                                    ],
                                                    "closeParenToken": {
                                                        "kind": "CloseParenToken",
                                                        "fullStart": 1018,
                                                        "fullEnd": 1019,
                                                        "start": 1018,
                                                        "end": 1019,
                                                        "fullWidth": 1,
                                                        "width": 1,
                                                        "text": ")",
                                                        "value": ")",
                                                        "valueText": ")"
                                                    }
                                                }
                                            }
                                        }
                                    }
                                ]
                            },
                            "semicolonToken": {
                                "kind": "SemicolonToken",
                                "fullStart": 1019,
                                "fullEnd": 1022,
                                "start": 1019,
                                "end": 1020,
                                "fullWidth": 3,
                                "width": 1,
                                "text": ";",
                                "value": ";",
                                "valueText": ";",
                                "hasTrailingTrivia": true,
                                "hasTrailingNewLine": true,
                                "trailingTrivia": [
                                    {
                                        "kind": "NewLineTrivia",
                                        "text": "\r\n"
                                    }
                                ]
                            }
                        },
                        {
                            "kind": "FunctionDeclaration",
                            "fullStart": 1022,
                            "fullEnd": 1089,
                            "start": 1032,
                            "end": 1087,
                            "fullWidth": 67,
                            "width": 55,
                            "modifiers": [],
                            "functionKeyword": {
                                "kind": "FunctionKeyword",
                                "fullStart": 1022,
                                "fullEnd": 1041,
                                "start": 1032,
                                "end": 1040,
                                "fullWidth": 19,
                                "width": 8,
                                "text": "function",
                                "value": "function",
                                "valueText": "function",
                                "hasLeadingTrivia": true,
                                "hasLeadingNewLine": true,
                                "hasTrailingTrivia": true,
                                "leadingTrivia": [
                                    {
                                        "kind": "NewLineTrivia",
                                        "text": "\r\n"
                                    },
                                    {
                                        "kind": "WhitespaceTrivia",
                                        "text": "        "
                                    }
                                ],
                                "trailingTrivia": [
                                    {
                                        "kind": "WhitespaceTrivia",
                                        "text": " "
                                    }
                                ]
                            },
                            "identifier": {
                                "kind": "IdentifierName",
                                "fullStart": 1041,
                                "fullEnd": 1048,
                                "start": 1041,
                                "end": 1048,
                                "fullWidth": 7,
                                "width": 7,
                                "text": "getFunc",
                                "value": "getFunc",
                                "valueText": "getFunc"
                            },
                            "callSignature": {
                                "kind": "CallSignature",
                                "fullStart": 1048,
                                "fullEnd": 1051,
                                "start": 1048,
                                "end": 1050,
                                "fullWidth": 3,
                                "width": 2,
                                "parameterList": {
                                    "kind": "ParameterList",
                                    "fullStart": 1048,
                                    "fullEnd": 1051,
                                    "start": 1048,
                                    "end": 1050,
                                    "fullWidth": 3,
                                    "width": 2,
                                    "openParenToken": {
                                        "kind": "OpenParenToken",
                                        "fullStart": 1048,
                                        "fullEnd": 1049,
                                        "start": 1048,
                                        "end": 1049,
                                        "fullWidth": 1,
                                        "width": 1,
                                        "text": "(",
                                        "value": "(",
                                        "valueText": "("
                                    },
                                    "parameters": [],
                                    "closeParenToken": {
                                        "kind": "CloseParenToken",
                                        "fullStart": 1049,
                                        "fullEnd": 1051,
                                        "start": 1049,
                                        "end": 1050,
                                        "fullWidth": 2,
                                        "width": 1,
                                        "text": ")",
                                        "value": ")",
                                        "valueText": ")",
                                        "hasTrailingTrivia": true,
                                        "trailingTrivia": [
                                            {
                                                "kind": "WhitespaceTrivia",
                                                "text": " "
                                            }
                                        ]
                                    }
                                }
                            },
                            "block": {
                                "kind": "Block",
                                "fullStart": 1051,
                                "fullEnd": 1089,
                                "start": 1051,
                                "end": 1087,
                                "fullWidth": 38,
                                "width": 36,
                                "openBraceToken": {
                                    "kind": "OpenBraceToken",
                                    "fullStart": 1051,
                                    "fullEnd": 1054,
                                    "start": 1051,
                                    "end": 1052,
                                    "fullWidth": 3,
                                    "width": 1,
                                    "text": "{",
                                    "value": "{",
                                    "valueText": "{",
                                    "hasTrailingTrivia": true,
                                    "hasTrailingNewLine": true,
                                    "trailingTrivia": [
                                        {
                                            "kind": "NewLineTrivia",
                                            "text": "\r\n"
                                        }
                                    ]
                                },
                                "statements": [
                                    {
                                        "kind": "ReturnStatement",
                                        "fullStart": 1054,
                                        "fullEnd": 1078,
                                        "start": 1066,
                                        "end": 1076,
                                        "fullWidth": 24,
                                        "width": 10,
                                        "returnKeyword": {
                                            "kind": "ReturnKeyword",
                                            "fullStart": 1054,
                                            "fullEnd": 1073,
                                            "start": 1066,
                                            "end": 1072,
                                            "fullWidth": 19,
                                            "width": 6,
                                            "text": "return",
                                            "value": "return",
                                            "valueText": "return",
                                            "hasLeadingTrivia": true,
                                            "hasTrailingTrivia": true,
                                            "leadingTrivia": [
                                                {
                                                    "kind": "WhitespaceTrivia",
                                                    "text": "            "
                                                }
                                            ],
                                            "trailingTrivia": [
                                                {
                                                    "kind": "WhitespaceTrivia",
                                                    "text": " "
                                                }
                                            ]
                                        },
                                        "expression": {
                                            "kind": "NumericLiteral",
                                            "fullStart": 1073,
                                            "fullEnd": 1075,
                                            "start": 1073,
                                            "end": 1075,
                                            "fullWidth": 2,
                                            "width": 2,
                                            "text": "20",
                                            "value": 20,
                                            "valueText": "20"
                                        },
                                        "semicolonToken": {
                                            "kind": "SemicolonToken",
                                            "fullStart": 1075,
                                            "fullEnd": 1078,
                                            "start": 1075,
                                            "end": 1076,
                                            "fullWidth": 3,
                                            "width": 1,
                                            "text": ";",
                                            "value": ";",
                                            "valueText": ";",
                                            "hasTrailingTrivia": true,
                                            "hasTrailingNewLine": true,
                                            "trailingTrivia": [
                                                {
                                                    "kind": "NewLineTrivia",
                                                    "text": "\r\n"
                                                }
                                            ]
                                        }
                                    }
                                ],
                                "closeBraceToken": {
                                    "kind": "CloseBraceToken",
                                    "fullStart": 1078,
                                    "fullEnd": 1089,
                                    "start": 1086,
                                    "end": 1087,
                                    "fullWidth": 11,
                                    "width": 1,
                                    "text": "}",
                                    "value": "}",
                                    "valueText": "}",
                                    "hasLeadingTrivia": true,
                                    "hasTrailingTrivia": true,
                                    "hasTrailingNewLine": true,
                                    "leadingTrivia": [
                                        {
                                            "kind": "WhitespaceTrivia",
                                            "text": "        "
                                        }
                                    ],
                                    "trailingTrivia": [
                                        {
                                            "kind": "NewLineTrivia",
                                            "text": "\r\n"
                                        }
                                    ]
                                }
                            }
                        },
                        {
                            "kind": "ExpressionStatement",
                            "fullStart": 1089,
                            "fullEnd": 1174,
                            "start": 1097,
                            "end": 1172,
                            "fullWidth": 85,
                            "width": 75,
                            "isIncrementallyUnusable": true,
                            "expression": {
                                "kind": "InvocationExpression",
                                "fullStart": 1089,
                                "fullEnd": 1171,
                                "start": 1097,
                                "end": 1171,
                                "fullWidth": 82,
                                "width": 74,
                                "isIncrementallyUnusable": true,
                                "expression": {
                                    "kind": "MemberAccessExpression",
                                    "fullStart": 1089,
                                    "fullEnd": 1118,
                                    "start": 1097,
                                    "end": 1118,
                                    "fullWidth": 29,
                                    "width": 21,
                                    "expression": {
                                        "kind": "IdentifierName",
                                        "fullStart": 1089,
                                        "fullEnd": 1103,
                                        "start": 1097,
                                        "end": 1103,
                                        "fullWidth": 14,
                                        "width": 6,
                                        "text": "Object",
                                        "value": "Object",
                                        "valueText": "Object",
                                        "hasLeadingTrivia": true,
                                        "leadingTrivia": [
                                            {
                                                "kind": "WhitespaceTrivia",
                                                "text": "        "
                                            }
                                        ]
                                    },
                                    "dotToken": {
                                        "kind": "DotToken",
                                        "fullStart": 1103,
                                        "fullEnd": 1104,
                                        "start": 1103,
                                        "end": 1104,
                                        "fullWidth": 1,
                                        "width": 1,
                                        "text": ".",
                                        "value": ".",
                                        "valueText": "."
                                    },
                                    "name": {
                                        "kind": "IdentifierName",
                                        "fullStart": 1104,
                                        "fullEnd": 1118,
                                        "start": 1104,
                                        "end": 1118,
                                        "fullWidth": 14,
                                        "width": 14,
                                        "text": "defineProperty",
                                        "value": "defineProperty",
                                        "valueText": "defineProperty"
                                    }
                                },
                                "argumentList": {
                                    "kind": "ArgumentList",
                                    "fullStart": 1118,
                                    "fullEnd": 1171,
                                    "start": 1118,
                                    "end": 1171,
                                    "fullWidth": 53,
                                    "width": 53,
                                    "isIncrementallyUnusable": true,
                                    "openParenToken": {
                                        "kind": "OpenParenToken",
                                        "fullStart": 1118,
                                        "fullEnd": 1119,
                                        "start": 1118,
                                        "end": 1119,
                                        "fullWidth": 1,
                                        "width": 1,
                                        "text": "(",
                                        "value": "(",
                                        "valueText": "("
                                    },
                                    "arguments": [
                                        {
                                            "kind": "IdentifierName",
                                            "fullStart": 1119,
                                            "fullEnd": 1122,
                                            "start": 1119,
                                            "end": 1122,
                                            "fullWidth": 3,
                                            "width": 3,
                                            "text": "obj",
                                            "value": "obj",
                                            "valueText": "obj"
                                        },
                                        {
                                            "kind": "CommaToken",
                                            "fullStart": 1122,
                                            "fullEnd": 1124,
                                            "start": 1122,
                                            "end": 1123,
                                            "fullWidth": 2,
                                            "width": 1,
                                            "text": ",",
                                            "value": ",",
                                            "valueText": ",",
                                            "hasTrailingTrivia": true,
                                            "trailingTrivia": [
                                                {
                                                    "kind": "WhitespaceTrivia",
                                                    "text": " "
                                                }
                                            ]
                                        },
                                        {
                                            "kind": "StringLiteral",
                                            "fullStart": 1124,
                                            "fullEnd": 1130,
                                            "start": 1124,
                                            "end": 1130,
                                            "fullWidth": 6,
                                            "width": 6,
                                            "text": "\"prop\"",
                                            "value": "prop",
                                            "valueText": "prop"
                                        },
                                        {
                                            "kind": "CommaToken",
                                            "fullStart": 1130,
                                            "fullEnd": 1132,
                                            "start": 1130,
                                            "end": 1131,
                                            "fullWidth": 2,
                                            "width": 1,
                                            "text": ",",
                                            "value": ",",
                                            "valueText": ",",
                                            "hasTrailingTrivia": true,
                                            "trailingTrivia": [
                                                {
                                                    "kind": "WhitespaceTrivia",
                                                    "text": " "
                                                }
                                            ]
                                        },
                                        {
                                            "kind": "ObjectLiteralExpression",
                                            "fullStart": 1132,
                                            "fullEnd": 1170,
                                            "start": 1132,
                                            "end": 1170,
                                            "fullWidth": 38,
                                            "width": 38,
                                            "isIncrementallyUnusable": true,
                                            "openBraceToken": {
                                                "kind": "OpenBraceToken",
                                                "fullStart": 1132,
                                                "fullEnd": 1135,
                                                "start": 1132,
                                                "end": 1133,
                                                "fullWidth": 3,
                                                "width": 1,
                                                "text": "{",
                                                "value": "{",
                                                "valueText": "{",
                                                "hasTrailingTrivia": true,
                                                "hasTrailingNewLine": true,
                                                "trailingTrivia": [
                                                    {
                                                        "kind": "NewLineTrivia",
                                                        "text": "\r\n"
                                                    }
                                                ]
                                            },
                                            "propertyAssignments": [
                                                {
                                                    "kind": "SimplePropertyAssignment",
                                                    "fullStart": 1135,
                                                    "fullEnd": 1161,
                                                    "start": 1147,
                                                    "end": 1159,
                                                    "fullWidth": 26,
                                                    "width": 12,
                                                    "isIncrementallyUnusable": true,
                                                    "propertyName": {
                                                        "kind": "IdentifierName",
                                                        "fullStart": 1135,
                                                        "fullEnd": 1150,
                                                        "start": 1147,
                                                        "end": 1150,
                                                        "fullWidth": 15,
                                                        "width": 3,
                                                        "text": "get",
                                                        "value": "get",
                                                        "valueText": "get",
                                                        "hasLeadingTrivia": true,
                                                        "leadingTrivia": [
                                                            {
                                                                "kind": "WhitespaceTrivia",
                                                                "text": "            "
                                                            }
                                                        ]
                                                    },
                                                    "colonToken": {
                                                        "kind": "ColonToken",
                                                        "fullStart": 1150,
                                                        "fullEnd": 1152,
                                                        "start": 1150,
                                                        "end": 1151,
                                                        "fullWidth": 2,
                                                        "width": 1,
                                                        "text": ":",
                                                        "value": ":",
                                                        "valueText": ":",
                                                        "hasTrailingTrivia": true,
                                                        "trailingTrivia": [
                                                            {
                                                                "kind": "WhitespaceTrivia",
                                                                "text": " "
                                                            }
                                                        ]
                                                    },
                                                    "expression": {
                                                        "kind": "IdentifierName",
                                                        "fullStart": 1152,
                                                        "fullEnd": 1161,
                                                        "start": 1152,
                                                        "end": 1159,
                                                        "fullWidth": 9,
                                                        "width": 7,
                                                        "text": "getFunc",
                                                        "value": "getFunc",
                                                        "valueText": "getFunc",
                                                        "hasTrailingTrivia": true,
                                                        "hasTrailingNewLine": true,
                                                        "trailingTrivia": [
                                                            {
                                                                "kind": "NewLineTrivia",
                                                                "text": "\r\n"
                                                            }
                                                        ]
                                                    }
                                                }
                                            ],
                                            "closeBraceToken": {
                                                "kind": "CloseBraceToken",
                                                "fullStart": 1161,
                                                "fullEnd": 1170,
                                                "start": 1169,
                                                "end": 1170,
                                                "fullWidth": 9,
                                                "width": 1,
                                                "text": "}",
                                                "value": "}",
                                                "valueText": "}",
                                                "hasLeadingTrivia": true,
                                                "leadingTrivia": [
                                                    {
                                                        "kind": "WhitespaceTrivia",
                                                        "text": "        "
                                                    }
                                                ]
                                            }
                                        }
                                    ],
                                    "closeParenToken": {
                                        "kind": "CloseParenToken",
                                        "fullStart": 1170,
                                        "fullEnd": 1171,
                                        "start": 1170,
                                        "end": 1171,
                                        "fullWidth": 1,
                                        "width": 1,
                                        "text": ")",
                                        "value": ")",
                                        "valueText": ")"
                                    }
                                }
                            },
                            "semicolonToken": {
                                "kind": "SemicolonToken",
                                "fullStart": 1171,
                                "fullEnd": 1174,
                                "start": 1171,
                                "end": 1172,
                                "fullWidth": 3,
                                "width": 1,
                                "text": ";",
                                "value": ";",
                                "valueText": ";",
                                "hasTrailingTrivia": true,
                                "hasTrailingNewLine": true,
                                "trailingTrivia": [
                                    {
                                        "kind": "NewLineTrivia",
                                        "text": "\r\n"
                                    }
                                ]
                            }
                        },
                        {
                            "kind": "VariableStatement",
                            "fullStart": 1174,
                            "fullEnd": 1241,
                            "start": 1182,
                            "end": 1239,
                            "fullWidth": 67,
                            "width": 57,
                            "modifiers": [],
                            "variableDeclaration": {
                                "kind": "VariableDeclaration",
                                "fullStart": 1174,
                                "fullEnd": 1238,
                                "start": 1182,
                                "end": 1238,
                                "fullWidth": 64,
                                "width": 56,
                                "varKeyword": {
                                    "kind": "VarKeyword",
                                    "fullStart": 1174,
                                    "fullEnd": 1186,
                                    "start": 1182,
                                    "end": 1185,
                                    "fullWidth": 12,
                                    "width": 3,
                                    "text": "var",
                                    "value": "var",
                                    "valueText": "var",
                                    "hasLeadingTrivia": true,
                                    "hasTrailingTrivia": true,
                                    "leadingTrivia": [
                                        {
                                            "kind": "WhitespaceTrivia",
                                            "text": "        "
                                        }
                                    ],
                                    "trailingTrivia": [
                                        {
                                            "kind": "WhitespaceTrivia",
                                            "text": " "
                                        }
                                    ]
                                },
                                "variableDeclarators": [
                                    {
                                        "kind": "VariableDeclarator",
                                        "fullStart": 1186,
                                        "fullEnd": 1238,
                                        "start": 1186,
                                        "end": 1238,
                                        "fullWidth": 52,
<<<<<<< HEAD
                                        "width": 52,
                                        "identifier": {
=======
                                        "propertyName": {
>>>>>>> 85e84683
                                            "kind": "IdentifierName",
                                            "fullStart": 1186,
                                            "fullEnd": 1192,
                                            "start": 1186,
                                            "end": 1191,
                                            "fullWidth": 6,
                                            "width": 5,
                                            "text": "desc2",
                                            "value": "desc2",
                                            "valueText": "desc2",
                                            "hasTrailingTrivia": true,
                                            "trailingTrivia": [
                                                {
                                                    "kind": "WhitespaceTrivia",
                                                    "text": " "
                                                }
                                            ]
                                        },
                                        "equalsValueClause": {
                                            "kind": "EqualsValueClause",
                                            "fullStart": 1192,
                                            "fullEnd": 1238,
                                            "start": 1192,
                                            "end": 1238,
                                            "fullWidth": 46,
                                            "width": 46,
                                            "equalsToken": {
                                                "kind": "EqualsToken",
                                                "fullStart": 1192,
                                                "fullEnd": 1194,
                                                "start": 1192,
                                                "end": 1193,
                                                "fullWidth": 2,
                                                "width": 1,
                                                "text": "=",
                                                "value": "=",
                                                "valueText": "=",
                                                "hasTrailingTrivia": true,
                                                "trailingTrivia": [
                                                    {
                                                        "kind": "WhitespaceTrivia",
                                                        "text": " "
                                                    }
                                                ]
                                            },
                                            "value": {
                                                "kind": "InvocationExpression",
                                                "fullStart": 1194,
                                                "fullEnd": 1238,
                                                "start": 1194,
                                                "end": 1238,
                                                "fullWidth": 44,
                                                "width": 44,
                                                "expression": {
                                                    "kind": "MemberAccessExpression",
                                                    "fullStart": 1194,
                                                    "fullEnd": 1225,
                                                    "start": 1194,
                                                    "end": 1225,
                                                    "fullWidth": 31,
                                                    "width": 31,
                                                    "expression": {
                                                        "kind": "IdentifierName",
                                                        "fullStart": 1194,
                                                        "fullEnd": 1200,
                                                        "start": 1194,
                                                        "end": 1200,
                                                        "fullWidth": 6,
                                                        "width": 6,
                                                        "text": "Object",
                                                        "value": "Object",
                                                        "valueText": "Object"
                                                    },
                                                    "dotToken": {
                                                        "kind": "DotToken",
                                                        "fullStart": 1200,
                                                        "fullEnd": 1201,
                                                        "start": 1200,
                                                        "end": 1201,
                                                        "fullWidth": 1,
                                                        "width": 1,
                                                        "text": ".",
                                                        "value": ".",
                                                        "valueText": "."
                                                    },
                                                    "name": {
                                                        "kind": "IdentifierName",
                                                        "fullStart": 1201,
                                                        "fullEnd": 1225,
                                                        "start": 1201,
                                                        "end": 1225,
                                                        "fullWidth": 24,
                                                        "width": 24,
                                                        "text": "getOwnPropertyDescriptor",
                                                        "value": "getOwnPropertyDescriptor",
                                                        "valueText": "getOwnPropertyDescriptor"
                                                    }
                                                },
                                                "argumentList": {
                                                    "kind": "ArgumentList",
                                                    "fullStart": 1225,
                                                    "fullEnd": 1238,
                                                    "start": 1225,
                                                    "end": 1238,
                                                    "fullWidth": 13,
                                                    "width": 13,
                                                    "openParenToken": {
                                                        "kind": "OpenParenToken",
                                                        "fullStart": 1225,
                                                        "fullEnd": 1226,
                                                        "start": 1225,
                                                        "end": 1226,
                                                        "fullWidth": 1,
                                                        "width": 1,
                                                        "text": "(",
                                                        "value": "(",
                                                        "valueText": "("
                                                    },
                                                    "arguments": [
                                                        {
                                                            "kind": "IdentifierName",
                                                            "fullStart": 1226,
                                                            "fullEnd": 1229,
                                                            "start": 1226,
                                                            "end": 1229,
                                                            "fullWidth": 3,
                                                            "width": 3,
                                                            "text": "obj",
                                                            "value": "obj",
                                                            "valueText": "obj"
                                                        },
                                                        {
                                                            "kind": "CommaToken",
                                                            "fullStart": 1229,
                                                            "fullEnd": 1231,
                                                            "start": 1229,
                                                            "end": 1230,
                                                            "fullWidth": 2,
                                                            "width": 1,
                                                            "text": ",",
                                                            "value": ",",
                                                            "valueText": ",",
                                                            "hasTrailingTrivia": true,
                                                            "trailingTrivia": [
                                                                {
                                                                    "kind": "WhitespaceTrivia",
                                                                    "text": " "
                                                                }
                                                            ]
                                                        },
                                                        {
                                                            "kind": "StringLiteral",
                                                            "fullStart": 1231,
                                                            "fullEnd": 1237,
                                                            "start": 1231,
                                                            "end": 1237,
                                                            "fullWidth": 6,
                                                            "width": 6,
                                                            "text": "\"prop\"",
                                                            "value": "prop",
                                                            "valueText": "prop"
                                                        }
                                                    ],
                                                    "closeParenToken": {
                                                        "kind": "CloseParenToken",
                                                        "fullStart": 1237,
                                                        "fullEnd": 1238,
                                                        "start": 1237,
                                                        "end": 1238,
                                                        "fullWidth": 1,
                                                        "width": 1,
                                                        "text": ")",
                                                        "value": ")",
                                                        "valueText": ")"
                                                    }
                                                }
                                            }
                                        }
                                    }
                                ]
                            },
                            "semicolonToken": {
                                "kind": "SemicolonToken",
                                "fullStart": 1238,
                                "fullEnd": 1241,
                                "start": 1238,
                                "end": 1239,
                                "fullWidth": 3,
                                "width": 1,
                                "text": ";",
                                "value": ";",
                                "valueText": ";",
                                "hasTrailingTrivia": true,
                                "hasTrailingNewLine": true,
                                "trailingTrivia": [
                                    {
                                        "kind": "NewLineTrivia",
                                        "text": "\r\n"
                                    }
                                ]
                            }
                        },
                        {
                            "kind": "ReturnStatement",
                            "fullStart": 1241,
                            "fullEnd": 1487,
                            "start": 1251,
                            "end": 1485,
                            "fullWidth": 246,
                            "width": 234,
                            "isIncrementallyUnusable": true,
                            "returnKeyword": {
                                "kind": "ReturnKeyword",
                                "fullStart": 1241,
                                "fullEnd": 1258,
                                "start": 1251,
                                "end": 1257,
                                "fullWidth": 17,
                                "width": 6,
                                "text": "return",
                                "value": "return",
                                "valueText": "return",
                                "hasLeadingTrivia": true,
                                "hasLeadingNewLine": true,
                                "hasTrailingTrivia": true,
                                "leadingTrivia": [
                                    {
                                        "kind": "NewLineTrivia",
                                        "text": "\r\n"
                                    },
                                    {
                                        "kind": "WhitespaceTrivia",
                                        "text": "        "
                                    }
                                ],
                                "trailingTrivia": [
                                    {
                                        "kind": "WhitespaceTrivia",
                                        "text": " "
                                    }
                                ]
                            },
                            "expression": {
                                "kind": "LogicalAndExpression",
                                "fullStart": 1258,
                                "fullEnd": 1484,
                                "start": 1258,
                                "end": 1484,
                                "fullWidth": 226,
                                "width": 226,
                                "isIncrementallyUnusable": true,
                                "left": {
                                    "kind": "LogicalAndExpression",
                                    "fullStart": 1258,
                                    "fullEnd": 1460,
                                    "start": 1258,
                                    "end": 1459,
                                    "fullWidth": 202,
                                    "width": 201,
                                    "isIncrementallyUnusable": true,
                                    "left": {
                                        "kind": "LogicalAndExpression",
                                        "fullStart": 1258,
                                        "fullEnd": 1424,
                                        "start": 1258,
                                        "end": 1423,
                                        "fullWidth": 166,
                                        "width": 165,
                                        "left": {
                                            "kind": "LogicalAndExpression",
                                            "fullStart": 1258,
                                            "fullEnd": 1392,
                                            "start": 1258,
                                            "end": 1391,
                                            "fullWidth": 134,
                                            "width": 133,
                                            "left": {
                                                "kind": "LogicalAndExpression",
                                                "fullStart": 1258,
                                                "fullEnd": 1361,
                                                "start": 1258,
                                                "end": 1360,
                                                "fullWidth": 103,
                                                "width": 102,
                                                "left": {
                                                    "kind": "LogicalAndExpression",
                                                    "fullStart": 1258,
                                                    "fullEnd": 1319,
                                                    "start": 1258,
                                                    "end": 1318,
                                                    "fullWidth": 61,
                                                    "width": 60,
                                                    "left": {
                                                        "kind": "InvocationExpression",
                                                        "fullStart": 1258,
                                                        "fullEnd": 1288,
                                                        "start": 1258,
                                                        "end": 1287,
                                                        "fullWidth": 30,
                                                        "width": 29,
                                                        "expression": {
                                                            "kind": "MemberAccessExpression",
                                                            "fullStart": 1258,
                                                            "fullEnd": 1278,
                                                            "start": 1258,
                                                            "end": 1278,
                                                            "fullWidth": 20,
                                                            "width": 20,
                                                            "expression": {
                                                                "kind": "IdentifierName",
                                                                "fullStart": 1258,
                                                                "fullEnd": 1263,
                                                                "start": 1258,
                                                                "end": 1263,
                                                                "fullWidth": 5,
                                                                "width": 5,
                                                                "text": "desc1",
                                                                "value": "desc1",
                                                                "valueText": "desc1"
                                                            },
                                                            "dotToken": {
                                                                "kind": "DotToken",
                                                                "fullStart": 1263,
                                                                "fullEnd": 1264,
                                                                "start": 1263,
                                                                "end": 1264,
                                                                "fullWidth": 1,
                                                                "width": 1,
                                                                "text": ".",
                                                                "value": ".",
                                                                "valueText": "."
                                                            },
                                                            "name": {
                                                                "kind": "IdentifierName",
                                                                "fullStart": 1264,
                                                                "fullEnd": 1278,
                                                                "start": 1264,
                                                                "end": 1278,
                                                                "fullWidth": 14,
                                                                "width": 14,
                                                                "text": "hasOwnProperty",
                                                                "value": "hasOwnProperty",
                                                                "valueText": "hasOwnProperty"
                                                            }
                                                        },
                                                        "argumentList": {
                                                            "kind": "ArgumentList",
                                                            "fullStart": 1278,
                                                            "fullEnd": 1288,
                                                            "start": 1278,
                                                            "end": 1287,
                                                            "fullWidth": 10,
                                                            "width": 9,
                                                            "openParenToken": {
                                                                "kind": "OpenParenToken",
                                                                "fullStart": 1278,
                                                                "fullEnd": 1279,
                                                                "start": 1278,
                                                                "end": 1279,
                                                                "fullWidth": 1,
                                                                "width": 1,
                                                                "text": "(",
                                                                "value": "(",
                                                                "valueText": "("
                                                            },
                                                            "arguments": [
                                                                {
                                                                    "kind": "StringLiteral",
                                                                    "fullStart": 1279,
                                                                    "fullEnd": 1286,
                                                                    "start": 1279,
                                                                    "end": 1286,
                                                                    "fullWidth": 7,
                                                                    "width": 7,
                                                                    "text": "\"value\"",
                                                                    "value": "value",
                                                                    "valueText": "value"
                                                                }
                                                            ],
                                                            "closeParenToken": {
                                                                "kind": "CloseParenToken",
                                                                "fullStart": 1286,
                                                                "fullEnd": 1288,
                                                                "start": 1286,
                                                                "end": 1287,
                                                                "fullWidth": 2,
                                                                "width": 1,
                                                                "text": ")",
                                                                "value": ")",
                                                                "valueText": ")",
                                                                "hasTrailingTrivia": true,
                                                                "trailingTrivia": [
                                                                    {
                                                                        "kind": "WhitespaceTrivia",
                                                                        "text": " "
                                                                    }
                                                                ]
                                                            }
                                                        }
                                                    },
                                                    "operatorToken": {
                                                        "kind": "AmpersandAmpersandToken",
                                                        "fullStart": 1288,
                                                        "fullEnd": 1291,
                                                        "start": 1288,
                                                        "end": 1290,
                                                        "fullWidth": 3,
                                                        "width": 2,
                                                        "text": "&&",
                                                        "value": "&&",
                                                        "valueText": "&&",
                                                        "hasTrailingTrivia": true,
                                                        "trailingTrivia": [
                                                            {
                                                                "kind": "WhitespaceTrivia",
                                                                "text": " "
                                                            }
                                                        ]
                                                    },
                                                    "right": {
                                                        "kind": "InvocationExpression",
                                                        "fullStart": 1291,
                                                        "fullEnd": 1319,
                                                        "start": 1291,
                                                        "end": 1318,
                                                        "fullWidth": 28,
                                                        "width": 27,
                                                        "expression": {
                                                            "kind": "MemberAccessExpression",
                                                            "fullStart": 1291,
                                                            "fullEnd": 1311,
                                                            "start": 1291,
                                                            "end": 1311,
                                                            "fullWidth": 20,
                                                            "width": 20,
                                                            "expression": {
                                                                "kind": "IdentifierName",
                                                                "fullStart": 1291,
                                                                "fullEnd": 1296,
                                                                "start": 1291,
                                                                "end": 1296,
                                                                "fullWidth": 5,
                                                                "width": 5,
                                                                "text": "desc2",
                                                                "value": "desc2",
                                                                "valueText": "desc2"
                                                            },
                                                            "dotToken": {
                                                                "kind": "DotToken",
                                                                "fullStart": 1296,
                                                                "fullEnd": 1297,
                                                                "start": 1296,
                                                                "end": 1297,
                                                                "fullWidth": 1,
                                                                "width": 1,
                                                                "text": ".",
                                                                "value": ".",
                                                                "valueText": "."
                                                            },
                                                            "name": {
                                                                "kind": "IdentifierName",
                                                                "fullStart": 1297,
                                                                "fullEnd": 1311,
                                                                "start": 1297,
                                                                "end": 1311,
                                                                "fullWidth": 14,
                                                                "width": 14,
                                                                "text": "hasOwnProperty",
                                                                "value": "hasOwnProperty",
                                                                "valueText": "hasOwnProperty"
                                                            }
                                                        },
                                                        "argumentList": {
                                                            "kind": "ArgumentList",
                                                            "fullStart": 1311,
                                                            "fullEnd": 1319,
                                                            "start": 1311,
                                                            "end": 1318,
                                                            "fullWidth": 8,
                                                            "width": 7,
                                                            "openParenToken": {
                                                                "kind": "OpenParenToken",
                                                                "fullStart": 1311,
                                                                "fullEnd": 1312,
                                                                "start": 1311,
                                                                "end": 1312,
                                                                "fullWidth": 1,
                                                                "width": 1,
                                                                "text": "(",
                                                                "value": "(",
                                                                "valueText": "("
                                                            },
                                                            "arguments": [
                                                                {
                                                                    "kind": "StringLiteral",
                                                                    "fullStart": 1312,
                                                                    "fullEnd": 1317,
                                                                    "start": 1312,
                                                                    "end": 1317,
                                                                    "fullWidth": 5,
                                                                    "width": 5,
                                                                    "text": "\"get\"",
                                                                    "value": "get",
                                                                    "valueText": "get"
                                                                }
                                                            ],
                                                            "closeParenToken": {
                                                                "kind": "CloseParenToken",
                                                                "fullStart": 1317,
                                                                "fullEnd": 1319,
                                                                "start": 1317,
                                                                "end": 1318,
                                                                "fullWidth": 2,
                                                                "width": 1,
                                                                "text": ")",
                                                                "value": ")",
                                                                "valueText": ")",
                                                                "hasTrailingTrivia": true,
                                                                "trailingTrivia": [
                                                                    {
                                                                        "kind": "WhitespaceTrivia",
                                                                        "text": " "
                                                                    }
                                                                ]
                                                            }
                                                        }
                                                    }
                                                },
                                                "operatorToken": {
                                                    "kind": "AmpersandAmpersandToken",
                                                    "fullStart": 1319,
                                                    "fullEnd": 1323,
                                                    "start": 1319,
                                                    "end": 1321,
                                                    "fullWidth": 4,
                                                    "width": 2,
                                                    "text": "&&",
                                                    "value": "&&",
                                                    "valueText": "&&",
                                                    "hasTrailingTrivia": true,
                                                    "hasTrailingNewLine": true,
                                                    "trailingTrivia": [
                                                        {
                                                            "kind": "NewLineTrivia",
                                                            "text": "\r\n"
                                                        }
                                                    ]
                                                },
                                                "right": {
                                                    "kind": "EqualsExpression",
                                                    "fullStart": 1323,
                                                    "fullEnd": 1361,
                                                    "start": 1335,
                                                    "end": 1360,
                                                    "fullWidth": 38,
                                                    "width": 25,
                                                    "left": {
                                                        "kind": "MemberAccessExpression",
                                                        "fullStart": 1323,
                                                        "fullEnd": 1352,
                                                        "start": 1335,
                                                        "end": 1351,
                                                        "fullWidth": 29,
                                                        "width": 16,
                                                        "expression": {
                                                            "kind": "IdentifierName",
                                                            "fullStart": 1323,
                                                            "fullEnd": 1340,
                                                            "start": 1335,
                                                            "end": 1340,
                                                            "fullWidth": 17,
                                                            "width": 5,
                                                            "text": "desc2",
                                                            "value": "desc2",
                                                            "valueText": "desc2",
                                                            "hasLeadingTrivia": true,
                                                            "leadingTrivia": [
                                                                {
                                                                    "kind": "WhitespaceTrivia",
                                                                    "text": "            "
                                                                }
                                                            ]
                                                        },
                                                        "dotToken": {
                                                            "kind": "DotToken",
                                                            "fullStart": 1340,
                                                            "fullEnd": 1341,
                                                            "start": 1340,
                                                            "end": 1341,
                                                            "fullWidth": 1,
                                                            "width": 1,
                                                            "text": ".",
                                                            "value": ".",
                                                            "valueText": "."
                                                        },
                                                        "name": {
                                                            "kind": "IdentifierName",
                                                            "fullStart": 1341,
                                                            "fullEnd": 1352,
                                                            "start": 1341,
                                                            "end": 1351,
                                                            "fullWidth": 11,
                                                            "width": 10,
                                                            "text": "enumerable",
                                                            "value": "enumerable",
                                                            "valueText": "enumerable",
                                                            "hasTrailingTrivia": true,
                                                            "trailingTrivia": [
                                                                {
                                                                    "kind": "WhitespaceTrivia",
                                                                    "text": " "
                                                                }
                                                            ]
                                                        }
                                                    },
                                                    "operatorToken": {
                                                        "kind": "EqualsEqualsEqualsToken",
                                                        "fullStart": 1352,
                                                        "fullEnd": 1356,
                                                        "start": 1352,
                                                        "end": 1355,
                                                        "fullWidth": 4,
                                                        "width": 3,
                                                        "text": "===",
                                                        "value": "===",
                                                        "valueText": "===",
                                                        "hasTrailingTrivia": true,
                                                        "trailingTrivia": [
                                                            {
                                                                "kind": "WhitespaceTrivia",
                                                                "text": " "
                                                            }
                                                        ]
                                                    },
                                                    "right": {
                                                        "kind": "TrueKeyword",
                                                        "fullStart": 1356,
                                                        "fullEnd": 1361,
                                                        "start": 1356,
                                                        "end": 1360,
                                                        "fullWidth": 5,
                                                        "width": 4,
                                                        "text": "true",
                                                        "value": true,
                                                        "valueText": "true",
                                                        "hasTrailingTrivia": true,
                                                        "trailingTrivia": [
                                                            {
                                                                "kind": "WhitespaceTrivia",
                                                                "text": " "
                                                            }
                                                        ]
                                                    }
                                                }
                                            },
                                            "operatorToken": {
                                                "kind": "AmpersandAmpersandToken",
                                                "fullStart": 1361,
                                                "fullEnd": 1364,
                                                "start": 1361,
                                                "end": 1363,
                                                "fullWidth": 3,
                                                "width": 2,
                                                "text": "&&",
                                                "value": "&&",
                                                "valueText": "&&",
                                                "hasTrailingTrivia": true,
                                                "trailingTrivia": [
                                                    {
                                                        "kind": "WhitespaceTrivia",
                                                        "text": " "
                                                    }
                                                ]
                                            },
                                            "right": {
                                                "kind": "EqualsExpression",
                                                "fullStart": 1364,
                                                "fullEnd": 1392,
                                                "start": 1364,
                                                "end": 1391,
                                                "fullWidth": 28,
                                                "width": 27,
                                                "left": {
                                                    "kind": "MemberAccessExpression",
                                                    "fullStart": 1364,
                                                    "fullEnd": 1383,
                                                    "start": 1364,
                                                    "end": 1382,
                                                    "fullWidth": 19,
                                                    "width": 18,
                                                    "expression": {
                                                        "kind": "IdentifierName",
                                                        "fullStart": 1364,
                                                        "fullEnd": 1369,
                                                        "start": 1364,
                                                        "end": 1369,
                                                        "fullWidth": 5,
                                                        "width": 5,
                                                        "text": "desc2",
                                                        "value": "desc2",
                                                        "valueText": "desc2"
                                                    },
                                                    "dotToken": {
                                                        "kind": "DotToken",
                                                        "fullStart": 1369,
                                                        "fullEnd": 1370,
                                                        "start": 1369,
                                                        "end": 1370,
                                                        "fullWidth": 1,
                                                        "width": 1,
                                                        "text": ".",
                                                        "value": ".",
                                                        "valueText": "."
                                                    },
                                                    "name": {
                                                        "kind": "IdentifierName",
                                                        "fullStart": 1370,
                                                        "fullEnd": 1383,
                                                        "start": 1370,
                                                        "end": 1382,
                                                        "fullWidth": 13,
                                                        "width": 12,
                                                        "text": "configurable",
                                                        "value": "configurable",
                                                        "valueText": "configurable",
                                                        "hasTrailingTrivia": true,
                                                        "trailingTrivia": [
                                                            {
                                                                "kind": "WhitespaceTrivia",
                                                                "text": " "
                                                            }
                                                        ]
                                                    }
                                                },
                                                "operatorToken": {
                                                    "kind": "EqualsEqualsEqualsToken",
                                                    "fullStart": 1383,
                                                    "fullEnd": 1387,
                                                    "start": 1383,
                                                    "end": 1386,
                                                    "fullWidth": 4,
                                                    "width": 3,
                                                    "text": "===",
                                                    "value": "===",
                                                    "valueText": "===",
                                                    "hasTrailingTrivia": true,
                                                    "trailingTrivia": [
                                                        {
                                                            "kind": "WhitespaceTrivia",
                                                            "text": " "
                                                        }
                                                    ]
                                                },
                                                "right": {
                                                    "kind": "TrueKeyword",
                                                    "fullStart": 1387,
                                                    "fullEnd": 1392,
                                                    "start": 1387,
                                                    "end": 1391,
                                                    "fullWidth": 5,
                                                    "width": 4,
                                                    "text": "true",
                                                    "value": true,
                                                    "valueText": "true",
                                                    "hasTrailingTrivia": true,
                                                    "trailingTrivia": [
                                                        {
                                                            "kind": "WhitespaceTrivia",
                                                            "text": " "
                                                        }
                                                    ]
                                                }
                                            }
                                        },
                                        "operatorToken": {
                                            "kind": "AmpersandAmpersandToken",
                                            "fullStart": 1392,
                                            "fullEnd": 1396,
                                            "start": 1392,
                                            "end": 1394,
                                            "fullWidth": 4,
                                            "width": 2,
                                            "text": "&&",
                                            "value": "&&",
                                            "valueText": "&&",
                                            "hasTrailingTrivia": true,
                                            "hasTrailingNewLine": true,
                                            "trailingTrivia": [
                                                {
                                                    "kind": "NewLineTrivia",
                                                    "text": "\r\n"
                                                }
                                            ]
                                        },
                                        "right": {
                                            "kind": "EqualsExpression",
                                            "fullStart": 1396,
                                            "fullEnd": 1424,
                                            "start": 1408,
                                            "end": 1423,
                                            "fullWidth": 28,
                                            "width": 15,
                                            "left": {
                                                "kind": "MemberAccessExpression",
                                                "fullStart": 1396,
                                                "fullEnd": 1417,
                                                "start": 1408,
                                                "end": 1416,
                                                "fullWidth": 21,
                                                "width": 8,
                                                "expression": {
                                                    "kind": "IdentifierName",
                                                    "fullStart": 1396,
                                                    "fullEnd": 1411,
                                                    "start": 1408,
                                                    "end": 1411,
                                                    "fullWidth": 15,
                                                    "width": 3,
                                                    "text": "obj",
                                                    "value": "obj",
                                                    "valueText": "obj",
                                                    "hasLeadingTrivia": true,
                                                    "leadingTrivia": [
                                                        {
                                                            "kind": "WhitespaceTrivia",
                                                            "text": "            "
                                                        }
                                                    ]
                                                },
                                                "dotToken": {
                                                    "kind": "DotToken",
                                                    "fullStart": 1411,
                                                    "fullEnd": 1412,
                                                    "start": 1411,
                                                    "end": 1412,
                                                    "fullWidth": 1,
                                                    "width": 1,
                                                    "text": ".",
                                                    "value": ".",
                                                    "valueText": "."
                                                },
                                                "name": {
                                                    "kind": "IdentifierName",
                                                    "fullStart": 1412,
                                                    "fullEnd": 1417,
                                                    "start": 1412,
                                                    "end": 1416,
                                                    "fullWidth": 5,
                                                    "width": 4,
                                                    "text": "prop",
                                                    "value": "prop",
                                                    "valueText": "prop",
                                                    "hasTrailingTrivia": true,
                                                    "trailingTrivia": [
                                                        {
                                                            "kind": "WhitespaceTrivia",
                                                            "text": " "
                                                        }
                                                    ]
                                                }
                                            },
                                            "operatorToken": {
                                                "kind": "EqualsEqualsEqualsToken",
                                                "fullStart": 1417,
                                                "fullEnd": 1421,
                                                "start": 1417,
                                                "end": 1420,
                                                "fullWidth": 4,
                                                "width": 3,
                                                "text": "===",
                                                "value": "===",
                                                "valueText": "===",
                                                "hasTrailingTrivia": true,
                                                "trailingTrivia": [
                                                    {
                                                        "kind": "WhitespaceTrivia",
                                                        "text": " "
                                                    }
                                                ]
                                            },
                                            "right": {
                                                "kind": "NumericLiteral",
                                                "fullStart": 1421,
                                                "fullEnd": 1424,
                                                "start": 1421,
                                                "end": 1423,
                                                "fullWidth": 3,
                                                "width": 2,
                                                "text": "20",
                                                "value": 20,
                                                "valueText": "20",
                                                "hasTrailingTrivia": true,
                                                "trailingTrivia": [
                                                    {
                                                        "kind": "WhitespaceTrivia",
                                                        "text": " "
                                                    }
                                                ]
                                            }
                                        }
                                    },
                                    "operatorToken": {
                                        "kind": "AmpersandAmpersandToken",
                                        "fullStart": 1424,
                                        "fullEnd": 1427,
                                        "start": 1424,
                                        "end": 1426,
                                        "fullWidth": 3,
                                        "width": 2,
                                        "text": "&&",
                                        "value": "&&",
                                        "valueText": "&&",
                                        "hasTrailingTrivia": true,
                                        "trailingTrivia": [
                                            {
                                                "kind": "WhitespaceTrivia",
                                                "text": " "
                                            }
                                        ]
                                    },
                                    "right": {
                                        "kind": "EqualsExpression",
                                        "fullStart": 1427,
                                        "fullEnd": 1460,
                                        "start": 1427,
                                        "end": 1459,
                                        "fullWidth": 33,
                                        "width": 32,
                                        "isIncrementallyUnusable": true,
                                        "left": {
                                            "kind": "TypeOfExpression",
                                            "fullStart": 1427,
                                            "fullEnd": 1444,
                                            "start": 1427,
                                            "end": 1443,
                                            "fullWidth": 17,
                                            "width": 16,
                                            "isIncrementallyUnusable": true,
                                            "typeOfKeyword": {
                                                "kind": "TypeOfKeyword",
                                                "fullStart": 1427,
                                                "fullEnd": 1434,
                                                "start": 1427,
                                                "end": 1433,
                                                "fullWidth": 7,
                                                "width": 6,
                                                "text": "typeof",
                                                "value": "typeof",
                                                "valueText": "typeof",
                                                "hasTrailingTrivia": true,
                                                "trailingTrivia": [
                                                    {
                                                        "kind": "WhitespaceTrivia",
                                                        "text": " "
                                                    }
                                                ]
                                            },
                                            "expression": {
                                                "kind": "MemberAccessExpression",
                                                "fullStart": 1434,
                                                "fullEnd": 1444,
                                                "start": 1434,
                                                "end": 1443,
                                                "fullWidth": 10,
                                                "width": 9,
                                                "isIncrementallyUnusable": true,
                                                "expression": {
                                                    "kind": "IdentifierName",
                                                    "fullStart": 1434,
                                                    "fullEnd": 1439,
                                                    "start": 1434,
                                                    "end": 1439,
                                                    "fullWidth": 5,
                                                    "width": 5,
                                                    "text": "desc2",
                                                    "value": "desc2",
                                                    "valueText": "desc2"
                                                },
                                                "dotToken": {
                                                    "kind": "DotToken",
                                                    "fullStart": 1439,
                                                    "fullEnd": 1440,
                                                    "start": 1439,
                                                    "end": 1440,
                                                    "fullWidth": 1,
                                                    "width": 1,
                                                    "text": ".",
                                                    "value": ".",
                                                    "valueText": "."
                                                },
                                                "name": {
                                                    "kind": "IdentifierName",
                                                    "fullStart": 1440,
                                                    "fullEnd": 1444,
                                                    "start": 1440,
                                                    "end": 1443,
                                                    "fullWidth": 4,
                                                    "width": 3,
                                                    "text": "set",
                                                    "value": "set",
                                                    "valueText": "set",
                                                    "hasTrailingTrivia": true,
                                                    "trailingTrivia": [
                                                        {
                                                            "kind": "WhitespaceTrivia",
                                                            "text": " "
                                                        }
                                                    ]
                                                }
                                            }
                                        },
                                        "operatorToken": {
                                            "kind": "EqualsEqualsEqualsToken",
                                            "fullStart": 1444,
                                            "fullEnd": 1448,
                                            "start": 1444,
                                            "end": 1447,
                                            "fullWidth": 4,
                                            "width": 3,
                                            "text": "===",
                                            "value": "===",
                                            "valueText": "===",
                                            "hasTrailingTrivia": true,
                                            "trailingTrivia": [
                                                {
                                                    "kind": "WhitespaceTrivia",
                                                    "text": " "
                                                }
                                            ]
                                        },
                                        "right": {
                                            "kind": "StringLiteral",
                                            "fullStart": 1448,
                                            "fullEnd": 1460,
                                            "start": 1448,
                                            "end": 1459,
                                            "fullWidth": 12,
                                            "width": 11,
                                            "text": "\"undefined\"",
                                            "value": "undefined",
                                            "valueText": "undefined",
                                            "hasTrailingTrivia": true,
                                            "trailingTrivia": [
                                                {
                                                    "kind": "WhitespaceTrivia",
                                                    "text": " "
                                                }
                                            ]
                                        }
                                    }
                                },
                                "operatorToken": {
                                    "kind": "AmpersandAmpersandToken",
                                    "fullStart": 1460,
                                    "fullEnd": 1463,
                                    "start": 1460,
                                    "end": 1462,
                                    "fullWidth": 3,
                                    "width": 2,
                                    "text": "&&",
                                    "value": "&&",
                                    "valueText": "&&",
                                    "hasTrailingTrivia": true,
                                    "trailingTrivia": [
                                        {
                                            "kind": "WhitespaceTrivia",
                                            "text": " "
                                        }
                                    ]
                                },
                                "right": {
                                    "kind": "EqualsExpression",
                                    "fullStart": 1463,
                                    "fullEnd": 1484,
                                    "start": 1463,
                                    "end": 1484,
                                    "fullWidth": 21,
                                    "width": 21,
                                    "isIncrementallyUnusable": true,
                                    "left": {
                                        "kind": "MemberAccessExpression",
                                        "fullStart": 1463,
                                        "fullEnd": 1473,
                                        "start": 1463,
                                        "end": 1472,
                                        "fullWidth": 10,
                                        "width": 9,
                                        "isIncrementallyUnusable": true,
                                        "expression": {
                                            "kind": "IdentifierName",
                                            "fullStart": 1463,
                                            "fullEnd": 1468,
                                            "start": 1463,
                                            "end": 1468,
                                            "fullWidth": 5,
                                            "width": 5,
                                            "text": "desc2",
                                            "value": "desc2",
                                            "valueText": "desc2"
                                        },
                                        "dotToken": {
                                            "kind": "DotToken",
                                            "fullStart": 1468,
                                            "fullEnd": 1469,
                                            "start": 1468,
                                            "end": 1469,
                                            "fullWidth": 1,
                                            "width": 1,
                                            "text": ".",
                                            "value": ".",
                                            "valueText": "."
                                        },
                                        "name": {
                                            "kind": "IdentifierName",
                                            "fullStart": 1469,
                                            "fullEnd": 1473,
                                            "start": 1469,
                                            "end": 1472,
                                            "fullWidth": 4,
                                            "width": 3,
                                            "text": "get",
                                            "value": "get",
                                            "valueText": "get",
                                            "hasTrailingTrivia": true,
                                            "trailingTrivia": [
                                                {
                                                    "kind": "WhitespaceTrivia",
                                                    "text": " "
                                                }
                                            ]
                                        }
                                    },
                                    "operatorToken": {
                                        "kind": "EqualsEqualsEqualsToken",
                                        "fullStart": 1473,
                                        "fullEnd": 1477,
                                        "start": 1473,
                                        "end": 1476,
                                        "fullWidth": 4,
                                        "width": 3,
                                        "text": "===",
                                        "value": "===",
                                        "valueText": "===",
                                        "hasTrailingTrivia": true,
                                        "trailingTrivia": [
                                            {
                                                "kind": "WhitespaceTrivia",
                                                "text": " "
                                            }
                                        ]
                                    },
                                    "right": {
                                        "kind": "IdentifierName",
                                        "fullStart": 1477,
                                        "fullEnd": 1484,
                                        "start": 1477,
                                        "end": 1484,
                                        "fullWidth": 7,
                                        "width": 7,
                                        "text": "getFunc",
                                        "value": "getFunc",
                                        "valueText": "getFunc"
                                    }
                                }
                            },
                            "semicolonToken": {
                                "kind": "SemicolonToken",
                                "fullStart": 1484,
                                "fullEnd": 1487,
                                "start": 1484,
                                "end": 1485,
                                "fullWidth": 3,
                                "width": 1,
                                "text": ";",
                                "value": ";",
                                "valueText": ";",
                                "hasTrailingTrivia": true,
                                "hasTrailingNewLine": true,
                                "trailingTrivia": [
                                    {
                                        "kind": "NewLineTrivia",
                                        "text": "\r\n"
                                    }
                                ]
                            }
                        }
                    ],
                    "closeBraceToken": {
                        "kind": "CloseBraceToken",
                        "fullStart": 1487,
                        "fullEnd": 1494,
                        "start": 1491,
                        "end": 1492,
                        "fullWidth": 7,
                        "width": 1,
                        "text": "}",
                        "value": "}",
                        "valueText": "}",
                        "hasLeadingTrivia": true,
                        "hasTrailingTrivia": true,
                        "hasTrailingNewLine": true,
                        "leadingTrivia": [
                            {
                                "kind": "WhitespaceTrivia",
                                "text": "    "
                            }
                        ],
                        "trailingTrivia": [
                            {
                                "kind": "NewLineTrivia",
                                "text": "\r\n"
                            }
                        ]
                    }
                }
            },
            {
                "kind": "ExpressionStatement",
                "fullStart": 1494,
                "fullEnd": 1518,
                "start": 1494,
                "end": 1516,
                "fullWidth": 24,
                "width": 22,
                "expression": {
                    "kind": "InvocationExpression",
                    "fullStart": 1494,
                    "fullEnd": 1515,
                    "start": 1494,
                    "end": 1515,
                    "fullWidth": 21,
                    "width": 21,
                    "expression": {
                        "kind": "IdentifierName",
                        "fullStart": 1494,
                        "fullEnd": 1505,
                        "start": 1494,
                        "end": 1505,
                        "fullWidth": 11,
                        "width": 11,
                        "text": "runTestCase",
                        "value": "runTestCase",
                        "valueText": "runTestCase"
                    },
                    "argumentList": {
                        "kind": "ArgumentList",
                        "fullStart": 1505,
                        "fullEnd": 1515,
                        "start": 1505,
                        "end": 1515,
                        "fullWidth": 10,
                        "width": 10,
                        "openParenToken": {
                            "kind": "OpenParenToken",
                            "fullStart": 1505,
                            "fullEnd": 1506,
                            "start": 1505,
                            "end": 1506,
                            "fullWidth": 1,
                            "width": 1,
                            "text": "(",
                            "value": "(",
                            "valueText": "("
                        },
                        "arguments": [
                            {
                                "kind": "IdentifierName",
                                "fullStart": 1506,
                                "fullEnd": 1514,
                                "start": 1506,
                                "end": 1514,
                                "fullWidth": 8,
                                "width": 8,
                                "text": "testcase",
                                "value": "testcase",
                                "valueText": "testcase"
                            }
                        ],
                        "closeParenToken": {
                            "kind": "CloseParenToken",
                            "fullStart": 1514,
                            "fullEnd": 1515,
                            "start": 1514,
                            "end": 1515,
                            "fullWidth": 1,
                            "width": 1,
                            "text": ")",
                            "value": ")",
                            "valueText": ")"
                        }
                    }
                },
                "semicolonToken": {
                    "kind": "SemicolonToken",
                    "fullStart": 1515,
                    "fullEnd": 1518,
                    "start": 1515,
                    "end": 1516,
                    "fullWidth": 3,
                    "width": 1,
                    "text": ";",
                    "value": ";",
                    "valueText": ";",
                    "hasTrailingTrivia": true,
                    "hasTrailingNewLine": true,
                    "trailingTrivia": [
                        {
                            "kind": "NewLineTrivia",
                            "text": "\r\n"
                        }
                    ]
                }
            }
        ],
        "endOfFileToken": {
            "kind": "EndOfFileToken",
            "fullStart": 1518,
            "fullEnd": 1518,
            "start": 1518,
            "end": 1518,
            "fullWidth": 0,
            "width": 0,
            "text": ""
        }
    },
    "lineMap": {
        "lineStarts": [
            0,
            67,
            152,
            232,
            308,
            380,
            385,
            441,
            663,
            668,
            670,
            672,
            695,
            729,
            760,
            775,
            777,
            823,
            849,
            879,
            910,
            942,
            955,
            1022,
            1024,
            1054,
            1078,
            1089,
            1135,
            1161,
            1174,
            1241,
            1243,
            1323,
            1396,
            1487,
            1494,
            1518
        ],
        "length": 1518
    }
}<|MERGE_RESOLUTION|>--- conflicted
+++ resolved
@@ -247,12 +247,8 @@
                                         "start": 707,
                                         "end": 772,
                                         "fullWidth": 65,
-<<<<<<< HEAD
                                         "width": 65,
-                                        "identifier": {
-=======
                                         "propertyName": {
->>>>>>> 85e84683
                                             "kind": "IdentifierName",
                                             "fullStart": 707,
                                             "fullEnd": 711,
@@ -1191,12 +1187,8 @@
                                         "start": 967,
                                         "end": 1019,
                                         "fullWidth": 52,
-<<<<<<< HEAD
                                         "width": 52,
-                                        "identifier": {
-=======
                                         "propertyName": {
->>>>>>> 85e84683
                                             "kind": "IdentifierName",
                                             "fullStart": 967,
                                             "fullEnd": 973,
@@ -1987,12 +1979,8 @@
                                         "start": 1186,
                                         "end": 1238,
                                         "fullWidth": 52,
-<<<<<<< HEAD
                                         "width": 52,
-                                        "identifier": {
-=======
                                         "propertyName": {
->>>>>>> 85e84683
                                             "kind": "IdentifierName",
                                             "fullStart": 1186,
                                             "fullEnd": 1192,
