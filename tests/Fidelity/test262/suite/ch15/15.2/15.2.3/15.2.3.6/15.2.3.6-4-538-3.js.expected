--- conflicted
+++ resolved
@@ -247,12 +247,8 @@
                                         "start": 658,
                                         "end": 680,
                                         "fullWidth": 22,
-<<<<<<< HEAD
                                         "width": 22,
-                                        "identifier": {
-=======
                                         "propertyName": {
->>>>>>> 85e84683
                                             "kind": "IdentifierName",
                                             "fullStart": 658,
                                             "fullEnd": 662,
@@ -562,12 +558,8 @@
                                         "start": 734,
                                         "end": 807,
                                         "fullWidth": 73,
-<<<<<<< HEAD
                                         "width": 73,
-                                        "identifier": {
-=======
                                         "propertyName": {
->>>>>>> 85e84683
                                             "kind": "IdentifierName",
                                             "fullStart": 734,
                                             "fullEnd": 742,
@@ -922,12 +914,8 @@
                                         "start": 824,
                                         "end": 903,
                                         "fullWidth": 79,
-<<<<<<< HEAD
                                         "width": 79,
-                                        "identifier": {
-=======
                                         "propertyName": {
->>>>>>> 85e84683
                                             "kind": "IdentifierName",
                                             "fullStart": 824,
                                             "fullEnd": 832,
@@ -1940,12 +1928,8 @@
                                                     "start": 1137,
                                                     "end": 1189,
                                                     "fullWidth": 52,
-<<<<<<< HEAD
                                                     "width": 52,
-                                                    "identifier": {
-=======
                                                     "propertyName": {
->>>>>>> 85e84683
                                                         "kind": "IdentifierName",
                                                         "fullStart": 1137,
                                                         "fullEnd": 1143,
@@ -2508,12 +2492,8 @@
                                                     "start": 1306,
                                                     "end": 1358,
                                                     "fullWidth": 52,
-<<<<<<< HEAD
                                                     "width": 52,
-                                                    "identifier": {
-=======
                                                     "propertyName": {
->>>>>>> 85e84683
                                                         "kind": "IdentifierName",
                                                         "fullStart": 1306,
                                                         "fullEnd": 1312,
