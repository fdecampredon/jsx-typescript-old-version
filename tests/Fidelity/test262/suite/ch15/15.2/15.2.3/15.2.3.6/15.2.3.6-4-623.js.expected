{
    "isDeclaration": false,
    "languageVersion": "EcmaScript5",
    "parseOptions": {
        "allowAutomaticSemicolonInsertion": true
    },
    "sourceUnit": {
        "kind": "SourceUnit",
        "fullStart": 0,
        "fullEnd": 1678,
        "start": 539,
        "end": 1678,
        "fullWidth": 1678,
        "width": 1139,
        "isIncrementallyUnusable": true,
        "moduleElements": [
            {
                "kind": "FunctionDeclaration",
                "fullStart": 0,
                "fullEnd": 1654,
                "start": 539,
                "end": 1652,
                "fullWidth": 1654,
                "width": 1113,
                "modifiers": [],
                "functionKeyword": {
                    "kind": "FunctionKeyword",
                    "fullStart": 0,
                    "fullEnd": 548,
                    "start": 539,
                    "end": 547,
                    "fullWidth": 548,
                    "width": 8,
                    "text": "function",
                    "value": "function",
                    "valueText": "function",
                    "hasLeadingTrivia": true,
                    "hasLeadingComment": true,
                    "hasLeadingNewLine": true,
                    "hasTrailingTrivia": true,
                    "leadingTrivia": [
                        {
                            "kind": "SingleLineCommentTrivia",
                            "text": "/// Copyright (c) 2012 Ecma International.  All rights reserved. "
                        },
                        {
                            "kind": "NewLineTrivia",
                            "text": "\r\n"
                        },
                        {
                            "kind": "SingleLineCommentTrivia",
                            "text": "/// Ecma International makes this code available under the terms and conditions set"
                        },
                        {
                            "kind": "NewLineTrivia",
                            "text": "\r\n"
                        },
                        {
                            "kind": "SingleLineCommentTrivia",
                            "text": "/// forth on http://hg.ecmascript.org/tests/test262/raw-file/tip/LICENSE (the "
                        },
                        {
                            "kind": "NewLineTrivia",
                            "text": "\r\n"
                        },
                        {
                            "kind": "SingleLineCommentTrivia",
                            "text": "/// \"Use Terms\").   Any redistribution of this code must retain the above "
                        },
                        {
                            "kind": "NewLineTrivia",
                            "text": "\r\n"
                        },
                        {
                            "kind": "SingleLineCommentTrivia",
                            "text": "/// copyright and this notice and otherwise comply with the Use Terms."
                        },
                        {
                            "kind": "NewLineTrivia",
                            "text": "\r\n"
                        },
                        {
                            "kind": "MultiLineCommentTrivia",
                            "text": "/**\r\n * @path ch15/15.2/15.2.3/15.2.3.6/15.2.3.6-4-623.js\r\n * @description ES5 Attributes - all attributes in Date.prototype.toISOString are correct\r\n */"
                        },
                        {
                            "kind": "NewLineTrivia",
                            "text": "\r\n"
                        },
                        {
                            "kind": "NewLineTrivia",
                            "text": "\r\n"
                        },
                        {
                            "kind": "NewLineTrivia",
                            "text": "\r\n"
                        }
                    ],
                    "trailingTrivia": [
                        {
                            "kind": "WhitespaceTrivia",
                            "text": " "
                        }
                    ]
                },
                "identifier": {
                    "kind": "IdentifierName",
                    "fullStart": 548,
                    "fullEnd": 556,
                    "start": 548,
                    "end": 556,
                    "fullWidth": 8,
                    "width": 8,
                    "text": "testcase",
                    "value": "testcase",
                    "valueText": "testcase"
                },
                "callSignature": {
                    "kind": "CallSignature",
                    "fullStart": 556,
                    "fullEnd": 559,
                    "start": 556,
                    "end": 558,
                    "fullWidth": 3,
                    "width": 2,
                    "parameterList": {
                        "kind": "ParameterList",
                        "fullStart": 556,
                        "fullEnd": 559,
                        "start": 556,
                        "end": 558,
                        "fullWidth": 3,
                        "width": 2,
                        "openParenToken": {
                            "kind": "OpenParenToken",
                            "fullStart": 556,
                            "fullEnd": 557,
                            "start": 556,
                            "end": 557,
                            "fullWidth": 1,
                            "width": 1,
                            "text": "(",
                            "value": "(",
                            "valueText": "("
                        },
                        "parameters": [],
                        "closeParenToken": {
                            "kind": "CloseParenToken",
                            "fullStart": 557,
                            "fullEnd": 559,
                            "start": 557,
                            "end": 558,
                            "fullWidth": 2,
                            "width": 1,
                            "text": ")",
                            "value": ")",
                            "valueText": ")",
                            "hasTrailingTrivia": true,
                            "trailingTrivia": [
                                {
                                    "kind": "WhitespaceTrivia",
                                    "text": " "
                                }
                            ]
                        }
                    }
                },
                "block": {
                    "kind": "Block",
                    "fullStart": 559,
                    "fullEnd": 1654,
                    "start": 559,
                    "end": 1652,
                    "fullWidth": 1095,
                    "width": 1093,
                    "openBraceToken": {
                        "kind": "OpenBraceToken",
                        "fullStart": 559,
                        "fullEnd": 562,
                        "start": 559,
                        "end": 560,
                        "fullWidth": 3,
                        "width": 1,
                        "text": "{",
                        "value": "{",
                        "valueText": "{",
                        "hasTrailingTrivia": true,
                        "hasTrailingNewLine": true,
                        "trailingTrivia": [
                            {
                                "kind": "NewLineTrivia",
                                "text": "\r\n"
                            }
                        ]
                    },
                    "statements": [
                        {
                            "kind": "VariableStatement",
                            "fullStart": 562,
                            "fullEnd": 646,
                            "start": 570,
                            "end": 644,
                            "fullWidth": 84,
                            "width": 74,
                            "modifiers": [],
                            "variableDeclaration": {
                                "kind": "VariableDeclaration",
                                "fullStart": 562,
                                "fullEnd": 643,
                                "start": 570,
                                "end": 643,
                                "fullWidth": 81,
                                "width": 73,
                                "varKeyword": {
                                    "kind": "VarKeyword",
                                    "fullStart": 562,
                                    "fullEnd": 574,
                                    "start": 570,
                                    "end": 573,
                                    "fullWidth": 12,
                                    "width": 3,
                                    "text": "var",
                                    "value": "var",
                                    "valueText": "var",
                                    "hasLeadingTrivia": true,
                                    "hasTrailingTrivia": true,
                                    "leadingTrivia": [
                                        {
                                            "kind": "WhitespaceTrivia",
                                            "text": "        "
                                        }
                                    ],
                                    "trailingTrivia": [
                                        {
                                            "kind": "WhitespaceTrivia",
                                            "text": " "
                                        }
                                    ]
                                },
                                "variableDeclarators": [
                                    {
                                        "kind": "VariableDeclarator",
                                        "fullStart": 574,
                                        "fullEnd": 643,
                                        "start": 574,
                                        "end": 643,
                                        "fullWidth": 69,
<<<<<<< HEAD
                                        "width": 69,
                                        "identifier": {
=======
                                        "propertyName": {
>>>>>>> 85e84683
                                            "kind": "IdentifierName",
                                            "fullStart": 574,
                                            "fullEnd": 579,
                                            "start": 574,
                                            "end": 578,
                                            "fullWidth": 5,
                                            "width": 4,
                                            "text": "desc",
                                            "value": "desc",
                                            "valueText": "desc",
                                            "hasTrailingTrivia": true,
                                            "trailingTrivia": [
                                                {
                                                    "kind": "WhitespaceTrivia",
                                                    "text": " "
                                                }
                                            ]
                                        },
                                        "equalsValueClause": {
                                            "kind": "EqualsValueClause",
                                            "fullStart": 579,
                                            "fullEnd": 643,
                                            "start": 579,
                                            "end": 643,
                                            "fullWidth": 64,
                                            "width": 64,
                                            "equalsToken": {
                                                "kind": "EqualsToken",
                                                "fullStart": 579,
                                                "fullEnd": 581,
                                                "start": 579,
                                                "end": 580,
                                                "fullWidth": 2,
                                                "width": 1,
                                                "text": "=",
                                                "value": "=",
                                                "valueText": "=",
                                                "hasTrailingTrivia": true,
                                                "trailingTrivia": [
                                                    {
                                                        "kind": "WhitespaceTrivia",
                                                        "text": " "
                                                    }
                                                ]
                                            },
                                            "value": {
                                                "kind": "InvocationExpression",
                                                "fullStart": 581,
                                                "fullEnd": 643,
                                                "start": 581,
                                                "end": 643,
                                                "fullWidth": 62,
                                                "width": 62,
                                                "expression": {
                                                    "kind": "MemberAccessExpression",
                                                    "fullStart": 581,
                                                    "fullEnd": 612,
                                                    "start": 581,
                                                    "end": 612,
                                                    "fullWidth": 31,
                                                    "width": 31,
                                                    "expression": {
                                                        "kind": "IdentifierName",
                                                        "fullStart": 581,
                                                        "fullEnd": 587,
                                                        "start": 581,
                                                        "end": 587,
                                                        "fullWidth": 6,
                                                        "width": 6,
                                                        "text": "Object",
                                                        "value": "Object",
                                                        "valueText": "Object"
                                                    },
                                                    "dotToken": {
                                                        "kind": "DotToken",
                                                        "fullStart": 587,
                                                        "fullEnd": 588,
                                                        "start": 587,
                                                        "end": 588,
                                                        "fullWidth": 1,
                                                        "width": 1,
                                                        "text": ".",
                                                        "value": ".",
                                                        "valueText": "."
                                                    },
                                                    "name": {
                                                        "kind": "IdentifierName",
                                                        "fullStart": 588,
                                                        "fullEnd": 612,
                                                        "start": 588,
                                                        "end": 612,
                                                        "fullWidth": 24,
                                                        "width": 24,
                                                        "text": "getOwnPropertyDescriptor",
                                                        "value": "getOwnPropertyDescriptor",
                                                        "valueText": "getOwnPropertyDescriptor"
                                                    }
                                                },
                                                "argumentList": {
                                                    "kind": "ArgumentList",
                                                    "fullStart": 612,
                                                    "fullEnd": 643,
                                                    "start": 612,
                                                    "end": 643,
                                                    "fullWidth": 31,
                                                    "width": 31,
                                                    "openParenToken": {
                                                        "kind": "OpenParenToken",
                                                        "fullStart": 612,
                                                        "fullEnd": 613,
                                                        "start": 612,
                                                        "end": 613,
                                                        "fullWidth": 1,
                                                        "width": 1,
                                                        "text": "(",
                                                        "value": "(",
                                                        "valueText": "("
                                                    },
                                                    "arguments": [
                                                        {
                                                            "kind": "MemberAccessExpression",
                                                            "fullStart": 613,
                                                            "fullEnd": 627,
                                                            "start": 613,
                                                            "end": 627,
                                                            "fullWidth": 14,
                                                            "width": 14,
                                                            "expression": {
                                                                "kind": "IdentifierName",
                                                                "fullStart": 613,
                                                                "fullEnd": 617,
                                                                "start": 613,
                                                                "end": 617,
                                                                "fullWidth": 4,
                                                                "width": 4,
                                                                "text": "Date",
                                                                "value": "Date",
                                                                "valueText": "Date"
                                                            },
                                                            "dotToken": {
                                                                "kind": "DotToken",
                                                                "fullStart": 617,
                                                                "fullEnd": 618,
                                                                "start": 617,
                                                                "end": 618,
                                                                "fullWidth": 1,
                                                                "width": 1,
                                                                "text": ".",
                                                                "value": ".",
                                                                "valueText": "."
                                                            },
                                                            "name": {
                                                                "kind": "IdentifierName",
                                                                "fullStart": 618,
                                                                "fullEnd": 627,
                                                                "start": 618,
                                                                "end": 627,
                                                                "fullWidth": 9,
                                                                "width": 9,
                                                                "text": "prototype",
                                                                "value": "prototype",
                                                                "valueText": "prototype"
                                                            }
                                                        },
                                                        {
                                                            "kind": "CommaToken",
                                                            "fullStart": 627,
                                                            "fullEnd": 629,
                                                            "start": 627,
                                                            "end": 628,
                                                            "fullWidth": 2,
                                                            "width": 1,
                                                            "text": ",",
                                                            "value": ",",
                                                            "valueText": ",",
                                                            "hasTrailingTrivia": true,
                                                            "trailingTrivia": [
                                                                {
                                                                    "kind": "WhitespaceTrivia",
                                                                    "text": " "
                                                                }
                                                            ]
                                                        },
                                                        {
                                                            "kind": "StringLiteral",
                                                            "fullStart": 629,
                                                            "fullEnd": 642,
                                                            "start": 629,
                                                            "end": 642,
                                                            "fullWidth": 13,
                                                            "width": 13,
                                                            "text": "\"toISOString\"",
                                                            "value": "toISOString",
                                                            "valueText": "toISOString"
                                                        }
                                                    ],
                                                    "closeParenToken": {
                                                        "kind": "CloseParenToken",
                                                        "fullStart": 642,
                                                        "fullEnd": 643,
                                                        "start": 642,
                                                        "end": 643,
                                                        "fullWidth": 1,
                                                        "width": 1,
                                                        "text": ")",
                                                        "value": ")",
                                                        "valueText": ")"
                                                    }
                                                }
                                            }
                                        }
                                    }
                                ]
                            },
                            "semicolonToken": {
                                "kind": "SemicolonToken",
                                "fullStart": 643,
                                "fullEnd": 646,
                                "start": 643,
                                "end": 644,
                                "fullWidth": 3,
                                "width": 1,
                                "text": ";",
                                "value": ";",
                                "valueText": ";",
                                "hasTrailingTrivia": true,
                                "hasTrailingNewLine": true,
                                "trailingTrivia": [
                                    {
                                        "kind": "NewLineTrivia",
                                        "text": "\r\n"
                                    }
                                ]
                            }
                        },
                        {
                            "kind": "VariableStatement",
                            "fullStart": 646,
                            "fullEnd": 767,
                            "start": 656,
                            "end": 765,
                            "fullWidth": 121,
                            "width": 109,
                            "modifiers": [],
                            "variableDeclaration": {
                                "kind": "VariableDeclaration",
                                "fullStart": 646,
                                "fullEnd": 764,
                                "start": 656,
                                "end": 764,
                                "fullWidth": 118,
                                "width": 108,
                                "varKeyword": {
                                    "kind": "VarKeyword",
                                    "fullStart": 646,
                                    "fullEnd": 660,
                                    "start": 656,
                                    "end": 659,
                                    "fullWidth": 14,
                                    "width": 3,
                                    "text": "var",
                                    "value": "var",
                                    "valueText": "var",
                                    "hasLeadingTrivia": true,
                                    "hasLeadingNewLine": true,
                                    "hasTrailingTrivia": true,
                                    "leadingTrivia": [
                                        {
                                            "kind": "NewLineTrivia",
                                            "text": "\r\n"
                                        },
                                        {
                                            "kind": "WhitespaceTrivia",
                                            "text": "        "
                                        }
                                    ],
                                    "trailingTrivia": [
                                        {
                                            "kind": "WhitespaceTrivia",
                                            "text": " "
                                        }
                                    ]
                                },
                                "variableDeclarators": [
                                    {
                                        "kind": "VariableDeclarator",
                                        "fullStart": 660,
                                        "fullEnd": 764,
                                        "start": 660,
                                        "end": 764,
                                        "fullWidth": 104,
<<<<<<< HEAD
                                        "width": 104,
                                        "identifier": {
=======
                                        "propertyName": {
>>>>>>> 85e84683
                                            "kind": "IdentifierName",
                                            "fullStart": 660,
                                            "fullEnd": 679,
                                            "start": 660,
                                            "end": 678,
                                            "fullWidth": 19,
                                            "width": 18,
                                            "text": "propertyAreCorrect",
                                            "value": "propertyAreCorrect",
                                            "valueText": "propertyAreCorrect",
                                            "hasTrailingTrivia": true,
                                            "trailingTrivia": [
                                                {
                                                    "kind": "WhitespaceTrivia",
                                                    "text": " "
                                                }
                                            ]
                                        },
                                        "equalsValueClause": {
                                            "kind": "EqualsValueClause",
                                            "fullStart": 679,
                                            "fullEnd": 764,
                                            "start": 679,
                                            "end": 764,
                                            "fullWidth": 85,
                                            "width": 85,
                                            "equalsToken": {
                                                "kind": "EqualsToken",
                                                "fullStart": 679,
                                                "fullEnd": 681,
                                                "start": 679,
                                                "end": 680,
                                                "fullWidth": 2,
                                                "width": 1,
                                                "text": "=",
                                                "value": "=",
                                                "valueText": "=",
                                                "hasTrailingTrivia": true,
                                                "trailingTrivia": [
                                                    {
                                                        "kind": "WhitespaceTrivia",
                                                        "text": " "
                                                    }
                                                ]
                                            },
                                            "value": {
                                                "kind": "ParenthesizedExpression",
                                                "fullStart": 681,
                                                "fullEnd": 764,
                                                "start": 681,
                                                "end": 764,
                                                "fullWidth": 83,
                                                "width": 83,
                                                "openParenToken": {
                                                    "kind": "OpenParenToken",
                                                    "fullStart": 681,
                                                    "fullEnd": 682,
                                                    "start": 681,
                                                    "end": 682,
                                                    "fullWidth": 1,
                                                    "width": 1,
                                                    "text": "(",
                                                    "value": "(",
                                                    "valueText": "("
                                                },
                                                "expression": {
                                                    "kind": "LogicalAndExpression",
                                                    "fullStart": 682,
                                                    "fullEnd": 763,
                                                    "start": 682,
                                                    "end": 763,
                                                    "fullWidth": 81,
                                                    "width": 81,
                                                    "left": {
                                                        "kind": "LogicalAndExpression",
                                                        "fullStart": 682,
                                                        "fullEnd": 734,
                                                        "start": 682,
                                                        "end": 733,
                                                        "fullWidth": 52,
                                                        "width": 51,
                                                        "left": {
                                                            "kind": "EqualsExpression",
                                                            "fullStart": 682,
                                                            "fullEnd": 705,
                                                            "start": 682,
                                                            "end": 704,
                                                            "fullWidth": 23,
                                                            "width": 22,
                                                            "left": {
                                                                "kind": "MemberAccessExpression",
                                                                "fullStart": 682,
                                                                "fullEnd": 696,
                                                                "start": 682,
                                                                "end": 695,
                                                                "fullWidth": 14,
                                                                "width": 13,
                                                                "expression": {
                                                                    "kind": "IdentifierName",
                                                                    "fullStart": 682,
                                                                    "fullEnd": 686,
                                                                    "start": 682,
                                                                    "end": 686,
                                                                    "fullWidth": 4,
                                                                    "width": 4,
                                                                    "text": "desc",
                                                                    "value": "desc",
                                                                    "valueText": "desc"
                                                                },
                                                                "dotToken": {
                                                                    "kind": "DotToken",
                                                                    "fullStart": 686,
                                                                    "fullEnd": 687,
                                                                    "start": 686,
                                                                    "end": 687,
                                                                    "fullWidth": 1,
                                                                    "width": 1,
                                                                    "text": ".",
                                                                    "value": ".",
                                                                    "valueText": "."
                                                                },
                                                                "name": {
                                                                    "kind": "IdentifierName",
                                                                    "fullStart": 687,
                                                                    "fullEnd": 696,
                                                                    "start": 687,
                                                                    "end": 695,
                                                                    "fullWidth": 9,
                                                                    "width": 8,
                                                                    "text": "writable",
                                                                    "value": "writable",
                                                                    "valueText": "writable",
                                                                    "hasTrailingTrivia": true,
                                                                    "trailingTrivia": [
                                                                        {
                                                                            "kind": "WhitespaceTrivia",
                                                                            "text": " "
                                                                        }
                                                                    ]
                                                                }
                                                            },
                                                            "operatorToken": {
                                                                "kind": "EqualsEqualsEqualsToken",
                                                                "fullStart": 696,
                                                                "fullEnd": 700,
                                                                "start": 696,
                                                                "end": 699,
                                                                "fullWidth": 4,
                                                                "width": 3,
                                                                "text": "===",
                                                                "value": "===",
                                                                "valueText": "===",
                                                                "hasTrailingTrivia": true,
                                                                "trailingTrivia": [
                                                                    {
                                                                        "kind": "WhitespaceTrivia",
                                                                        "text": " "
                                                                    }
                                                                ]
                                                            },
                                                            "right": {
                                                                "kind": "TrueKeyword",
                                                                "fullStart": 700,
                                                                "fullEnd": 705,
                                                                "start": 700,
                                                                "end": 704,
                                                                "fullWidth": 5,
                                                                "width": 4,
                                                                "text": "true",
                                                                "value": true,
                                                                "valueText": "true",
                                                                "hasTrailingTrivia": true,
                                                                "trailingTrivia": [
                                                                    {
                                                                        "kind": "WhitespaceTrivia",
                                                                        "text": " "
                                                                    }
                                                                ]
                                                            }
                                                        },
                                                        "operatorToken": {
                                                            "kind": "AmpersandAmpersandToken",
                                                            "fullStart": 705,
                                                            "fullEnd": 708,
                                                            "start": 705,
                                                            "end": 707,
                                                            "fullWidth": 3,
                                                            "width": 2,
                                                            "text": "&&",
                                                            "value": "&&",
                                                            "valueText": "&&",
                                                            "hasTrailingTrivia": true,
                                                            "trailingTrivia": [
                                                                {
                                                                    "kind": "WhitespaceTrivia",
                                                                    "text": " "
                                                                }
                                                            ]
                                                        },
                                                        "right": {
                                                            "kind": "EqualsExpression",
                                                            "fullStart": 708,
                                                            "fullEnd": 734,
                                                            "start": 708,
                                                            "end": 733,
                                                            "fullWidth": 26,
                                                            "width": 25,
                                                            "left": {
                                                                "kind": "MemberAccessExpression",
                                                                "fullStart": 708,
                                                                "fullEnd": 724,
                                                                "start": 708,
                                                                "end": 723,
                                                                "fullWidth": 16,
                                                                "width": 15,
                                                                "expression": {
                                                                    "kind": "IdentifierName",
                                                                    "fullStart": 708,
                                                                    "fullEnd": 712,
                                                                    "start": 708,
                                                                    "end": 712,
                                                                    "fullWidth": 4,
                                                                    "width": 4,
                                                                    "text": "desc",
                                                                    "value": "desc",
                                                                    "valueText": "desc"
                                                                },
                                                                "dotToken": {
                                                                    "kind": "DotToken",
                                                                    "fullStart": 712,
                                                                    "fullEnd": 713,
                                                                    "start": 712,
                                                                    "end": 713,
                                                                    "fullWidth": 1,
                                                                    "width": 1,
                                                                    "text": ".",
                                                                    "value": ".",
                                                                    "valueText": "."
                                                                },
                                                                "name": {
                                                                    "kind": "IdentifierName",
                                                                    "fullStart": 713,
                                                                    "fullEnd": 724,
                                                                    "start": 713,
                                                                    "end": 723,
                                                                    "fullWidth": 11,
                                                                    "width": 10,
                                                                    "text": "enumerable",
                                                                    "value": "enumerable",
                                                                    "valueText": "enumerable",
                                                                    "hasTrailingTrivia": true,
                                                                    "trailingTrivia": [
                                                                        {
                                                                            "kind": "WhitespaceTrivia",
                                                                            "text": " "
                                                                        }
                                                                    ]
                                                                }
                                                            },
                                                            "operatorToken": {
                                                                "kind": "EqualsEqualsEqualsToken",
                                                                "fullStart": 724,
                                                                "fullEnd": 728,
                                                                "start": 724,
                                                                "end": 727,
                                                                "fullWidth": 4,
                                                                "width": 3,
                                                                "text": "===",
                                                                "value": "===",
                                                                "valueText": "===",
                                                                "hasTrailingTrivia": true,
                                                                "trailingTrivia": [
                                                                    {
                                                                        "kind": "WhitespaceTrivia",
                                                                        "text": " "
                                                                    }
                                                                ]
                                                            },
                                                            "right": {
                                                                "kind": "FalseKeyword",
                                                                "fullStart": 728,
                                                                "fullEnd": 734,
                                                                "start": 728,
                                                                "end": 733,
                                                                "fullWidth": 6,
                                                                "width": 5,
                                                                "text": "false",
                                                                "value": false,
                                                                "valueText": "false",
                                                                "hasTrailingTrivia": true,
                                                                "trailingTrivia": [
                                                                    {
                                                                        "kind": "WhitespaceTrivia",
                                                                        "text": " "
                                                                    }
                                                                ]
                                                            }
                                                        }
                                                    },
                                                    "operatorToken": {
                                                        "kind": "AmpersandAmpersandToken",
                                                        "fullStart": 734,
                                                        "fullEnd": 737,
                                                        "start": 734,
                                                        "end": 736,
                                                        "fullWidth": 3,
                                                        "width": 2,
                                                        "text": "&&",
                                                        "value": "&&",
                                                        "valueText": "&&",
                                                        "hasTrailingTrivia": true,
                                                        "trailingTrivia": [
                                                            {
                                                                "kind": "WhitespaceTrivia",
                                                                "text": " "
                                                            }
                                                        ]
                                                    },
                                                    "right": {
                                                        "kind": "EqualsExpression",
                                                        "fullStart": 737,
                                                        "fullEnd": 763,
                                                        "start": 737,
                                                        "end": 763,
                                                        "fullWidth": 26,
                                                        "width": 26,
                                                        "left": {
                                                            "kind": "MemberAccessExpression",
                                                            "fullStart": 737,
                                                            "fullEnd": 755,
                                                            "start": 737,
                                                            "end": 754,
                                                            "fullWidth": 18,
                                                            "width": 17,
                                                            "expression": {
                                                                "kind": "IdentifierName",
                                                                "fullStart": 737,
                                                                "fullEnd": 741,
                                                                "start": 737,
                                                                "end": 741,
                                                                "fullWidth": 4,
                                                                "width": 4,
                                                                "text": "desc",
                                                                "value": "desc",
                                                                "valueText": "desc"
                                                            },
                                                            "dotToken": {
                                                                "kind": "DotToken",
                                                                "fullStart": 741,
                                                                "fullEnd": 742,
                                                                "start": 741,
                                                                "end": 742,
                                                                "fullWidth": 1,
                                                                "width": 1,
                                                                "text": ".",
                                                                "value": ".",
                                                                "valueText": "."
                                                            },
                                                            "name": {
                                                                "kind": "IdentifierName",
                                                                "fullStart": 742,
                                                                "fullEnd": 755,
                                                                "start": 742,
                                                                "end": 754,
                                                                "fullWidth": 13,
                                                                "width": 12,
                                                                "text": "configurable",
                                                                "value": "configurable",
                                                                "valueText": "configurable",
                                                                "hasTrailingTrivia": true,
                                                                "trailingTrivia": [
                                                                    {
                                                                        "kind": "WhitespaceTrivia",
                                                                        "text": " "
                                                                    }
                                                                ]
                                                            }
                                                        },
                                                        "operatorToken": {
                                                            "kind": "EqualsEqualsEqualsToken",
                                                            "fullStart": 755,
                                                            "fullEnd": 759,
                                                            "start": 755,
                                                            "end": 758,
                                                            "fullWidth": 4,
                                                            "width": 3,
                                                            "text": "===",
                                                            "value": "===",
                                                            "valueText": "===",
                                                            "hasTrailingTrivia": true,
                                                            "trailingTrivia": [
                                                                {
                                                                    "kind": "WhitespaceTrivia",
                                                                    "text": " "
                                                                }
                                                            ]
                                                        },
                                                        "right": {
                                                            "kind": "TrueKeyword",
                                                            "fullStart": 759,
                                                            "fullEnd": 763,
                                                            "start": 759,
                                                            "end": 763,
                                                            "fullWidth": 4,
                                                            "width": 4,
                                                            "text": "true",
                                                            "value": true,
                                                            "valueText": "true"
                                                        }
                                                    }
                                                },
                                                "closeParenToken": {
                                                    "kind": "CloseParenToken",
                                                    "fullStart": 763,
                                                    "fullEnd": 764,
                                                    "start": 763,
                                                    "end": 764,
                                                    "fullWidth": 1,
                                                    "width": 1,
                                                    "text": ")",
                                                    "value": ")",
                                                    "valueText": ")"
                                                }
                                            }
                                        }
                                    }
                                ]
                            },
                            "semicolonToken": {
                                "kind": "SemicolonToken",
                                "fullStart": 764,
                                "fullEnd": 767,
                                "start": 764,
                                "end": 765,
                                "fullWidth": 3,
                                "width": 1,
                                "text": ";",
                                "value": ";",
                                "valueText": ";",
                                "hasTrailingTrivia": true,
                                "hasTrailingNewLine": true,
                                "trailingTrivia": [
                                    {
                                        "kind": "NewLineTrivia",
                                        "text": "\r\n"
                                    }
                                ]
                            }
                        },
                        {
                            "kind": "VariableStatement",
                            "fullStart": 767,
                            "fullEnd": 817,
                            "start": 777,
                            "end": 815,
                            "fullWidth": 50,
                            "width": 38,
                            "modifiers": [],
                            "variableDeclaration": {
                                "kind": "VariableDeclaration",
                                "fullStart": 767,
                                "fullEnd": 814,
                                "start": 777,
                                "end": 814,
                                "fullWidth": 47,
                                "width": 37,
                                "varKeyword": {
                                    "kind": "VarKeyword",
                                    "fullStart": 767,
                                    "fullEnd": 781,
                                    "start": 777,
                                    "end": 780,
                                    "fullWidth": 14,
                                    "width": 3,
                                    "text": "var",
                                    "value": "var",
                                    "valueText": "var",
                                    "hasLeadingTrivia": true,
                                    "hasLeadingNewLine": true,
                                    "hasTrailingTrivia": true,
                                    "leadingTrivia": [
                                        {
                                            "kind": "NewLineTrivia",
                                            "text": "\r\n"
                                        },
                                        {
                                            "kind": "WhitespaceTrivia",
                                            "text": "        "
                                        }
                                    ],
                                    "trailingTrivia": [
                                        {
                                            "kind": "WhitespaceTrivia",
                                            "text": " "
                                        }
                                    ]
                                },
                                "variableDeclarators": [
                                    {
                                        "kind": "VariableDeclarator",
                                        "fullStart": 781,
                                        "fullEnd": 814,
                                        "start": 781,
                                        "end": 814,
                                        "fullWidth": 33,
<<<<<<< HEAD
                                        "width": 33,
                                        "identifier": {
=======
                                        "propertyName": {
>>>>>>> 85e84683
                                            "kind": "IdentifierName",
                                            "fullStart": 781,
                                            "fullEnd": 786,
                                            "start": 781,
                                            "end": 785,
                                            "fullWidth": 5,
                                            "width": 4,
                                            "text": "temp",
                                            "value": "temp",
                                            "valueText": "temp",
                                            "hasTrailingTrivia": true,
                                            "trailingTrivia": [
                                                {
                                                    "kind": "WhitespaceTrivia",
                                                    "text": " "
                                                }
                                            ]
                                        },
                                        "equalsValueClause": {
                                            "kind": "EqualsValueClause",
                                            "fullStart": 786,
                                            "fullEnd": 814,
                                            "start": 786,
                                            "end": 814,
                                            "fullWidth": 28,
                                            "width": 28,
                                            "equalsToken": {
                                                "kind": "EqualsToken",
                                                "fullStart": 786,
                                                "fullEnd": 788,
                                                "start": 786,
                                                "end": 787,
                                                "fullWidth": 2,
                                                "width": 1,
                                                "text": "=",
                                                "value": "=",
                                                "valueText": "=",
                                                "hasTrailingTrivia": true,
                                                "trailingTrivia": [
                                                    {
                                                        "kind": "WhitespaceTrivia",
                                                        "text": " "
                                                    }
                                                ]
                                            },
                                            "value": {
                                                "kind": "MemberAccessExpression",
                                                "fullStart": 788,
                                                "fullEnd": 814,
                                                "start": 788,
                                                "end": 814,
                                                "fullWidth": 26,
                                                "width": 26,
                                                "expression": {
                                                    "kind": "MemberAccessExpression",
                                                    "fullStart": 788,
                                                    "fullEnd": 802,
                                                    "start": 788,
                                                    "end": 802,
                                                    "fullWidth": 14,
                                                    "width": 14,
                                                    "expression": {
                                                        "kind": "IdentifierName",
                                                        "fullStart": 788,
                                                        "fullEnd": 792,
                                                        "start": 788,
                                                        "end": 792,
                                                        "fullWidth": 4,
                                                        "width": 4,
                                                        "text": "Date",
                                                        "value": "Date",
                                                        "valueText": "Date"
                                                    },
                                                    "dotToken": {
                                                        "kind": "DotToken",
                                                        "fullStart": 792,
                                                        "fullEnd": 793,
                                                        "start": 792,
                                                        "end": 793,
                                                        "fullWidth": 1,
                                                        "width": 1,
                                                        "text": ".",
                                                        "value": ".",
                                                        "valueText": "."
                                                    },
                                                    "name": {
                                                        "kind": "IdentifierName",
                                                        "fullStart": 793,
                                                        "fullEnd": 802,
                                                        "start": 793,
                                                        "end": 802,
                                                        "fullWidth": 9,
                                                        "width": 9,
                                                        "text": "prototype",
                                                        "value": "prototype",
                                                        "valueText": "prototype"
                                                    }
                                                },
                                                "dotToken": {
                                                    "kind": "DotToken",
                                                    "fullStart": 802,
                                                    "fullEnd": 803,
                                                    "start": 802,
                                                    "end": 803,
                                                    "fullWidth": 1,
                                                    "width": 1,
                                                    "text": ".",
                                                    "value": ".",
                                                    "valueText": "."
                                                },
                                                "name": {
                                                    "kind": "IdentifierName",
                                                    "fullStart": 803,
                                                    "fullEnd": 814,
                                                    "start": 803,
                                                    "end": 814,
                                                    "fullWidth": 11,
                                                    "width": 11,
                                                    "text": "toISOString",
                                                    "value": "toISOString",
                                                    "valueText": "toISOString"
                                                }
                                            }
                                        }
                                    }
                                ]
                            },
                            "semicolonToken": {
                                "kind": "SemicolonToken",
                                "fullStart": 814,
                                "fullEnd": 817,
                                "start": 814,
                                "end": 815,
                                "fullWidth": 3,
                                "width": 1,
                                "text": ";",
                                "value": ";",
                                "valueText": ";",
                                "hasTrailingTrivia": true,
                                "hasTrailingNewLine": true,
                                "trailingTrivia": [
                                    {
                                        "kind": "NewLineTrivia",
                                        "text": "\r\n"
                                    }
                                ]
                            }
                        },
                        {
                            "kind": "TryStatement",
                            "fullStart": 817,
                            "fullEnd": 1647,
                            "start": 827,
                            "end": 1645,
                            "fullWidth": 830,
                            "width": 818,
                            "tryKeyword": {
                                "kind": "TryKeyword",
                                "fullStart": 817,
                                "fullEnd": 831,
                                "start": 827,
                                "end": 830,
                                "fullWidth": 14,
                                "width": 3,
                                "text": "try",
                                "value": "try",
                                "valueText": "try",
                                "hasLeadingTrivia": true,
                                "hasLeadingNewLine": true,
                                "hasTrailingTrivia": true,
                                "leadingTrivia": [
                                    {
                                        "kind": "NewLineTrivia",
                                        "text": "\r\n"
                                    },
                                    {
                                        "kind": "WhitespaceTrivia",
                                        "text": "        "
                                    }
                                ],
                                "trailingTrivia": [
                                    {
                                        "kind": "WhitespaceTrivia",
                                        "text": " "
                                    }
                                ]
                            },
                            "block": {
                                "kind": "Block",
                                "fullStart": 831,
                                "fullEnd": 1405,
                                "start": 831,
                                "end": 1404,
                                "fullWidth": 574,
                                "width": 573,
                                "openBraceToken": {
                                    "kind": "OpenBraceToken",
                                    "fullStart": 831,
                                    "fullEnd": 834,
                                    "start": 831,
                                    "end": 832,
                                    "fullWidth": 3,
                                    "width": 1,
                                    "text": "{",
                                    "value": "{",
                                    "valueText": "{",
                                    "hasTrailingTrivia": true,
                                    "hasTrailingNewLine": true,
                                    "trailingTrivia": [
                                        {
                                            "kind": "NewLineTrivia",
                                            "text": "\r\n"
                                        }
                                    ]
                                },
                                "statements": [
                                    {
                                        "kind": "ExpressionStatement",
                                        "fullStart": 834,
                                        "fullEnd": 884,
                                        "start": 846,
                                        "end": 882,
                                        "fullWidth": 50,
                                        "width": 36,
                                        "expression": {
                                            "kind": "AssignmentExpression",
                                            "fullStart": 834,
                                            "fullEnd": 881,
                                            "start": 846,
                                            "end": 881,
                                            "fullWidth": 47,
                                            "width": 35,
                                            "left": {
                                                "kind": "MemberAccessExpression",
                                                "fullStart": 834,
                                                "fullEnd": 873,
                                                "start": 846,
                                                "end": 872,
                                                "fullWidth": 39,
                                                "width": 26,
                                                "expression": {
                                                    "kind": "MemberAccessExpression",
                                                    "fullStart": 834,
                                                    "fullEnd": 860,
                                                    "start": 846,
                                                    "end": 860,
                                                    "fullWidth": 26,
                                                    "width": 14,
                                                    "expression": {
                                                        "kind": "IdentifierName",
                                                        "fullStart": 834,
                                                        "fullEnd": 850,
                                                        "start": 846,
                                                        "end": 850,
                                                        "fullWidth": 16,
                                                        "width": 4,
                                                        "text": "Date",
                                                        "value": "Date",
                                                        "valueText": "Date",
                                                        "hasLeadingTrivia": true,
                                                        "leadingTrivia": [
                                                            {
                                                                "kind": "WhitespaceTrivia",
                                                                "text": "            "
                                                            }
                                                        ]
                                                    },
                                                    "dotToken": {
                                                        "kind": "DotToken",
                                                        "fullStart": 850,
                                                        "fullEnd": 851,
                                                        "start": 850,
                                                        "end": 851,
                                                        "fullWidth": 1,
                                                        "width": 1,
                                                        "text": ".",
                                                        "value": ".",
                                                        "valueText": "."
                                                    },
                                                    "name": {
                                                        "kind": "IdentifierName",
                                                        "fullStart": 851,
                                                        "fullEnd": 860,
                                                        "start": 851,
                                                        "end": 860,
                                                        "fullWidth": 9,
                                                        "width": 9,
                                                        "text": "prototype",
                                                        "value": "prototype",
                                                        "valueText": "prototype"
                                                    }
                                                },
                                                "dotToken": {
                                                    "kind": "DotToken",
                                                    "fullStart": 860,
                                                    "fullEnd": 861,
                                                    "start": 860,
                                                    "end": 861,
                                                    "fullWidth": 1,
                                                    "width": 1,
                                                    "text": ".",
                                                    "value": ".",
                                                    "valueText": "."
                                                },
                                                "name": {
                                                    "kind": "IdentifierName",
                                                    "fullStart": 861,
                                                    "fullEnd": 873,
                                                    "start": 861,
                                                    "end": 872,
                                                    "fullWidth": 12,
                                                    "width": 11,
                                                    "text": "toISOString",
                                                    "value": "toISOString",
                                                    "valueText": "toISOString",
                                                    "hasTrailingTrivia": true,
                                                    "trailingTrivia": [
                                                        {
                                                            "kind": "WhitespaceTrivia",
                                                            "text": " "
                                                        }
                                                    ]
                                                }
                                            },
                                            "operatorToken": {
                                                "kind": "EqualsToken",
                                                "fullStart": 873,
                                                "fullEnd": 875,
                                                "start": 873,
                                                "end": 874,
                                                "fullWidth": 2,
                                                "width": 1,
                                                "text": "=",
                                                "value": "=",
                                                "valueText": "=",
                                                "hasTrailingTrivia": true,
                                                "trailingTrivia": [
                                                    {
                                                        "kind": "WhitespaceTrivia",
                                                        "text": " "
                                                    }
                                                ]
                                            },
                                            "right": {
                                                "kind": "StringLiteral",
                                                "fullStart": 875,
                                                "fullEnd": 881,
                                                "start": 875,
                                                "end": 881,
                                                "fullWidth": 6,
                                                "width": 6,
                                                "text": "\"2010\"",
                                                "value": "2010",
                                                "valueText": "2010"
                                            }
                                        },
                                        "semicolonToken": {
                                            "kind": "SemicolonToken",
                                            "fullStart": 881,
                                            "fullEnd": 884,
                                            "start": 881,
                                            "end": 882,
                                            "fullWidth": 3,
                                            "width": 1,
                                            "text": ";",
                                            "value": ";",
                                            "valueText": ";",
                                            "hasTrailingTrivia": true,
                                            "hasTrailingNewLine": true,
                                            "trailingTrivia": [
                                                {
                                                    "kind": "NewLineTrivia",
                                                    "text": "\r\n"
                                                }
                                            ]
                                        }
                                    },
                                    {
                                        "kind": "VariableStatement",
                                        "fullStart": 884,
                                        "fullEnd": 957,
                                        "start": 898,
                                        "end": 955,
                                        "fullWidth": 73,
                                        "width": 57,
                                        "modifiers": [],
                                        "variableDeclaration": {
                                            "kind": "VariableDeclaration",
                                            "fullStart": 884,
                                            "fullEnd": 954,
                                            "start": 898,
                                            "end": 954,
                                            "fullWidth": 70,
                                            "width": 56,
                                            "varKeyword": {
                                                "kind": "VarKeyword",
                                                "fullStart": 884,
                                                "fullEnd": 902,
                                                "start": 898,
                                                "end": 901,
                                                "fullWidth": 18,
                                                "width": 3,
                                                "text": "var",
                                                "value": "var",
                                                "valueText": "var",
                                                "hasLeadingTrivia": true,
                                                "hasLeadingNewLine": true,
                                                "hasTrailingTrivia": true,
                                                "leadingTrivia": [
                                                    {
                                                        "kind": "NewLineTrivia",
                                                        "text": "\r\n"
                                                    },
                                                    {
                                                        "kind": "WhitespaceTrivia",
                                                        "text": "            "
                                                    }
                                                ],
                                                "trailingTrivia": [
                                                    {
                                                        "kind": "WhitespaceTrivia",
                                                        "text": " "
                                                    }
                                                ]
                                            },
                                            "variableDeclarators": [
                                                {
                                                    "kind": "VariableDeclarator",
                                                    "fullStart": 902,
                                                    "fullEnd": 954,
                                                    "start": 902,
                                                    "end": 954,
                                                    "fullWidth": 52,
<<<<<<< HEAD
                                                    "width": 52,
                                                    "identifier": {
=======
                                                    "propertyName": {
>>>>>>> 85e84683
                                                        "kind": "IdentifierName",
                                                        "fullStart": 902,
                                                        "fullEnd": 913,
                                                        "start": 902,
                                                        "end": 912,
                                                        "fullWidth": 11,
                                                        "width": 10,
                                                        "text": "isWritable",
                                                        "value": "isWritable",
                                                        "valueText": "isWritable",
                                                        "hasTrailingTrivia": true,
                                                        "trailingTrivia": [
                                                            {
                                                                "kind": "WhitespaceTrivia",
                                                                "text": " "
                                                            }
                                                        ]
                                                    },
                                                    "equalsValueClause": {
                                                        "kind": "EqualsValueClause",
                                                        "fullStart": 913,
                                                        "fullEnd": 954,
                                                        "start": 913,
                                                        "end": 954,
                                                        "fullWidth": 41,
                                                        "width": 41,
                                                        "equalsToken": {
                                                            "kind": "EqualsToken",
                                                            "fullStart": 913,
                                                            "fullEnd": 915,
                                                            "start": 913,
                                                            "end": 914,
                                                            "fullWidth": 2,
                                                            "width": 1,
                                                            "text": "=",
                                                            "value": "=",
                                                            "valueText": "=",
                                                            "hasTrailingTrivia": true,
                                                            "trailingTrivia": [
                                                                {
                                                                    "kind": "WhitespaceTrivia",
                                                                    "text": " "
                                                                }
                                                            ]
                                                        },
                                                        "value": {
                                                            "kind": "ParenthesizedExpression",
                                                            "fullStart": 915,
                                                            "fullEnd": 954,
                                                            "start": 915,
                                                            "end": 954,
                                                            "fullWidth": 39,
                                                            "width": 39,
                                                            "openParenToken": {
                                                                "kind": "OpenParenToken",
                                                                "fullStart": 915,
                                                                "fullEnd": 916,
                                                                "start": 915,
                                                                "end": 916,
                                                                "fullWidth": 1,
                                                                "width": 1,
                                                                "text": "(",
                                                                "value": "(",
                                                                "valueText": "("
                                                            },
                                                            "expression": {
                                                                "kind": "EqualsExpression",
                                                                "fullStart": 916,
                                                                "fullEnd": 953,
                                                                "start": 916,
                                                                "end": 953,
                                                                "fullWidth": 37,
                                                                "width": 37,
                                                                "left": {
                                                                    "kind": "MemberAccessExpression",
                                                                    "fullStart": 916,
                                                                    "fullEnd": 943,
                                                                    "start": 916,
                                                                    "end": 942,
                                                                    "fullWidth": 27,
                                                                    "width": 26,
                                                                    "expression": {
                                                                        "kind": "MemberAccessExpression",
                                                                        "fullStart": 916,
                                                                        "fullEnd": 930,
                                                                        "start": 916,
                                                                        "end": 930,
                                                                        "fullWidth": 14,
                                                                        "width": 14,
                                                                        "expression": {
                                                                            "kind": "IdentifierName",
                                                                            "fullStart": 916,
                                                                            "fullEnd": 920,
                                                                            "start": 916,
                                                                            "end": 920,
                                                                            "fullWidth": 4,
                                                                            "width": 4,
                                                                            "text": "Date",
                                                                            "value": "Date",
                                                                            "valueText": "Date"
                                                                        },
                                                                        "dotToken": {
                                                                            "kind": "DotToken",
                                                                            "fullStart": 920,
                                                                            "fullEnd": 921,
                                                                            "start": 920,
                                                                            "end": 921,
                                                                            "fullWidth": 1,
                                                                            "width": 1,
                                                                            "text": ".",
                                                                            "value": ".",
                                                                            "valueText": "."
                                                                        },
                                                                        "name": {
                                                                            "kind": "IdentifierName",
                                                                            "fullStart": 921,
                                                                            "fullEnd": 930,
                                                                            "start": 921,
                                                                            "end": 930,
                                                                            "fullWidth": 9,
                                                                            "width": 9,
                                                                            "text": "prototype",
                                                                            "value": "prototype",
                                                                            "valueText": "prototype"
                                                                        }
                                                                    },
                                                                    "dotToken": {
                                                                        "kind": "DotToken",
                                                                        "fullStart": 930,
                                                                        "fullEnd": 931,
                                                                        "start": 930,
                                                                        "end": 931,
                                                                        "fullWidth": 1,
                                                                        "width": 1,
                                                                        "text": ".",
                                                                        "value": ".",
                                                                        "valueText": "."
                                                                    },
                                                                    "name": {
                                                                        "kind": "IdentifierName",
                                                                        "fullStart": 931,
                                                                        "fullEnd": 943,
                                                                        "start": 931,
                                                                        "end": 942,
                                                                        "fullWidth": 12,
                                                                        "width": 11,
                                                                        "text": "toISOString",
                                                                        "value": "toISOString",
                                                                        "valueText": "toISOString",
                                                                        "hasTrailingTrivia": true,
                                                                        "trailingTrivia": [
                                                                            {
                                                                                "kind": "WhitespaceTrivia",
                                                                                "text": " "
                                                                            }
                                                                        ]
                                                                    }
                                                                },
                                                                "operatorToken": {
                                                                    "kind": "EqualsEqualsEqualsToken",
                                                                    "fullStart": 943,
                                                                    "fullEnd": 947,
                                                                    "start": 943,
                                                                    "end": 946,
                                                                    "fullWidth": 4,
                                                                    "width": 3,
                                                                    "text": "===",
                                                                    "value": "===",
                                                                    "valueText": "===",
                                                                    "hasTrailingTrivia": true,
                                                                    "trailingTrivia": [
                                                                        {
                                                                            "kind": "WhitespaceTrivia",
                                                                            "text": " "
                                                                        }
                                                                    ]
                                                                },
                                                                "right": {
                                                                    "kind": "StringLiteral",
                                                                    "fullStart": 947,
                                                                    "fullEnd": 953,
                                                                    "start": 947,
                                                                    "end": 953,
                                                                    "fullWidth": 6,
                                                                    "width": 6,
                                                                    "text": "\"2010\"",
                                                                    "value": "2010",
                                                                    "valueText": "2010"
                                                                }
                                                            },
                                                            "closeParenToken": {
                                                                "kind": "CloseParenToken",
                                                                "fullStart": 953,
                                                                "fullEnd": 954,
                                                                "start": 953,
                                                                "end": 954,
                                                                "fullWidth": 1,
                                                                "width": 1,
                                                                "text": ")",
                                                                "value": ")",
                                                                "valueText": ")"
                                                            }
                                                        }
                                                    }
                                                }
                                            ]
                                        },
                                        "semicolonToken": {
                                            "kind": "SemicolonToken",
                                            "fullStart": 954,
                                            "fullEnd": 957,
                                            "start": 954,
                                            "end": 955,
                                            "fullWidth": 3,
                                            "width": 1,
                                            "text": ";",
                                            "value": ";",
                                            "valueText": ";",
                                            "hasTrailingTrivia": true,
                                            "hasTrailingNewLine": true,
                                            "trailingTrivia": [
                                                {
                                                    "kind": "NewLineTrivia",
                                                    "text": "\r\n"
                                                }
                                            ]
                                        }
                                    },
                                    {
                                        "kind": "VariableStatement",
                                        "fullStart": 957,
                                        "fullEnd": 998,
                                        "start": 971,
                                        "end": 996,
                                        "fullWidth": 41,
                                        "width": 25,
                                        "modifiers": [],
                                        "variableDeclaration": {
                                            "kind": "VariableDeclaration",
                                            "fullStart": 957,
                                            "fullEnd": 995,
                                            "start": 971,
                                            "end": 995,
                                            "fullWidth": 38,
                                            "width": 24,
                                            "varKeyword": {
                                                "kind": "VarKeyword",
                                                "fullStart": 957,
                                                "fullEnd": 975,
                                                "start": 971,
                                                "end": 974,
                                                "fullWidth": 18,
                                                "width": 3,
                                                "text": "var",
                                                "value": "var",
                                                "valueText": "var",
                                                "hasLeadingTrivia": true,
                                                "hasLeadingNewLine": true,
                                                "hasTrailingTrivia": true,
                                                "leadingTrivia": [
                                                    {
                                                        "kind": "NewLineTrivia",
                                                        "text": "\r\n"
                                                    },
                                                    {
                                                        "kind": "WhitespaceTrivia",
                                                        "text": "            "
                                                    }
                                                ],
                                                "trailingTrivia": [
                                                    {
                                                        "kind": "WhitespaceTrivia",
                                                        "text": " "
                                                    }
                                                ]
                                            },
                                            "variableDeclarators": [
                                                {
                                                    "kind": "VariableDeclarator",
                                                    "fullStart": 975,
                                                    "fullEnd": 995,
                                                    "start": 975,
                                                    "end": 995,
                                                    "fullWidth": 20,
<<<<<<< HEAD
                                                    "width": 20,
                                                    "identifier": {
=======
                                                    "propertyName": {
>>>>>>> 85e84683
                                                        "kind": "IdentifierName",
                                                        "fullStart": 975,
                                                        "fullEnd": 988,
                                                        "start": 975,
                                                        "end": 987,
                                                        "fullWidth": 13,
                                                        "width": 12,
                                                        "text": "isEnumerable",
                                                        "value": "isEnumerable",
                                                        "valueText": "isEnumerable",
                                                        "hasTrailingTrivia": true,
                                                        "trailingTrivia": [
                                                            {
                                                                "kind": "WhitespaceTrivia",
                                                                "text": " "
                                                            }
                                                        ]
                                                    },
                                                    "equalsValueClause": {
                                                        "kind": "EqualsValueClause",
                                                        "fullStart": 988,
                                                        "fullEnd": 995,
                                                        "start": 988,
                                                        "end": 995,
                                                        "fullWidth": 7,
                                                        "width": 7,
                                                        "equalsToken": {
                                                            "kind": "EqualsToken",
                                                            "fullStart": 988,
                                                            "fullEnd": 990,
                                                            "start": 988,
                                                            "end": 989,
                                                            "fullWidth": 2,
                                                            "width": 1,
                                                            "text": "=",
                                                            "value": "=",
                                                            "valueText": "=",
                                                            "hasTrailingTrivia": true,
                                                            "trailingTrivia": [
                                                                {
                                                                    "kind": "WhitespaceTrivia",
                                                                    "text": " "
                                                                }
                                                            ]
                                                        },
                                                        "value": {
                                                            "kind": "FalseKeyword",
                                                            "fullStart": 990,
                                                            "fullEnd": 995,
                                                            "start": 990,
                                                            "end": 995,
                                                            "fullWidth": 5,
                                                            "width": 5,
                                                            "text": "false",
                                                            "value": false,
                                                            "valueText": "false"
                                                        }
                                                    }
                                                }
                                            ]
                                        },
                                        "semicolonToken": {
                                            "kind": "SemicolonToken",
                                            "fullStart": 995,
                                            "fullEnd": 998,
                                            "start": 995,
                                            "end": 996,
                                            "fullWidth": 3,
                                            "width": 1,
                                            "text": ";",
                                            "value": ";",
                                            "valueText": ";",
                                            "hasTrailingTrivia": true,
                                            "hasTrailingNewLine": true,
                                            "trailingTrivia": [
                                                {
                                                    "kind": "NewLineTrivia",
                                                    "text": "\r\n"
                                                }
                                            ]
                                        }
                                    },
                                    {
                                        "kind": "ForInStatement",
                                        "fullStart": 998,
                                        "fullEnd": 1171,
                                        "start": 1012,
                                        "end": 1169,
                                        "fullWidth": 173,
                                        "width": 157,
                                        "forKeyword": {
                                            "kind": "ForKeyword",
                                            "fullStart": 998,
                                            "fullEnd": 1016,
                                            "start": 1012,
                                            "end": 1015,
                                            "fullWidth": 18,
                                            "width": 3,
                                            "text": "for",
                                            "value": "for",
                                            "valueText": "for",
                                            "hasLeadingTrivia": true,
                                            "hasLeadingNewLine": true,
                                            "hasTrailingTrivia": true,
                                            "leadingTrivia": [
                                                {
                                                    "kind": "NewLineTrivia",
                                                    "text": "\r\n"
                                                },
                                                {
                                                    "kind": "WhitespaceTrivia",
                                                    "text": "            "
                                                }
                                            ],
                                            "trailingTrivia": [
                                                {
                                                    "kind": "WhitespaceTrivia",
                                                    "text": " "
                                                }
                                            ]
                                        },
                                        "openParenToken": {
                                            "kind": "OpenParenToken",
                                            "fullStart": 1016,
                                            "fullEnd": 1017,
                                            "start": 1016,
                                            "end": 1017,
                                            "fullWidth": 1,
                                            "width": 1,
                                            "text": "(",
                                            "value": "(",
                                            "valueText": "("
                                        },
                                        "variableDeclaration": {
                                            "kind": "VariableDeclaration",
                                            "fullStart": 1017,
                                            "fullEnd": 1026,
                                            "start": 1017,
                                            "end": 1025,
                                            "fullWidth": 9,
                                            "width": 8,
                                            "varKeyword": {
                                                "kind": "VarKeyword",
                                                "fullStart": 1017,
                                                "fullEnd": 1021,
                                                "start": 1017,
                                                "end": 1020,
                                                "fullWidth": 4,
                                                "width": 3,
                                                "text": "var",
                                                "value": "var",
                                                "valueText": "var",
                                                "hasTrailingTrivia": true,
                                                "trailingTrivia": [
                                                    {
                                                        "kind": "WhitespaceTrivia",
                                                        "text": " "
                                                    }
                                                ]
                                            },
                                            "variableDeclarators": [
                                                {
                                                    "kind": "VariableDeclarator",
                                                    "fullStart": 1021,
                                                    "fullEnd": 1026,
                                                    "start": 1021,
                                                    "end": 1025,
                                                    "fullWidth": 5,
<<<<<<< HEAD
                                                    "width": 4,
                                                    "identifier": {
=======
                                                    "propertyName": {
>>>>>>> 85e84683
                                                        "kind": "IdentifierName",
                                                        "fullStart": 1021,
                                                        "fullEnd": 1026,
                                                        "start": 1021,
                                                        "end": 1025,
                                                        "fullWidth": 5,
                                                        "width": 4,
                                                        "text": "prop",
                                                        "value": "prop",
                                                        "valueText": "prop",
                                                        "hasTrailingTrivia": true,
                                                        "trailingTrivia": [
                                                            {
                                                                "kind": "WhitespaceTrivia",
                                                                "text": " "
                                                            }
                                                        ]
                                                    }
                                                }
                                            ]
                                        },
                                        "inKeyword": {
                                            "kind": "InKeyword",
                                            "fullStart": 1026,
                                            "fullEnd": 1029,
                                            "start": 1026,
                                            "end": 1028,
                                            "fullWidth": 3,
                                            "width": 2,
                                            "text": "in",
                                            "value": "in",
                                            "valueText": "in",
                                            "hasTrailingTrivia": true,
                                            "trailingTrivia": [
                                                {
                                                    "kind": "WhitespaceTrivia",
                                                    "text": " "
                                                }
                                            ]
                                        },
                                        "expression": {
                                            "kind": "MemberAccessExpression",
                                            "fullStart": 1029,
                                            "fullEnd": 1043,
                                            "start": 1029,
                                            "end": 1043,
                                            "fullWidth": 14,
                                            "width": 14,
                                            "expression": {
                                                "kind": "IdentifierName",
                                                "fullStart": 1029,
                                                "fullEnd": 1033,
                                                "start": 1029,
                                                "end": 1033,
                                                "fullWidth": 4,
                                                "width": 4,
                                                "text": "Date",
                                                "value": "Date",
                                                "valueText": "Date"
                                            },
                                            "dotToken": {
                                                "kind": "DotToken",
                                                "fullStart": 1033,
                                                "fullEnd": 1034,
                                                "start": 1033,
                                                "end": 1034,
                                                "fullWidth": 1,
                                                "width": 1,
                                                "text": ".",
                                                "value": ".",
                                                "valueText": "."
                                            },
                                            "name": {
                                                "kind": "IdentifierName",
                                                "fullStart": 1034,
                                                "fullEnd": 1043,
                                                "start": 1034,
                                                "end": 1043,
                                                "fullWidth": 9,
                                                "width": 9,
                                                "text": "prototype",
                                                "value": "prototype",
                                                "valueText": "prototype"
                                            }
                                        },
                                        "closeParenToken": {
                                            "kind": "CloseParenToken",
                                            "fullStart": 1043,
                                            "fullEnd": 1045,
                                            "start": 1043,
                                            "end": 1044,
                                            "fullWidth": 2,
                                            "width": 1,
                                            "text": ")",
                                            "value": ")",
                                            "valueText": ")",
                                            "hasTrailingTrivia": true,
                                            "trailingTrivia": [
                                                {
                                                    "kind": "WhitespaceTrivia",
                                                    "text": " "
                                                }
                                            ]
                                        },
                                        "statement": {
                                            "kind": "Block",
                                            "fullStart": 1045,
                                            "fullEnd": 1171,
                                            "start": 1045,
                                            "end": 1169,
                                            "fullWidth": 126,
                                            "width": 124,
                                            "openBraceToken": {
                                                "kind": "OpenBraceToken",
                                                "fullStart": 1045,
                                                "fullEnd": 1048,
                                                "start": 1045,
                                                "end": 1046,
                                                "fullWidth": 3,
                                                "width": 1,
                                                "text": "{",
                                                "value": "{",
                                                "valueText": "{",
                                                "hasTrailingTrivia": true,
                                                "hasTrailingNewLine": true,
                                                "trailingTrivia": [
                                                    {
                                                        "kind": "NewLineTrivia",
                                                        "text": "\r\n"
                                                    }
                                                ]
                                            },
                                            "statements": [
                                                {
                                                    "kind": "IfStatement",
                                                    "fullStart": 1048,
                                                    "fullEnd": 1156,
                                                    "start": 1064,
                                                    "end": 1154,
                                                    "fullWidth": 108,
                                                    "width": 90,
                                                    "ifKeyword": {
                                                        "kind": "IfKeyword",
                                                        "fullStart": 1048,
                                                        "fullEnd": 1067,
                                                        "start": 1064,
                                                        "end": 1066,
                                                        "fullWidth": 19,
                                                        "width": 2,
                                                        "text": "if",
                                                        "value": "if",
                                                        "valueText": "if",
                                                        "hasLeadingTrivia": true,
                                                        "hasTrailingTrivia": true,
                                                        "leadingTrivia": [
                                                            {
                                                                "kind": "WhitespaceTrivia",
                                                                "text": "                "
                                                            }
                                                        ],
                                                        "trailingTrivia": [
                                                            {
                                                                "kind": "WhitespaceTrivia",
                                                                "text": " "
                                                            }
                                                        ]
                                                    },
                                                    "openParenToken": {
                                                        "kind": "OpenParenToken",
                                                        "fullStart": 1067,
                                                        "fullEnd": 1068,
                                                        "start": 1067,
                                                        "end": 1068,
                                                        "fullWidth": 1,
                                                        "width": 1,
                                                        "text": "(",
                                                        "value": "(",
                                                        "valueText": "("
                                                    },
                                                    "condition": {
                                                        "kind": "EqualsExpression",
                                                        "fullStart": 1068,
                                                        "fullEnd": 1090,
                                                        "start": 1068,
                                                        "end": 1090,
                                                        "fullWidth": 22,
                                                        "width": 22,
                                                        "left": {
                                                            "kind": "IdentifierName",
                                                            "fullStart": 1068,
                                                            "fullEnd": 1073,
                                                            "start": 1068,
                                                            "end": 1072,
                                                            "fullWidth": 5,
                                                            "width": 4,
                                                            "text": "prop",
                                                            "value": "prop",
                                                            "valueText": "prop",
                                                            "hasTrailingTrivia": true,
                                                            "trailingTrivia": [
                                                                {
                                                                    "kind": "WhitespaceTrivia",
                                                                    "text": " "
                                                                }
                                                            ]
                                                        },
                                                        "operatorToken": {
                                                            "kind": "EqualsEqualsEqualsToken",
                                                            "fullStart": 1073,
                                                            "fullEnd": 1077,
                                                            "start": 1073,
                                                            "end": 1076,
                                                            "fullWidth": 4,
                                                            "width": 3,
                                                            "text": "===",
                                                            "value": "===",
                                                            "valueText": "===",
                                                            "hasTrailingTrivia": true,
                                                            "trailingTrivia": [
                                                                {
                                                                    "kind": "WhitespaceTrivia",
                                                                    "text": " "
                                                                }
                                                            ]
                                                        },
                                                        "right": {
                                                            "kind": "StringLiteral",
                                                            "fullStart": 1077,
                                                            "fullEnd": 1090,
                                                            "start": 1077,
                                                            "end": 1090,
                                                            "fullWidth": 13,
                                                            "width": 13,
                                                            "text": "\"toISOString\"",
                                                            "value": "toISOString",
                                                            "valueText": "toISOString"
                                                        }
                                                    },
                                                    "closeParenToken": {
                                                        "kind": "CloseParenToken",
                                                        "fullStart": 1090,
                                                        "fullEnd": 1092,
                                                        "start": 1090,
                                                        "end": 1091,
                                                        "fullWidth": 2,
                                                        "width": 1,
                                                        "text": ")",
                                                        "value": ")",
                                                        "valueText": ")",
                                                        "hasTrailingTrivia": true,
                                                        "trailingTrivia": [
                                                            {
                                                                "kind": "WhitespaceTrivia",
                                                                "text": " "
                                                            }
                                                        ]
                                                    },
                                                    "statement": {
                                                        "kind": "Block",
                                                        "fullStart": 1092,
                                                        "fullEnd": 1156,
                                                        "start": 1092,
                                                        "end": 1154,
                                                        "fullWidth": 64,
                                                        "width": 62,
                                                        "openBraceToken": {
                                                            "kind": "OpenBraceToken",
                                                            "fullStart": 1092,
                                                            "fullEnd": 1095,
                                                            "start": 1092,
                                                            "end": 1093,
                                                            "fullWidth": 3,
                                                            "width": 1,
                                                            "text": "{",
                                                            "value": "{",
                                                            "valueText": "{",
                                                            "hasTrailingTrivia": true,
                                                            "hasTrailingNewLine": true,
                                                            "trailingTrivia": [
                                                                {
                                                                    "kind": "NewLineTrivia",
                                                                    "text": "\r\n"
                                                                }
                                                            ]
                                                        },
                                                        "statements": [
                                                            {
                                                                "kind": "ExpressionStatement",
                                                                "fullStart": 1095,
                                                                "fullEnd": 1137,
                                                                "start": 1115,
                                                                "end": 1135,
                                                                "fullWidth": 42,
                                                                "width": 20,
                                                                "expression": {
                                                                    "kind": "AssignmentExpression",
                                                                    "fullStart": 1095,
                                                                    "fullEnd": 1134,
                                                                    "start": 1115,
                                                                    "end": 1134,
                                                                    "fullWidth": 39,
                                                                    "width": 19,
                                                                    "left": {
                                                                        "kind": "IdentifierName",
                                                                        "fullStart": 1095,
                                                                        "fullEnd": 1128,
                                                                        "start": 1115,
                                                                        "end": 1127,
                                                                        "fullWidth": 33,
                                                                        "width": 12,
                                                                        "text": "isEnumerable",
                                                                        "value": "isEnumerable",
                                                                        "valueText": "isEnumerable",
                                                                        "hasLeadingTrivia": true,
                                                                        "hasTrailingTrivia": true,
                                                                        "leadingTrivia": [
                                                                            {
                                                                                "kind": "WhitespaceTrivia",
                                                                                "text": "                    "
                                                                            }
                                                                        ],
                                                                        "trailingTrivia": [
                                                                            {
                                                                                "kind": "WhitespaceTrivia",
                                                                                "text": " "
                                                                            }
                                                                        ]
                                                                    },
                                                                    "operatorToken": {
                                                                        "kind": "EqualsToken",
                                                                        "fullStart": 1128,
                                                                        "fullEnd": 1130,
                                                                        "start": 1128,
                                                                        "end": 1129,
                                                                        "fullWidth": 2,
                                                                        "width": 1,
                                                                        "text": "=",
                                                                        "value": "=",
                                                                        "valueText": "=",
                                                                        "hasTrailingTrivia": true,
                                                                        "trailingTrivia": [
                                                                            {
                                                                                "kind": "WhitespaceTrivia",
                                                                                "text": " "
                                                                            }
                                                                        ]
                                                                    },
                                                                    "right": {
                                                                        "kind": "TrueKeyword",
                                                                        "fullStart": 1130,
                                                                        "fullEnd": 1134,
                                                                        "start": 1130,
                                                                        "end": 1134,
                                                                        "fullWidth": 4,
                                                                        "width": 4,
                                                                        "text": "true",
                                                                        "value": true,
                                                                        "valueText": "true"
                                                                    }
                                                                },
                                                                "semicolonToken": {
                                                                    "kind": "SemicolonToken",
                                                                    "fullStart": 1134,
                                                                    "fullEnd": 1137,
                                                                    "start": 1134,
                                                                    "end": 1135,
                                                                    "fullWidth": 3,
                                                                    "width": 1,
                                                                    "text": ";",
                                                                    "value": ";",
                                                                    "valueText": ";",
                                                                    "hasTrailingTrivia": true,
                                                                    "hasTrailingNewLine": true,
                                                                    "trailingTrivia": [
                                                                        {
                                                                            "kind": "NewLineTrivia",
                                                                            "text": "\r\n"
                                                                        }
                                                                    ]
                                                                }
                                                            }
                                                        ],
                                                        "closeBraceToken": {
                                                            "kind": "CloseBraceToken",
                                                            "fullStart": 1137,
                                                            "fullEnd": 1156,
                                                            "start": 1153,
                                                            "end": 1154,
                                                            "fullWidth": 19,
                                                            "width": 1,
                                                            "text": "}",
                                                            "value": "}",
                                                            "valueText": "}",
                                                            "hasLeadingTrivia": true,
                                                            "hasTrailingTrivia": true,
                                                            "hasTrailingNewLine": true,
                                                            "leadingTrivia": [
                                                                {
                                                                    "kind": "WhitespaceTrivia",
                                                                    "text": "                "
                                                                }
                                                            ],
                                                            "trailingTrivia": [
                                                                {
                                                                    "kind": "NewLineTrivia",
                                                                    "text": "\r\n"
                                                                }
                                                            ]
                                                        }
                                                    }
                                                }
                                            ],
                                            "closeBraceToken": {
                                                "kind": "CloseBraceToken",
                                                "fullStart": 1156,
                                                "fullEnd": 1171,
                                                "start": 1168,
                                                "end": 1169,
                                                "fullWidth": 15,
                                                "width": 1,
                                                "text": "}",
                                                "value": "}",
                                                "valueText": "}",
                                                "hasLeadingTrivia": true,
                                                "hasTrailingTrivia": true,
                                                "hasTrailingNewLine": true,
                                                "leadingTrivia": [
                                                    {
                                                        "kind": "WhitespaceTrivia",
                                                        "text": "            "
                                                    }
                                                ],
                                                "trailingTrivia": [
                                                    {
                                                        "kind": "NewLineTrivia",
                                                        "text": "\r\n"
                                                    }
                                                ]
                                            }
                                        }
                                    },
                                    {
                                        "kind": "ExpressionStatement",
                                        "fullStart": 1171,
                                        "fullEnd": 1221,
                                        "start": 1185,
                                        "end": 1219,
                                        "fullWidth": 50,
                                        "width": 34,
                                        "expression": {
                                            "kind": "DeleteExpression",
                                            "fullStart": 1171,
                                            "fullEnd": 1218,
                                            "start": 1185,
                                            "end": 1218,
                                            "fullWidth": 47,
                                            "width": 33,
                                            "deleteKeyword": {
                                                "kind": "DeleteKeyword",
                                                "fullStart": 1171,
                                                "fullEnd": 1192,
                                                "start": 1185,
                                                "end": 1191,
                                                "fullWidth": 21,
                                                "width": 6,
                                                "text": "delete",
                                                "value": "delete",
                                                "valueText": "delete",
                                                "hasLeadingTrivia": true,
                                                "hasLeadingNewLine": true,
                                                "hasTrailingTrivia": true,
                                                "leadingTrivia": [
                                                    {
                                                        "kind": "NewLineTrivia",
                                                        "text": "\r\n"
                                                    },
                                                    {
                                                        "kind": "WhitespaceTrivia",
                                                        "text": "            "
                                                    }
                                                ],
                                                "trailingTrivia": [
                                                    {
                                                        "kind": "WhitespaceTrivia",
                                                        "text": " "
                                                    }
                                                ]
                                            },
                                            "expression": {
                                                "kind": "MemberAccessExpression",
                                                "fullStart": 1192,
                                                "fullEnd": 1218,
                                                "start": 1192,
                                                "end": 1218,
                                                "fullWidth": 26,
                                                "width": 26,
                                                "expression": {
                                                    "kind": "MemberAccessExpression",
                                                    "fullStart": 1192,
                                                    "fullEnd": 1206,
                                                    "start": 1192,
                                                    "end": 1206,
                                                    "fullWidth": 14,
                                                    "width": 14,
                                                    "expression": {
                                                        "kind": "IdentifierName",
                                                        "fullStart": 1192,
                                                        "fullEnd": 1196,
                                                        "start": 1192,
                                                        "end": 1196,
                                                        "fullWidth": 4,
                                                        "width": 4,
                                                        "text": "Date",
                                                        "value": "Date",
                                                        "valueText": "Date"
                                                    },
                                                    "dotToken": {
                                                        "kind": "DotToken",
                                                        "fullStart": 1196,
                                                        "fullEnd": 1197,
                                                        "start": 1196,
                                                        "end": 1197,
                                                        "fullWidth": 1,
                                                        "width": 1,
                                                        "text": ".",
                                                        "value": ".",
                                                        "valueText": "."
                                                    },
                                                    "name": {
                                                        "kind": "IdentifierName",
                                                        "fullStart": 1197,
                                                        "fullEnd": 1206,
                                                        "start": 1197,
                                                        "end": 1206,
                                                        "fullWidth": 9,
                                                        "width": 9,
                                                        "text": "prototype",
                                                        "value": "prototype",
                                                        "valueText": "prototype"
                                                    }
                                                },
                                                "dotToken": {
                                                    "kind": "DotToken",
                                                    "fullStart": 1206,
                                                    "fullEnd": 1207,
                                                    "start": 1206,
                                                    "end": 1207,
                                                    "fullWidth": 1,
                                                    "width": 1,
                                                    "text": ".",
                                                    "value": ".",
                                                    "valueText": "."
                                                },
                                                "name": {
                                                    "kind": "IdentifierName",
                                                    "fullStart": 1207,
                                                    "fullEnd": 1218,
                                                    "start": 1207,
                                                    "end": 1218,
                                                    "fullWidth": 11,
                                                    "width": 11,
                                                    "text": "toISOString",
                                                    "value": "toISOString",
                                                    "valueText": "toISOString"
                                                }
                                            }
                                        },
                                        "semicolonToken": {
                                            "kind": "SemicolonToken",
                                            "fullStart": 1218,
                                            "fullEnd": 1221,
                                            "start": 1218,
                                            "end": 1219,
                                            "fullWidth": 3,
                                            "width": 1,
                                            "text": ";",
                                            "value": ";",
                                            "valueText": ";",
                                            "hasTrailingTrivia": true,
                                            "hasTrailingNewLine": true,
                                            "trailingTrivia": [
                                                {
                                                    "kind": "NewLineTrivia",
                                                    "text": "\r\n"
                                                }
                                            ]
                                        }
                                    },
                                    {
                                        "kind": "VariableStatement",
                                        "fullStart": 1221,
                                        "fullEnd": 1304,
                                        "start": 1235,
                                        "end": 1302,
                                        "fullWidth": 83,
                                        "width": 67,
                                        "modifiers": [],
                                        "variableDeclaration": {
                                            "kind": "VariableDeclaration",
                                            "fullStart": 1221,
                                            "fullEnd": 1301,
                                            "start": 1235,
                                            "end": 1301,
                                            "fullWidth": 80,
                                            "width": 66,
                                            "varKeyword": {
                                                "kind": "VarKeyword",
                                                "fullStart": 1221,
                                                "fullEnd": 1239,
                                                "start": 1235,
                                                "end": 1238,
                                                "fullWidth": 18,
                                                "width": 3,
                                                "text": "var",
                                                "value": "var",
                                                "valueText": "var",
                                                "hasLeadingTrivia": true,
                                                "hasLeadingNewLine": true,
                                                "hasTrailingTrivia": true,
                                                "leadingTrivia": [
                                                    {
                                                        "kind": "NewLineTrivia",
                                                        "text": "\r\n"
                                                    },
                                                    {
                                                        "kind": "WhitespaceTrivia",
                                                        "text": "            "
                                                    }
                                                ],
                                                "trailingTrivia": [
                                                    {
                                                        "kind": "WhitespaceTrivia",
                                                        "text": " "
                                                    }
                                                ]
                                            },
                                            "variableDeclarators": [
                                                {
                                                    "kind": "VariableDeclarator",
                                                    "fullStart": 1239,
                                                    "fullEnd": 1301,
                                                    "start": 1239,
                                                    "end": 1301,
                                                    "fullWidth": 62,
<<<<<<< HEAD
                                                    "width": 62,
                                                    "identifier": {
=======
                                                    "propertyName": {
>>>>>>> 85e84683
                                                        "kind": "IdentifierName",
                                                        "fullStart": 1239,
                                                        "fullEnd": 1254,
                                                        "start": 1239,
                                                        "end": 1253,
                                                        "fullWidth": 15,
                                                        "width": 14,
                                                        "text": "isConfigurable",
                                                        "value": "isConfigurable",
                                                        "valueText": "isConfigurable",
                                                        "hasTrailingTrivia": true,
                                                        "trailingTrivia": [
                                                            {
                                                                "kind": "WhitespaceTrivia",
                                                                "text": " "
                                                            }
                                                        ]
                                                    },
                                                    "equalsValueClause": {
                                                        "kind": "EqualsValueClause",
                                                        "fullStart": 1254,
                                                        "fullEnd": 1301,
                                                        "start": 1254,
                                                        "end": 1301,
                                                        "fullWidth": 47,
                                                        "width": 47,
                                                        "equalsToken": {
                                                            "kind": "EqualsToken",
                                                            "fullStart": 1254,
                                                            "fullEnd": 1256,
                                                            "start": 1254,
                                                            "end": 1255,
                                                            "fullWidth": 2,
                                                            "width": 1,
                                                            "text": "=",
                                                            "value": "=",
                                                            "valueText": "=",
                                                            "hasTrailingTrivia": true,
                                                            "trailingTrivia": [
                                                                {
                                                                    "kind": "WhitespaceTrivia",
                                                                    "text": " "
                                                                }
                                                            ]
                                                        },
                                                        "value": {
                                                            "kind": "LogicalNotExpression",
                                                            "fullStart": 1256,
                                                            "fullEnd": 1301,
                                                            "start": 1256,
                                                            "end": 1301,
                                                            "fullWidth": 45,
                                                            "width": 45,
                                                            "operatorToken": {
                                                                "kind": "ExclamationToken",
                                                                "fullStart": 1256,
                                                                "fullEnd": 1257,
                                                                "start": 1256,
                                                                "end": 1257,
                                                                "fullWidth": 1,
                                                                "width": 1,
                                                                "text": "!",
                                                                "value": "!",
                                                                "valueText": "!"
                                                            },
                                                            "operand": {
                                                                "kind": "InvocationExpression",
                                                                "fullStart": 1257,
                                                                "fullEnd": 1301,
                                                                "start": 1257,
                                                                "end": 1301,
                                                                "fullWidth": 44,
                                                                "width": 44,
                                                                "expression": {
                                                                    "kind": "MemberAccessExpression",
                                                                    "fullStart": 1257,
                                                                    "fullEnd": 1286,
                                                                    "start": 1257,
                                                                    "end": 1286,
                                                                    "fullWidth": 29,
                                                                    "width": 29,
                                                                    "expression": {
                                                                        "kind": "MemberAccessExpression",
                                                                        "fullStart": 1257,
                                                                        "fullEnd": 1271,
                                                                        "start": 1257,
                                                                        "end": 1271,
                                                                        "fullWidth": 14,
                                                                        "width": 14,
                                                                        "expression": {
                                                                            "kind": "IdentifierName",
                                                                            "fullStart": 1257,
                                                                            "fullEnd": 1261,
                                                                            "start": 1257,
                                                                            "end": 1261,
                                                                            "fullWidth": 4,
                                                                            "width": 4,
                                                                            "text": "Date",
                                                                            "value": "Date",
                                                                            "valueText": "Date"
                                                                        },
                                                                        "dotToken": {
                                                                            "kind": "DotToken",
                                                                            "fullStart": 1261,
                                                                            "fullEnd": 1262,
                                                                            "start": 1261,
                                                                            "end": 1262,
                                                                            "fullWidth": 1,
                                                                            "width": 1,
                                                                            "text": ".",
                                                                            "value": ".",
                                                                            "valueText": "."
                                                                        },
                                                                        "name": {
                                                                            "kind": "IdentifierName",
                                                                            "fullStart": 1262,
                                                                            "fullEnd": 1271,
                                                                            "start": 1262,
                                                                            "end": 1271,
                                                                            "fullWidth": 9,
                                                                            "width": 9,
                                                                            "text": "prototype",
                                                                            "value": "prototype",
                                                                            "valueText": "prototype"
                                                                        }
                                                                    },
                                                                    "dotToken": {
                                                                        "kind": "DotToken",
                                                                        "fullStart": 1271,
                                                                        "fullEnd": 1272,
                                                                        "start": 1271,
                                                                        "end": 1272,
                                                                        "fullWidth": 1,
                                                                        "width": 1,
                                                                        "text": ".",
                                                                        "value": ".",
                                                                        "valueText": "."
                                                                    },
                                                                    "name": {
                                                                        "kind": "IdentifierName",
                                                                        "fullStart": 1272,
                                                                        "fullEnd": 1286,
                                                                        "start": 1272,
                                                                        "end": 1286,
                                                                        "fullWidth": 14,
                                                                        "width": 14,
                                                                        "text": "hasOwnProperty",
                                                                        "value": "hasOwnProperty",
                                                                        "valueText": "hasOwnProperty"
                                                                    }
                                                                },
                                                                "argumentList": {
                                                                    "kind": "ArgumentList",
                                                                    "fullStart": 1286,
                                                                    "fullEnd": 1301,
                                                                    "start": 1286,
                                                                    "end": 1301,
                                                                    "fullWidth": 15,
                                                                    "width": 15,
                                                                    "openParenToken": {
                                                                        "kind": "OpenParenToken",
                                                                        "fullStart": 1286,
                                                                        "fullEnd": 1287,
                                                                        "start": 1286,
                                                                        "end": 1287,
                                                                        "fullWidth": 1,
                                                                        "width": 1,
                                                                        "text": "(",
                                                                        "value": "(",
                                                                        "valueText": "("
                                                                    },
                                                                    "arguments": [
                                                                        {
                                                                            "kind": "StringLiteral",
                                                                            "fullStart": 1287,
                                                                            "fullEnd": 1300,
                                                                            "start": 1287,
                                                                            "end": 1300,
                                                                            "fullWidth": 13,
                                                                            "width": 13,
                                                                            "text": "\"toISOString\"",
                                                                            "value": "toISOString",
                                                                            "valueText": "toISOString"
                                                                        }
                                                                    ],
                                                                    "closeParenToken": {
                                                                        "kind": "CloseParenToken",
                                                                        "fullStart": 1300,
                                                                        "fullEnd": 1301,
                                                                        "start": 1300,
                                                                        "end": 1301,
                                                                        "fullWidth": 1,
                                                                        "width": 1,
                                                                        "text": ")",
                                                                        "value": ")",
                                                                        "valueText": ")"
                                                                    }
                                                                }
                                                            }
                                                        }
                                                    }
                                                }
                                            ]
                                        },
                                        "semicolonToken": {
                                            "kind": "SemicolonToken",
                                            "fullStart": 1301,
                                            "fullEnd": 1304,
                                            "start": 1301,
                                            "end": 1302,
                                            "fullWidth": 3,
                                            "width": 1,
                                            "text": ";",
                                            "value": ";",
                                            "valueText": ";",
                                            "hasTrailingTrivia": true,
                                            "hasTrailingNewLine": true,
                                            "trailingTrivia": [
                                                {
                                                    "kind": "NewLineTrivia",
                                                    "text": "\r\n"
                                                }
                                            ]
                                        }
                                    },
                                    {
                                        "kind": "ReturnStatement",
                                        "fullStart": 1304,
                                        "fullEnd": 1395,
                                        "start": 1318,
                                        "end": 1393,
                                        "fullWidth": 91,
                                        "width": 75,
                                        "returnKeyword": {
                                            "kind": "ReturnKeyword",
                                            "fullStart": 1304,
                                            "fullEnd": 1325,
                                            "start": 1318,
                                            "end": 1324,
                                            "fullWidth": 21,
                                            "width": 6,
                                            "text": "return",
                                            "value": "return",
                                            "valueText": "return",
                                            "hasLeadingTrivia": true,
                                            "hasLeadingNewLine": true,
                                            "hasTrailingTrivia": true,
                                            "leadingTrivia": [
                                                {
                                                    "kind": "NewLineTrivia",
                                                    "text": "\r\n"
                                                },
                                                {
                                                    "kind": "WhitespaceTrivia",
                                                    "text": "            "
                                                }
                                            ],
                                            "trailingTrivia": [
                                                {
                                                    "kind": "WhitespaceTrivia",
                                                    "text": " "
                                                }
                                            ]
                                        },
                                        "expression": {
                                            "kind": "LogicalAndExpression",
                                            "fullStart": 1325,
                                            "fullEnd": 1392,
                                            "start": 1325,
                                            "end": 1392,
                                            "fullWidth": 67,
                                            "width": 67,
                                            "left": {
                                                "kind": "LogicalAndExpression",
                                                "fullStart": 1325,
                                                "fullEnd": 1375,
                                                "start": 1325,
                                                "end": 1374,
                                                "fullWidth": 50,
                                                "width": 49,
                                                "left": {
                                                    "kind": "LogicalAndExpression",
                                                    "fullStart": 1325,
                                                    "fullEnd": 1358,
                                                    "start": 1325,
                                                    "end": 1357,
                                                    "fullWidth": 33,
                                                    "width": 32,
                                                    "left": {
                                                        "kind": "IdentifierName",
                                                        "fullStart": 1325,
                                                        "fullEnd": 1344,
                                                        "start": 1325,
                                                        "end": 1343,
                                                        "fullWidth": 19,
                                                        "width": 18,
                                                        "text": "propertyAreCorrect",
                                                        "value": "propertyAreCorrect",
                                                        "valueText": "propertyAreCorrect",
                                                        "hasTrailingTrivia": true,
                                                        "trailingTrivia": [
                                                            {
                                                                "kind": "WhitespaceTrivia",
                                                                "text": " "
                                                            }
                                                        ]
                                                    },
                                                    "operatorToken": {
                                                        "kind": "AmpersandAmpersandToken",
                                                        "fullStart": 1344,
                                                        "fullEnd": 1347,
                                                        "start": 1344,
                                                        "end": 1346,
                                                        "fullWidth": 3,
                                                        "width": 2,
                                                        "text": "&&",
                                                        "value": "&&",
                                                        "valueText": "&&",
                                                        "hasTrailingTrivia": true,
                                                        "trailingTrivia": [
                                                            {
                                                                "kind": "WhitespaceTrivia",
                                                                "text": " "
                                                            }
                                                        ]
                                                    },
                                                    "right": {
                                                        "kind": "IdentifierName",
                                                        "fullStart": 1347,
                                                        "fullEnd": 1358,
                                                        "start": 1347,
                                                        "end": 1357,
                                                        "fullWidth": 11,
                                                        "width": 10,
                                                        "text": "isWritable",
                                                        "value": "isWritable",
                                                        "valueText": "isWritable",
                                                        "hasTrailingTrivia": true,
                                                        "trailingTrivia": [
                                                            {
                                                                "kind": "WhitespaceTrivia",
                                                                "text": " "
                                                            }
                                                        ]
                                                    }
                                                },
                                                "operatorToken": {
                                                    "kind": "AmpersandAmpersandToken",
                                                    "fullStart": 1358,
                                                    "fullEnd": 1361,
                                                    "start": 1358,
                                                    "end": 1360,
                                                    "fullWidth": 3,
                                                    "width": 2,
                                                    "text": "&&",
                                                    "value": "&&",
                                                    "valueText": "&&",
                                                    "hasTrailingTrivia": true,
                                                    "trailingTrivia": [
                                                        {
                                                            "kind": "WhitespaceTrivia",
                                                            "text": " "
                                                        }
                                                    ]
                                                },
                                                "right": {
                                                    "kind": "LogicalNotExpression",
                                                    "fullStart": 1361,
                                                    "fullEnd": 1375,
                                                    "start": 1361,
                                                    "end": 1374,
                                                    "fullWidth": 14,
                                                    "width": 13,
                                                    "operatorToken": {
                                                        "kind": "ExclamationToken",
                                                        "fullStart": 1361,
                                                        "fullEnd": 1362,
                                                        "start": 1361,
                                                        "end": 1362,
                                                        "fullWidth": 1,
                                                        "width": 1,
                                                        "text": "!",
                                                        "value": "!",
                                                        "valueText": "!"
                                                    },
                                                    "operand": {
                                                        "kind": "IdentifierName",
                                                        "fullStart": 1362,
                                                        "fullEnd": 1375,
                                                        "start": 1362,
                                                        "end": 1374,
                                                        "fullWidth": 13,
                                                        "width": 12,
                                                        "text": "isEnumerable",
                                                        "value": "isEnumerable",
                                                        "valueText": "isEnumerable",
                                                        "hasTrailingTrivia": true,
                                                        "trailingTrivia": [
                                                            {
                                                                "kind": "WhitespaceTrivia",
                                                                "text": " "
                                                            }
                                                        ]
                                                    }
                                                }
                                            },
                                            "operatorToken": {
                                                "kind": "AmpersandAmpersandToken",
                                                "fullStart": 1375,
                                                "fullEnd": 1378,
                                                "start": 1375,
                                                "end": 1377,
                                                "fullWidth": 3,
                                                "width": 2,
                                                "text": "&&",
                                                "value": "&&",
                                                "valueText": "&&",
                                                "hasTrailingTrivia": true,
                                                "trailingTrivia": [
                                                    {
                                                        "kind": "WhitespaceTrivia",
                                                        "text": " "
                                                    }
                                                ]
                                            },
                                            "right": {
                                                "kind": "IdentifierName",
                                                "fullStart": 1378,
                                                "fullEnd": 1392,
                                                "start": 1378,
                                                "end": 1392,
                                                "fullWidth": 14,
                                                "width": 14,
                                                "text": "isConfigurable",
                                                "value": "isConfigurable",
                                                "valueText": "isConfigurable"
                                            }
                                        },
                                        "semicolonToken": {
                                            "kind": "SemicolonToken",
                                            "fullStart": 1392,
                                            "fullEnd": 1395,
                                            "start": 1392,
                                            "end": 1393,
                                            "fullWidth": 3,
                                            "width": 1,
                                            "text": ";",
                                            "value": ";",
                                            "valueText": ";",
                                            "hasTrailingTrivia": true,
                                            "hasTrailingNewLine": true,
                                            "trailingTrivia": [
                                                {
                                                    "kind": "NewLineTrivia",
                                                    "text": "\r\n"
                                                }
                                            ]
                                        }
                                    }
                                ],
                                "closeBraceToken": {
                                    "kind": "CloseBraceToken",
                                    "fullStart": 1395,
                                    "fullEnd": 1405,
                                    "start": 1403,
                                    "end": 1404,
                                    "fullWidth": 10,
                                    "width": 1,
                                    "text": "}",
                                    "value": "}",
                                    "valueText": "}",
                                    "hasLeadingTrivia": true,
                                    "hasTrailingTrivia": true,
                                    "leadingTrivia": [
                                        {
                                            "kind": "WhitespaceTrivia",
                                            "text": "        "
                                        }
                                    ],
                                    "trailingTrivia": [
                                        {
                                            "kind": "WhitespaceTrivia",
                                            "text": " "
                                        }
                                    ]
                                }
                            },
                            "finallyClause": {
                                "kind": "FinallyClause",
                                "fullStart": 1405,
                                "fullEnd": 1647,
                                "start": 1405,
                                "end": 1645,
                                "fullWidth": 242,
                                "width": 240,
                                "finallyKeyword": {
                                    "kind": "FinallyKeyword",
                                    "fullStart": 1405,
                                    "fullEnd": 1413,
                                    "start": 1405,
                                    "end": 1412,
                                    "fullWidth": 8,
                                    "width": 7,
                                    "text": "finally",
                                    "value": "finally",
                                    "valueText": "finally",
                                    "hasTrailingTrivia": true,
                                    "trailingTrivia": [
                                        {
                                            "kind": "WhitespaceTrivia",
                                            "text": " "
                                        }
                                    ]
                                },
                                "block": {
                                    "kind": "Block",
                                    "fullStart": 1413,
                                    "fullEnd": 1647,
                                    "start": 1413,
                                    "end": 1645,
                                    "fullWidth": 234,
                                    "width": 232,
                                    "openBraceToken": {
                                        "kind": "OpenBraceToken",
                                        "fullStart": 1413,
                                        "fullEnd": 1416,
                                        "start": 1413,
                                        "end": 1414,
                                        "fullWidth": 3,
                                        "width": 1,
                                        "text": "{",
                                        "value": "{",
                                        "valueText": "{",
                                        "hasTrailingTrivia": true,
                                        "hasTrailingNewLine": true,
                                        "trailingTrivia": [
                                            {
                                                "kind": "NewLineTrivia",
                                                "text": "\r\n"
                                            }
                                        ]
                                    },
                                    "statements": [
                                        {
                                            "kind": "ExpressionStatement",
                                            "fullStart": 1416,
                                            "fullEnd": 1636,
                                            "start": 1428,
                                            "end": 1634,
                                            "fullWidth": 220,
                                            "width": 206,
                                            "expression": {
                                                "kind": "InvocationExpression",
                                                "fullStart": 1416,
                                                "fullEnd": 1633,
                                                "start": 1428,
                                                "end": 1633,
                                                "fullWidth": 217,
                                                "width": 205,
                                                "expression": {
                                                    "kind": "MemberAccessExpression",
                                                    "fullStart": 1416,
                                                    "fullEnd": 1449,
                                                    "start": 1428,
                                                    "end": 1449,
                                                    "fullWidth": 33,
                                                    "width": 21,
                                                    "expression": {
                                                        "kind": "IdentifierName",
                                                        "fullStart": 1416,
                                                        "fullEnd": 1434,
                                                        "start": 1428,
                                                        "end": 1434,
                                                        "fullWidth": 18,
                                                        "width": 6,
                                                        "text": "Object",
                                                        "value": "Object",
                                                        "valueText": "Object",
                                                        "hasLeadingTrivia": true,
                                                        "leadingTrivia": [
                                                            {
                                                                "kind": "WhitespaceTrivia",
                                                                "text": "            "
                                                            }
                                                        ]
                                                    },
                                                    "dotToken": {
                                                        "kind": "DotToken",
                                                        "fullStart": 1434,
                                                        "fullEnd": 1435,
                                                        "start": 1434,
                                                        "end": 1435,
                                                        "fullWidth": 1,
                                                        "width": 1,
                                                        "text": ".",
                                                        "value": ".",
                                                        "valueText": "."
                                                    },
                                                    "name": {
                                                        "kind": "IdentifierName",
                                                        "fullStart": 1435,
                                                        "fullEnd": 1449,
                                                        "start": 1435,
                                                        "end": 1449,
                                                        "fullWidth": 14,
                                                        "width": 14,
                                                        "text": "defineProperty",
                                                        "value": "defineProperty",
                                                        "valueText": "defineProperty"
                                                    }
                                                },
                                                "argumentList": {
                                                    "kind": "ArgumentList",
                                                    "fullStart": 1449,
                                                    "fullEnd": 1633,
                                                    "start": 1449,
                                                    "end": 1633,
                                                    "fullWidth": 184,
                                                    "width": 184,
                                                    "openParenToken": {
                                                        "kind": "OpenParenToken",
                                                        "fullStart": 1449,
                                                        "fullEnd": 1450,
                                                        "start": 1449,
                                                        "end": 1450,
                                                        "fullWidth": 1,
                                                        "width": 1,
                                                        "text": "(",
                                                        "value": "(",
                                                        "valueText": "("
                                                    },
                                                    "arguments": [
                                                        {
                                                            "kind": "MemberAccessExpression",
                                                            "fullStart": 1450,
                                                            "fullEnd": 1464,
                                                            "start": 1450,
                                                            "end": 1464,
                                                            "fullWidth": 14,
                                                            "width": 14,
                                                            "expression": {
                                                                "kind": "IdentifierName",
                                                                "fullStart": 1450,
                                                                "fullEnd": 1454,
                                                                "start": 1450,
                                                                "end": 1454,
                                                                "fullWidth": 4,
                                                                "width": 4,
                                                                "text": "Date",
                                                                "value": "Date",
                                                                "valueText": "Date"
                                                            },
                                                            "dotToken": {
                                                                "kind": "DotToken",
                                                                "fullStart": 1454,
                                                                "fullEnd": 1455,
                                                                "start": 1454,
                                                                "end": 1455,
                                                                "fullWidth": 1,
                                                                "width": 1,
                                                                "text": ".",
                                                                "value": ".",
                                                                "valueText": "."
                                                            },
                                                            "name": {
                                                                "kind": "IdentifierName",
                                                                "fullStart": 1455,
                                                                "fullEnd": 1464,
                                                                "start": 1455,
                                                                "end": 1464,
                                                                "fullWidth": 9,
                                                                "width": 9,
                                                                "text": "prototype",
                                                                "value": "prototype",
                                                                "valueText": "prototype"
                                                            }
                                                        },
                                                        {
                                                            "kind": "CommaToken",
                                                            "fullStart": 1464,
                                                            "fullEnd": 1466,
                                                            "start": 1464,
                                                            "end": 1465,
                                                            "fullWidth": 2,
                                                            "width": 1,
                                                            "text": ",",
                                                            "value": ",",
                                                            "valueText": ",",
                                                            "hasTrailingTrivia": true,
                                                            "trailingTrivia": [
                                                                {
                                                                    "kind": "WhitespaceTrivia",
                                                                    "text": " "
                                                                }
                                                            ]
                                                        },
                                                        {
                                                            "kind": "StringLiteral",
                                                            "fullStart": 1466,
                                                            "fullEnd": 1479,
                                                            "start": 1466,
                                                            "end": 1479,
                                                            "fullWidth": 13,
                                                            "width": 13,
                                                            "text": "\"toISOString\"",
                                                            "value": "toISOString",
                                                            "valueText": "toISOString"
                                                        },
                                                        {
                                                            "kind": "CommaToken",
                                                            "fullStart": 1479,
                                                            "fullEnd": 1481,
                                                            "start": 1479,
                                                            "end": 1480,
                                                            "fullWidth": 2,
                                                            "width": 1,
                                                            "text": ",",
                                                            "value": ",",
                                                            "valueText": ",",
                                                            "hasTrailingTrivia": true,
                                                            "trailingTrivia": [
                                                                {
                                                                    "kind": "WhitespaceTrivia",
                                                                    "text": " "
                                                                }
                                                            ]
                                                        },
                                                        {
                                                            "kind": "ObjectLiteralExpression",
                                                            "fullStart": 1481,
                                                            "fullEnd": 1632,
                                                            "start": 1481,
                                                            "end": 1632,
                                                            "fullWidth": 151,
                                                            "width": 151,
                                                            "openBraceToken": {
                                                                "kind": "OpenBraceToken",
                                                                "fullStart": 1481,
                                                                "fullEnd": 1484,
                                                                "start": 1481,
                                                                "end": 1482,
                                                                "fullWidth": 3,
                                                                "width": 1,
                                                                "text": "{",
                                                                "value": "{",
                                                                "valueText": "{",
                                                                "hasTrailingTrivia": true,
                                                                "hasTrailingNewLine": true,
                                                                "trailingTrivia": [
                                                                    {
                                                                        "kind": "NewLineTrivia",
                                                                        "text": "\r\n"
                                                                    }
                                                                ]
                                                            },
                                                            "propertyAssignments": [
                                                                {
                                                                    "kind": "SimplePropertyAssignment",
                                                                    "fullStart": 1484,
                                                                    "fullEnd": 1511,
                                                                    "start": 1500,
                                                                    "end": 1511,
                                                                    "fullWidth": 27,
                                                                    "width": 11,
                                                                    "propertyName": {
                                                                        "kind": "IdentifierName",
                                                                        "fullStart": 1484,
                                                                        "fullEnd": 1505,
                                                                        "start": 1500,
                                                                        "end": 1505,
                                                                        "fullWidth": 21,
                                                                        "width": 5,
                                                                        "text": "value",
                                                                        "value": "value",
                                                                        "valueText": "value",
                                                                        "hasLeadingTrivia": true,
                                                                        "leadingTrivia": [
                                                                            {
                                                                                "kind": "WhitespaceTrivia",
                                                                                "text": "                "
                                                                            }
                                                                        ]
                                                                    },
                                                                    "colonToken": {
                                                                        "kind": "ColonToken",
                                                                        "fullStart": 1505,
                                                                        "fullEnd": 1507,
                                                                        "start": 1505,
                                                                        "end": 1506,
                                                                        "fullWidth": 2,
                                                                        "width": 1,
                                                                        "text": ":",
                                                                        "value": ":",
                                                                        "valueText": ":",
                                                                        "hasTrailingTrivia": true,
                                                                        "trailingTrivia": [
                                                                            {
                                                                                "kind": "WhitespaceTrivia",
                                                                                "text": " "
                                                                            }
                                                                        ]
                                                                    },
                                                                    "expression": {
                                                                        "kind": "IdentifierName",
                                                                        "fullStart": 1507,
                                                                        "fullEnd": 1511,
                                                                        "start": 1507,
                                                                        "end": 1511,
                                                                        "fullWidth": 4,
                                                                        "width": 4,
                                                                        "text": "temp",
                                                                        "value": "temp",
                                                                        "valueText": "temp"
                                                                    }
                                                                },
                                                                {
                                                                    "kind": "CommaToken",
                                                                    "fullStart": 1511,
                                                                    "fullEnd": 1514,
                                                                    "start": 1511,
                                                                    "end": 1512,
                                                                    "fullWidth": 3,
                                                                    "width": 1,
                                                                    "text": ",",
                                                                    "value": ",",
                                                                    "valueText": ",",
                                                                    "hasTrailingTrivia": true,
                                                                    "hasTrailingNewLine": true,
                                                                    "trailingTrivia": [
                                                                        {
                                                                            "kind": "NewLineTrivia",
                                                                            "text": "\r\n"
                                                                        }
                                                                    ]
                                                                },
                                                                {
                                                                    "kind": "SimplePropertyAssignment",
                                                                    "fullStart": 1514,
                                                                    "fullEnd": 1544,
                                                                    "start": 1530,
                                                                    "end": 1544,
                                                                    "fullWidth": 30,
                                                                    "width": 14,
                                                                    "propertyName": {
                                                                        "kind": "IdentifierName",
                                                                        "fullStart": 1514,
                                                                        "fullEnd": 1538,
                                                                        "start": 1530,
                                                                        "end": 1538,
                                                                        "fullWidth": 24,
                                                                        "width": 8,
                                                                        "text": "writable",
                                                                        "value": "writable",
                                                                        "valueText": "writable",
                                                                        "hasLeadingTrivia": true,
                                                                        "leadingTrivia": [
                                                                            {
                                                                                "kind": "WhitespaceTrivia",
                                                                                "text": "                "
                                                                            }
                                                                        ]
                                                                    },
                                                                    "colonToken": {
                                                                        "kind": "ColonToken",
                                                                        "fullStart": 1538,
                                                                        "fullEnd": 1540,
                                                                        "start": 1538,
                                                                        "end": 1539,
                                                                        "fullWidth": 2,
                                                                        "width": 1,
                                                                        "text": ":",
                                                                        "value": ":",
                                                                        "valueText": ":",
                                                                        "hasTrailingTrivia": true,
                                                                        "trailingTrivia": [
                                                                            {
                                                                                "kind": "WhitespaceTrivia",
                                                                                "text": " "
                                                                            }
                                                                        ]
                                                                    },
                                                                    "expression": {
                                                                        "kind": "TrueKeyword",
                                                                        "fullStart": 1540,
                                                                        "fullEnd": 1544,
                                                                        "start": 1540,
                                                                        "end": 1544,
                                                                        "fullWidth": 4,
                                                                        "width": 4,
                                                                        "text": "true",
                                                                        "value": true,
                                                                        "valueText": "true"
                                                                    }
                                                                },
                                                                {
                                                                    "kind": "CommaToken",
                                                                    "fullStart": 1544,
                                                                    "fullEnd": 1547,
                                                                    "start": 1544,
                                                                    "end": 1545,
                                                                    "fullWidth": 3,
                                                                    "width": 1,
                                                                    "text": ",",
                                                                    "value": ",",
                                                                    "valueText": ",",
                                                                    "hasTrailingTrivia": true,
                                                                    "hasTrailingNewLine": true,
                                                                    "trailingTrivia": [
                                                                        {
                                                                            "kind": "NewLineTrivia",
                                                                            "text": "\r\n"
                                                                        }
                                                                    ]
                                                                },
                                                                {
                                                                    "kind": "SimplePropertyAssignment",
                                                                    "fullStart": 1547,
                                                                    "fullEnd": 1580,
                                                                    "start": 1563,
                                                                    "end": 1580,
                                                                    "fullWidth": 33,
                                                                    "width": 17,
                                                                    "propertyName": {
                                                                        "kind": "IdentifierName",
                                                                        "fullStart": 1547,
                                                                        "fullEnd": 1573,
                                                                        "start": 1563,
                                                                        "end": 1573,
                                                                        "fullWidth": 26,
                                                                        "width": 10,
                                                                        "text": "enumerable",
                                                                        "value": "enumerable",
                                                                        "valueText": "enumerable",
                                                                        "hasLeadingTrivia": true,
                                                                        "leadingTrivia": [
                                                                            {
                                                                                "kind": "WhitespaceTrivia",
                                                                                "text": "                "
                                                                            }
                                                                        ]
                                                                    },
                                                                    "colonToken": {
                                                                        "kind": "ColonToken",
                                                                        "fullStart": 1573,
                                                                        "fullEnd": 1575,
                                                                        "start": 1573,
                                                                        "end": 1574,
                                                                        "fullWidth": 2,
                                                                        "width": 1,
                                                                        "text": ":",
                                                                        "value": ":",
                                                                        "valueText": ":",
                                                                        "hasTrailingTrivia": true,
                                                                        "trailingTrivia": [
                                                                            {
                                                                                "kind": "WhitespaceTrivia",
                                                                                "text": " "
                                                                            }
                                                                        ]
                                                                    },
                                                                    "expression": {
                                                                        "kind": "FalseKeyword",
                                                                        "fullStart": 1575,
                                                                        "fullEnd": 1580,
                                                                        "start": 1575,
                                                                        "end": 1580,
                                                                        "fullWidth": 5,
                                                                        "width": 5,
                                                                        "text": "false",
                                                                        "value": false,
                                                                        "valueText": "false"
                                                                    }
                                                                },
                                                                {
                                                                    "kind": "CommaToken",
                                                                    "fullStart": 1580,
                                                                    "fullEnd": 1583,
                                                                    "start": 1580,
                                                                    "end": 1581,
                                                                    "fullWidth": 3,
                                                                    "width": 1,
                                                                    "text": ",",
                                                                    "value": ",",
                                                                    "valueText": ",",
                                                                    "hasTrailingTrivia": true,
                                                                    "hasTrailingNewLine": true,
                                                                    "trailingTrivia": [
                                                                        {
                                                                            "kind": "NewLineTrivia",
                                                                            "text": "\r\n"
                                                                        }
                                                                    ]
                                                                },
                                                                {
                                                                    "kind": "SimplePropertyAssignment",
                                                                    "fullStart": 1583,
                                                                    "fullEnd": 1619,
                                                                    "start": 1599,
                                                                    "end": 1617,
                                                                    "fullWidth": 36,
                                                                    "width": 18,
                                                                    "propertyName": {
                                                                        "kind": "IdentifierName",
                                                                        "fullStart": 1583,
                                                                        "fullEnd": 1611,
                                                                        "start": 1599,
                                                                        "end": 1611,
                                                                        "fullWidth": 28,
                                                                        "width": 12,
                                                                        "text": "configurable",
                                                                        "value": "configurable",
                                                                        "valueText": "configurable",
                                                                        "hasLeadingTrivia": true,
                                                                        "leadingTrivia": [
                                                                            {
                                                                                "kind": "WhitespaceTrivia",
                                                                                "text": "                "
                                                                            }
                                                                        ]
                                                                    },
                                                                    "colonToken": {
                                                                        "kind": "ColonToken",
                                                                        "fullStart": 1611,
                                                                        "fullEnd": 1613,
                                                                        "start": 1611,
                                                                        "end": 1612,
                                                                        "fullWidth": 2,
                                                                        "width": 1,
                                                                        "text": ":",
                                                                        "value": ":",
                                                                        "valueText": ":",
                                                                        "hasTrailingTrivia": true,
                                                                        "trailingTrivia": [
                                                                            {
                                                                                "kind": "WhitespaceTrivia",
                                                                                "text": " "
                                                                            }
                                                                        ]
                                                                    },
                                                                    "expression": {
                                                                        "kind": "TrueKeyword",
                                                                        "fullStart": 1613,
                                                                        "fullEnd": 1619,
                                                                        "start": 1613,
                                                                        "end": 1617,
                                                                        "fullWidth": 6,
                                                                        "width": 4,
                                                                        "text": "true",
                                                                        "value": true,
                                                                        "valueText": "true",
                                                                        "hasTrailingTrivia": true,
                                                                        "hasTrailingNewLine": true,
                                                                        "trailingTrivia": [
                                                                            {
                                                                                "kind": "NewLineTrivia",
                                                                                "text": "\r\n"
                                                                            }
                                                                        ]
                                                                    }
                                                                }
                                                            ],
                                                            "closeBraceToken": {
                                                                "kind": "CloseBraceToken",
                                                                "fullStart": 1619,
                                                                "fullEnd": 1632,
                                                                "start": 1631,
                                                                "end": 1632,
                                                                "fullWidth": 13,
                                                                "width": 1,
                                                                "text": "}",
                                                                "value": "}",
                                                                "valueText": "}",
                                                                "hasLeadingTrivia": true,
                                                                "leadingTrivia": [
                                                                    {
                                                                        "kind": "WhitespaceTrivia",
                                                                        "text": "            "
                                                                    }
                                                                ]
                                                            }
                                                        }
                                                    ],
                                                    "closeParenToken": {
                                                        "kind": "CloseParenToken",
                                                        "fullStart": 1632,
                                                        "fullEnd": 1633,
                                                        "start": 1632,
                                                        "end": 1633,
                                                        "fullWidth": 1,
                                                        "width": 1,
                                                        "text": ")",
                                                        "value": ")",
                                                        "valueText": ")"
                                                    }
                                                }
                                            },
                                            "semicolonToken": {
                                                "kind": "SemicolonToken",
                                                "fullStart": 1633,
                                                "fullEnd": 1636,
                                                "start": 1633,
                                                "end": 1634,
                                                "fullWidth": 3,
                                                "width": 1,
                                                "text": ";",
                                                "value": ";",
                                                "valueText": ";",
                                                "hasTrailingTrivia": true,
                                                "hasTrailingNewLine": true,
                                                "trailingTrivia": [
                                                    {
                                                        "kind": "NewLineTrivia",
                                                        "text": "\r\n"
                                                    }
                                                ]
                                            }
                                        }
                                    ],
                                    "closeBraceToken": {
                                        "kind": "CloseBraceToken",
                                        "fullStart": 1636,
                                        "fullEnd": 1647,
                                        "start": 1644,
                                        "end": 1645,
                                        "fullWidth": 11,
                                        "width": 1,
                                        "text": "}",
                                        "value": "}",
                                        "valueText": "}",
                                        "hasLeadingTrivia": true,
                                        "hasTrailingTrivia": true,
                                        "hasTrailingNewLine": true,
                                        "leadingTrivia": [
                                            {
                                                "kind": "WhitespaceTrivia",
                                                "text": "        "
                                            }
                                        ],
                                        "trailingTrivia": [
                                            {
                                                "kind": "NewLineTrivia",
                                                "text": "\r\n"
                                            }
                                        ]
                                    }
                                }
                            }
                        }
                    ],
                    "closeBraceToken": {
                        "kind": "CloseBraceToken",
                        "fullStart": 1647,
                        "fullEnd": 1654,
                        "start": 1651,
                        "end": 1652,
                        "fullWidth": 7,
                        "width": 1,
                        "text": "}",
                        "value": "}",
                        "valueText": "}",
                        "hasLeadingTrivia": true,
                        "hasTrailingTrivia": true,
                        "hasTrailingNewLine": true,
                        "leadingTrivia": [
                            {
                                "kind": "WhitespaceTrivia",
                                "text": "    "
                            }
                        ],
                        "trailingTrivia": [
                            {
                                "kind": "NewLineTrivia",
                                "text": "\r\n"
                            }
                        ]
                    }
                }
            },
            {
                "kind": "ExpressionStatement",
                "fullStart": 1654,
                "fullEnd": 1678,
                "start": 1654,
                "end": 1676,
                "fullWidth": 24,
                "width": 22,
                "expression": {
                    "kind": "InvocationExpression",
                    "fullStart": 1654,
                    "fullEnd": 1675,
                    "start": 1654,
                    "end": 1675,
                    "fullWidth": 21,
                    "width": 21,
                    "expression": {
                        "kind": "IdentifierName",
                        "fullStart": 1654,
                        "fullEnd": 1665,
                        "start": 1654,
                        "end": 1665,
                        "fullWidth": 11,
                        "width": 11,
                        "text": "runTestCase",
                        "value": "runTestCase",
                        "valueText": "runTestCase"
                    },
                    "argumentList": {
                        "kind": "ArgumentList",
                        "fullStart": 1665,
                        "fullEnd": 1675,
                        "start": 1665,
                        "end": 1675,
                        "fullWidth": 10,
                        "width": 10,
                        "openParenToken": {
                            "kind": "OpenParenToken",
                            "fullStart": 1665,
                            "fullEnd": 1666,
                            "start": 1665,
                            "end": 1666,
                            "fullWidth": 1,
                            "width": 1,
                            "text": "(",
                            "value": "(",
                            "valueText": "("
                        },
                        "arguments": [
                            {
                                "kind": "IdentifierName",
                                "fullStart": 1666,
                                "fullEnd": 1674,
                                "start": 1666,
                                "end": 1674,
                                "fullWidth": 8,
                                "width": 8,
                                "text": "testcase",
                                "value": "testcase",
                                "valueText": "testcase"
                            }
                        ],
                        "closeParenToken": {
                            "kind": "CloseParenToken",
                            "fullStart": 1674,
                            "fullEnd": 1675,
                            "start": 1674,
                            "end": 1675,
                            "fullWidth": 1,
                            "width": 1,
                            "text": ")",
                            "value": ")",
                            "valueText": ")"
                        }
                    }
                },
                "semicolonToken": {
                    "kind": "SemicolonToken",
                    "fullStart": 1675,
                    "fullEnd": 1678,
                    "start": 1675,
                    "end": 1676,
                    "fullWidth": 3,
                    "width": 1,
                    "text": ";",
                    "value": ";",
                    "valueText": ";",
                    "hasTrailingTrivia": true,
                    "hasTrailingNewLine": true,
                    "trailingTrivia": [
                        {
                            "kind": "NewLineTrivia",
                            "text": "\r\n"
                        }
                    ]
                }
            }
        ],
        "endOfFileToken": {
            "kind": "EndOfFileToken",
            "fullStart": 1678,
            "fullEnd": 1678,
            "start": 1678,
            "end": 1678,
            "fullWidth": 0,
            "width": 0,
            "text": ""
        }
    },
    "lineMap": {
        "lineStarts": [
            0,
            67,
            152,
            232,
            308,
            380,
            385,
            439,
            530,
            535,
            537,
            539,
            562,
            646,
            648,
            767,
            769,
            817,
            819,
            834,
            884,
            886,
            957,
            959,
            998,
            1000,
            1048,
            1095,
            1137,
            1156,
            1171,
            1173,
            1221,
            1223,
            1304,
            1306,
            1395,
            1416,
            1484,
            1514,
            1547,
            1583,
            1619,
            1636,
            1647,
            1654,
            1678
        ],
        "length": 1678
    }
}<|MERGE_RESOLUTION|>--- conflicted
+++ resolved
@@ -245,12 +245,8 @@
                                         "start": 574,
                                         "end": 643,
                                         "fullWidth": 69,
-<<<<<<< HEAD
                                         "width": 69,
-                                        "identifier": {
-=======
                                         "propertyName": {
->>>>>>> 85e84683
                                             "kind": "IdentifierName",
                                             "fullStart": 574,
                                             "fullEnd": 579,
@@ -542,12 +538,8 @@
                                         "start": 660,
                                         "end": 764,
                                         "fullWidth": 104,
-<<<<<<< HEAD
                                         "width": 104,
-                                        "identifier": {
-=======
                                         "propertyName": {
->>>>>>> 85e84683
                                             "kind": "IdentifierName",
                                             "fullStart": 660,
                                             "fullEnd": 679,
@@ -1053,12 +1045,8 @@
                                         "start": 781,
                                         "end": 814,
                                         "fullWidth": 33,
-<<<<<<< HEAD
                                         "width": 33,
-                                        "identifier": {
-=======
                                         "propertyName": {
->>>>>>> 85e84683
                                             "kind": "IdentifierName",
                                             "fullStart": 781,
                                             "fullEnd": 786,
@@ -1492,12 +1480,8 @@
                                                     "start": 902,
                                                     "end": 954,
                                                     "fullWidth": 52,
-<<<<<<< HEAD
                                                     "width": 52,
-                                                    "identifier": {
-=======
                                                     "propertyName": {
->>>>>>> 85e84683
                                                         "kind": "IdentifierName",
                                                         "fullStart": 902,
                                                         "fullEnd": 913,
@@ -1782,12 +1766,8 @@
                                                     "start": 975,
                                                     "end": 995,
                                                     "fullWidth": 20,
-<<<<<<< HEAD
                                                     "width": 20,
-                                                    "identifier": {
-=======
                                                     "propertyName": {
->>>>>>> 85e84683
                                                         "kind": "IdentifierName",
                                                         "fullStart": 975,
                                                         "fullEnd": 988,
@@ -1956,12 +1936,8 @@
                                                     "start": 1021,
                                                     "end": 1025,
                                                     "fullWidth": 5,
-<<<<<<< HEAD
                                                     "width": 4,
-                                                    "identifier": {
-=======
                                                     "propertyName": {
->>>>>>> 85e84683
                                                         "kind": "IdentifierName",
                                                         "fullStart": 1021,
                                                         "fullEnd": 1026,
@@ -2606,12 +2582,8 @@
                                                     "start": 1239,
                                                     "end": 1301,
                                                     "fullWidth": 62,
-<<<<<<< HEAD
                                                     "width": 62,
-                                                    "identifier": {
-=======
                                                     "propertyName": {
->>>>>>> 85e84683
                                                         "kind": "IdentifierName",
                                                         "fullStart": 1239,
                                                         "fullEnd": 1254,
