--- conflicted
+++ resolved
@@ -245,12 +245,8 @@
                                         "start": 869,
                                         "end": 875,
                                         "fullWidth": 6,
-<<<<<<< HEAD
                                         "width": 6,
-                                        "identifier": {
-=======
                                         "propertyName": {
->>>>>>> 85e84683
                                             "kind": "IdentifierName",
                                             "fullStart": 869,
                                             "fullEnd": 871,
@@ -424,12 +420,8 @@
                                         "start": 962,
                                         "end": 1021,
                                         "fullWidth": 59,
-<<<<<<< HEAD
                                         "width": 59,
-                                        "identifier": {
-=======
                                         "propertyName": {
->>>>>>> 85e84683
                                             "kind": "IdentifierName",
                                             "fullStart": 962,
                                             "fullEnd": 965,
@@ -1023,12 +1015,8 @@
                                         "start": 1192,
                                         "end": 1231,
                                         "fullWidth": 39,
-<<<<<<< HEAD
                                         "width": 39,
-                                        "identifier": {
-=======
                                         "propertyName": {
->>>>>>> 85e84683
                                             "kind": "IdentifierName",
                                             "fullStart": 1192,
                                             "fullEnd": 1197,
@@ -1891,12 +1879,8 @@
                                                                     "start": 1402,
                                                                     "end": 1448,
                                                                     "fullWidth": 46,
-<<<<<<< HEAD
                                                                     "width": 46,
-                                                                    "identifier": {
-=======
                                                                     "propertyName": {
->>>>>>> 85e84683
                                                                         "kind": "IdentifierName",
                                                                         "fullStart": 1402,
                                                                         "fullEnd": 1405,
