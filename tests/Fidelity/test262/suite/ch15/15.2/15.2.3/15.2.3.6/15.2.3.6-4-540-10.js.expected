{
    "isDeclaration": false,
    "languageVersion": "EcmaScript5",
    "parseOptions": {
        "allowAutomaticSemicolonInsertion": true
    },
    "sourceUnit": {
        "kind": "SourceUnit",
        "fullStart": 0,
        "fullEnd": 1410,
        "start": 611,
        "end": 1410,
        "fullWidth": 1410,
        "width": 799,
        "isIncrementallyUnusable": true,
        "moduleElements": [
            {
                "kind": "FunctionDeclaration",
                "fullStart": 0,
                "fullEnd": 1386,
                "start": 611,
                "end": 1384,
                "fullWidth": 1386,
                "width": 773,
                "isIncrementallyUnusable": true,
                "modifiers": [],
                "functionKeyword": {
                    "kind": "FunctionKeyword",
                    "fullStart": 0,
                    "fullEnd": 620,
                    "start": 611,
                    "end": 619,
                    "fullWidth": 620,
                    "width": 8,
                    "text": "function",
                    "value": "function",
                    "valueText": "function",
                    "hasLeadingTrivia": true,
                    "hasLeadingComment": true,
                    "hasLeadingNewLine": true,
                    "hasTrailingTrivia": true,
                    "leadingTrivia": [
                        {
                            "kind": "SingleLineCommentTrivia",
                            "text": "/// Copyright (c) 2012 Ecma International.  All rights reserved. "
                        },
                        {
                            "kind": "NewLineTrivia",
                            "text": "\r\n"
                        },
                        {
                            "kind": "SingleLineCommentTrivia",
                            "text": "/// Ecma International makes this code available under the terms and conditions set"
                        },
                        {
                            "kind": "NewLineTrivia",
                            "text": "\r\n"
                        },
                        {
                            "kind": "SingleLineCommentTrivia",
                            "text": "/// forth on http://hg.ecmascript.org/tests/test262/raw-file/tip/LICENSE (the "
                        },
                        {
                            "kind": "NewLineTrivia",
                            "text": "\r\n"
                        },
                        {
                            "kind": "SingleLineCommentTrivia",
                            "text": "/// \"Use Terms\").   Any redistribution of this code must retain the above "
                        },
                        {
                            "kind": "NewLineTrivia",
                            "text": "\r\n"
                        },
                        {
                            "kind": "SingleLineCommentTrivia",
                            "text": "/// copyright and this notice and otherwise comply with the Use Terms."
                        },
                        {
                            "kind": "NewLineTrivia",
                            "text": "\r\n"
                        },
                        {
                            "kind": "MultiLineCommentTrivia",
                            "text": "/**\r\n * @path ch15/15.2/15.2.3/15.2.3.6/15.2.3.6-4-540-10.js\r\n * @description ES5 Attributes - Updating an indexed accessor property 'P' using simple assignment is successful, 'O' is an Arguments object (8.12.5 step 5.b)\r\n */"
                        },
                        {
                            "kind": "NewLineTrivia",
                            "text": "\r\n"
                        },
                        {
                            "kind": "NewLineTrivia",
                            "text": "\r\n"
                        },
                        {
                            "kind": "NewLineTrivia",
                            "text": "\r\n"
                        }
                    ],
                    "trailingTrivia": [
                        {
                            "kind": "WhitespaceTrivia",
                            "text": " "
                        }
                    ]
                },
                "identifier": {
                    "kind": "IdentifierName",
                    "fullStart": 620,
                    "fullEnd": 628,
                    "start": 620,
                    "end": 628,
                    "fullWidth": 8,
                    "width": 8,
                    "text": "testcase",
                    "value": "testcase",
                    "valueText": "testcase"
                },
                "callSignature": {
                    "kind": "CallSignature",
                    "fullStart": 628,
                    "fullEnd": 631,
                    "start": 628,
                    "end": 630,
                    "fullWidth": 3,
                    "width": 2,
                    "parameterList": {
                        "kind": "ParameterList",
                        "fullStart": 628,
                        "fullEnd": 631,
                        "start": 628,
                        "end": 630,
                        "fullWidth": 3,
                        "width": 2,
                        "openParenToken": {
                            "kind": "OpenParenToken",
                            "fullStart": 628,
                            "fullEnd": 629,
                            "start": 628,
                            "end": 629,
                            "fullWidth": 1,
                            "width": 1,
                            "text": "(",
                            "value": "(",
                            "valueText": "("
                        },
                        "parameters": [],
                        "closeParenToken": {
                            "kind": "CloseParenToken",
                            "fullStart": 629,
                            "fullEnd": 631,
                            "start": 629,
                            "end": 630,
                            "fullWidth": 2,
                            "width": 1,
                            "text": ")",
                            "value": ")",
                            "valueText": ")",
                            "hasTrailingTrivia": true,
                            "trailingTrivia": [
                                {
                                    "kind": "WhitespaceTrivia",
                                    "text": " "
                                }
                            ]
                        }
                    }
                },
                "block": {
                    "kind": "Block",
                    "fullStart": 631,
                    "fullEnd": 1386,
                    "start": 631,
                    "end": 1384,
                    "fullWidth": 755,
                    "width": 753,
                    "isIncrementallyUnusable": true,
                    "openBraceToken": {
                        "kind": "OpenBraceToken",
                        "fullStart": 631,
                        "fullEnd": 634,
                        "start": 631,
                        "end": 632,
                        "fullWidth": 3,
                        "width": 1,
                        "text": "{",
                        "value": "{",
                        "valueText": "{",
                        "hasTrailingTrivia": true,
                        "hasTrailingNewLine": true,
                        "trailingTrivia": [
                            {
                                "kind": "NewLineTrivia",
                                "text": "\r\n"
                            }
                        ]
                    },
                    "statements": [
                        {
                            "kind": "VariableStatement",
                            "fullStart": 634,
                            "fullEnd": 714,
                            "start": 642,
                            "end": 712,
                            "fullWidth": 80,
                            "width": 70,
                            "modifiers": [],
                            "variableDeclaration": {
                                "kind": "VariableDeclaration",
                                "fullStart": 634,
                                "fullEnd": 711,
                                "start": 642,
                                "end": 711,
                                "fullWidth": 77,
                                "width": 69,
                                "varKeyword": {
                                    "kind": "VarKeyword",
                                    "fullStart": 634,
                                    "fullEnd": 646,
                                    "start": 642,
                                    "end": 645,
                                    "fullWidth": 12,
                                    "width": 3,
                                    "text": "var",
                                    "value": "var",
                                    "valueText": "var",
                                    "hasLeadingTrivia": true,
                                    "hasTrailingTrivia": true,
                                    "leadingTrivia": [
                                        {
                                            "kind": "WhitespaceTrivia",
                                            "text": "        "
                                        }
                                    ],
                                    "trailingTrivia": [
                                        {
                                            "kind": "WhitespaceTrivia",
                                            "text": " "
                                        }
                                    ]
                                },
                                "variableDeclarators": [
                                    {
                                        "kind": "VariableDeclarator",
                                        "fullStart": 646,
                                        "fullEnd": 711,
                                        "start": 646,
                                        "end": 711,
                                        "fullWidth": 65,
                                        "width": 65,
                                        "identifier": {
                                            "kind": "IdentifierName",
                                            "fullStart": 646,
                                            "fullEnd": 650,
                                            "start": 646,
                                            "end": 649,
                                            "fullWidth": 4,
                                            "width": 3,
                                            "text": "obj",
                                            "value": "obj",
                                            "valueText": "obj",
                                            "hasTrailingTrivia": true,
                                            "trailingTrivia": [
                                                {
                                                    "kind": "WhitespaceTrivia",
                                                    "text": " "
                                                }
                                            ]
                                        },
                                        "equalsValueClause": {
                                            "kind": "EqualsValueClause",
                                            "fullStart": 650,
                                            "fullEnd": 711,
                                            "start": 650,
                                            "end": 711,
                                            "fullWidth": 61,
                                            "width": 61,
                                            "equalsToken": {
                                                "kind": "EqualsToken",
                                                "fullStart": 650,
                                                "fullEnd": 652,
                                                "start": 650,
                                                "end": 651,
                                                "fullWidth": 2,
                                                "width": 1,
                                                "text": "=",
                                                "value": "=",
                                                "valueText": "=",
                                                "hasTrailingTrivia": true,
                                                "trailingTrivia": [
                                                    {
                                                        "kind": "WhitespaceTrivia",
                                                        "text": " "
                                                    }
                                                ]
                                            },
                                            "value": {
                                                "kind": "ParenthesizedExpression",
                                                "fullStart": 652,
                                                "fullEnd": 711,
                                                "start": 652,
                                                "end": 711,
                                                "fullWidth": 59,
                                                "width": 59,
                                                "openParenToken": {
                                                    "kind": "OpenParenToken",
                                                    "fullStart": 652,
                                                    "fullEnd": 653,
                                                    "start": 652,
                                                    "end": 653,
                                                    "fullWidth": 1,
                                                    "width": 1,
                                                    "text": "(",
                                                    "value": "(",
                                                    "valueText": "("
                                                },
                                                "expression": {
                                                    "kind": "InvocationExpression",
                                                    "fullStart": 653,
                                                    "fullEnd": 710,
                                                    "start": 653,
                                                    "end": 710,
                                                    "fullWidth": 57,
                                                    "width": 57,
                                                    "expression": {
                                                        "kind": "FunctionExpression",
                                                        "fullStart": 653,
                                                        "fullEnd": 708,
                                                        "start": 653,
                                                        "end": 708,
                                                        "fullWidth": 55,
                                                        "width": 55,
                                                        "functionKeyword": {
                                                            "kind": "FunctionKeyword",
                                                            "fullStart": 653,
                                                            "fullEnd": 662,
                                                            "start": 653,
                                                            "end": 661,
                                                            "fullWidth": 9,
                                                            "width": 8,
                                                            "text": "function",
                                                            "value": "function",
                                                            "valueText": "function",
                                                            "hasTrailingTrivia": true,
                                                            "trailingTrivia": [
                                                                {
                                                                    "kind": "WhitespaceTrivia",
                                                                    "text": " "
                                                                }
                                                            ]
                                                        },
                                                        "callSignature": {
                                                            "kind": "CallSignature",
                                                            "fullStart": 662,
                                                            "fullEnd": 665,
                                                            "start": 662,
                                                            "end": 664,
                                                            "fullWidth": 3,
                                                            "width": 2,
                                                            "parameterList": {
                                                                "kind": "ParameterList",
                                                                "fullStart": 662,
                                                                "fullEnd": 665,
                                                                "start": 662,
                                                                "end": 664,
                                                                "fullWidth": 3,
                                                                "width": 2,
                                                                "openParenToken": {
                                                                    "kind": "OpenParenToken",
                                                                    "fullStart": 662,
                                                                    "fullEnd": 663,
                                                                    "start": 662,
                                                                    "end": 663,
                                                                    "fullWidth": 1,
                                                                    "width": 1,
                                                                    "text": "(",
                                                                    "value": "(",
                                                                    "valueText": "("
                                                                },
                                                                "parameters": [],
                                                                "closeParenToken": {
                                                                    "kind": "CloseParenToken",
                                                                    "fullStart": 663,
                                                                    "fullEnd": 665,
                                                                    "start": 663,
                                                                    "end": 664,
                                                                    "fullWidth": 2,
                                                                    "width": 1,
                                                                    "text": ")",
                                                                    "value": ")",
                                                                    "valueText": ")",
                                                                    "hasTrailingTrivia": true,
                                                                    "trailingTrivia": [
                                                                        {
                                                                            "kind": "WhitespaceTrivia",
                                                                            "text": " "
                                                                        }
                                                                    ]
                                                                }
                                                            }
                                                        },
                                                        "block": {
                                                            "kind": "Block",
                                                            "fullStart": 665,
                                                            "fullEnd": 708,
                                                            "start": 665,
                                                            "end": 708,
                                                            "fullWidth": 43,
                                                            "width": 43,
                                                            "openBraceToken": {
                                                                "kind": "OpenBraceToken",
                                                                "fullStart": 665,
                                                                "fullEnd": 668,
                                                                "start": 665,
                                                                "end": 666,
                                                                "fullWidth": 3,
                                                                "width": 1,
                                                                "text": "{",
                                                                "value": "{",
                                                                "valueText": "{",
                                                                "hasTrailingTrivia": true,
                                                                "hasTrailingNewLine": true,
                                                                "trailingTrivia": [
                                                                    {
                                                                        "kind": "NewLineTrivia",
                                                                        "text": "\r\n"
                                                                    }
                                                                ]
                                                            },
                                                            "statements": [
                                                                {
                                                                    "kind": "ReturnStatement",
                                                                    "fullStart": 668,
                                                                    "fullEnd": 699,
                                                                    "start": 680,
                                                                    "end": 697,
                                                                    "fullWidth": 31,
                                                                    "width": 17,
                                                                    "returnKeyword": {
                                                                        "kind": "ReturnKeyword",
                                                                        "fullStart": 668,
                                                                        "fullEnd": 687,
                                                                        "start": 680,
                                                                        "end": 686,
                                                                        "fullWidth": 19,
                                                                        "width": 6,
                                                                        "text": "return",
                                                                        "value": "return",
                                                                        "valueText": "return",
                                                                        "hasLeadingTrivia": true,
                                                                        "hasTrailingTrivia": true,
                                                                        "leadingTrivia": [
                                                                            {
                                                                                "kind": "WhitespaceTrivia",
                                                                                "text": "            "
                                                                            }
                                                                        ],
                                                                        "trailingTrivia": [
                                                                            {
                                                                                "kind": "WhitespaceTrivia",
                                                                                "text": " "
                                                                            }
                                                                        ]
                                                                    },
                                                                    "expression": {
                                                                        "kind": "IdentifierName",
                                                                        "fullStart": 687,
                                                                        "fullEnd": 696,
                                                                        "start": 687,
                                                                        "end": 696,
                                                                        "fullWidth": 9,
                                                                        "width": 9,
                                                                        "text": "arguments",
                                                                        "value": "arguments",
                                                                        "valueText": "arguments"
                                                                    },
                                                                    "semicolonToken": {
                                                                        "kind": "SemicolonToken",
                                                                        "fullStart": 696,
                                                                        "fullEnd": 699,
                                                                        "start": 696,
                                                                        "end": 697,
                                                                        "fullWidth": 3,
                                                                        "width": 1,
                                                                        "text": ";",
                                                                        "value": ";",
                                                                        "valueText": ";",
                                                                        "hasTrailingTrivia": true,
                                                                        "hasTrailingNewLine": true,
                                                                        "trailingTrivia": [
                                                                            {
                                                                                "kind": "NewLineTrivia",
                                                                                "text": "\r\n"
                                                                            }
                                                                        ]
                                                                    }
                                                                }
                                                            ],
                                                            "closeBraceToken": {
                                                                "kind": "CloseBraceToken",
                                                                "fullStart": 699,
                                                                "fullEnd": 708,
                                                                "start": 707,
                                                                "end": 708,
                                                                "fullWidth": 9,
                                                                "width": 1,
                                                                "text": "}",
                                                                "value": "}",
                                                                "valueText": "}",
                                                                "hasLeadingTrivia": true,
                                                                "leadingTrivia": [
                                                                    {
                                                                        "kind": "WhitespaceTrivia",
                                                                        "text": "        "
                                                                    }
                                                                ]
                                                            }
                                                        }
                                                    },
                                                    "argumentList": {
                                                        "kind": "ArgumentList",
                                                        "fullStart": 708,
                                                        "fullEnd": 710,
                                                        "start": 708,
                                                        "end": 710,
                                                        "fullWidth": 2,
                                                        "width": 2,
                                                        "openParenToken": {
                                                            "kind": "OpenParenToken",
                                                            "fullStart": 708,
                                                            "fullEnd": 709,
                                                            "start": 708,
                                                            "end": 709,
                                                            "fullWidth": 1,
                                                            "width": 1,
                                                            "text": "(",
                                                            "value": "(",
                                                            "valueText": "("
                                                        },
                                                        "arguments": [],
                                                        "closeParenToken": {
                                                            "kind": "CloseParenToken",
                                                            "fullStart": 709,
                                                            "fullEnd": 710,
                                                            "start": 709,
                                                            "end": 710,
                                                            "fullWidth": 1,
                                                            "width": 1,
                                                            "text": ")",
                                                            "value": ")",
                                                            "valueText": ")"
                                                        }
                                                    }
                                                },
                                                "closeParenToken": {
                                                    "kind": "CloseParenToken",
                                                    "fullStart": 710,
                                                    "fullEnd": 711,
                                                    "start": 710,
                                                    "end": 711,
                                                    "fullWidth": 1,
                                                    "width": 1,
                                                    "text": ")",
                                                    "value": ")",
                                                    "valueText": ")"
                                                }
                                            }
                                        }
                                    }
                                ]
                            },
                            "semicolonToken": {
                                "kind": "SemicolonToken",
                                "fullStart": 711,
                                "fullEnd": 714,
                                "start": 711,
                                "end": 712,
                                "fullWidth": 3,
                                "width": 1,
                                "text": ";",
                                "value": ";",
                                "valueText": ";",
                                "hasTrailingTrivia": true,
                                "hasTrailingNewLine": true,
                                "trailingTrivia": [
                                    {
                                        "kind": "NewLineTrivia",
                                        "text": "\r\n"
                                    }
                                ]
                            }
                        },
                        {
                            "kind": "ExpressionStatement",
                            "fullStart": 714,
                            "fullEnd": 753,
                            "start": 724,
                            "end": 751,
                            "fullWidth": 39,
                            "width": 27,
                            "expression": {
                                "kind": "AssignmentExpression",
                                "fullStart": 714,
                                "fullEnd": 750,
                                "start": 724,
                                "end": 750,
                                "fullWidth": 36,
                                "width": 26,
                                "left": {
                                    "kind": "MemberAccessExpression",
                                    "fullStart": 714,
                                    "fullEnd": 742,
                                    "start": 724,
                                    "end": 741,
                                    "fullWidth": 28,
                                    "width": 17,
                                    "expression": {
                                        "kind": "IdentifierName",
                                        "fullStart": 714,
                                        "fullEnd": 727,
                                        "start": 724,
                                        "end": 727,
                                        "fullWidth": 13,
                                        "width": 3,
                                        "text": "obj",
                                        "value": "obj",
                                        "valueText": "obj",
                                        "hasLeadingTrivia": true,
                                        "hasLeadingNewLine": true,
                                        "leadingTrivia": [
                                            {
                                                "kind": "NewLineTrivia",
                                                "text": "\r\n"
                                            },
                                            {
                                                "kind": "WhitespaceTrivia",
                                                "text": "        "
                                            }
                                        ]
                                    },
                                    "dotToken": {
                                        "kind": "DotToken",
                                        "fullStart": 727,
                                        "fullEnd": 728,
                                        "start": 727,
                                        "end": 728,
                                        "fullWidth": 1,
                                        "width": 1,
                                        "text": ".",
                                        "value": ".",
                                        "valueText": "."
                                    },
                                    "name": {
                                        "kind": "IdentifierName",
                                        "fullStart": 728,
                                        "fullEnd": 742,
                                        "start": 728,
                                        "end": 741,
                                        "fullWidth": 14,
                                        "width": 13,
                                        "text": "verifySetFunc",
                                        "value": "verifySetFunc",
                                        "valueText": "verifySetFunc",
                                        "hasTrailingTrivia": true,
                                        "trailingTrivia": [
                                            {
                                                "kind": "WhitespaceTrivia",
                                                "text": " "
                                            }
                                        ]
                                    }
                                },
                                "operatorToken": {
                                    "kind": "EqualsToken",
                                    "fullStart": 742,
                                    "fullEnd": 744,
                                    "start": 742,
                                    "end": 743,
                                    "fullWidth": 2,
                                    "width": 1,
                                    "text": "=",
                                    "value": "=",
                                    "valueText": "=",
                                    "hasTrailingTrivia": true,
                                    "trailingTrivia": [
                                        {
                                            "kind": "WhitespaceTrivia",
                                            "text": " "
                                        }
                                    ]
                                },
                                "right": {
                                    "kind": "StringLiteral",
                                    "fullStart": 744,
                                    "fullEnd": 750,
                                    "start": 744,
                                    "end": 750,
                                    "fullWidth": 6,
                                    "width": 6,
                                    "text": "\"data\"",
                                    "value": "data",
                                    "valueText": "data"
                                }
                            },
                            "semicolonToken": {
                                "kind": "SemicolonToken",
                                "fullStart": 750,
                                "fullEnd": 753,
                                "start": 750,
                                "end": 751,
                                "fullWidth": 3,
                                "width": 1,
                                "text": ";",
                                "value": ";",
                                "valueText": ";",
                                "hasTrailingTrivia": true,
                                "hasTrailingNewLine": true,
                                "trailingTrivia": [
                                    {
                                        "kind": "NewLineTrivia",
                                        "text": "\r\n"
                                    }
                                ]
                            }
                        },
                        {
                            "kind": "VariableStatement",
                            "fullStart": 753,
                            "fullEnd": 841,
                            "start": 761,
                            "end": 839,
                            "fullWidth": 88,
                            "width": 78,
                            "modifiers": [],
                            "variableDeclaration": {
                                "kind": "VariableDeclaration",
                                "fullStart": 753,
                                "fullEnd": 838,
                                "start": 761,
                                "end": 838,
                                "fullWidth": 85,
                                "width": 77,
                                "varKeyword": {
                                    "kind": "VarKeyword",
                                    "fullStart": 753,
                                    "fullEnd": 765,
                                    "start": 761,
                                    "end": 764,
                                    "fullWidth": 12,
                                    "width": 3,
                                    "text": "var",
                                    "value": "var",
                                    "valueText": "var",
                                    "hasLeadingTrivia": true,
                                    "hasTrailingTrivia": true,
                                    "leadingTrivia": [
                                        {
                                            "kind": "WhitespaceTrivia",
                                            "text": "        "
                                        }
                                    ],
                                    "trailingTrivia": [
                                        {
                                            "kind": "WhitespaceTrivia",
                                            "text": " "
                                        }
                                    ]
                                },
                                "variableDeclarators": [
                                    {
                                        "kind": "VariableDeclarator",
                                        "fullStart": 765,
                                        "fullEnd": 838,
                                        "start": 765,
                                        "end": 838,
                                        "fullWidth": 73,
                                        "width": 73,
                                        "identifier": {
                                            "kind": "IdentifierName",
                                            "fullStart": 765,
                                            "fullEnd": 773,
                                            "start": 765,
                                            "end": 772,
                                            "fullWidth": 8,
                                            "width": 7,
                                            "text": "getFunc",
                                            "value": "getFunc",
                                            "valueText": "getFunc",
                                            "hasTrailingTrivia": true,
                                            "trailingTrivia": [
                                                {
                                                    "kind": "WhitespaceTrivia",
                                                    "text": " "
                                                }
                                            ]
                                        },
                                        "equalsValueClause": {
                                            "kind": "EqualsValueClause",
                                            "fullStart": 773,
                                            "fullEnd": 838,
                                            "start": 773,
                                            "end": 838,
                                            "fullWidth": 65,
                                            "width": 65,
                                            "equalsToken": {
                                                "kind": "EqualsToken",
                                                "fullStart": 773,
                                                "fullEnd": 775,
                                                "start": 773,
                                                "end": 774,
                                                "fullWidth": 2,
                                                "width": 1,
                                                "text": "=",
                                                "value": "=",
                                                "valueText": "=",
                                                "hasTrailingTrivia": true,
                                                "trailingTrivia": [
                                                    {
                                                        "kind": "WhitespaceTrivia",
                                                        "text": " "
                                                    }
                                                ]
                                            },
                                            "value": {
                                                "kind": "FunctionExpression",
                                                "fullStart": 775,
                                                "fullEnd": 838,
                                                "start": 775,
                                                "end": 838,
                                                "fullWidth": 63,
                                                "width": 63,
                                                "functionKeyword": {
                                                    "kind": "FunctionKeyword",
                                                    "fullStart": 775,
                                                    "fullEnd": 784,
                                                    "start": 775,
                                                    "end": 783,
                                                    "fullWidth": 9,
                                                    "width": 8,
                                                    "text": "function",
                                                    "value": "function",
                                                    "valueText": "function",
                                                    "hasTrailingTrivia": true,
                                                    "trailingTrivia": [
                                                        {
                                                            "kind": "WhitespaceTrivia",
                                                            "text": " "
                                                        }
                                                    ]
                                                },
                                                "callSignature": {
                                                    "kind": "CallSignature",
                                                    "fullStart": 784,
                                                    "fullEnd": 787,
                                                    "start": 784,
                                                    "end": 786,
                                                    "fullWidth": 3,
                                                    "width": 2,
                                                    "parameterList": {
                                                        "kind": "ParameterList",
                                                        "fullStart": 784,
                                                        "fullEnd": 787,
                                                        "start": 784,
                                                        "end": 786,
                                                        "fullWidth": 3,
                                                        "width": 2,
                                                        "openParenToken": {
                                                            "kind": "OpenParenToken",
                                                            "fullStart": 784,
                                                            "fullEnd": 785,
                                                            "start": 784,
                                                            "end": 785,
                                                            "fullWidth": 1,
                                                            "width": 1,
                                                            "text": "(",
                                                            "value": "(",
                                                            "valueText": "("
                                                        },
                                                        "parameters": [],
                                                        "closeParenToken": {
                                                            "kind": "CloseParenToken",
                                                            "fullStart": 785,
                                                            "fullEnd": 787,
                                                            "start": 785,
                                                            "end": 786,
                                                            "fullWidth": 2,
                                                            "width": 1,
                                                            "text": ")",
                                                            "value": ")",
                                                            "valueText": ")",
                                                            "hasTrailingTrivia": true,
                                                            "trailingTrivia": [
                                                                {
                                                                    "kind": "WhitespaceTrivia",
                                                                    "text": " "
                                                                }
                                                            ]
                                                        }
                                                    }
                                                },
                                                "block": {
                                                    "kind": "Block",
                                                    "fullStart": 787,
                                                    "fullEnd": 838,
                                                    "start": 787,
                                                    "end": 838,
                                                    "fullWidth": 51,
                                                    "width": 51,
                                                    "openBraceToken": {
                                                        "kind": "OpenBraceToken",
                                                        "fullStart": 787,
                                                        "fullEnd": 790,
                                                        "start": 787,
                                                        "end": 788,
                                                        "fullWidth": 3,
                                                        "width": 1,
                                                        "text": "{",
                                                        "value": "{",
                                                        "valueText": "{",
                                                        "hasTrailingTrivia": true,
                                                        "hasTrailingNewLine": true,
                                                        "trailingTrivia": [
                                                            {
                                                                "kind": "NewLineTrivia",
                                                                "text": "\r\n"
                                                            }
                                                        ]
                                                    },
                                                    "statements": [
                                                        {
                                                            "kind": "ReturnStatement",
                                                            "fullStart": 790,
                                                            "fullEnd": 829,
                                                            "start": 802,
                                                            "end": 827,
                                                            "fullWidth": 39,
                                                            "width": 25,
                                                            "returnKeyword": {
                                                                "kind": "ReturnKeyword",
                                                                "fullStart": 790,
                                                                "fullEnd": 809,
                                                                "start": 802,
                                                                "end": 808,
                                                                "fullWidth": 19,
                                                                "width": 6,
                                                                "text": "return",
                                                                "value": "return",
                                                                "valueText": "return",
                                                                "hasLeadingTrivia": true,
                                                                "hasTrailingTrivia": true,
                                                                "leadingTrivia": [
                                                                    {
                                                                        "kind": "WhitespaceTrivia",
                                                                        "text": "            "
                                                                    }
                                                                ],
                                                                "trailingTrivia": [
                                                                    {
                                                                        "kind": "WhitespaceTrivia",
                                                                        "text": " "
                                                                    }
                                                                ]
                                                            },
                                                            "expression": {
                                                                "kind": "MemberAccessExpression",
                                                                "fullStart": 809,
                                                                "fullEnd": 826,
                                                                "start": 809,
                                                                "end": 826,
                                                                "fullWidth": 17,
                                                                "width": 17,
                                                                "expression": {
                                                                    "kind": "IdentifierName",
                                                                    "fullStart": 809,
                                                                    "fullEnd": 812,
                                                                    "start": 809,
                                                                    "end": 812,
                                                                    "fullWidth": 3,
                                                                    "width": 3,
                                                                    "text": "obj",
                                                                    "value": "obj",
                                                                    "valueText": "obj"
                                                                },
                                                                "dotToken": {
                                                                    "kind": "DotToken",
                                                                    "fullStart": 812,
                                                                    "fullEnd": 813,
                                                                    "start": 812,
                                                                    "end": 813,
                                                                    "fullWidth": 1,
                                                                    "width": 1,
                                                                    "text": ".",
                                                                    "value": ".",
                                                                    "valueText": "."
                                                                },
                                                                "name": {
                                                                    "kind": "IdentifierName",
                                                                    "fullStart": 813,
                                                                    "fullEnd": 826,
                                                                    "start": 813,
                                                                    "end": 826,
                                                                    "fullWidth": 13,
                                                                    "width": 13,
                                                                    "text": "verifySetFunc",
                                                                    "value": "verifySetFunc",
                                                                    "valueText": "verifySetFunc"
                                                                }
                                                            },
                                                            "semicolonToken": {
                                                                "kind": "SemicolonToken",
                                                                "fullStart": 826,
                                                                "fullEnd": 829,
                                                                "start": 826,
                                                                "end": 827,
                                                                "fullWidth": 3,
                                                                "width": 1,
                                                                "text": ";",
                                                                "value": ";",
                                                                "valueText": ";",
                                                                "hasTrailingTrivia": true,
                                                                "hasTrailingNewLine": true,
                                                                "trailingTrivia": [
                                                                    {
                                                                        "kind": "NewLineTrivia",
                                                                        "text": "\r\n"
                                                                    }
                                                                ]
                                                            }
                                                        }
                                                    ],
                                                    "closeBraceToken": {
                                                        "kind": "CloseBraceToken",
                                                        "fullStart": 829,
                                                        "fullEnd": 838,
                                                        "start": 837,
                                                        "end": 838,
                                                        "fullWidth": 9,
                                                        "width": 1,
                                                        "text": "}",
                                                        "value": "}",
                                                        "valueText": "}",
                                                        "hasLeadingTrivia": true,
                                                        "leadingTrivia": [
                                                            {
                                                                "kind": "WhitespaceTrivia",
                                                                "text": "        "
                                                            }
                                                        ]
                                                    }
                                                }
                                            }
                                        }
                                    }
                                ]
                            },
                            "semicolonToken": {
                                "kind": "SemicolonToken",
                                "fullStart": 838,
                                "fullEnd": 841,
                                "start": 838,
                                "end": 839,
                                "fullWidth": 3,
                                "width": 1,
                                "text": ";",
                                "value": ";",
                                "valueText": ";",
                                "hasTrailingTrivia": true,
                                "hasTrailingNewLine": true,
                                "trailingTrivia": [
                                    {
                                        "kind": "NewLineTrivia",
                                        "text": "\r\n"
                                    }
                                ]
                            }
                        },
                        {
                            "kind": "VariableStatement",
                            "fullStart": 841,
                            "fullEnd": 937,
                            "start": 851,
                            "end": 935,
                            "fullWidth": 96,
                            "width": 84,
                            "modifiers": [],
                            "variableDeclaration": {
                                "kind": "VariableDeclaration",
                                "fullStart": 841,
                                "fullEnd": 934,
                                "start": 851,
                                "end": 934,
                                "fullWidth": 93,
                                "width": 83,
                                "varKeyword": {
                                    "kind": "VarKeyword",
                                    "fullStart": 841,
                                    "fullEnd": 855,
                                    "start": 851,
                                    "end": 854,
                                    "fullWidth": 14,
                                    "width": 3,
                                    "text": "var",
                                    "value": "var",
                                    "valueText": "var",
                                    "hasLeadingTrivia": true,
                                    "hasLeadingNewLine": true,
                                    "hasTrailingTrivia": true,
                                    "leadingTrivia": [
                                        {
                                            "kind": "NewLineTrivia",
                                            "text": "\r\n"
                                        },
                                        {
                                            "kind": "WhitespaceTrivia",
                                            "text": "        "
                                        }
                                    ],
                                    "trailingTrivia": [
                                        {
                                            "kind": "WhitespaceTrivia",
                                            "text": " "
                                        }
                                    ]
                                },
                                "variableDeclarators": [
                                    {
                                        "kind": "VariableDeclarator",
                                        "fullStart": 855,
                                        "fullEnd": 934,
                                        "start": 855,
                                        "end": 934,
                                        "fullWidth": 79,
                                        "width": 79,
                                        "identifier": {
                                            "kind": "IdentifierName",
                                            "fullStart": 855,
                                            "fullEnd": 863,
                                            "start": 855,
                                            "end": 862,
                                            "fullWidth": 8,
                                            "width": 7,
                                            "text": "setFunc",
                                            "value": "setFunc",
                                            "valueText": "setFunc",
                                            "hasTrailingTrivia": true,
                                            "trailingTrivia": [
                                                {
                                                    "kind": "WhitespaceTrivia",
                                                    "text": " "
                                                }
                                            ]
                                        },
                                        "equalsValueClause": {
                                            "kind": "EqualsValueClause",
                                            "fullStart": 863,
                                            "fullEnd": 934,
                                            "start": 863,
                                            "end": 934,
                                            "fullWidth": 71,
                                            "width": 71,
                                            "equalsToken": {
                                                "kind": "EqualsToken",
                                                "fullStart": 863,
                                                "fullEnd": 865,
                                                "start": 863,
                                                "end": 864,
                                                "fullWidth": 2,
                                                "width": 1,
                                                "text": "=",
                                                "value": "=",
                                                "valueText": "=",
                                                "hasTrailingTrivia": true,
                                                "trailingTrivia": [
                                                    {
                                                        "kind": "WhitespaceTrivia",
                                                        "text": " "
                                                    }
                                                ]
                                            },
                                            "value": {
                                                "kind": "FunctionExpression",
                                                "fullStart": 865,
                                                "fullEnd": 934,
                                                "start": 865,
                                                "end": 934,
                                                "fullWidth": 69,
                                                "width": 69,
                                                "functionKeyword": {
                                                    "kind": "FunctionKeyword",
                                                    "fullStart": 865,
                                                    "fullEnd": 874,
                                                    "start": 865,
                                                    "end": 873,
                                                    "fullWidth": 9,
                                                    "width": 8,
                                                    "text": "function",
                                                    "value": "function",
                                                    "valueText": "function",
                                                    "hasTrailingTrivia": true,
                                                    "trailingTrivia": [
                                                        {
                                                            "kind": "WhitespaceTrivia",
                                                            "text": " "
                                                        }
                                                    ]
                                                },
                                                "callSignature": {
                                                    "kind": "CallSignature",
                                                    "fullStart": 874,
                                                    "fullEnd": 882,
                                                    "start": 874,
                                                    "end": 881,
                                                    "fullWidth": 8,
                                                    "width": 7,
                                                    "parameterList": {
                                                        "kind": "ParameterList",
                                                        "fullStart": 874,
                                                        "fullEnd": 882,
                                                        "start": 874,
                                                        "end": 881,
                                                        "fullWidth": 8,
                                                        "width": 7,
                                                        "openParenToken": {
                                                            "kind": "OpenParenToken",
                                                            "fullStart": 874,
                                                            "fullEnd": 875,
                                                            "start": 874,
                                                            "end": 875,
                                                            "fullWidth": 1,
                                                            "width": 1,
                                                            "text": "(",
                                                            "value": "(",
                                                            "valueText": "("
                                                        },
                                                        "parameters": [
                                                            {
                                                                "kind": "Parameter",
                                                                "fullStart": 875,
                                                                "fullEnd": 880,
                                                                "start": 875,
                                                                "end": 880,
                                                                "fullWidth": 5,
<<<<<<< HEAD
                                                                "width": 5,
=======
                                                                "modifiers": [],
>>>>>>> e3c38734
                                                                "identifier": {
                                                                    "kind": "IdentifierName",
                                                                    "fullStart": 875,
                                                                    "fullEnd": 880,
                                                                    "start": 875,
                                                                    "end": 880,
                                                                    "fullWidth": 5,
                                                                    "width": 5,
                                                                    "text": "value",
                                                                    "value": "value",
                                                                    "valueText": "value"
                                                                }
                                                            }
                                                        ],
                                                        "closeParenToken": {
                                                            "kind": "CloseParenToken",
                                                            "fullStart": 880,
                                                            "fullEnd": 882,
                                                            "start": 880,
                                                            "end": 881,
                                                            "fullWidth": 2,
                                                            "width": 1,
                                                            "text": ")",
                                                            "value": ")",
                                                            "valueText": ")",
                                                            "hasTrailingTrivia": true,
                                                            "trailingTrivia": [
                                                                {
                                                                    "kind": "WhitespaceTrivia",
                                                                    "text": " "
                                                                }
                                                            ]
                                                        }
                                                    }
                                                },
                                                "block": {
                                                    "kind": "Block",
                                                    "fullStart": 882,
                                                    "fullEnd": 934,
                                                    "start": 882,
                                                    "end": 934,
                                                    "fullWidth": 52,
                                                    "width": 52,
                                                    "openBraceToken": {
                                                        "kind": "OpenBraceToken",
                                                        "fullStart": 882,
                                                        "fullEnd": 885,
                                                        "start": 882,
                                                        "end": 883,
                                                        "fullWidth": 3,
                                                        "width": 1,
                                                        "text": "{",
                                                        "value": "{",
                                                        "valueText": "{",
                                                        "hasTrailingTrivia": true,
                                                        "hasTrailingNewLine": true,
                                                        "trailingTrivia": [
                                                            {
                                                                "kind": "NewLineTrivia",
                                                                "text": "\r\n"
                                                            }
                                                        ]
                                                    },
                                                    "statements": [
                                                        {
                                                            "kind": "ExpressionStatement",
                                                            "fullStart": 885,
                                                            "fullEnd": 925,
                                                            "start": 897,
                                                            "end": 923,
                                                            "fullWidth": 40,
                                                            "width": 26,
                                                            "expression": {
                                                                "kind": "AssignmentExpression",
                                                                "fullStart": 885,
                                                                "fullEnd": 922,
                                                                "start": 897,
                                                                "end": 922,
                                                                "fullWidth": 37,
                                                                "width": 25,
                                                                "left": {
                                                                    "kind": "MemberAccessExpression",
                                                                    "fullStart": 885,
                                                                    "fullEnd": 915,
                                                                    "start": 897,
                                                                    "end": 914,
                                                                    "fullWidth": 30,
                                                                    "width": 17,
                                                                    "expression": {
                                                                        "kind": "IdentifierName",
                                                                        "fullStart": 885,
                                                                        "fullEnd": 900,
                                                                        "start": 897,
                                                                        "end": 900,
                                                                        "fullWidth": 15,
                                                                        "width": 3,
                                                                        "text": "obj",
                                                                        "value": "obj",
                                                                        "valueText": "obj",
                                                                        "hasLeadingTrivia": true,
                                                                        "leadingTrivia": [
                                                                            {
                                                                                "kind": "WhitespaceTrivia",
                                                                                "text": "            "
                                                                            }
                                                                        ]
                                                                    },
                                                                    "dotToken": {
                                                                        "kind": "DotToken",
                                                                        "fullStart": 900,
                                                                        "fullEnd": 901,
                                                                        "start": 900,
                                                                        "end": 901,
                                                                        "fullWidth": 1,
                                                                        "width": 1,
                                                                        "text": ".",
                                                                        "value": ".",
                                                                        "valueText": "."
                                                                    },
                                                                    "name": {
                                                                        "kind": "IdentifierName",
                                                                        "fullStart": 901,
                                                                        "fullEnd": 915,
                                                                        "start": 901,
                                                                        "end": 914,
                                                                        "fullWidth": 14,
                                                                        "width": 13,
                                                                        "text": "verifySetFunc",
                                                                        "value": "verifySetFunc",
                                                                        "valueText": "verifySetFunc",
                                                                        "hasTrailingTrivia": true,
                                                                        "trailingTrivia": [
                                                                            {
                                                                                "kind": "WhitespaceTrivia",
                                                                                "text": " "
                                                                            }
                                                                        ]
                                                                    }
                                                                },
                                                                "operatorToken": {
                                                                    "kind": "EqualsToken",
                                                                    "fullStart": 915,
                                                                    "fullEnd": 917,
                                                                    "start": 915,
                                                                    "end": 916,
                                                                    "fullWidth": 2,
                                                                    "width": 1,
                                                                    "text": "=",
                                                                    "value": "=",
                                                                    "valueText": "=",
                                                                    "hasTrailingTrivia": true,
                                                                    "trailingTrivia": [
                                                                        {
                                                                            "kind": "WhitespaceTrivia",
                                                                            "text": " "
                                                                        }
                                                                    ]
                                                                },
                                                                "right": {
                                                                    "kind": "IdentifierName",
                                                                    "fullStart": 917,
                                                                    "fullEnd": 922,
                                                                    "start": 917,
                                                                    "end": 922,
                                                                    "fullWidth": 5,
                                                                    "width": 5,
                                                                    "text": "value",
                                                                    "value": "value",
                                                                    "valueText": "value"
                                                                }
                                                            },
                                                            "semicolonToken": {
                                                                "kind": "SemicolonToken",
                                                                "fullStart": 922,
                                                                "fullEnd": 925,
                                                                "start": 922,
                                                                "end": 923,
                                                                "fullWidth": 3,
                                                                "width": 1,
                                                                "text": ";",
                                                                "value": ";",
                                                                "valueText": ";",
                                                                "hasTrailingTrivia": true,
                                                                "hasTrailingNewLine": true,
                                                                "trailingTrivia": [
                                                                    {
                                                                        "kind": "NewLineTrivia",
                                                                        "text": "\r\n"
                                                                    }
                                                                ]
                                                            }
                                                        }
                                                    ],
                                                    "closeBraceToken": {
                                                        "kind": "CloseBraceToken",
                                                        "fullStart": 925,
                                                        "fullEnd": 934,
                                                        "start": 933,
                                                        "end": 934,
                                                        "fullWidth": 9,
                                                        "width": 1,
                                                        "text": "}",
                                                        "value": "}",
                                                        "valueText": "}",
                                                        "hasLeadingTrivia": true,
                                                        "leadingTrivia": [
                                                            {
                                                                "kind": "WhitespaceTrivia",
                                                                "text": "        "
                                                            }
                                                        ]
                                                    }
                                                }
                                            }
                                        }
                                    }
                                ]
                            },
                            "semicolonToken": {
                                "kind": "SemicolonToken",
                                "fullStart": 934,
                                "fullEnd": 937,
                                "start": 934,
                                "end": 935,
                                "fullWidth": 3,
                                "width": 1,
                                "text": ";",
                                "value": ";",
                                "valueText": ";",
                                "hasTrailingTrivia": true,
                                "hasTrailingNewLine": true,
                                "trailingTrivia": [
                                    {
                                        "kind": "NewLineTrivia",
                                        "text": "\r\n"
                                    }
                                ]
                            }
                        },
                        {
                            "kind": "ExpressionStatement",
                            "fullStart": 937,
                            "fullEnd": 1113,
                            "start": 947,
                            "end": 1111,
                            "fullWidth": 176,
                            "width": 164,
                            "isIncrementallyUnusable": true,
                            "expression": {
                                "kind": "InvocationExpression",
                                "fullStart": 937,
                                "fullEnd": 1110,
                                "start": 947,
                                "end": 1110,
                                "fullWidth": 173,
                                "width": 163,
                                "isIncrementallyUnusable": true,
                                "expression": {
                                    "kind": "MemberAccessExpression",
                                    "fullStart": 937,
                                    "fullEnd": 968,
                                    "start": 947,
                                    "end": 968,
                                    "fullWidth": 31,
                                    "width": 21,
                                    "expression": {
                                        "kind": "IdentifierName",
                                        "fullStart": 937,
                                        "fullEnd": 953,
                                        "start": 947,
                                        "end": 953,
                                        "fullWidth": 16,
                                        "width": 6,
                                        "text": "Object",
                                        "value": "Object",
                                        "valueText": "Object",
                                        "hasLeadingTrivia": true,
                                        "hasLeadingNewLine": true,
                                        "leadingTrivia": [
                                            {
                                                "kind": "NewLineTrivia",
                                                "text": "\r\n"
                                            },
                                            {
                                                "kind": "WhitespaceTrivia",
                                                "text": "        "
                                            }
                                        ]
                                    },
                                    "dotToken": {
                                        "kind": "DotToken",
                                        "fullStart": 953,
                                        "fullEnd": 954,
                                        "start": 953,
                                        "end": 954,
                                        "fullWidth": 1,
                                        "width": 1,
                                        "text": ".",
                                        "value": ".",
                                        "valueText": "."
                                    },
                                    "name": {
                                        "kind": "IdentifierName",
                                        "fullStart": 954,
                                        "fullEnd": 968,
                                        "start": 954,
                                        "end": 968,
                                        "fullWidth": 14,
                                        "width": 14,
                                        "text": "defineProperty",
                                        "value": "defineProperty",
                                        "valueText": "defineProperty"
                                    }
                                },
                                "argumentList": {
                                    "kind": "ArgumentList",
                                    "fullStart": 968,
                                    "fullEnd": 1110,
                                    "start": 968,
                                    "end": 1110,
                                    "fullWidth": 142,
                                    "width": 142,
                                    "isIncrementallyUnusable": true,
                                    "openParenToken": {
                                        "kind": "OpenParenToken",
                                        "fullStart": 968,
                                        "fullEnd": 969,
                                        "start": 968,
                                        "end": 969,
                                        "fullWidth": 1,
                                        "width": 1,
                                        "text": "(",
                                        "value": "(",
                                        "valueText": "("
                                    },
                                    "arguments": [
                                        {
                                            "kind": "IdentifierName",
                                            "fullStart": 969,
                                            "fullEnd": 972,
                                            "start": 969,
                                            "end": 972,
                                            "fullWidth": 3,
                                            "width": 3,
                                            "text": "obj",
                                            "value": "obj",
                                            "valueText": "obj"
                                        },
                                        {
                                            "kind": "CommaToken",
                                            "fullStart": 972,
                                            "fullEnd": 974,
                                            "start": 972,
                                            "end": 973,
                                            "fullWidth": 2,
                                            "width": 1,
                                            "text": ",",
                                            "value": ",",
                                            "valueText": ",",
                                            "hasTrailingTrivia": true,
                                            "trailingTrivia": [
                                                {
                                                    "kind": "WhitespaceTrivia",
                                                    "text": " "
                                                }
                                            ]
                                        },
                                        {
                                            "kind": "StringLiteral",
                                            "fullStart": 974,
                                            "fullEnd": 977,
                                            "start": 974,
                                            "end": 977,
                                            "fullWidth": 3,
                                            "width": 3,
                                            "text": "\"0\"",
                                            "value": "0",
                                            "valueText": "0"
                                        },
                                        {
                                            "kind": "CommaToken",
                                            "fullStart": 977,
                                            "fullEnd": 979,
                                            "start": 977,
                                            "end": 978,
                                            "fullWidth": 2,
                                            "width": 1,
                                            "text": ",",
                                            "value": ",",
                                            "valueText": ",",
                                            "hasTrailingTrivia": true,
                                            "trailingTrivia": [
                                                {
                                                    "kind": "WhitespaceTrivia",
                                                    "text": " "
                                                }
                                            ]
                                        },
                                        {
                                            "kind": "ObjectLiteralExpression",
                                            "fullStart": 979,
                                            "fullEnd": 1109,
                                            "start": 979,
                                            "end": 1109,
                                            "fullWidth": 130,
                                            "width": 130,
                                            "isIncrementallyUnusable": true,
                                            "openBraceToken": {
                                                "kind": "OpenBraceToken",
                                                "fullStart": 979,
                                                "fullEnd": 982,
                                                "start": 979,
                                                "end": 980,
                                                "fullWidth": 3,
                                                "width": 1,
                                                "text": "{",
                                                "value": "{",
                                                "valueText": "{",
                                                "hasTrailingTrivia": true,
                                                "hasTrailingNewLine": true,
                                                "trailingTrivia": [
                                                    {
                                                        "kind": "NewLineTrivia",
                                                        "text": "\r\n"
                                                    }
                                                ]
                                            },
                                            "propertyAssignments": [
                                                {
                                                    "kind": "SimplePropertyAssignment",
                                                    "fullStart": 982,
                                                    "fullEnd": 1006,
                                                    "start": 994,
                                                    "end": 1006,
                                                    "fullWidth": 24,
                                                    "width": 12,
                                                    "isIncrementallyUnusable": true,
                                                    "propertyName": {
                                                        "kind": "IdentifierName",
                                                        "fullStart": 982,
                                                        "fullEnd": 997,
                                                        "start": 994,
                                                        "end": 997,
                                                        "fullWidth": 15,
                                                        "width": 3,
                                                        "text": "get",
                                                        "value": "get",
                                                        "valueText": "get",
                                                        "hasLeadingTrivia": true,
                                                        "leadingTrivia": [
                                                            {
                                                                "kind": "WhitespaceTrivia",
                                                                "text": "            "
                                                            }
                                                        ]
                                                    },
                                                    "colonToken": {
                                                        "kind": "ColonToken",
                                                        "fullStart": 997,
                                                        "fullEnd": 999,
                                                        "start": 997,
                                                        "end": 998,
                                                        "fullWidth": 2,
                                                        "width": 1,
                                                        "text": ":",
                                                        "value": ":",
                                                        "valueText": ":",
                                                        "hasTrailingTrivia": true,
                                                        "trailingTrivia": [
                                                            {
                                                                "kind": "WhitespaceTrivia",
                                                                "text": " "
                                                            }
                                                        ]
                                                    },
                                                    "expression": {
                                                        "kind": "IdentifierName",
                                                        "fullStart": 999,
                                                        "fullEnd": 1006,
                                                        "start": 999,
                                                        "end": 1006,
                                                        "fullWidth": 7,
                                                        "width": 7,
                                                        "text": "getFunc",
                                                        "value": "getFunc",
                                                        "valueText": "getFunc"
                                                    }
                                                },
                                                {
                                                    "kind": "CommaToken",
                                                    "fullStart": 1006,
                                                    "fullEnd": 1009,
                                                    "start": 1006,
                                                    "end": 1007,
                                                    "fullWidth": 3,
                                                    "width": 1,
                                                    "text": ",",
                                                    "value": ",",
                                                    "valueText": ",",
                                                    "hasTrailingTrivia": true,
                                                    "hasTrailingNewLine": true,
                                                    "trailingTrivia": [
                                                        {
                                                            "kind": "NewLineTrivia",
                                                            "text": "\r\n"
                                                        }
                                                    ]
                                                },
                                                {
                                                    "kind": "SimplePropertyAssignment",
                                                    "fullStart": 1009,
                                                    "fullEnd": 1033,
                                                    "start": 1021,
                                                    "end": 1033,
                                                    "fullWidth": 24,
                                                    "width": 12,
                                                    "isIncrementallyUnusable": true,
                                                    "propertyName": {
                                                        "kind": "IdentifierName",
                                                        "fullStart": 1009,
                                                        "fullEnd": 1024,
                                                        "start": 1021,
                                                        "end": 1024,
                                                        "fullWidth": 15,
                                                        "width": 3,
                                                        "text": "set",
                                                        "value": "set",
                                                        "valueText": "set",
                                                        "hasLeadingTrivia": true,
                                                        "leadingTrivia": [
                                                            {
                                                                "kind": "WhitespaceTrivia",
                                                                "text": "            "
                                                            }
                                                        ]
                                                    },
                                                    "colonToken": {
                                                        "kind": "ColonToken",
                                                        "fullStart": 1024,
                                                        "fullEnd": 1026,
                                                        "start": 1024,
                                                        "end": 1025,
                                                        "fullWidth": 2,
                                                        "width": 1,
                                                        "text": ":",
                                                        "value": ":",
                                                        "valueText": ":",
                                                        "hasTrailingTrivia": true,
                                                        "trailingTrivia": [
                                                            {
                                                                "kind": "WhitespaceTrivia",
                                                                "text": " "
                                                            }
                                                        ]
                                                    },
                                                    "expression": {
                                                        "kind": "IdentifierName",
                                                        "fullStart": 1026,
                                                        "fullEnd": 1033,
                                                        "start": 1026,
                                                        "end": 1033,
                                                        "fullWidth": 7,
                                                        "width": 7,
                                                        "text": "setFunc",
                                                        "value": "setFunc",
                                                        "valueText": "setFunc"
                                                    }
                                                },
                                                {
                                                    "kind": "CommaToken",
                                                    "fullStart": 1033,
                                                    "fullEnd": 1036,
                                                    "start": 1033,
                                                    "end": 1034,
                                                    "fullWidth": 3,
                                                    "width": 1,
                                                    "text": ",",
                                                    "value": ",",
                                                    "valueText": ",",
                                                    "hasTrailingTrivia": true,
                                                    "hasTrailingNewLine": true,
                                                    "trailingTrivia": [
                                                        {
                                                            "kind": "NewLineTrivia",
                                                            "text": "\r\n"
                                                        }
                                                    ]
                                                },
                                                {
                                                    "kind": "SimplePropertyAssignment",
                                                    "fullStart": 1036,
                                                    "fullEnd": 1064,
                                                    "start": 1048,
                                                    "end": 1064,
                                                    "fullWidth": 28,
                                                    "width": 16,
                                                    "propertyName": {
                                                        "kind": "IdentifierName",
                                                        "fullStart": 1036,
                                                        "fullEnd": 1058,
                                                        "start": 1048,
                                                        "end": 1058,
                                                        "fullWidth": 22,
                                                        "width": 10,
                                                        "text": "enumerable",
                                                        "value": "enumerable",
                                                        "valueText": "enumerable",
                                                        "hasLeadingTrivia": true,
                                                        "leadingTrivia": [
                                                            {
                                                                "kind": "WhitespaceTrivia",
                                                                "text": "            "
                                                            }
                                                        ]
                                                    },
                                                    "colonToken": {
                                                        "kind": "ColonToken",
                                                        "fullStart": 1058,
                                                        "fullEnd": 1060,
                                                        "start": 1058,
                                                        "end": 1059,
                                                        "fullWidth": 2,
                                                        "width": 1,
                                                        "text": ":",
                                                        "value": ":",
                                                        "valueText": ":",
                                                        "hasTrailingTrivia": true,
                                                        "trailingTrivia": [
                                                            {
                                                                "kind": "WhitespaceTrivia",
                                                                "text": " "
                                                            }
                                                        ]
                                                    },
                                                    "expression": {
                                                        "kind": "TrueKeyword",
                                                        "fullStart": 1060,
                                                        "fullEnd": 1064,
                                                        "start": 1060,
                                                        "end": 1064,
                                                        "fullWidth": 4,
                                                        "width": 4,
                                                        "text": "true",
                                                        "value": true,
                                                        "valueText": "true"
                                                    }
                                                },
                                                {
                                                    "kind": "CommaToken",
                                                    "fullStart": 1064,
                                                    "fullEnd": 1067,
                                                    "start": 1064,
                                                    "end": 1065,
                                                    "fullWidth": 3,
                                                    "width": 1,
                                                    "text": ",",
                                                    "value": ",",
                                                    "valueText": ",",
                                                    "hasTrailingTrivia": true,
                                                    "hasTrailingNewLine": true,
                                                    "trailingTrivia": [
                                                        {
                                                            "kind": "NewLineTrivia",
                                                            "text": "\r\n"
                                                        }
                                                    ]
                                                },
                                                {
                                                    "kind": "SimplePropertyAssignment",
                                                    "fullStart": 1067,
                                                    "fullEnd": 1100,
                                                    "start": 1079,
                                                    "end": 1098,
                                                    "fullWidth": 33,
                                                    "width": 19,
                                                    "propertyName": {
                                                        "kind": "IdentifierName",
                                                        "fullStart": 1067,
                                                        "fullEnd": 1091,
                                                        "start": 1079,
                                                        "end": 1091,
                                                        "fullWidth": 24,
                                                        "width": 12,
                                                        "text": "configurable",
                                                        "value": "configurable",
                                                        "valueText": "configurable",
                                                        "hasLeadingTrivia": true,
                                                        "leadingTrivia": [
                                                            {
                                                                "kind": "WhitespaceTrivia",
                                                                "text": "            "
                                                            }
                                                        ]
                                                    },
                                                    "colonToken": {
                                                        "kind": "ColonToken",
                                                        "fullStart": 1091,
                                                        "fullEnd": 1093,
                                                        "start": 1091,
                                                        "end": 1092,
                                                        "fullWidth": 2,
                                                        "width": 1,
                                                        "text": ":",
                                                        "value": ":",
                                                        "valueText": ":",
                                                        "hasTrailingTrivia": true,
                                                        "trailingTrivia": [
                                                            {
                                                                "kind": "WhitespaceTrivia",
                                                                "text": " "
                                                            }
                                                        ]
                                                    },
                                                    "expression": {
                                                        "kind": "FalseKeyword",
                                                        "fullStart": 1093,
                                                        "fullEnd": 1100,
                                                        "start": 1093,
                                                        "end": 1098,
                                                        "fullWidth": 7,
                                                        "width": 5,
                                                        "text": "false",
                                                        "value": false,
                                                        "valueText": "false",
                                                        "hasTrailingTrivia": true,
                                                        "hasTrailingNewLine": true,
                                                        "trailingTrivia": [
                                                            {
                                                                "kind": "NewLineTrivia",
                                                                "text": "\r\n"
                                                            }
                                                        ]
                                                    }
                                                }
                                            ],
                                            "closeBraceToken": {
                                                "kind": "CloseBraceToken",
                                                "fullStart": 1100,
                                                "fullEnd": 1109,
                                                "start": 1108,
                                                "end": 1109,
                                                "fullWidth": 9,
                                                "width": 1,
                                                "text": "}",
                                                "value": "}",
                                                "valueText": "}",
                                                "hasLeadingTrivia": true,
                                                "leadingTrivia": [
                                                    {
                                                        "kind": "WhitespaceTrivia",
                                                        "text": "        "
                                                    }
                                                ]
                                            }
                                        }
                                    ],
                                    "closeParenToken": {
                                        "kind": "CloseParenToken",
                                        "fullStart": 1109,
                                        "fullEnd": 1110,
                                        "start": 1109,
                                        "end": 1110,
                                        "fullWidth": 1,
                                        "width": 1,
                                        "text": ")",
                                        "value": ")",
                                        "valueText": ")"
                                    }
                                }
                            },
                            "semicolonToken": {
                                "kind": "SemicolonToken",
                                "fullStart": 1110,
                                "fullEnd": 1113,
                                "start": 1110,
                                "end": 1111,
                                "fullWidth": 3,
                                "width": 1,
                                "text": ";",
                                "value": ";",
                                "valueText": ";",
                                "hasTrailingTrivia": true,
                                "hasTrailingNewLine": true,
                                "trailingTrivia": [
                                    {
                                        "kind": "NewLineTrivia",
                                        "text": "\r\n"
                                    }
                                ]
                            }
                        },
                        {
                            "kind": "ExpressionStatement",
                            "fullStart": 1113,
                            "fullEnd": 1149,
                            "start": 1123,
                            "end": 1147,
                            "fullWidth": 36,
                            "width": 24,
                            "expression": {
                                "kind": "AssignmentExpression",
                                "fullStart": 1113,
                                "fullEnd": 1146,
                                "start": 1123,
                                "end": 1146,
                                "fullWidth": 33,
                                "width": 23,
                                "left": {
                                    "kind": "ElementAccessExpression",
                                    "fullStart": 1113,
                                    "fullEnd": 1130,
                                    "start": 1123,
                                    "end": 1129,
                                    "fullWidth": 17,
                                    "width": 6,
                                    "expression": {
                                        "kind": "IdentifierName",
                                        "fullStart": 1113,
                                        "fullEnd": 1126,
                                        "start": 1123,
                                        "end": 1126,
                                        "fullWidth": 13,
                                        "width": 3,
                                        "text": "obj",
                                        "value": "obj",
                                        "valueText": "obj",
                                        "hasLeadingTrivia": true,
                                        "hasLeadingNewLine": true,
                                        "leadingTrivia": [
                                            {
                                                "kind": "NewLineTrivia",
                                                "text": "\r\n"
                                            },
                                            {
                                                "kind": "WhitespaceTrivia",
                                                "text": "        "
                                            }
                                        ]
                                    },
                                    "openBracketToken": {
                                        "kind": "OpenBracketToken",
                                        "fullStart": 1126,
                                        "fullEnd": 1127,
                                        "start": 1126,
                                        "end": 1127,
                                        "fullWidth": 1,
                                        "width": 1,
                                        "text": "[",
                                        "value": "[",
                                        "valueText": "["
                                    },
                                    "argumentExpression": {
                                        "kind": "NumericLiteral",
                                        "fullStart": 1127,
                                        "fullEnd": 1128,
                                        "start": 1127,
                                        "end": 1128,
                                        "fullWidth": 1,
                                        "width": 1,
                                        "text": "0",
                                        "value": 0,
                                        "valueText": "0"
                                    },
                                    "closeBracketToken": {
                                        "kind": "CloseBracketToken",
                                        "fullStart": 1128,
                                        "fullEnd": 1130,
                                        "start": 1128,
                                        "end": 1129,
                                        "fullWidth": 2,
                                        "width": 1,
                                        "text": "]",
                                        "value": "]",
                                        "valueText": "]",
                                        "hasTrailingTrivia": true,
                                        "trailingTrivia": [
                                            {
                                                "kind": "WhitespaceTrivia",
                                                "text": " "
                                            }
                                        ]
                                    }
                                },
                                "operatorToken": {
                                    "kind": "EqualsToken",
                                    "fullStart": 1130,
                                    "fullEnd": 1132,
                                    "start": 1130,
                                    "end": 1131,
                                    "fullWidth": 2,
                                    "width": 1,
                                    "text": "=",
                                    "value": "=",
                                    "valueText": "=",
                                    "hasTrailingTrivia": true,
                                    "trailingTrivia": [
                                        {
                                            "kind": "WhitespaceTrivia",
                                            "text": " "
                                        }
                                    ]
                                },
                                "right": {
                                    "kind": "StringLiteral",
                                    "fullStart": 1132,
                                    "fullEnd": 1146,
                                    "start": 1132,
                                    "end": 1146,
                                    "fullWidth": 14,
                                    "width": 14,
                                    "text": "\"overrideData\"",
                                    "value": "overrideData",
                                    "valueText": "overrideData"
                                }
                            },
                            "semicolonToken": {
                                "kind": "SemicolonToken",
                                "fullStart": 1146,
                                "fullEnd": 1149,
                                "start": 1146,
                                "end": 1147,
                                "fullWidth": 3,
                                "width": 1,
                                "text": ";",
                                "value": ";",
                                "valueText": ";",
                                "hasTrailingTrivia": true,
                                "hasTrailingNewLine": true,
                                "trailingTrivia": [
                                    {
                                        "kind": "NewLineTrivia",
                                        "text": "\r\n"
                                    }
                                ]
                            }
                        },
                        {
                            "kind": "VariableStatement",
                            "fullStart": 1149,
                            "fullEnd": 1211,
                            "start": 1157,
                            "end": 1209,
                            "fullWidth": 62,
                            "width": 52,
                            "modifiers": [],
                            "variableDeclaration": {
                                "kind": "VariableDeclaration",
                                "fullStart": 1149,
                                "fullEnd": 1208,
                                "start": 1157,
                                "end": 1208,
                                "fullWidth": 59,
                                "width": 51,
                                "varKeyword": {
                                    "kind": "VarKeyword",
                                    "fullStart": 1149,
                                    "fullEnd": 1161,
                                    "start": 1157,
                                    "end": 1160,
                                    "fullWidth": 12,
                                    "width": 3,
                                    "text": "var",
                                    "value": "var",
                                    "valueText": "var",
                                    "hasLeadingTrivia": true,
                                    "hasTrailingTrivia": true,
                                    "leadingTrivia": [
                                        {
                                            "kind": "WhitespaceTrivia",
                                            "text": "        "
                                        }
                                    ],
                                    "trailingTrivia": [
                                        {
                                            "kind": "WhitespaceTrivia",
                                            "text": " "
                                        }
                                    ]
                                },
                                "variableDeclarators": [
                                    {
                                        "kind": "VariableDeclarator",
                                        "fullStart": 1161,
                                        "fullEnd": 1208,
                                        "start": 1161,
                                        "end": 1208,
                                        "fullWidth": 47,
                                        "width": 47,
                                        "identifier": {
                                            "kind": "IdentifierName",
                                            "fullStart": 1161,
                                            "fullEnd": 1183,
                                            "start": 1161,
                                            "end": 1182,
                                            "fullWidth": 22,
                                            "width": 21,
                                            "text": "propertyDefineCorrect",
                                            "value": "propertyDefineCorrect",
                                            "valueText": "propertyDefineCorrect",
                                            "hasTrailingTrivia": true,
                                            "trailingTrivia": [
                                                {
                                                    "kind": "WhitespaceTrivia",
                                                    "text": " "
                                                }
                                            ]
                                        },
                                        "equalsValueClause": {
                                            "kind": "EqualsValueClause",
                                            "fullStart": 1183,
                                            "fullEnd": 1208,
                                            "start": 1183,
                                            "end": 1208,
                                            "fullWidth": 25,
                                            "width": 25,
                                            "equalsToken": {
                                                "kind": "EqualsToken",
                                                "fullStart": 1183,
                                                "fullEnd": 1185,
                                                "start": 1183,
                                                "end": 1184,
                                                "fullWidth": 2,
                                                "width": 1,
                                                "text": "=",
                                                "value": "=",
                                                "valueText": "=",
                                                "hasTrailingTrivia": true,
                                                "trailingTrivia": [
                                                    {
                                                        "kind": "WhitespaceTrivia",
                                                        "text": " "
                                                    }
                                                ]
                                            },
                                            "value": {
                                                "kind": "InvocationExpression",
                                                "fullStart": 1185,
                                                "fullEnd": 1208,
                                                "start": 1185,
                                                "end": 1208,
                                                "fullWidth": 23,
                                                "width": 23,
                                                "expression": {
                                                    "kind": "MemberAccessExpression",
                                                    "fullStart": 1185,
                                                    "fullEnd": 1203,
                                                    "start": 1185,
                                                    "end": 1203,
                                                    "fullWidth": 18,
                                                    "width": 18,
                                                    "expression": {
                                                        "kind": "IdentifierName",
                                                        "fullStart": 1185,
                                                        "fullEnd": 1188,
                                                        "start": 1185,
                                                        "end": 1188,
                                                        "fullWidth": 3,
                                                        "width": 3,
                                                        "text": "obj",
                                                        "value": "obj",
                                                        "valueText": "obj"
                                                    },
                                                    "dotToken": {
                                                        "kind": "DotToken",
                                                        "fullStart": 1188,
                                                        "fullEnd": 1189,
                                                        "start": 1188,
                                                        "end": 1189,
                                                        "fullWidth": 1,
                                                        "width": 1,
                                                        "text": ".",
                                                        "value": ".",
                                                        "valueText": "."
                                                    },
                                                    "name": {
                                                        "kind": "IdentifierName",
                                                        "fullStart": 1189,
                                                        "fullEnd": 1203,
                                                        "start": 1189,
                                                        "end": 1203,
                                                        "fullWidth": 14,
                                                        "width": 14,
                                                        "text": "hasOwnProperty",
                                                        "value": "hasOwnProperty",
                                                        "valueText": "hasOwnProperty"
                                                    }
                                                },
                                                "argumentList": {
                                                    "kind": "ArgumentList",
                                                    "fullStart": 1203,
                                                    "fullEnd": 1208,
                                                    "start": 1203,
                                                    "end": 1208,
                                                    "fullWidth": 5,
                                                    "width": 5,
                                                    "openParenToken": {
                                                        "kind": "OpenParenToken",
                                                        "fullStart": 1203,
                                                        "fullEnd": 1204,
                                                        "start": 1203,
                                                        "end": 1204,
                                                        "fullWidth": 1,
                                                        "width": 1,
                                                        "text": "(",
                                                        "value": "(",
                                                        "valueText": "("
                                                    },
                                                    "arguments": [
                                                        {
                                                            "kind": "StringLiteral",
                                                            "fullStart": 1204,
                                                            "fullEnd": 1207,
                                                            "start": 1204,
                                                            "end": 1207,
                                                            "fullWidth": 3,
                                                            "width": 3,
                                                            "text": "\"0\"",
                                                            "value": "0",
                                                            "valueText": "0"
                                                        }
                                                    ],
                                                    "closeParenToken": {
                                                        "kind": "CloseParenToken",
                                                        "fullStart": 1207,
                                                        "fullEnd": 1208,
                                                        "start": 1207,
                                                        "end": 1208,
                                                        "fullWidth": 1,
                                                        "width": 1,
                                                        "text": ")",
                                                        "value": ")",
                                                        "valueText": ")"
                                                    }
                                                }
                                            }
                                        }
                                    }
                                ]
                            },
                            "semicolonToken": {
                                "kind": "SemicolonToken",
                                "fullStart": 1208,
                                "fullEnd": 1211,
                                "start": 1208,
                                "end": 1209,
                                "fullWidth": 3,
                                "width": 1,
                                "text": ";",
                                "value": ";",
                                "valueText": ";",
                                "hasTrailingTrivia": true,
                                "hasTrailingNewLine": true,
                                "trailingTrivia": [
                                    {
                                        "kind": "NewLineTrivia",
                                        "text": "\r\n"
                                    }
                                ]
                            }
                        },
                        {
                            "kind": "VariableStatement",
                            "fullStart": 1211,
                            "fullEnd": 1274,
                            "start": 1219,
                            "end": 1272,
                            "fullWidth": 63,
                            "width": 53,
                            "modifiers": [],
                            "variableDeclaration": {
                                "kind": "VariableDeclaration",
                                "fullStart": 1211,
                                "fullEnd": 1271,
                                "start": 1219,
                                "end": 1271,
                                "fullWidth": 60,
                                "width": 52,
                                "varKeyword": {
                                    "kind": "VarKeyword",
                                    "fullStart": 1211,
                                    "fullEnd": 1223,
                                    "start": 1219,
                                    "end": 1222,
                                    "fullWidth": 12,
                                    "width": 3,
                                    "text": "var",
                                    "value": "var",
                                    "valueText": "var",
                                    "hasLeadingTrivia": true,
                                    "hasTrailingTrivia": true,
                                    "leadingTrivia": [
                                        {
                                            "kind": "WhitespaceTrivia",
                                            "text": "        "
                                        }
                                    ],
                                    "trailingTrivia": [
                                        {
                                            "kind": "WhitespaceTrivia",
                                            "text": " "
                                        }
                                    ]
                                },
                                "variableDeclarators": [
                                    {
                                        "kind": "VariableDeclarator",
                                        "fullStart": 1223,
                                        "fullEnd": 1271,
                                        "start": 1223,
                                        "end": 1271,
                                        "fullWidth": 48,
                                        "width": 48,
                                        "identifier": {
                                            "kind": "IdentifierName",
                                            "fullStart": 1223,
                                            "fullEnd": 1228,
                                            "start": 1223,
                                            "end": 1227,
                                            "fullWidth": 5,
                                            "width": 4,
                                            "text": "desc",
                                            "value": "desc",
                                            "valueText": "desc",
                                            "hasTrailingTrivia": true,
                                            "trailingTrivia": [
                                                {
                                                    "kind": "WhitespaceTrivia",
                                                    "text": " "
                                                }
                                            ]
                                        },
                                        "equalsValueClause": {
                                            "kind": "EqualsValueClause",
                                            "fullStart": 1228,
                                            "fullEnd": 1271,
                                            "start": 1228,
                                            "end": 1271,
                                            "fullWidth": 43,
                                            "width": 43,
                                            "equalsToken": {
                                                "kind": "EqualsToken",
                                                "fullStart": 1228,
                                                "fullEnd": 1230,
                                                "start": 1228,
                                                "end": 1229,
                                                "fullWidth": 2,
                                                "width": 1,
                                                "text": "=",
                                                "value": "=",
                                                "valueText": "=",
                                                "hasTrailingTrivia": true,
                                                "trailingTrivia": [
                                                    {
                                                        "kind": "WhitespaceTrivia",
                                                        "text": " "
                                                    }
                                                ]
                                            },
                                            "value": {
                                                "kind": "InvocationExpression",
                                                "fullStart": 1230,
                                                "fullEnd": 1271,
                                                "start": 1230,
                                                "end": 1271,
                                                "fullWidth": 41,
                                                "width": 41,
                                                "expression": {
                                                    "kind": "MemberAccessExpression",
                                                    "fullStart": 1230,
                                                    "fullEnd": 1261,
                                                    "start": 1230,
                                                    "end": 1261,
                                                    "fullWidth": 31,
                                                    "width": 31,
                                                    "expression": {
                                                        "kind": "IdentifierName",
                                                        "fullStart": 1230,
                                                        "fullEnd": 1236,
                                                        "start": 1230,
                                                        "end": 1236,
                                                        "fullWidth": 6,
                                                        "width": 6,
                                                        "text": "Object",
                                                        "value": "Object",
                                                        "valueText": "Object"
                                                    },
                                                    "dotToken": {
                                                        "kind": "DotToken",
                                                        "fullStart": 1236,
                                                        "fullEnd": 1237,
                                                        "start": 1236,
                                                        "end": 1237,
                                                        "fullWidth": 1,
                                                        "width": 1,
                                                        "text": ".",
                                                        "value": ".",
                                                        "valueText": "."
                                                    },
                                                    "name": {
                                                        "kind": "IdentifierName",
                                                        "fullStart": 1237,
                                                        "fullEnd": 1261,
                                                        "start": 1237,
                                                        "end": 1261,
                                                        "fullWidth": 24,
                                                        "width": 24,
                                                        "text": "getOwnPropertyDescriptor",
                                                        "value": "getOwnPropertyDescriptor",
                                                        "valueText": "getOwnPropertyDescriptor"
                                                    }
                                                },
                                                "argumentList": {
                                                    "kind": "ArgumentList",
                                                    "fullStart": 1261,
                                                    "fullEnd": 1271,
                                                    "start": 1261,
                                                    "end": 1271,
                                                    "fullWidth": 10,
                                                    "width": 10,
                                                    "openParenToken": {
                                                        "kind": "OpenParenToken",
                                                        "fullStart": 1261,
                                                        "fullEnd": 1262,
                                                        "start": 1261,
                                                        "end": 1262,
                                                        "fullWidth": 1,
                                                        "width": 1,
                                                        "text": "(",
                                                        "value": "(",
                                                        "valueText": "("
                                                    },
                                                    "arguments": [
                                                        {
                                                            "kind": "IdentifierName",
                                                            "fullStart": 1262,
                                                            "fullEnd": 1265,
                                                            "start": 1262,
                                                            "end": 1265,
                                                            "fullWidth": 3,
                                                            "width": 3,
                                                            "text": "obj",
                                                            "value": "obj",
                                                            "valueText": "obj"
                                                        },
                                                        {
                                                            "kind": "CommaToken",
                                                            "fullStart": 1265,
                                                            "fullEnd": 1267,
                                                            "start": 1265,
                                                            "end": 1266,
                                                            "fullWidth": 2,
                                                            "width": 1,
                                                            "text": ",",
                                                            "value": ",",
                                                            "valueText": ",",
                                                            "hasTrailingTrivia": true,
                                                            "trailingTrivia": [
                                                                {
                                                                    "kind": "WhitespaceTrivia",
                                                                    "text": " "
                                                                }
                                                            ]
                                                        },
                                                        {
                                                            "kind": "StringLiteral",
                                                            "fullStart": 1267,
                                                            "fullEnd": 1270,
                                                            "start": 1267,
                                                            "end": 1270,
                                                            "fullWidth": 3,
                                                            "width": 3,
                                                            "text": "\"0\"",
                                                            "value": "0",
                                                            "valueText": "0"
                                                        }
                                                    ],
                                                    "closeParenToken": {
                                                        "kind": "CloseParenToken",
                                                        "fullStart": 1270,
                                                        "fullEnd": 1271,
                                                        "start": 1270,
                                                        "end": 1271,
                                                        "fullWidth": 1,
                                                        "width": 1,
                                                        "text": ")",
                                                        "value": ")",
                                                        "valueText": ")"
                                                    }
                                                }
                                            }
                                        }
                                    }
                                ]
                            },
                            "semicolonToken": {
                                "kind": "SemicolonToken",
                                "fullStart": 1271,
                                "fullEnd": 1274,
                                "start": 1271,
                                "end": 1272,
                                "fullWidth": 3,
                                "width": 1,
                                "text": ";",
                                "value": ";",
                                "valueText": ";",
                                "hasTrailingTrivia": true,
                                "hasTrailingNewLine": true,
                                "trailingTrivia": [
                                    {
                                        "kind": "NewLineTrivia",
                                        "text": "\r\n"
                                    }
                                ]
                            }
                        },
                        {
                            "kind": "ReturnStatement",
                            "fullStart": 1274,
                            "fullEnd": 1379,
                            "start": 1284,
                            "end": 1377,
                            "fullWidth": 105,
                            "width": 93,
                            "isIncrementallyUnusable": true,
                            "returnKeyword": {
                                "kind": "ReturnKeyword",
                                "fullStart": 1274,
                                "fullEnd": 1291,
                                "start": 1284,
                                "end": 1290,
                                "fullWidth": 17,
                                "width": 6,
                                "text": "return",
                                "value": "return",
                                "valueText": "return",
                                "hasLeadingTrivia": true,
                                "hasLeadingNewLine": true,
                                "hasTrailingTrivia": true,
                                "leadingTrivia": [
                                    {
                                        "kind": "NewLineTrivia",
                                        "text": "\r\n"
                                    },
                                    {
                                        "kind": "WhitespaceTrivia",
                                        "text": "        "
                                    }
                                ],
                                "trailingTrivia": [
                                    {
                                        "kind": "WhitespaceTrivia",
                                        "text": " "
                                    }
                                ]
                            },
                            "expression": {
                                "kind": "LogicalAndExpression",
                                "fullStart": 1291,
                                "fullEnd": 1376,
                                "start": 1291,
                                "end": 1376,
                                "fullWidth": 85,
                                "width": 85,
                                "isIncrementallyUnusable": true,
                                "left": {
                                    "kind": "LogicalAndExpression",
                                    "fullStart": 1291,
                                    "fullEnd": 1337,
                                    "start": 1291,
                                    "end": 1336,
                                    "fullWidth": 46,
                                    "width": 45,
                                    "isIncrementallyUnusable": true,
                                    "left": {
                                        "kind": "IdentifierName",
                                        "fullStart": 1291,
                                        "fullEnd": 1313,
                                        "start": 1291,
                                        "end": 1312,
                                        "fullWidth": 22,
                                        "width": 21,
                                        "text": "propertyDefineCorrect",
                                        "value": "propertyDefineCorrect",
                                        "valueText": "propertyDefineCorrect",
                                        "hasTrailingTrivia": true,
                                        "trailingTrivia": [
                                            {
                                                "kind": "WhitespaceTrivia",
                                                "text": " "
                                            }
                                        ]
                                    },
                                    "operatorToken": {
                                        "kind": "AmpersandAmpersandToken",
                                        "fullStart": 1313,
                                        "fullEnd": 1316,
                                        "start": 1313,
                                        "end": 1315,
                                        "fullWidth": 3,
                                        "width": 2,
                                        "text": "&&",
                                        "value": "&&",
                                        "valueText": "&&",
                                        "hasTrailingTrivia": true,
                                        "trailingTrivia": [
                                            {
                                                "kind": "WhitespaceTrivia",
                                                "text": " "
                                            }
                                        ]
                                    },
                                    "right": {
                                        "kind": "EqualsExpression",
                                        "fullStart": 1316,
                                        "fullEnd": 1337,
                                        "start": 1316,
                                        "end": 1336,
                                        "fullWidth": 21,
                                        "width": 20,
                                        "isIncrementallyUnusable": true,
                                        "left": {
                                            "kind": "MemberAccessExpression",
                                            "fullStart": 1316,
                                            "fullEnd": 1325,
                                            "start": 1316,
                                            "end": 1324,
                                            "fullWidth": 9,
                                            "width": 8,
                                            "isIncrementallyUnusable": true,
                                            "expression": {
                                                "kind": "IdentifierName",
                                                "fullStart": 1316,
                                                "fullEnd": 1320,
                                                "start": 1316,
                                                "end": 1320,
                                                "fullWidth": 4,
                                                "width": 4,
                                                "text": "desc",
                                                "value": "desc",
                                                "valueText": "desc"
                                            },
                                            "dotToken": {
                                                "kind": "DotToken",
                                                "fullStart": 1320,
                                                "fullEnd": 1321,
                                                "start": 1320,
                                                "end": 1321,
                                                "fullWidth": 1,
                                                "width": 1,
                                                "text": ".",
                                                "value": ".",
                                                "valueText": "."
                                            },
                                            "name": {
                                                "kind": "IdentifierName",
                                                "fullStart": 1321,
                                                "fullEnd": 1325,
                                                "start": 1321,
                                                "end": 1324,
                                                "fullWidth": 4,
                                                "width": 3,
                                                "text": "set",
                                                "value": "set",
                                                "valueText": "set",
                                                "hasTrailingTrivia": true,
                                                "trailingTrivia": [
                                                    {
                                                        "kind": "WhitespaceTrivia",
                                                        "text": " "
                                                    }
                                                ]
                                            }
                                        },
                                        "operatorToken": {
                                            "kind": "EqualsEqualsEqualsToken",
                                            "fullStart": 1325,
                                            "fullEnd": 1329,
                                            "start": 1325,
                                            "end": 1328,
                                            "fullWidth": 4,
                                            "width": 3,
                                            "text": "===",
                                            "value": "===",
                                            "valueText": "===",
                                            "hasTrailingTrivia": true,
                                            "trailingTrivia": [
                                                {
                                                    "kind": "WhitespaceTrivia",
                                                    "text": " "
                                                }
                                            ]
                                        },
                                        "right": {
                                            "kind": "IdentifierName",
                                            "fullStart": 1329,
                                            "fullEnd": 1337,
                                            "start": 1329,
                                            "end": 1336,
                                            "fullWidth": 8,
                                            "width": 7,
                                            "text": "setFunc",
                                            "value": "setFunc",
                                            "valueText": "setFunc",
                                            "hasTrailingTrivia": true,
                                            "trailingTrivia": [
                                                {
                                                    "kind": "WhitespaceTrivia",
                                                    "text": " "
                                                }
                                            ]
                                        }
                                    }
                                },
                                "operatorToken": {
                                    "kind": "AmpersandAmpersandToken",
                                    "fullStart": 1337,
                                    "fullEnd": 1340,
                                    "start": 1337,
                                    "end": 1339,
                                    "fullWidth": 3,
                                    "width": 2,
                                    "text": "&&",
                                    "value": "&&",
                                    "valueText": "&&",
                                    "hasTrailingTrivia": true,
                                    "trailingTrivia": [
                                        {
                                            "kind": "WhitespaceTrivia",
                                            "text": " "
                                        }
                                    ]
                                },
                                "right": {
                                    "kind": "EqualsExpression",
                                    "fullStart": 1340,
                                    "fullEnd": 1376,
                                    "start": 1340,
                                    "end": 1376,
                                    "fullWidth": 36,
                                    "width": 36,
                                    "left": {
                                        "kind": "MemberAccessExpression",
                                        "fullStart": 1340,
                                        "fullEnd": 1358,
                                        "start": 1340,
                                        "end": 1357,
                                        "fullWidth": 18,
                                        "width": 17,
                                        "expression": {
                                            "kind": "IdentifierName",
                                            "fullStart": 1340,
                                            "fullEnd": 1343,
                                            "start": 1340,
                                            "end": 1343,
                                            "fullWidth": 3,
                                            "width": 3,
                                            "text": "obj",
                                            "value": "obj",
                                            "valueText": "obj"
                                        },
                                        "dotToken": {
                                            "kind": "DotToken",
                                            "fullStart": 1343,
                                            "fullEnd": 1344,
                                            "start": 1343,
                                            "end": 1344,
                                            "fullWidth": 1,
                                            "width": 1,
                                            "text": ".",
                                            "value": ".",
                                            "valueText": "."
                                        },
                                        "name": {
                                            "kind": "IdentifierName",
                                            "fullStart": 1344,
                                            "fullEnd": 1358,
                                            "start": 1344,
                                            "end": 1357,
                                            "fullWidth": 14,
                                            "width": 13,
                                            "text": "verifySetFunc",
                                            "value": "verifySetFunc",
                                            "valueText": "verifySetFunc",
                                            "hasTrailingTrivia": true,
                                            "trailingTrivia": [
                                                {
                                                    "kind": "WhitespaceTrivia",
                                                    "text": " "
                                                }
                                            ]
                                        }
                                    },
                                    "operatorToken": {
                                        "kind": "EqualsEqualsEqualsToken",
                                        "fullStart": 1358,
                                        "fullEnd": 1362,
                                        "start": 1358,
                                        "end": 1361,
                                        "fullWidth": 4,
                                        "width": 3,
                                        "text": "===",
                                        "value": "===",
                                        "valueText": "===",
                                        "hasTrailingTrivia": true,
                                        "trailingTrivia": [
                                            {
                                                "kind": "WhitespaceTrivia",
                                                "text": " "
                                            }
                                        ]
                                    },
                                    "right": {
                                        "kind": "StringLiteral",
                                        "fullStart": 1362,
                                        "fullEnd": 1376,
                                        "start": 1362,
                                        "end": 1376,
                                        "fullWidth": 14,
                                        "width": 14,
                                        "text": "\"overrideData\"",
                                        "value": "overrideData",
                                        "valueText": "overrideData"
                                    }
                                }
                            },
                            "semicolonToken": {
                                "kind": "SemicolonToken",
                                "fullStart": 1376,
                                "fullEnd": 1379,
                                "start": 1376,
                                "end": 1377,
                                "fullWidth": 3,
                                "width": 1,
                                "text": ";",
                                "value": ";",
                                "valueText": ";",
                                "hasTrailingTrivia": true,
                                "hasTrailingNewLine": true,
                                "trailingTrivia": [
                                    {
                                        "kind": "NewLineTrivia",
                                        "text": "\r\n"
                                    }
                                ]
                            }
                        }
                    ],
                    "closeBraceToken": {
                        "kind": "CloseBraceToken",
                        "fullStart": 1379,
                        "fullEnd": 1386,
                        "start": 1383,
                        "end": 1384,
                        "fullWidth": 7,
                        "width": 1,
                        "text": "}",
                        "value": "}",
                        "valueText": "}",
                        "hasLeadingTrivia": true,
                        "hasTrailingTrivia": true,
                        "hasTrailingNewLine": true,
                        "leadingTrivia": [
                            {
                                "kind": "WhitespaceTrivia",
                                "text": "    "
                            }
                        ],
                        "trailingTrivia": [
                            {
                                "kind": "NewLineTrivia",
                                "text": "\r\n"
                            }
                        ]
                    }
                }
            },
            {
                "kind": "ExpressionStatement",
                "fullStart": 1386,
                "fullEnd": 1410,
                "start": 1386,
                "end": 1408,
                "fullWidth": 24,
                "width": 22,
                "expression": {
                    "kind": "InvocationExpression",
                    "fullStart": 1386,
                    "fullEnd": 1407,
                    "start": 1386,
                    "end": 1407,
                    "fullWidth": 21,
                    "width": 21,
                    "expression": {
                        "kind": "IdentifierName",
                        "fullStart": 1386,
                        "fullEnd": 1397,
                        "start": 1386,
                        "end": 1397,
                        "fullWidth": 11,
                        "width": 11,
                        "text": "runTestCase",
                        "value": "runTestCase",
                        "valueText": "runTestCase"
                    },
                    "argumentList": {
                        "kind": "ArgumentList",
                        "fullStart": 1397,
                        "fullEnd": 1407,
                        "start": 1397,
                        "end": 1407,
                        "fullWidth": 10,
                        "width": 10,
                        "openParenToken": {
                            "kind": "OpenParenToken",
                            "fullStart": 1397,
                            "fullEnd": 1398,
                            "start": 1397,
                            "end": 1398,
                            "fullWidth": 1,
                            "width": 1,
                            "text": "(",
                            "value": "(",
                            "valueText": "("
                        },
                        "arguments": [
                            {
                                "kind": "IdentifierName",
                                "fullStart": 1398,
                                "fullEnd": 1406,
                                "start": 1398,
                                "end": 1406,
                                "fullWidth": 8,
                                "width": 8,
                                "text": "testcase",
                                "value": "testcase",
                                "valueText": "testcase"
                            }
                        ],
                        "closeParenToken": {
                            "kind": "CloseParenToken",
                            "fullStart": 1406,
                            "fullEnd": 1407,
                            "start": 1406,
                            "end": 1407,
                            "fullWidth": 1,
                            "width": 1,
                            "text": ")",
                            "value": ")",
                            "valueText": ")"
                        }
                    }
                },
                "semicolonToken": {
                    "kind": "SemicolonToken",
                    "fullStart": 1407,
                    "fullEnd": 1410,
                    "start": 1407,
                    "end": 1408,
                    "fullWidth": 3,
                    "width": 1,
                    "text": ";",
                    "value": ";",
                    "valueText": ";",
                    "hasTrailingTrivia": true,
                    "hasTrailingNewLine": true,
                    "trailingTrivia": [
                        {
                            "kind": "NewLineTrivia",
                            "text": "\r\n"
                        }
                    ]
                }
            }
        ],
        "endOfFileToken": {
            "kind": "EndOfFileToken",
            "fullStart": 1410,
            "fullEnd": 1410,
            "start": 1410,
            "end": 1410,
            "fullWidth": 0,
            "width": 0,
            "text": ""
        }
    },
    "lineMap": {
        "lineStarts": [
            0,
            67,
            152,
            232,
            308,
            380,
            385,
            442,
            602,
            607,
            609,
            611,
            634,
            668,
            699,
            714,
            716,
            753,
            790,
            829,
            841,
            843,
            885,
            925,
            937,
            939,
            982,
            1009,
            1036,
            1067,
            1100,
            1113,
            1115,
            1149,
            1211,
            1274,
            1276,
            1379,
            1386,
            1410
        ],
        "length": 1410
    }
}<|MERGE_RESOLUTION|>--- conflicted
+++ resolved
@@ -1240,11 +1240,8 @@
                                                                 "start": 875,
                                                                 "end": 880,
                                                                 "fullWidth": 5,
-<<<<<<< HEAD
                                                                 "width": 5,
-=======
                                                                 "modifiers": [],
->>>>>>> e3c38734
                                                                 "identifier": {
                                                                     "kind": "IdentifierName",
                                                                     "fullStart": 875,
