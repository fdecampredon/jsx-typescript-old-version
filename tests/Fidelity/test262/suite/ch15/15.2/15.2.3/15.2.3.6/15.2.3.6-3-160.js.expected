{
    "isDeclaration": false,
    "languageVersion": "EcmaScript5",
    "parseOptions": {
        "allowAutomaticSemicolonInsertion": true
    },
    "sourceUnit": {
        "kind": "SourceUnit",
        "fullStart": 0,
        "fullEnd": 1310,
        "start": 611,
        "end": 1310,
        "fullWidth": 1310,
        "width": 699,
        "isIncrementallyUnusable": true,
        "moduleElements": [
            {
                "kind": "FunctionDeclaration",
                "fullStart": 0,
                "fullEnd": 1286,
                "start": 611,
                "end": 1284,
                "fullWidth": 1286,
                "width": 673,
                "isIncrementallyUnusable": true,
                "modifiers": [],
                "functionKeyword": {
                    "kind": "FunctionKeyword",
                    "fullStart": 0,
                    "fullEnd": 620,
                    "start": 611,
                    "end": 619,
                    "fullWidth": 620,
                    "width": 8,
                    "text": "function",
                    "value": "function",
                    "valueText": "function",
                    "hasLeadingTrivia": true,
                    "hasLeadingComment": true,
                    "hasLeadingNewLine": true,
                    "hasTrailingTrivia": true,
                    "leadingTrivia": [
                        {
                            "kind": "SingleLineCommentTrivia",
                            "text": "/// Copyright (c) 2012 Ecma International.  All rights reserved. "
                        },
                        {
                            "kind": "NewLineTrivia",
                            "text": "\r\n"
                        },
                        {
                            "kind": "SingleLineCommentTrivia",
                            "text": "/// Ecma International makes this code available under the terms and conditions set"
                        },
                        {
                            "kind": "NewLineTrivia",
                            "text": "\r\n"
                        },
                        {
                            "kind": "SingleLineCommentTrivia",
                            "text": "/// forth on http://hg.ecmascript.org/tests/test262/raw-file/tip/LICENSE (the "
                        },
                        {
                            "kind": "NewLineTrivia",
                            "text": "\r\n"
                        },
                        {
                            "kind": "SingleLineCommentTrivia",
                            "text": "/// \"Use Terms\").   Any redistribution of this code must retain the above "
                        },
                        {
                            "kind": "NewLineTrivia",
                            "text": "\r\n"
                        },
                        {
                            "kind": "SingleLineCommentTrivia",
                            "text": "/// copyright and this notice and otherwise comply with the Use Terms."
                        },
                        {
                            "kind": "NewLineTrivia",
                            "text": "\r\n"
                        },
                        {
                            "kind": "MultiLineCommentTrivia",
                            "text": "/**\r\n * @path ch15/15.2/15.2.3/15.2.3.6/15.2.3.6-3-160.js\r\n * @description Object.defineProperty - 'writable' property in 'Attributes' is own accessor property that overrides an inherited data property  (8.10.5 step 6.a)\r\n */"
                        },
                        {
                            "kind": "NewLineTrivia",
                            "text": "\r\n"
                        },
                        {
                            "kind": "NewLineTrivia",
                            "text": "\r\n"
                        },
                        {
                            "kind": "NewLineTrivia",
                            "text": "\r\n"
                        }
                    ],
                    "trailingTrivia": [
                        {
                            "kind": "WhitespaceTrivia",
                            "text": " "
                        }
                    ]
                },
                "identifier": {
                    "kind": "IdentifierName",
                    "fullStart": 620,
                    "fullEnd": 628,
                    "start": 620,
                    "end": 628,
                    "fullWidth": 8,
                    "width": 8,
                    "text": "testcase",
                    "value": "testcase",
                    "valueText": "testcase"
                },
                "callSignature": {
                    "kind": "CallSignature",
                    "fullStart": 628,
                    "fullEnd": 631,
                    "start": 628,
                    "end": 630,
                    "fullWidth": 3,
                    "width": 2,
                    "parameterList": {
                        "kind": "ParameterList",
                        "fullStart": 628,
                        "fullEnd": 631,
                        "start": 628,
                        "end": 630,
                        "fullWidth": 3,
                        "width": 2,
                        "openParenToken": {
                            "kind": "OpenParenToken",
                            "fullStart": 628,
                            "fullEnd": 629,
                            "start": 628,
                            "end": 629,
                            "fullWidth": 1,
                            "width": 1,
                            "text": "(",
                            "value": "(",
                            "valueText": "("
                        },
                        "parameters": [],
                        "closeParenToken": {
                            "kind": "CloseParenToken",
                            "fullStart": 629,
                            "fullEnd": 631,
                            "start": 629,
                            "end": 630,
                            "fullWidth": 2,
                            "width": 1,
                            "text": ")",
                            "value": ")",
                            "valueText": ")",
                            "hasTrailingTrivia": true,
                            "trailingTrivia": [
                                {
                                    "kind": "WhitespaceTrivia",
                                    "text": " "
                                }
                            ]
                        }
                    }
                },
                "block": {
                    "kind": "Block",
                    "fullStart": 631,
                    "fullEnd": 1286,
                    "start": 631,
                    "end": 1284,
                    "fullWidth": 655,
                    "width": 653,
                    "isIncrementallyUnusable": true,
                    "openBraceToken": {
                        "kind": "OpenBraceToken",
                        "fullStart": 631,
                        "fullEnd": 634,
                        "start": 631,
                        "end": 632,
                        "fullWidth": 3,
                        "width": 1,
                        "text": "{",
                        "value": "{",
                        "valueText": "{",
                        "hasTrailingTrivia": true,
                        "hasTrailingNewLine": true,
                        "trailingTrivia": [
                            {
                                "kind": "NewLineTrivia",
                                "text": "\r\n"
                            }
                        ]
                    },
                    "statements": [
                        {
                            "kind": "VariableStatement",
                            "fullStart": 634,
                            "fullEnd": 657,
                            "start": 642,
                            "end": 655,
                            "fullWidth": 23,
                            "width": 13,
                            "modifiers": [],
                            "variableDeclaration": {
                                "kind": "VariableDeclaration",
                                "fullStart": 634,
                                "fullEnd": 654,
                                "start": 642,
                                "end": 654,
                                "fullWidth": 20,
                                "width": 12,
                                "varKeyword": {
                                    "kind": "VarKeyword",
                                    "fullStart": 634,
                                    "fullEnd": 646,
                                    "start": 642,
                                    "end": 645,
                                    "fullWidth": 12,
                                    "width": 3,
                                    "text": "var",
                                    "value": "var",
                                    "valueText": "var",
                                    "hasLeadingTrivia": true,
                                    "hasTrailingTrivia": true,
                                    "leadingTrivia": [
                                        {
                                            "kind": "WhitespaceTrivia",
                                            "text": "        "
                                        }
                                    ],
                                    "trailingTrivia": [
                                        {
                                            "kind": "WhitespaceTrivia",
                                            "text": " "
                                        }
                                    ]
                                },
                                "variableDeclarators": [
                                    {
                                        "kind": "VariableDeclarator",
                                        "fullStart": 646,
                                        "fullEnd": 654,
                                        "start": 646,
                                        "end": 654,
                                        "fullWidth": 8,
<<<<<<< HEAD
                                        "width": 8,
                                        "identifier": {
=======
                                        "propertyName": {
>>>>>>> 85e84683
                                            "kind": "IdentifierName",
                                            "fullStart": 646,
                                            "fullEnd": 650,
                                            "start": 646,
                                            "end": 649,
                                            "fullWidth": 4,
                                            "width": 3,
                                            "text": "obj",
                                            "value": "obj",
                                            "valueText": "obj",
                                            "hasTrailingTrivia": true,
                                            "trailingTrivia": [
                                                {
                                                    "kind": "WhitespaceTrivia",
                                                    "text": " "
                                                }
                                            ]
                                        },
                                        "equalsValueClause": {
                                            "kind": "EqualsValueClause",
                                            "fullStart": 650,
                                            "fullEnd": 654,
                                            "start": 650,
                                            "end": 654,
                                            "fullWidth": 4,
                                            "width": 4,
                                            "equalsToken": {
                                                "kind": "EqualsToken",
                                                "fullStart": 650,
                                                "fullEnd": 652,
                                                "start": 650,
                                                "end": 651,
                                                "fullWidth": 2,
                                                "width": 1,
                                                "text": "=",
                                                "value": "=",
                                                "valueText": "=",
                                                "hasTrailingTrivia": true,
                                                "trailingTrivia": [
                                                    {
                                                        "kind": "WhitespaceTrivia",
                                                        "text": " "
                                                    }
                                                ]
                                            },
                                            "value": {
                                                "kind": "ObjectLiteralExpression",
                                                "fullStart": 652,
                                                "fullEnd": 654,
                                                "start": 652,
                                                "end": 654,
                                                "fullWidth": 2,
                                                "width": 2,
                                                "openBraceToken": {
                                                    "kind": "OpenBraceToken",
                                                    "fullStart": 652,
                                                    "fullEnd": 653,
                                                    "start": 652,
                                                    "end": 653,
                                                    "fullWidth": 1,
                                                    "width": 1,
                                                    "text": "{",
                                                    "value": "{",
                                                    "valueText": "{"
                                                },
                                                "propertyAssignments": [],
                                                "closeBraceToken": {
                                                    "kind": "CloseBraceToken",
                                                    "fullStart": 653,
                                                    "fullEnd": 654,
                                                    "start": 653,
                                                    "end": 654,
                                                    "fullWidth": 1,
                                                    "width": 1,
                                                    "text": "}",
                                                    "value": "}",
                                                    "valueText": "}"
                                                }
                                            }
                                        }
                                    }
                                ]
                            },
                            "semicolonToken": {
                                "kind": "SemicolonToken",
                                "fullStart": 654,
                                "fullEnd": 657,
                                "start": 654,
                                "end": 655,
                                "fullWidth": 3,
                                "width": 1,
                                "text": ";",
                                "value": ";",
                                "valueText": ";",
                                "hasTrailingTrivia": true,
                                "hasTrailingNewLine": true,
                                "trailingTrivia": [
                                    {
                                        "kind": "NewLineTrivia",
                                        "text": "\r\n"
                                    }
                                ]
                            }
                        },
                        {
                            "kind": "VariableStatement",
                            "fullStart": 657,
                            "fullEnd": 723,
                            "start": 667,
                            "end": 721,
                            "fullWidth": 66,
                            "width": 54,
                            "modifiers": [],
                            "variableDeclaration": {
                                "kind": "VariableDeclaration",
                                "fullStart": 657,
                                "fullEnd": 720,
                                "start": 667,
                                "end": 720,
                                "fullWidth": 63,
                                "width": 53,
                                "varKeyword": {
                                    "kind": "VarKeyword",
                                    "fullStart": 657,
                                    "fullEnd": 671,
                                    "start": 667,
                                    "end": 670,
                                    "fullWidth": 14,
                                    "width": 3,
                                    "text": "var",
                                    "value": "var",
                                    "valueText": "var",
                                    "hasLeadingTrivia": true,
                                    "hasLeadingNewLine": true,
                                    "hasTrailingTrivia": true,
                                    "leadingTrivia": [
                                        {
                                            "kind": "NewLineTrivia",
                                            "text": "\r\n"
                                        },
                                        {
                                            "kind": "WhitespaceTrivia",
                                            "text": "        "
                                        }
                                    ],
                                    "trailingTrivia": [
                                        {
                                            "kind": "WhitespaceTrivia",
                                            "text": " "
                                        }
                                    ]
                                },
                                "variableDeclarators": [
                                    {
                                        "kind": "VariableDeclarator",
                                        "fullStart": 671,
                                        "fullEnd": 720,
                                        "start": 671,
                                        "end": 720,
                                        "fullWidth": 49,
<<<<<<< HEAD
                                        "width": 49,
                                        "identifier": {
=======
                                        "propertyName": {
>>>>>>> 85e84683
                                            "kind": "IdentifierName",
                                            "fullStart": 671,
                                            "fullEnd": 677,
                                            "start": 671,
                                            "end": 676,
                                            "fullWidth": 6,
                                            "width": 5,
                                            "text": "proto",
                                            "value": "proto",
                                            "valueText": "proto",
                                            "hasTrailingTrivia": true,
                                            "trailingTrivia": [
                                                {
                                                    "kind": "WhitespaceTrivia",
                                                    "text": " "
                                                }
                                            ]
                                        },
                                        "equalsValueClause": {
                                            "kind": "EqualsValueClause",
                                            "fullStart": 677,
                                            "fullEnd": 720,
                                            "start": 677,
                                            "end": 720,
                                            "fullWidth": 43,
                                            "width": 43,
                                            "equalsToken": {
                                                "kind": "EqualsToken",
                                                "fullStart": 677,
                                                "fullEnd": 679,
                                                "start": 677,
                                                "end": 678,
                                                "fullWidth": 2,
                                                "width": 1,
                                                "text": "=",
                                                "value": "=",
                                                "valueText": "=",
                                                "hasTrailingTrivia": true,
                                                "trailingTrivia": [
                                                    {
                                                        "kind": "WhitespaceTrivia",
                                                        "text": " "
                                                    }
                                                ]
                                            },
                                            "value": {
                                                "kind": "ObjectLiteralExpression",
                                                "fullStart": 679,
                                                "fullEnd": 720,
                                                "start": 679,
                                                "end": 720,
                                                "fullWidth": 41,
                                                "width": 41,
                                                "openBraceToken": {
                                                    "kind": "OpenBraceToken",
                                                    "fullStart": 679,
                                                    "fullEnd": 682,
                                                    "start": 679,
                                                    "end": 680,
                                                    "fullWidth": 3,
                                                    "width": 1,
                                                    "text": "{",
                                                    "value": "{",
                                                    "valueText": "{",
                                                    "hasTrailingTrivia": true,
                                                    "hasTrailingNewLine": true,
                                                    "trailingTrivia": [
                                                        {
                                                            "kind": "NewLineTrivia",
                                                            "text": "\r\n"
                                                        }
                                                    ]
                                                },
                                                "propertyAssignments": [
                                                    {
                                                        "kind": "SimplePropertyAssignment",
                                                        "fullStart": 682,
                                                        "fullEnd": 711,
                                                        "start": 694,
                                                        "end": 709,
                                                        "fullWidth": 29,
                                                        "width": 15,
                                                        "propertyName": {
                                                            "kind": "IdentifierName",
                                                            "fullStart": 682,
                                                            "fullEnd": 702,
                                                            "start": 694,
                                                            "end": 702,
                                                            "fullWidth": 20,
                                                            "width": 8,
                                                            "text": "writable",
                                                            "value": "writable",
                                                            "valueText": "writable",
                                                            "hasLeadingTrivia": true,
                                                            "leadingTrivia": [
                                                                {
                                                                    "kind": "WhitespaceTrivia",
                                                                    "text": "            "
                                                                }
                                                            ]
                                                        },
                                                        "colonToken": {
                                                            "kind": "ColonToken",
                                                            "fullStart": 702,
                                                            "fullEnd": 704,
                                                            "start": 702,
                                                            "end": 703,
                                                            "fullWidth": 2,
                                                            "width": 1,
                                                            "text": ":",
                                                            "value": ":",
                                                            "valueText": ":",
                                                            "hasTrailingTrivia": true,
                                                            "trailingTrivia": [
                                                                {
                                                                    "kind": "WhitespaceTrivia",
                                                                    "text": " "
                                                                }
                                                            ]
                                                        },
                                                        "expression": {
                                                            "kind": "FalseKeyword",
                                                            "fullStart": 704,
                                                            "fullEnd": 711,
                                                            "start": 704,
                                                            "end": 709,
                                                            "fullWidth": 7,
                                                            "width": 5,
                                                            "text": "false",
                                                            "value": false,
                                                            "valueText": "false",
                                                            "hasTrailingTrivia": true,
                                                            "hasTrailingNewLine": true,
                                                            "trailingTrivia": [
                                                                {
                                                                    "kind": "NewLineTrivia",
                                                                    "text": "\r\n"
                                                                }
                                                            ]
                                                        }
                                                    }
                                                ],
                                                "closeBraceToken": {
                                                    "kind": "CloseBraceToken",
                                                    "fullStart": 711,
                                                    "fullEnd": 720,
                                                    "start": 719,
                                                    "end": 720,
                                                    "fullWidth": 9,
                                                    "width": 1,
                                                    "text": "}",
                                                    "value": "}",
                                                    "valueText": "}",
                                                    "hasLeadingTrivia": true,
                                                    "leadingTrivia": [
                                                        {
                                                            "kind": "WhitespaceTrivia",
                                                            "text": "        "
                                                        }
                                                    ]
                                                }
                                            }
                                        }
                                    }
                                ]
                            },
                            "semicolonToken": {
                                "kind": "SemicolonToken",
                                "fullStart": 720,
                                "fullEnd": 723,
                                "start": 720,
                                "end": 721,
                                "fullWidth": 3,
                                "width": 1,
                                "text": ";",
                                "value": ";",
                                "valueText": ";",
                                "hasTrailingTrivia": true,
                                "hasTrailingNewLine": true,
                                "trailingTrivia": [
                                    {
                                        "kind": "NewLineTrivia",
                                        "text": "\r\n"
                                    }
                                ]
                            }
                        },
                        {
                            "kind": "VariableStatement",
                            "fullStart": 723,
                            "fullEnd": 770,
                            "start": 733,
                            "end": 768,
                            "fullWidth": 47,
                            "width": 35,
                            "modifiers": [],
                            "variableDeclaration": {
                                "kind": "VariableDeclaration",
                                "fullStart": 723,
                                "fullEnd": 767,
                                "start": 733,
                                "end": 767,
                                "fullWidth": 44,
                                "width": 34,
                                "varKeyword": {
                                    "kind": "VarKeyword",
                                    "fullStart": 723,
                                    "fullEnd": 737,
                                    "start": 733,
                                    "end": 736,
                                    "fullWidth": 14,
                                    "width": 3,
                                    "text": "var",
                                    "value": "var",
                                    "valueText": "var",
                                    "hasLeadingTrivia": true,
                                    "hasLeadingNewLine": true,
                                    "hasTrailingTrivia": true,
                                    "leadingTrivia": [
                                        {
                                            "kind": "NewLineTrivia",
                                            "text": "\r\n"
                                        },
                                        {
                                            "kind": "WhitespaceTrivia",
                                            "text": "        "
                                        }
                                    ],
                                    "trailingTrivia": [
                                        {
                                            "kind": "WhitespaceTrivia",
                                            "text": " "
                                        }
                                    ]
                                },
                                "variableDeclarators": [
                                    {
                                        "kind": "VariableDeclarator",
                                        "fullStart": 737,
                                        "fullEnd": 767,
                                        "start": 737,
                                        "end": 767,
                                        "fullWidth": 30,
<<<<<<< HEAD
                                        "width": 30,
                                        "identifier": {
=======
                                        "propertyName": {
>>>>>>> 85e84683
                                            "kind": "IdentifierName",
                                            "fullStart": 737,
                                            "fullEnd": 750,
                                            "start": 737,
                                            "end": 749,
                                            "fullWidth": 13,
                                            "width": 12,
                                            "text": "ConstructFun",
                                            "value": "ConstructFun",
                                            "valueText": "ConstructFun",
                                            "hasTrailingTrivia": true,
                                            "trailingTrivia": [
                                                {
                                                    "kind": "WhitespaceTrivia",
                                                    "text": " "
                                                }
                                            ]
                                        },
                                        "equalsValueClause": {
                                            "kind": "EqualsValueClause",
                                            "fullStart": 750,
                                            "fullEnd": 767,
                                            "start": 750,
                                            "end": 767,
                                            "fullWidth": 17,
                                            "width": 17,
                                            "equalsToken": {
                                                "kind": "EqualsToken",
                                                "fullStart": 750,
                                                "fullEnd": 752,
                                                "start": 750,
                                                "end": 751,
                                                "fullWidth": 2,
                                                "width": 1,
                                                "text": "=",
                                                "value": "=",
                                                "valueText": "=",
                                                "hasTrailingTrivia": true,
                                                "trailingTrivia": [
                                                    {
                                                        "kind": "WhitespaceTrivia",
                                                        "text": " "
                                                    }
                                                ]
                                            },
                                            "value": {
                                                "kind": "FunctionExpression",
                                                "fullStart": 752,
                                                "fullEnd": 767,
                                                "start": 752,
                                                "end": 767,
                                                "fullWidth": 15,
                                                "width": 15,
                                                "functionKeyword": {
                                                    "kind": "FunctionKeyword",
                                                    "fullStart": 752,
                                                    "fullEnd": 761,
                                                    "start": 752,
                                                    "end": 760,
                                                    "fullWidth": 9,
                                                    "width": 8,
                                                    "text": "function",
                                                    "value": "function",
                                                    "valueText": "function",
                                                    "hasTrailingTrivia": true,
                                                    "trailingTrivia": [
                                                        {
                                                            "kind": "WhitespaceTrivia",
                                                            "text": " "
                                                        }
                                                    ]
                                                },
                                                "callSignature": {
                                                    "kind": "CallSignature",
                                                    "fullStart": 761,
                                                    "fullEnd": 764,
                                                    "start": 761,
                                                    "end": 763,
                                                    "fullWidth": 3,
                                                    "width": 2,
                                                    "parameterList": {
                                                        "kind": "ParameterList",
                                                        "fullStart": 761,
                                                        "fullEnd": 764,
                                                        "start": 761,
                                                        "end": 763,
                                                        "fullWidth": 3,
                                                        "width": 2,
                                                        "openParenToken": {
                                                            "kind": "OpenParenToken",
                                                            "fullStart": 761,
                                                            "fullEnd": 762,
                                                            "start": 761,
                                                            "end": 762,
                                                            "fullWidth": 1,
                                                            "width": 1,
                                                            "text": "(",
                                                            "value": "(",
                                                            "valueText": "("
                                                        },
                                                        "parameters": [],
                                                        "closeParenToken": {
                                                            "kind": "CloseParenToken",
                                                            "fullStart": 762,
                                                            "fullEnd": 764,
                                                            "start": 762,
                                                            "end": 763,
                                                            "fullWidth": 2,
                                                            "width": 1,
                                                            "text": ")",
                                                            "value": ")",
                                                            "valueText": ")",
                                                            "hasTrailingTrivia": true,
                                                            "trailingTrivia": [
                                                                {
                                                                    "kind": "WhitespaceTrivia",
                                                                    "text": " "
                                                                }
                                                            ]
                                                        }
                                                    }
                                                },
                                                "block": {
                                                    "kind": "Block",
                                                    "fullStart": 764,
                                                    "fullEnd": 767,
                                                    "start": 764,
                                                    "end": 767,
                                                    "fullWidth": 3,
                                                    "width": 3,
                                                    "openBraceToken": {
                                                        "kind": "OpenBraceToken",
                                                        "fullStart": 764,
                                                        "fullEnd": 766,
                                                        "start": 764,
                                                        "end": 765,
                                                        "fullWidth": 2,
                                                        "width": 1,
                                                        "text": "{",
                                                        "value": "{",
                                                        "valueText": "{",
                                                        "hasTrailingTrivia": true,
                                                        "trailingTrivia": [
                                                            {
                                                                "kind": "WhitespaceTrivia",
                                                                "text": " "
                                                            }
                                                        ]
                                                    },
                                                    "statements": [],
                                                    "closeBraceToken": {
                                                        "kind": "CloseBraceToken",
                                                        "fullStart": 766,
                                                        "fullEnd": 767,
                                                        "start": 766,
                                                        "end": 767,
                                                        "fullWidth": 1,
                                                        "width": 1,
                                                        "text": "}",
                                                        "value": "}",
                                                        "valueText": "}"
                                                    }
                                                }
                                            }
                                        }
                                    }
                                ]
                            },
                            "semicolonToken": {
                                "kind": "SemicolonToken",
                                "fullStart": 767,
                                "fullEnd": 770,
                                "start": 767,
                                "end": 768,
                                "fullWidth": 3,
                                "width": 1,
                                "text": ";",
                                "value": ";",
                                "valueText": ";",
                                "hasTrailingTrivia": true,
                                "hasTrailingNewLine": true,
                                "trailingTrivia": [
                                    {
                                        "kind": "NewLineTrivia",
                                        "text": "\r\n"
                                    }
                                ]
                            }
                        },
                        {
                            "kind": "ExpressionStatement",
                            "fullStart": 770,
                            "fullEnd": 811,
                            "start": 778,
                            "end": 809,
                            "fullWidth": 41,
                            "width": 31,
                            "expression": {
                                "kind": "AssignmentExpression",
                                "fullStart": 770,
                                "fullEnd": 808,
                                "start": 778,
                                "end": 808,
                                "fullWidth": 38,
                                "width": 30,
                                "left": {
                                    "kind": "MemberAccessExpression",
                                    "fullStart": 770,
                                    "fullEnd": 801,
                                    "start": 778,
                                    "end": 800,
                                    "fullWidth": 31,
                                    "width": 22,
                                    "expression": {
                                        "kind": "IdentifierName",
                                        "fullStart": 770,
                                        "fullEnd": 790,
                                        "start": 778,
                                        "end": 790,
                                        "fullWidth": 20,
                                        "width": 12,
                                        "text": "ConstructFun",
                                        "value": "ConstructFun",
                                        "valueText": "ConstructFun",
                                        "hasLeadingTrivia": true,
                                        "leadingTrivia": [
                                            {
                                                "kind": "WhitespaceTrivia",
                                                "text": "        "
                                            }
                                        ]
                                    },
                                    "dotToken": {
                                        "kind": "DotToken",
                                        "fullStart": 790,
                                        "fullEnd": 791,
                                        "start": 790,
                                        "end": 791,
                                        "fullWidth": 1,
                                        "width": 1,
                                        "text": ".",
                                        "value": ".",
                                        "valueText": "."
                                    },
                                    "name": {
                                        "kind": "IdentifierName",
                                        "fullStart": 791,
                                        "fullEnd": 801,
                                        "start": 791,
                                        "end": 800,
                                        "fullWidth": 10,
                                        "width": 9,
                                        "text": "prototype",
                                        "value": "prototype",
                                        "valueText": "prototype",
                                        "hasTrailingTrivia": true,
                                        "trailingTrivia": [
                                            {
                                                "kind": "WhitespaceTrivia",
                                                "text": " "
                                            }
                                        ]
                                    }
                                },
                                "operatorToken": {
                                    "kind": "EqualsToken",
                                    "fullStart": 801,
                                    "fullEnd": 803,
                                    "start": 801,
                                    "end": 802,
                                    "fullWidth": 2,
                                    "width": 1,
                                    "text": "=",
                                    "value": "=",
                                    "valueText": "=",
                                    "hasTrailingTrivia": true,
                                    "trailingTrivia": [
                                        {
                                            "kind": "WhitespaceTrivia",
                                            "text": " "
                                        }
                                    ]
                                },
                                "right": {
                                    "kind": "IdentifierName",
                                    "fullStart": 803,
                                    "fullEnd": 808,
                                    "start": 803,
                                    "end": 808,
                                    "fullWidth": 5,
                                    "width": 5,
                                    "text": "proto",
                                    "value": "proto",
                                    "valueText": "proto"
                                }
                            },
                            "semicolonToken": {
                                "kind": "SemicolonToken",
                                "fullStart": 808,
                                "fullEnd": 811,
                                "start": 808,
                                "end": 809,
                                "fullWidth": 3,
                                "width": 1,
                                "text": ";",
                                "value": ";",
                                "valueText": ";",
                                "hasTrailingTrivia": true,
                                "hasTrailingNewLine": true,
                                "trailingTrivia": [
                                    {
                                        "kind": "NewLineTrivia",
                                        "text": "\r\n"
                                    }
                                ]
                            }
                        },
                        {
                            "kind": "VariableStatement",
                            "fullStart": 811,
                            "fullEnd": 854,
                            "start": 821,
                            "end": 852,
                            "fullWidth": 43,
                            "width": 31,
                            "modifiers": [],
                            "variableDeclaration": {
                                "kind": "VariableDeclaration",
                                "fullStart": 811,
                                "fullEnd": 851,
                                "start": 821,
                                "end": 851,
                                "fullWidth": 40,
                                "width": 30,
                                "varKeyword": {
                                    "kind": "VarKeyword",
                                    "fullStart": 811,
                                    "fullEnd": 825,
                                    "start": 821,
                                    "end": 824,
                                    "fullWidth": 14,
                                    "width": 3,
                                    "text": "var",
                                    "value": "var",
                                    "valueText": "var",
                                    "hasLeadingTrivia": true,
                                    "hasLeadingNewLine": true,
                                    "hasTrailingTrivia": true,
                                    "leadingTrivia": [
                                        {
                                            "kind": "NewLineTrivia",
                                            "text": "\r\n"
                                        },
                                        {
                                            "kind": "WhitespaceTrivia",
                                            "text": "        "
                                        }
                                    ],
                                    "trailingTrivia": [
                                        {
                                            "kind": "WhitespaceTrivia",
                                            "text": " "
                                        }
                                    ]
                                },
                                "variableDeclarators": [
                                    {
                                        "kind": "VariableDeclarator",
                                        "fullStart": 825,
                                        "fullEnd": 851,
                                        "start": 825,
                                        "end": 851,
                                        "fullWidth": 26,
<<<<<<< HEAD
                                        "width": 26,
                                        "identifier": {
=======
                                        "propertyName": {
>>>>>>> 85e84683
                                            "kind": "IdentifierName",
                                            "fullStart": 825,
                                            "fullEnd": 831,
                                            "start": 825,
                                            "end": 830,
                                            "fullWidth": 6,
                                            "width": 5,
                                            "text": "child",
                                            "value": "child",
                                            "valueText": "child",
                                            "hasTrailingTrivia": true,
                                            "trailingTrivia": [
                                                {
                                                    "kind": "WhitespaceTrivia",
                                                    "text": " "
                                                }
                                            ]
                                        },
                                        "equalsValueClause": {
                                            "kind": "EqualsValueClause",
                                            "fullStart": 831,
                                            "fullEnd": 851,
                                            "start": 831,
                                            "end": 851,
                                            "fullWidth": 20,
                                            "width": 20,
                                            "equalsToken": {
                                                "kind": "EqualsToken",
                                                "fullStart": 831,
                                                "fullEnd": 833,
                                                "start": 831,
                                                "end": 832,
                                                "fullWidth": 2,
                                                "width": 1,
                                                "text": "=",
                                                "value": "=",
                                                "valueText": "=",
                                                "hasTrailingTrivia": true,
                                                "trailingTrivia": [
                                                    {
                                                        "kind": "WhitespaceTrivia",
                                                        "text": " "
                                                    }
                                                ]
                                            },
                                            "value": {
                                                "kind": "ObjectCreationExpression",
                                                "fullStart": 833,
                                                "fullEnd": 851,
                                                "start": 833,
                                                "end": 851,
                                                "fullWidth": 18,
                                                "width": 18,
                                                "newKeyword": {
                                                    "kind": "NewKeyword",
                                                    "fullStart": 833,
                                                    "fullEnd": 837,
                                                    "start": 833,
                                                    "end": 836,
                                                    "fullWidth": 4,
                                                    "width": 3,
                                                    "text": "new",
                                                    "value": "new",
                                                    "valueText": "new",
                                                    "hasTrailingTrivia": true,
                                                    "trailingTrivia": [
                                                        {
                                                            "kind": "WhitespaceTrivia",
                                                            "text": " "
                                                        }
                                                    ]
                                                },
                                                "expression": {
                                                    "kind": "IdentifierName",
                                                    "fullStart": 837,
                                                    "fullEnd": 849,
                                                    "start": 837,
                                                    "end": 849,
                                                    "fullWidth": 12,
                                                    "width": 12,
                                                    "text": "ConstructFun",
                                                    "value": "ConstructFun",
                                                    "valueText": "ConstructFun"
                                                },
                                                "argumentList": {
                                                    "kind": "ArgumentList",
                                                    "fullStart": 849,
                                                    "fullEnd": 851,
                                                    "start": 849,
                                                    "end": 851,
                                                    "fullWidth": 2,
                                                    "width": 2,
                                                    "openParenToken": {
                                                        "kind": "OpenParenToken",
                                                        "fullStart": 849,
                                                        "fullEnd": 850,
                                                        "start": 849,
                                                        "end": 850,
                                                        "fullWidth": 1,
                                                        "width": 1,
                                                        "text": "(",
                                                        "value": "(",
                                                        "valueText": "("
                                                    },
                                                    "arguments": [],
                                                    "closeParenToken": {
                                                        "kind": "CloseParenToken",
                                                        "fullStart": 850,
                                                        "fullEnd": 851,
                                                        "start": 850,
                                                        "end": 851,
                                                        "fullWidth": 1,
                                                        "width": 1,
                                                        "text": ")",
                                                        "value": ")",
                                                        "valueText": ")"
                                                    }
                                                }
                                            }
                                        }
                                    }
                                ]
                            },
                            "semicolonToken": {
                                "kind": "SemicolonToken",
                                "fullStart": 851,
                                "fullEnd": 854,
                                "start": 851,
                                "end": 852,
                                "fullWidth": 3,
                                "width": 1,
                                "text": ";",
                                "value": ";",
                                "valueText": ";",
                                "hasTrailingTrivia": true,
                                "hasTrailingNewLine": true,
                                "trailingTrivia": [
                                    {
                                        "kind": "NewLineTrivia",
                                        "text": "\r\n"
                                    }
                                ]
                            }
                        },
                        {
                            "kind": "ExpressionStatement",
                            "fullStart": 854,
                            "fullEnd": 996,
                            "start": 862,
                            "end": 994,
                            "fullWidth": 142,
                            "width": 132,
                            "isIncrementallyUnusable": true,
                            "expression": {
                                "kind": "InvocationExpression",
                                "fullStart": 854,
                                "fullEnd": 993,
                                "start": 862,
                                "end": 993,
                                "fullWidth": 139,
                                "width": 131,
                                "isIncrementallyUnusable": true,
                                "expression": {
                                    "kind": "MemberAccessExpression",
                                    "fullStart": 854,
                                    "fullEnd": 883,
                                    "start": 862,
                                    "end": 883,
                                    "fullWidth": 29,
                                    "width": 21,
                                    "expression": {
                                        "kind": "IdentifierName",
                                        "fullStart": 854,
                                        "fullEnd": 868,
                                        "start": 862,
                                        "end": 868,
                                        "fullWidth": 14,
                                        "width": 6,
                                        "text": "Object",
                                        "value": "Object",
                                        "valueText": "Object",
                                        "hasLeadingTrivia": true,
                                        "leadingTrivia": [
                                            {
                                                "kind": "WhitespaceTrivia",
                                                "text": "        "
                                            }
                                        ]
                                    },
                                    "dotToken": {
                                        "kind": "DotToken",
                                        "fullStart": 868,
                                        "fullEnd": 869,
                                        "start": 868,
                                        "end": 869,
                                        "fullWidth": 1,
                                        "width": 1,
                                        "text": ".",
                                        "value": ".",
                                        "valueText": "."
                                    },
                                    "name": {
                                        "kind": "IdentifierName",
                                        "fullStart": 869,
                                        "fullEnd": 883,
                                        "start": 869,
                                        "end": 883,
                                        "fullWidth": 14,
                                        "width": 14,
                                        "text": "defineProperty",
                                        "value": "defineProperty",
                                        "valueText": "defineProperty"
                                    }
                                },
                                "argumentList": {
                                    "kind": "ArgumentList",
                                    "fullStart": 883,
                                    "fullEnd": 993,
                                    "start": 883,
                                    "end": 993,
                                    "fullWidth": 110,
                                    "width": 110,
                                    "isIncrementallyUnusable": true,
                                    "openParenToken": {
                                        "kind": "OpenParenToken",
                                        "fullStart": 883,
                                        "fullEnd": 884,
                                        "start": 883,
                                        "end": 884,
                                        "fullWidth": 1,
                                        "width": 1,
                                        "text": "(",
                                        "value": "(",
                                        "valueText": "("
                                    },
                                    "arguments": [
                                        {
                                            "kind": "IdentifierName",
                                            "fullStart": 884,
                                            "fullEnd": 889,
                                            "start": 884,
                                            "end": 889,
                                            "fullWidth": 5,
                                            "width": 5,
                                            "text": "child",
                                            "value": "child",
                                            "valueText": "child"
                                        },
                                        {
                                            "kind": "CommaToken",
                                            "fullStart": 889,
                                            "fullEnd": 891,
                                            "start": 889,
                                            "end": 890,
                                            "fullWidth": 2,
                                            "width": 1,
                                            "text": ",",
                                            "value": ",",
                                            "valueText": ",",
                                            "hasTrailingTrivia": true,
                                            "trailingTrivia": [
                                                {
                                                    "kind": "WhitespaceTrivia",
                                                    "text": " "
                                                }
                                            ]
                                        },
                                        {
                                            "kind": "StringLiteral",
                                            "fullStart": 891,
                                            "fullEnd": 901,
                                            "start": 891,
                                            "end": 901,
                                            "fullWidth": 10,
                                            "width": 10,
                                            "text": "\"writable\"",
                                            "value": "writable",
                                            "valueText": "writable"
                                        },
                                        {
                                            "kind": "CommaToken",
                                            "fullStart": 901,
                                            "fullEnd": 903,
                                            "start": 901,
                                            "end": 902,
                                            "fullWidth": 2,
                                            "width": 1,
                                            "text": ",",
                                            "value": ",",
                                            "valueText": ",",
                                            "hasTrailingTrivia": true,
                                            "trailingTrivia": [
                                                {
                                                    "kind": "WhitespaceTrivia",
                                                    "text": " "
                                                }
                                            ]
                                        },
                                        {
                                            "kind": "ObjectLiteralExpression",
                                            "fullStart": 903,
                                            "fullEnd": 992,
                                            "start": 903,
                                            "end": 992,
                                            "fullWidth": 89,
                                            "width": 89,
                                            "isIncrementallyUnusable": true,
                                            "openBraceToken": {
                                                "kind": "OpenBraceToken",
                                                "fullStart": 903,
                                                "fullEnd": 906,
                                                "start": 903,
                                                "end": 904,
                                                "fullWidth": 3,
                                                "width": 1,
                                                "text": "{",
                                                "value": "{",
                                                "valueText": "{",
                                                "hasTrailingTrivia": true,
                                                "hasTrailingNewLine": true,
                                                "trailingTrivia": [
                                                    {
                                                        "kind": "NewLineTrivia",
                                                        "text": "\r\n"
                                                    }
                                                ]
                                            },
                                            "propertyAssignments": [
                                                {
                                                    "kind": "SimplePropertyAssignment",
                                                    "fullStart": 906,
                                                    "fullEnd": 983,
                                                    "start": 918,
                                                    "end": 981,
                                                    "fullWidth": 77,
                                                    "width": 63,
                                                    "isIncrementallyUnusable": true,
                                                    "propertyName": {
                                                        "kind": "IdentifierName",
                                                        "fullStart": 906,
                                                        "fullEnd": 921,
                                                        "start": 918,
                                                        "end": 921,
                                                        "fullWidth": 15,
                                                        "width": 3,
                                                        "text": "get",
                                                        "value": "get",
                                                        "valueText": "get",
                                                        "hasLeadingTrivia": true,
                                                        "leadingTrivia": [
                                                            {
                                                                "kind": "WhitespaceTrivia",
                                                                "text": "            "
                                                            }
                                                        ]
                                                    },
                                                    "colonToken": {
                                                        "kind": "ColonToken",
                                                        "fullStart": 921,
                                                        "fullEnd": 923,
                                                        "start": 921,
                                                        "end": 922,
                                                        "fullWidth": 2,
                                                        "width": 1,
                                                        "text": ":",
                                                        "value": ":",
                                                        "valueText": ":",
                                                        "hasTrailingTrivia": true,
                                                        "trailingTrivia": [
                                                            {
                                                                "kind": "WhitespaceTrivia",
                                                                "text": " "
                                                            }
                                                        ]
                                                    },
                                                    "expression": {
                                                        "kind": "FunctionExpression",
                                                        "fullStart": 923,
                                                        "fullEnd": 983,
                                                        "start": 923,
                                                        "end": 981,
                                                        "fullWidth": 60,
                                                        "width": 58,
                                                        "functionKeyword": {
                                                            "kind": "FunctionKeyword",
                                                            "fullStart": 923,
                                                            "fullEnd": 932,
                                                            "start": 923,
                                                            "end": 931,
                                                            "fullWidth": 9,
                                                            "width": 8,
                                                            "text": "function",
                                                            "value": "function",
                                                            "valueText": "function",
                                                            "hasTrailingTrivia": true,
                                                            "trailingTrivia": [
                                                                {
                                                                    "kind": "WhitespaceTrivia",
                                                                    "text": " "
                                                                }
                                                            ]
                                                        },
                                                        "callSignature": {
                                                            "kind": "CallSignature",
                                                            "fullStart": 932,
                                                            "fullEnd": 935,
                                                            "start": 932,
                                                            "end": 934,
                                                            "fullWidth": 3,
                                                            "width": 2,
                                                            "parameterList": {
                                                                "kind": "ParameterList",
                                                                "fullStart": 932,
                                                                "fullEnd": 935,
                                                                "start": 932,
                                                                "end": 934,
                                                                "fullWidth": 3,
                                                                "width": 2,
                                                                "openParenToken": {
                                                                    "kind": "OpenParenToken",
                                                                    "fullStart": 932,
                                                                    "fullEnd": 933,
                                                                    "start": 932,
                                                                    "end": 933,
                                                                    "fullWidth": 1,
                                                                    "width": 1,
                                                                    "text": "(",
                                                                    "value": "(",
                                                                    "valueText": "("
                                                                },
                                                                "parameters": [],
                                                                "closeParenToken": {
                                                                    "kind": "CloseParenToken",
                                                                    "fullStart": 933,
                                                                    "fullEnd": 935,
                                                                    "start": 933,
                                                                    "end": 934,
                                                                    "fullWidth": 2,
                                                                    "width": 1,
                                                                    "text": ")",
                                                                    "value": ")",
                                                                    "valueText": ")",
                                                                    "hasTrailingTrivia": true,
                                                                    "trailingTrivia": [
                                                                        {
                                                                            "kind": "WhitespaceTrivia",
                                                                            "text": " "
                                                                        }
                                                                    ]
                                                                }
                                                            }
                                                        },
                                                        "block": {
                                                            "kind": "Block",
                                                            "fullStart": 935,
                                                            "fullEnd": 983,
                                                            "start": 935,
                                                            "end": 981,
                                                            "fullWidth": 48,
                                                            "width": 46,
                                                            "openBraceToken": {
                                                                "kind": "OpenBraceToken",
                                                                "fullStart": 935,
                                                                "fullEnd": 938,
                                                                "start": 935,
                                                                "end": 936,
                                                                "fullWidth": 3,
                                                                "width": 1,
                                                                "text": "{",
                                                                "value": "{",
                                                                "valueText": "{",
                                                                "hasTrailingTrivia": true,
                                                                "hasTrailingNewLine": true,
                                                                "trailingTrivia": [
                                                                    {
                                                                        "kind": "NewLineTrivia",
                                                                        "text": "\r\n"
                                                                    }
                                                                ]
                                                            },
                                                            "statements": [
                                                                {
                                                                    "kind": "ReturnStatement",
                                                                    "fullStart": 938,
                                                                    "fullEnd": 968,
                                                                    "start": 954,
                                                                    "end": 966,
                                                                    "fullWidth": 30,
                                                                    "width": 12,
                                                                    "returnKeyword": {
                                                                        "kind": "ReturnKeyword",
                                                                        "fullStart": 938,
                                                                        "fullEnd": 961,
                                                                        "start": 954,
                                                                        "end": 960,
                                                                        "fullWidth": 23,
                                                                        "width": 6,
                                                                        "text": "return",
                                                                        "value": "return",
                                                                        "valueText": "return",
                                                                        "hasLeadingTrivia": true,
                                                                        "hasTrailingTrivia": true,
                                                                        "leadingTrivia": [
                                                                            {
                                                                                "kind": "WhitespaceTrivia",
                                                                                "text": "                "
                                                                            }
                                                                        ],
                                                                        "trailingTrivia": [
                                                                            {
                                                                                "kind": "WhitespaceTrivia",
                                                                                "text": " "
                                                                            }
                                                                        ]
                                                                    },
                                                                    "expression": {
                                                                        "kind": "TrueKeyword",
                                                                        "fullStart": 961,
                                                                        "fullEnd": 965,
                                                                        "start": 961,
                                                                        "end": 965,
                                                                        "fullWidth": 4,
                                                                        "width": 4,
                                                                        "text": "true",
                                                                        "value": true,
                                                                        "valueText": "true"
                                                                    },
                                                                    "semicolonToken": {
                                                                        "kind": "SemicolonToken",
                                                                        "fullStart": 965,
                                                                        "fullEnd": 968,
                                                                        "start": 965,
                                                                        "end": 966,
                                                                        "fullWidth": 3,
                                                                        "width": 1,
                                                                        "text": ";",
                                                                        "value": ";",
                                                                        "valueText": ";",
                                                                        "hasTrailingTrivia": true,
                                                                        "hasTrailingNewLine": true,
                                                                        "trailingTrivia": [
                                                                            {
                                                                                "kind": "NewLineTrivia",
                                                                                "text": "\r\n"
                                                                            }
                                                                        ]
                                                                    }
                                                                }
                                                            ],
                                                            "closeBraceToken": {
                                                                "kind": "CloseBraceToken",
                                                                "fullStart": 968,
                                                                "fullEnd": 983,
                                                                "start": 980,
                                                                "end": 981,
                                                                "fullWidth": 15,
                                                                "width": 1,
                                                                "text": "}",
                                                                "value": "}",
                                                                "valueText": "}",
                                                                "hasLeadingTrivia": true,
                                                                "hasTrailingTrivia": true,
                                                                "hasTrailingNewLine": true,
                                                                "leadingTrivia": [
                                                                    {
                                                                        "kind": "WhitespaceTrivia",
                                                                        "text": "            "
                                                                    }
                                                                ],
                                                                "trailingTrivia": [
                                                                    {
                                                                        "kind": "NewLineTrivia",
                                                                        "text": "\r\n"
                                                                    }
                                                                ]
                                                            }
                                                        }
                                                    }
                                                }
                                            ],
                                            "closeBraceToken": {
                                                "kind": "CloseBraceToken",
                                                "fullStart": 983,
                                                "fullEnd": 992,
                                                "start": 991,
                                                "end": 992,
                                                "fullWidth": 9,
                                                "width": 1,
                                                "text": "}",
                                                "value": "}",
                                                "valueText": "}",
                                                "hasLeadingTrivia": true,
                                                "leadingTrivia": [
                                                    {
                                                        "kind": "WhitespaceTrivia",
                                                        "text": "        "
                                                    }
                                                ]
                                            }
                                        }
                                    ],
                                    "closeParenToken": {
                                        "kind": "CloseParenToken",
                                        "fullStart": 992,
                                        "fullEnd": 993,
                                        "start": 992,
                                        "end": 993,
                                        "fullWidth": 1,
                                        "width": 1,
                                        "text": ")",
                                        "value": ")",
                                        "valueText": ")"
                                    }
                                }
                            },
                            "semicolonToken": {
                                "kind": "SemicolonToken",
                                "fullStart": 993,
                                "fullEnd": 996,
                                "start": 993,
                                "end": 994,
                                "fullWidth": 3,
                                "width": 1,
                                "text": ";",
                                "value": ";",
                                "valueText": ";",
                                "hasTrailingTrivia": true,
                                "hasTrailingNewLine": true,
                                "trailingTrivia": [
                                    {
                                        "kind": "NewLineTrivia",
                                        "text": "\r\n"
                                    }
                                ]
                            }
                        },
                        {
                            "kind": "ExpressionStatement",
                            "fullStart": 996,
                            "fullEnd": 1054,
                            "start": 1006,
                            "end": 1052,
                            "fullWidth": 58,
                            "width": 46,
                            "expression": {
                                "kind": "InvocationExpression",
                                "fullStart": 996,
                                "fullEnd": 1051,
                                "start": 1006,
                                "end": 1051,
                                "fullWidth": 55,
                                "width": 45,
                                "expression": {
                                    "kind": "MemberAccessExpression",
                                    "fullStart": 996,
                                    "fullEnd": 1027,
                                    "start": 1006,
                                    "end": 1027,
                                    "fullWidth": 31,
                                    "width": 21,
                                    "expression": {
                                        "kind": "IdentifierName",
                                        "fullStart": 996,
                                        "fullEnd": 1012,
                                        "start": 1006,
                                        "end": 1012,
                                        "fullWidth": 16,
                                        "width": 6,
                                        "text": "Object",
                                        "value": "Object",
                                        "valueText": "Object",
                                        "hasLeadingTrivia": true,
                                        "hasLeadingNewLine": true,
                                        "leadingTrivia": [
                                            {
                                                "kind": "NewLineTrivia",
                                                "text": "\r\n"
                                            },
                                            {
                                                "kind": "WhitespaceTrivia",
                                                "text": "        "
                                            }
                                        ]
                                    },
                                    "dotToken": {
                                        "kind": "DotToken",
                                        "fullStart": 1012,
                                        "fullEnd": 1013,
                                        "start": 1012,
                                        "end": 1013,
                                        "fullWidth": 1,
                                        "width": 1,
                                        "text": ".",
                                        "value": ".",
                                        "valueText": "."
                                    },
                                    "name": {
                                        "kind": "IdentifierName",
                                        "fullStart": 1013,
                                        "fullEnd": 1027,
                                        "start": 1013,
                                        "end": 1027,
                                        "fullWidth": 14,
                                        "width": 14,
                                        "text": "defineProperty",
                                        "value": "defineProperty",
                                        "valueText": "defineProperty"
                                    }
                                },
                                "argumentList": {
                                    "kind": "ArgumentList",
                                    "fullStart": 1027,
                                    "fullEnd": 1051,
                                    "start": 1027,
                                    "end": 1051,
                                    "fullWidth": 24,
                                    "width": 24,
                                    "openParenToken": {
                                        "kind": "OpenParenToken",
                                        "fullStart": 1027,
                                        "fullEnd": 1028,
                                        "start": 1027,
                                        "end": 1028,
                                        "fullWidth": 1,
                                        "width": 1,
                                        "text": "(",
                                        "value": "(",
                                        "valueText": "("
                                    },
                                    "arguments": [
                                        {
                                            "kind": "IdentifierName",
                                            "fullStart": 1028,
                                            "fullEnd": 1031,
                                            "start": 1028,
                                            "end": 1031,
                                            "fullWidth": 3,
                                            "width": 3,
                                            "text": "obj",
                                            "value": "obj",
                                            "valueText": "obj"
                                        },
                                        {
                                            "kind": "CommaToken",
                                            "fullStart": 1031,
                                            "fullEnd": 1033,
                                            "start": 1031,
                                            "end": 1032,
                                            "fullWidth": 2,
                                            "width": 1,
                                            "text": ",",
                                            "value": ",",
                                            "valueText": ",",
                                            "hasTrailingTrivia": true,
                                            "trailingTrivia": [
                                                {
                                                    "kind": "WhitespaceTrivia",
                                                    "text": " "
                                                }
                                            ]
                                        },
                                        {
                                            "kind": "StringLiteral",
                                            "fullStart": 1033,
                                            "fullEnd": 1043,
                                            "start": 1033,
                                            "end": 1043,
                                            "fullWidth": 10,
                                            "width": 10,
                                            "text": "\"property\"",
                                            "value": "property",
                                            "valueText": "property"
                                        },
                                        {
                                            "kind": "CommaToken",
                                            "fullStart": 1043,
                                            "fullEnd": 1045,
                                            "start": 1043,
                                            "end": 1044,
                                            "fullWidth": 2,
                                            "width": 1,
                                            "text": ",",
                                            "value": ",",
                                            "valueText": ",",
                                            "hasTrailingTrivia": true,
                                            "trailingTrivia": [
                                                {
                                                    "kind": "WhitespaceTrivia",
                                                    "text": " "
                                                }
                                            ]
                                        },
                                        {
                                            "kind": "IdentifierName",
                                            "fullStart": 1045,
                                            "fullEnd": 1050,
                                            "start": 1045,
                                            "end": 1050,
                                            "fullWidth": 5,
                                            "width": 5,
                                            "text": "child",
                                            "value": "child",
                                            "valueText": "child"
                                        }
                                    ],
                                    "closeParenToken": {
                                        "kind": "CloseParenToken",
                                        "fullStart": 1050,
                                        "fullEnd": 1051,
                                        "start": 1050,
                                        "end": 1051,
                                        "fullWidth": 1,
                                        "width": 1,
                                        "text": ")",
                                        "value": ")",
                                        "valueText": ")"
                                    }
                                }
                            },
                            "semicolonToken": {
                                "kind": "SemicolonToken",
                                "fullStart": 1051,
                                "fullEnd": 1054,
                                "start": 1051,
                                "end": 1052,
                                "fullWidth": 3,
                                "width": 1,
                                "text": ";",
                                "value": ";",
                                "valueText": ";",
                                "hasTrailingTrivia": true,
                                "hasTrailingNewLine": true,
                                "trailingTrivia": [
                                    {
                                        "kind": "NewLineTrivia",
                                        "text": "\r\n"
                                    }
                                ]
                            }
                        },
                        {
                            "kind": "VariableStatement",
                            "fullStart": 1054,
                            "fullEnd": 1115,
                            "start": 1064,
                            "end": 1113,
                            "fullWidth": 61,
                            "width": 49,
                            "modifiers": [],
                            "variableDeclaration": {
                                "kind": "VariableDeclaration",
                                "fullStart": 1054,
                                "fullEnd": 1112,
                                "start": 1064,
                                "end": 1112,
                                "fullWidth": 58,
                                "width": 48,
                                "varKeyword": {
                                    "kind": "VarKeyword",
                                    "fullStart": 1054,
                                    "fullEnd": 1068,
                                    "start": 1064,
                                    "end": 1067,
                                    "fullWidth": 14,
                                    "width": 3,
                                    "text": "var",
                                    "value": "var",
                                    "valueText": "var",
                                    "hasLeadingTrivia": true,
                                    "hasLeadingNewLine": true,
                                    "hasTrailingTrivia": true,
                                    "leadingTrivia": [
                                        {
                                            "kind": "NewLineTrivia",
                                            "text": "\r\n"
                                        },
                                        {
                                            "kind": "WhitespaceTrivia",
                                            "text": "        "
                                        }
                                    ],
                                    "trailingTrivia": [
                                        {
                                            "kind": "WhitespaceTrivia",
                                            "text": " "
                                        }
                                    ]
                                },
                                "variableDeclarators": [
                                    {
                                        "kind": "VariableDeclarator",
                                        "fullStart": 1068,
                                        "fullEnd": 1112,
                                        "start": 1068,
                                        "end": 1112,
                                        "fullWidth": 44,
<<<<<<< HEAD
                                        "width": 44,
                                        "identifier": {
=======
                                        "propertyName": {
>>>>>>> 85e84683
                                            "kind": "IdentifierName",
                                            "fullStart": 1068,
                                            "fullEnd": 1080,
                                            "start": 1068,
                                            "end": 1079,
                                            "fullWidth": 12,
                                            "width": 11,
                                            "text": "beforeWrite",
                                            "value": "beforeWrite",
                                            "valueText": "beforeWrite",
                                            "hasTrailingTrivia": true,
                                            "trailingTrivia": [
                                                {
                                                    "kind": "WhitespaceTrivia",
                                                    "text": " "
                                                }
                                            ]
                                        },
                                        "equalsValueClause": {
                                            "kind": "EqualsValueClause",
                                            "fullStart": 1080,
                                            "fullEnd": 1112,
                                            "start": 1080,
                                            "end": 1112,
                                            "fullWidth": 32,
                                            "width": 32,
                                            "equalsToken": {
                                                "kind": "EqualsToken",
                                                "fullStart": 1080,
                                                "fullEnd": 1082,
                                                "start": 1080,
                                                "end": 1081,
                                                "fullWidth": 2,
                                                "width": 1,
                                                "text": "=",
                                                "value": "=",
                                                "valueText": "=",
                                                "hasTrailingTrivia": true,
                                                "trailingTrivia": [
                                                    {
                                                        "kind": "WhitespaceTrivia",
                                                        "text": " "
                                                    }
                                                ]
                                            },
                                            "value": {
                                                "kind": "InvocationExpression",
                                                "fullStart": 1082,
                                                "fullEnd": 1112,
                                                "start": 1082,
                                                "end": 1112,
                                                "fullWidth": 30,
                                                "width": 30,
                                                "expression": {
                                                    "kind": "MemberAccessExpression",
                                                    "fullStart": 1082,
                                                    "fullEnd": 1100,
                                                    "start": 1082,
                                                    "end": 1100,
                                                    "fullWidth": 18,
                                                    "width": 18,
                                                    "expression": {
                                                        "kind": "IdentifierName",
                                                        "fullStart": 1082,
                                                        "fullEnd": 1085,
                                                        "start": 1082,
                                                        "end": 1085,
                                                        "fullWidth": 3,
                                                        "width": 3,
                                                        "text": "obj",
                                                        "value": "obj",
                                                        "valueText": "obj"
                                                    },
                                                    "dotToken": {
                                                        "kind": "DotToken",
                                                        "fullStart": 1085,
                                                        "fullEnd": 1086,
                                                        "start": 1085,
                                                        "end": 1086,
                                                        "fullWidth": 1,
                                                        "width": 1,
                                                        "text": ".",
                                                        "value": ".",
                                                        "valueText": "."
                                                    },
                                                    "name": {
                                                        "kind": "IdentifierName",
                                                        "fullStart": 1086,
                                                        "fullEnd": 1100,
                                                        "start": 1086,
                                                        "end": 1100,
                                                        "fullWidth": 14,
                                                        "width": 14,
                                                        "text": "hasOwnProperty",
                                                        "value": "hasOwnProperty",
                                                        "valueText": "hasOwnProperty"
                                                    }
                                                },
                                                "argumentList": {
                                                    "kind": "ArgumentList",
                                                    "fullStart": 1100,
                                                    "fullEnd": 1112,
                                                    "start": 1100,
                                                    "end": 1112,
                                                    "fullWidth": 12,
                                                    "width": 12,
                                                    "openParenToken": {
                                                        "kind": "OpenParenToken",
                                                        "fullStart": 1100,
                                                        "fullEnd": 1101,
                                                        "start": 1100,
                                                        "end": 1101,
                                                        "fullWidth": 1,
                                                        "width": 1,
                                                        "text": "(",
                                                        "value": "(",
                                                        "valueText": "("
                                                    },
                                                    "arguments": [
                                                        {
                                                            "kind": "StringLiteral",
                                                            "fullStart": 1101,
                                                            "fullEnd": 1111,
                                                            "start": 1101,
                                                            "end": 1111,
                                                            "fullWidth": 10,
                                                            "width": 10,
                                                            "text": "\"property\"",
                                                            "value": "property",
                                                            "valueText": "property"
                                                        }
                                                    ],
                                                    "closeParenToken": {
                                                        "kind": "CloseParenToken",
                                                        "fullStart": 1111,
                                                        "fullEnd": 1112,
                                                        "start": 1111,
                                                        "end": 1112,
                                                        "fullWidth": 1,
                                                        "width": 1,
                                                        "text": ")",
                                                        "value": ")",
                                                        "valueText": ")"
                                                    }
                                                }
                                            }
                                        }
                                    }
                                ]
                            },
                            "semicolonToken": {
                                "kind": "SemicolonToken",
                                "fullStart": 1112,
                                "fullEnd": 1115,
                                "start": 1112,
                                "end": 1113,
                                "fullWidth": 3,
                                "width": 1,
                                "text": ";",
                                "value": ";",
                                "valueText": ";",
                                "hasTrailingTrivia": true,
                                "hasTrailingNewLine": true,
                                "trailingTrivia": [
                                    {
                                        "kind": "NewLineTrivia",
                                        "text": "\r\n"
                                    }
                                ]
                            }
                        },
                        {
                            "kind": "ExpressionStatement",
                            "fullStart": 1115,
                            "fullEnd": 1155,
                            "start": 1125,
                            "end": 1153,
                            "fullWidth": 40,
                            "width": 28,
                            "expression": {
                                "kind": "AssignmentExpression",
                                "fullStart": 1115,
                                "fullEnd": 1152,
                                "start": 1125,
                                "end": 1152,
                                "fullWidth": 37,
                                "width": 27,
                                "left": {
                                    "kind": "MemberAccessExpression",
                                    "fullStart": 1115,
                                    "fullEnd": 1138,
                                    "start": 1125,
                                    "end": 1137,
                                    "fullWidth": 23,
                                    "width": 12,
                                    "expression": {
                                        "kind": "IdentifierName",
                                        "fullStart": 1115,
                                        "fullEnd": 1128,
                                        "start": 1125,
                                        "end": 1128,
                                        "fullWidth": 13,
                                        "width": 3,
                                        "text": "obj",
                                        "value": "obj",
                                        "valueText": "obj",
                                        "hasLeadingTrivia": true,
                                        "hasLeadingNewLine": true,
                                        "leadingTrivia": [
                                            {
                                                "kind": "NewLineTrivia",
                                                "text": "\r\n"
                                            },
                                            {
                                                "kind": "WhitespaceTrivia",
                                                "text": "        "
                                            }
                                        ]
                                    },
                                    "dotToken": {
                                        "kind": "DotToken",
                                        "fullStart": 1128,
                                        "fullEnd": 1129,
                                        "start": 1128,
                                        "end": 1129,
                                        "fullWidth": 1,
                                        "width": 1,
                                        "text": ".",
                                        "value": ".",
                                        "valueText": "."
                                    },
                                    "name": {
                                        "kind": "IdentifierName",
                                        "fullStart": 1129,
                                        "fullEnd": 1138,
                                        "start": 1129,
                                        "end": 1137,
                                        "fullWidth": 9,
                                        "width": 8,
                                        "text": "property",
                                        "value": "property",
                                        "valueText": "property",
                                        "hasTrailingTrivia": true,
                                        "trailingTrivia": [
                                            {
                                                "kind": "WhitespaceTrivia",
                                                "text": " "
                                            }
                                        ]
                                    }
                                },
                                "operatorToken": {
                                    "kind": "EqualsToken",
                                    "fullStart": 1138,
                                    "fullEnd": 1140,
                                    "start": 1138,
                                    "end": 1139,
                                    "fullWidth": 2,
                                    "width": 1,
                                    "text": "=",
                                    "value": "=",
                                    "valueText": "=",
                                    "hasTrailingTrivia": true,
                                    "trailingTrivia": [
                                        {
                                            "kind": "WhitespaceTrivia",
                                            "text": " "
                                        }
                                    ]
                                },
                                "right": {
                                    "kind": "StringLiteral",
                                    "fullStart": 1140,
                                    "fullEnd": 1152,
                                    "start": 1140,
                                    "end": 1152,
                                    "fullWidth": 12,
                                    "width": 12,
                                    "text": "\"isWritable\"",
                                    "value": "isWritable",
                                    "valueText": "isWritable"
                                }
                            },
                            "semicolonToken": {
                                "kind": "SemicolonToken",
                                "fullStart": 1152,
                                "fullEnd": 1155,
                                "start": 1152,
                                "end": 1153,
                                "fullWidth": 3,
                                "width": 1,
                                "text": ";",
                                "value": ";",
                                "valueText": ";",
                                "hasTrailingTrivia": true,
                                "hasTrailingNewLine": true,
                                "trailingTrivia": [
                                    {
                                        "kind": "NewLineTrivia",
                                        "text": "\r\n"
                                    }
                                ]
                            }
                        },
                        {
                            "kind": "VariableStatement",
                            "fullStart": 1155,
                            "fullEnd": 1216,
                            "start": 1165,
                            "end": 1214,
                            "fullWidth": 61,
                            "width": 49,
                            "modifiers": [],
                            "variableDeclaration": {
                                "kind": "VariableDeclaration",
                                "fullStart": 1155,
                                "fullEnd": 1213,
                                "start": 1165,
                                "end": 1213,
                                "fullWidth": 58,
                                "width": 48,
                                "varKeyword": {
                                    "kind": "VarKeyword",
                                    "fullStart": 1155,
                                    "fullEnd": 1169,
                                    "start": 1165,
                                    "end": 1168,
                                    "fullWidth": 14,
                                    "width": 3,
                                    "text": "var",
                                    "value": "var",
                                    "valueText": "var",
                                    "hasLeadingTrivia": true,
                                    "hasLeadingNewLine": true,
                                    "hasTrailingTrivia": true,
                                    "leadingTrivia": [
                                        {
                                            "kind": "NewLineTrivia",
                                            "text": "\r\n"
                                        },
                                        {
                                            "kind": "WhitespaceTrivia",
                                            "text": "        "
                                        }
                                    ],
                                    "trailingTrivia": [
                                        {
                                            "kind": "WhitespaceTrivia",
                                            "text": " "
                                        }
                                    ]
                                },
                                "variableDeclarators": [
                                    {
                                        "kind": "VariableDeclarator",
                                        "fullStart": 1169,
                                        "fullEnd": 1213,
                                        "start": 1169,
                                        "end": 1213,
                                        "fullWidth": 44,
<<<<<<< HEAD
                                        "width": 44,
                                        "identifier": {
=======
                                        "propertyName": {
>>>>>>> 85e84683
                                            "kind": "IdentifierName",
                                            "fullStart": 1169,
                                            "fullEnd": 1180,
                                            "start": 1169,
                                            "end": 1179,
                                            "fullWidth": 11,
                                            "width": 10,
                                            "text": "afterWrite",
                                            "value": "afterWrite",
                                            "valueText": "afterWrite",
                                            "hasTrailingTrivia": true,
                                            "trailingTrivia": [
                                                {
                                                    "kind": "WhitespaceTrivia",
                                                    "text": " "
                                                }
                                            ]
                                        },
                                        "equalsValueClause": {
                                            "kind": "EqualsValueClause",
                                            "fullStart": 1180,
                                            "fullEnd": 1213,
                                            "start": 1180,
                                            "end": 1213,
                                            "fullWidth": 33,
                                            "width": 33,
                                            "equalsToken": {
                                                "kind": "EqualsToken",
                                                "fullStart": 1180,
                                                "fullEnd": 1182,
                                                "start": 1180,
                                                "end": 1181,
                                                "fullWidth": 2,
                                                "width": 1,
                                                "text": "=",
                                                "value": "=",
                                                "valueText": "=",
                                                "hasTrailingTrivia": true,
                                                "trailingTrivia": [
                                                    {
                                                        "kind": "WhitespaceTrivia",
                                                        "text": " "
                                                    }
                                                ]
                                            },
                                            "value": {
                                                "kind": "ParenthesizedExpression",
                                                "fullStart": 1182,
                                                "fullEnd": 1213,
                                                "start": 1182,
                                                "end": 1213,
                                                "fullWidth": 31,
                                                "width": 31,
                                                "openParenToken": {
                                                    "kind": "OpenParenToken",
                                                    "fullStart": 1182,
                                                    "fullEnd": 1183,
                                                    "start": 1182,
                                                    "end": 1183,
                                                    "fullWidth": 1,
                                                    "width": 1,
                                                    "text": "(",
                                                    "value": "(",
                                                    "valueText": "("
                                                },
                                                "expression": {
                                                    "kind": "EqualsExpression",
                                                    "fullStart": 1183,
                                                    "fullEnd": 1212,
                                                    "start": 1183,
                                                    "end": 1212,
                                                    "fullWidth": 29,
                                                    "width": 29,
                                                    "left": {
                                                        "kind": "MemberAccessExpression",
                                                        "fullStart": 1183,
                                                        "fullEnd": 1196,
                                                        "start": 1183,
                                                        "end": 1195,
                                                        "fullWidth": 13,
                                                        "width": 12,
                                                        "expression": {
                                                            "kind": "IdentifierName",
                                                            "fullStart": 1183,
                                                            "fullEnd": 1186,
                                                            "start": 1183,
                                                            "end": 1186,
                                                            "fullWidth": 3,
                                                            "width": 3,
                                                            "text": "obj",
                                                            "value": "obj",
                                                            "valueText": "obj"
                                                        },
                                                        "dotToken": {
                                                            "kind": "DotToken",
                                                            "fullStart": 1186,
                                                            "fullEnd": 1187,
                                                            "start": 1186,
                                                            "end": 1187,
                                                            "fullWidth": 1,
                                                            "width": 1,
                                                            "text": ".",
                                                            "value": ".",
                                                            "valueText": "."
                                                        },
                                                        "name": {
                                                            "kind": "IdentifierName",
                                                            "fullStart": 1187,
                                                            "fullEnd": 1196,
                                                            "start": 1187,
                                                            "end": 1195,
                                                            "fullWidth": 9,
                                                            "width": 8,
                                                            "text": "property",
                                                            "value": "property",
                                                            "valueText": "property",
                                                            "hasTrailingTrivia": true,
                                                            "trailingTrivia": [
                                                                {
                                                                    "kind": "WhitespaceTrivia",
                                                                    "text": " "
                                                                }
                                                            ]
                                                        }
                                                    },
                                                    "operatorToken": {
                                                        "kind": "EqualsEqualsEqualsToken",
                                                        "fullStart": 1196,
                                                        "fullEnd": 1200,
                                                        "start": 1196,
                                                        "end": 1199,
                                                        "fullWidth": 4,
                                                        "width": 3,
                                                        "text": "===",
                                                        "value": "===",
                                                        "valueText": "===",
                                                        "hasTrailingTrivia": true,
                                                        "trailingTrivia": [
                                                            {
                                                                "kind": "WhitespaceTrivia",
                                                                "text": " "
                                                            }
                                                        ]
                                                    },
                                                    "right": {
                                                        "kind": "StringLiteral",
                                                        "fullStart": 1200,
                                                        "fullEnd": 1212,
                                                        "start": 1200,
                                                        "end": 1212,
                                                        "fullWidth": 12,
                                                        "width": 12,
                                                        "text": "\"isWritable\"",
                                                        "value": "isWritable",
                                                        "valueText": "isWritable"
                                                    }
                                                },
                                                "closeParenToken": {
                                                    "kind": "CloseParenToken",
                                                    "fullStart": 1212,
                                                    "fullEnd": 1213,
                                                    "start": 1212,
                                                    "end": 1213,
                                                    "fullWidth": 1,
                                                    "width": 1,
                                                    "text": ")",
                                                    "value": ")",
                                                    "valueText": ")"
                                                }
                                            }
                                        }
                                    }
                                ]
                            },
                            "semicolonToken": {
                                "kind": "SemicolonToken",
                                "fullStart": 1213,
                                "fullEnd": 1216,
                                "start": 1213,
                                "end": 1214,
                                "fullWidth": 3,
                                "width": 1,
                                "text": ";",
                                "value": ";",
                                "valueText": ";",
                                "hasTrailingTrivia": true,
                                "hasTrailingNewLine": true,
                                "trailingTrivia": [
                                    {
                                        "kind": "NewLineTrivia",
                                        "text": "\r\n"
                                    }
                                ]
                            }
                        },
                        {
                            "kind": "ReturnStatement",
                            "fullStart": 1216,
                            "fullEnd": 1279,
                            "start": 1226,
                            "end": 1277,
                            "fullWidth": 63,
                            "width": 51,
                            "returnKeyword": {
                                "kind": "ReturnKeyword",
                                "fullStart": 1216,
                                "fullEnd": 1233,
                                "start": 1226,
                                "end": 1232,
                                "fullWidth": 17,
                                "width": 6,
                                "text": "return",
                                "value": "return",
                                "valueText": "return",
                                "hasLeadingTrivia": true,
                                "hasLeadingNewLine": true,
                                "hasTrailingTrivia": true,
                                "leadingTrivia": [
                                    {
                                        "kind": "NewLineTrivia",
                                        "text": "\r\n"
                                    },
                                    {
                                        "kind": "WhitespaceTrivia",
                                        "text": "        "
                                    }
                                ],
                                "trailingTrivia": [
                                    {
                                        "kind": "WhitespaceTrivia",
                                        "text": " "
                                    }
                                ]
                            },
                            "expression": {
                                "kind": "LogicalAndExpression",
                                "fullStart": 1233,
                                "fullEnd": 1276,
                                "start": 1233,
                                "end": 1276,
                                "fullWidth": 43,
                                "width": 43,
                                "left": {
                                    "kind": "EqualsExpression",
                                    "fullStart": 1233,
                                    "fullEnd": 1254,
                                    "start": 1233,
                                    "end": 1253,
                                    "fullWidth": 21,
                                    "width": 20,
                                    "left": {
                                        "kind": "IdentifierName",
                                        "fullStart": 1233,
                                        "fullEnd": 1245,
                                        "start": 1233,
                                        "end": 1244,
                                        "fullWidth": 12,
                                        "width": 11,
                                        "text": "beforeWrite",
                                        "value": "beforeWrite",
                                        "valueText": "beforeWrite",
                                        "hasTrailingTrivia": true,
                                        "trailingTrivia": [
                                            {
                                                "kind": "WhitespaceTrivia",
                                                "text": " "
                                            }
                                        ]
                                    },
                                    "operatorToken": {
                                        "kind": "EqualsEqualsEqualsToken",
                                        "fullStart": 1245,
                                        "fullEnd": 1249,
                                        "start": 1245,
                                        "end": 1248,
                                        "fullWidth": 4,
                                        "width": 3,
                                        "text": "===",
                                        "value": "===",
                                        "valueText": "===",
                                        "hasTrailingTrivia": true,
                                        "trailingTrivia": [
                                            {
                                                "kind": "WhitespaceTrivia",
                                                "text": " "
                                            }
                                        ]
                                    },
                                    "right": {
                                        "kind": "TrueKeyword",
                                        "fullStart": 1249,
                                        "fullEnd": 1254,
                                        "start": 1249,
                                        "end": 1253,
                                        "fullWidth": 5,
                                        "width": 4,
                                        "text": "true",
                                        "value": true,
                                        "valueText": "true",
                                        "hasTrailingTrivia": true,
                                        "trailingTrivia": [
                                            {
                                                "kind": "WhitespaceTrivia",
                                                "text": " "
                                            }
                                        ]
                                    }
                                },
                                "operatorToken": {
                                    "kind": "AmpersandAmpersandToken",
                                    "fullStart": 1254,
                                    "fullEnd": 1257,
                                    "start": 1254,
                                    "end": 1256,
                                    "fullWidth": 3,
                                    "width": 2,
                                    "text": "&&",
                                    "value": "&&",
                                    "valueText": "&&",
                                    "hasTrailingTrivia": true,
                                    "trailingTrivia": [
                                        {
                                            "kind": "WhitespaceTrivia",
                                            "text": " "
                                        }
                                    ]
                                },
                                "right": {
                                    "kind": "EqualsExpression",
                                    "fullStart": 1257,
                                    "fullEnd": 1276,
                                    "start": 1257,
                                    "end": 1276,
                                    "fullWidth": 19,
                                    "width": 19,
                                    "left": {
                                        "kind": "IdentifierName",
                                        "fullStart": 1257,
                                        "fullEnd": 1268,
                                        "start": 1257,
                                        "end": 1267,
                                        "fullWidth": 11,
                                        "width": 10,
                                        "text": "afterWrite",
                                        "value": "afterWrite",
                                        "valueText": "afterWrite",
                                        "hasTrailingTrivia": true,
                                        "trailingTrivia": [
                                            {
                                                "kind": "WhitespaceTrivia",
                                                "text": " "
                                            }
                                        ]
                                    },
                                    "operatorToken": {
                                        "kind": "EqualsEqualsEqualsToken",
                                        "fullStart": 1268,
                                        "fullEnd": 1272,
                                        "start": 1268,
                                        "end": 1271,
                                        "fullWidth": 4,
                                        "width": 3,
                                        "text": "===",
                                        "value": "===",
                                        "valueText": "===",
                                        "hasTrailingTrivia": true,
                                        "trailingTrivia": [
                                            {
                                                "kind": "WhitespaceTrivia",
                                                "text": " "
                                            }
                                        ]
                                    },
                                    "right": {
                                        "kind": "TrueKeyword",
                                        "fullStart": 1272,
                                        "fullEnd": 1276,
                                        "start": 1272,
                                        "end": 1276,
                                        "fullWidth": 4,
                                        "width": 4,
                                        "text": "true",
                                        "value": true,
                                        "valueText": "true"
                                    }
                                }
                            },
                            "semicolonToken": {
                                "kind": "SemicolonToken",
                                "fullStart": 1276,
                                "fullEnd": 1279,
                                "start": 1276,
                                "end": 1277,
                                "fullWidth": 3,
                                "width": 1,
                                "text": ";",
                                "value": ";",
                                "valueText": ";",
                                "hasTrailingTrivia": true,
                                "hasTrailingNewLine": true,
                                "trailingTrivia": [
                                    {
                                        "kind": "NewLineTrivia",
                                        "text": "\r\n"
                                    }
                                ]
                            }
                        }
                    ],
                    "closeBraceToken": {
                        "kind": "CloseBraceToken",
                        "fullStart": 1279,
                        "fullEnd": 1286,
                        "start": 1283,
                        "end": 1284,
                        "fullWidth": 7,
                        "width": 1,
                        "text": "}",
                        "value": "}",
                        "valueText": "}",
                        "hasLeadingTrivia": true,
                        "hasTrailingTrivia": true,
                        "hasTrailingNewLine": true,
                        "leadingTrivia": [
                            {
                                "kind": "WhitespaceTrivia",
                                "text": "    "
                            }
                        ],
                        "trailingTrivia": [
                            {
                                "kind": "NewLineTrivia",
                                "text": "\r\n"
                            }
                        ]
                    }
                }
            },
            {
                "kind": "ExpressionStatement",
                "fullStart": 1286,
                "fullEnd": 1310,
                "start": 1286,
                "end": 1308,
                "fullWidth": 24,
                "width": 22,
                "expression": {
                    "kind": "InvocationExpression",
                    "fullStart": 1286,
                    "fullEnd": 1307,
                    "start": 1286,
                    "end": 1307,
                    "fullWidth": 21,
                    "width": 21,
                    "expression": {
                        "kind": "IdentifierName",
                        "fullStart": 1286,
                        "fullEnd": 1297,
                        "start": 1286,
                        "end": 1297,
                        "fullWidth": 11,
                        "width": 11,
                        "text": "runTestCase",
                        "value": "runTestCase",
                        "valueText": "runTestCase"
                    },
                    "argumentList": {
                        "kind": "ArgumentList",
                        "fullStart": 1297,
                        "fullEnd": 1307,
                        "start": 1297,
                        "end": 1307,
                        "fullWidth": 10,
                        "width": 10,
                        "openParenToken": {
                            "kind": "OpenParenToken",
                            "fullStart": 1297,
                            "fullEnd": 1298,
                            "start": 1297,
                            "end": 1298,
                            "fullWidth": 1,
                            "width": 1,
                            "text": "(",
                            "value": "(",
                            "valueText": "("
                        },
                        "arguments": [
                            {
                                "kind": "IdentifierName",
                                "fullStart": 1298,
                                "fullEnd": 1306,
                                "start": 1298,
                                "end": 1306,
                                "fullWidth": 8,
                                "width": 8,
                                "text": "testcase",
                                "value": "testcase",
                                "valueText": "testcase"
                            }
                        ],
                        "closeParenToken": {
                            "kind": "CloseParenToken",
                            "fullStart": 1306,
                            "fullEnd": 1307,
                            "start": 1306,
                            "end": 1307,
                            "fullWidth": 1,
                            "width": 1,
                            "text": ")",
                            "value": ")",
                            "valueText": ")"
                        }
                    }
                },
                "semicolonToken": {
                    "kind": "SemicolonToken",
                    "fullStart": 1307,
                    "fullEnd": 1310,
                    "start": 1307,
                    "end": 1308,
                    "fullWidth": 3,
                    "width": 1,
                    "text": ";",
                    "value": ";",
                    "valueText": ";",
                    "hasTrailingTrivia": true,
                    "hasTrailingNewLine": true,
                    "trailingTrivia": [
                        {
                            "kind": "NewLineTrivia",
                            "text": "\r\n"
                        }
                    ]
                }
            }
        ],
        "endOfFileToken": {
            "kind": "EndOfFileToken",
            "fullStart": 1310,
            "fullEnd": 1310,
            "start": 1310,
            "end": 1310,
            "fullWidth": 0,
            "width": 0,
            "text": ""
        }
    },
    "lineMap": {
        "lineStarts": [
            0,
            67,
            152,
            232,
            308,
            380,
            385,
            439,
            602,
            607,
            609,
            611,
            634,
            657,
            659,
            682,
            711,
            723,
            725,
            770,
            811,
            813,
            854,
            906,
            938,
            968,
            983,
            996,
            998,
            1054,
            1056,
            1115,
            1117,
            1155,
            1157,
            1216,
            1218,
            1279,
            1286,
            1310
        ],
        "length": 1310
    }
}<|MERGE_RESOLUTION|>--- conflicted
+++ resolved
@@ -247,12 +247,8 @@
                                         "start": 646,
                                         "end": 654,
                                         "fullWidth": 8,
-<<<<<<< HEAD
                                         "width": 8,
-                                        "identifier": {
-=======
                                         "propertyName": {
->>>>>>> 85e84683
                                             "kind": "IdentifierName",
                                             "fullStart": 646,
                                             "fullEnd": 650,
@@ -413,12 +409,8 @@
                                         "start": 671,
                                         "end": 720,
                                         "fullWidth": 49,
-<<<<<<< HEAD
                                         "width": 49,
-                                        "identifier": {
-=======
                                         "propertyName": {
->>>>>>> 85e84683
                                             "kind": "IdentifierName",
                                             "fullStart": 671,
                                             "fullEnd": 677,
@@ -662,12 +654,8 @@
                                         "start": 737,
                                         "end": 767,
                                         "fullWidth": 30,
-<<<<<<< HEAD
                                         "width": 30,
-                                        "identifier": {
-=======
                                         "propertyName": {
->>>>>>> 85e84683
                                             "kind": "IdentifierName",
                                             "fullStart": 737,
                                             "fullEnd": 750,
@@ -1041,12 +1029,8 @@
                                         "start": 825,
                                         "end": 851,
                                         "fullWidth": 26,
-<<<<<<< HEAD
                                         "width": 26,
-                                        "identifier": {
-=======
                                         "propertyName": {
->>>>>>> 85e84683
                                             "kind": "IdentifierName",
                                             "fullStart": 825,
                                             "fullEnd": 831,
@@ -1943,12 +1927,8 @@
                                         "start": 1068,
                                         "end": 1112,
                                         "fullWidth": 44,
-<<<<<<< HEAD
                                         "width": 44,
-                                        "identifier": {
-=======
                                         "propertyName": {
->>>>>>> 85e84683
                                             "kind": "IdentifierName",
                                             "fullStart": 1068,
                                             "fullEnd": 1080,
@@ -2309,12 +2289,8 @@
                                         "start": 1169,
                                         "end": 1213,
                                         "fullWidth": 44,
-<<<<<<< HEAD
                                         "width": 44,
-                                        "identifier": {
-=======
                                         "propertyName": {
->>>>>>> 85e84683
                                             "kind": "IdentifierName",
                                             "fullStart": 1169,
                                             "fullEnd": 1180,
