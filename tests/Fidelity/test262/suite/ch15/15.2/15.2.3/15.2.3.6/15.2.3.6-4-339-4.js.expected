--- conflicted
+++ resolved
@@ -247,12 +247,8 @@
                                         "start": 732,
                                         "end": 797,
                                         "fullWidth": 65,
-<<<<<<< HEAD
                                         "width": 65,
-                                        "identifier": {
-=======
                                         "propertyName": {
->>>>>>> 85e84683
                                             "kind": "IdentifierName",
                                             "fullStart": 732,
                                             "fullEnd": 736,
@@ -1191,12 +1187,8 @@
                                         "start": 989,
                                         "end": 1036,
                                         "fullWidth": 47,
-<<<<<<< HEAD
                                         "width": 47,
-                                        "identifier": {
-=======
                                         "propertyName": {
->>>>>>> 85e84683
                                             "kind": "IdentifierName",
                                             "fullStart": 989,
                                             "fullEnd": 1011,
@@ -1419,12 +1411,8 @@
                                         "start": 1051,
                                         "end": 1100,
                                         "fullWidth": 49,
-<<<<<<< HEAD
                                         "width": 49,
-                                        "identifier": {
-=======
                                         "propertyName": {
->>>>>>> 85e84683
                                             "kind": "IdentifierName",
                                             "fullStart": 1051,
                                             "fullEnd": 1057,
@@ -2476,12 +2464,8 @@
                                                         "start": 1345,
                                                         "end": 1394,
                                                         "fullWidth": 49,
-<<<<<<< HEAD
                                                         "width": 49,
-                                                        "identifier": {
-=======
                                                         "propertyName": {
->>>>>>> 85e84683
                                                             "kind": "IdentifierName",
                                                             "fullStart": 1345,
                                                             "fullEnd": 1351,
