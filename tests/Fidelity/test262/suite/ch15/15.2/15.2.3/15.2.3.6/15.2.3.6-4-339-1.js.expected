--- conflicted
+++ resolved
@@ -247,12 +247,8 @@
                                         "start": 728,
                                         "end": 736,
                                         "fullWidth": 8,
-<<<<<<< HEAD
                                         "width": 8,
-                                        "identifier": {
-=======
                                         "propertyName": {
->>>>>>> 85e84683
                                             "kind": "IdentifierName",
                                             "fullStart": 728,
                                             "fullEnd": 732,
@@ -954,12 +950,8 @@
                                         "start": 928,
                                         "end": 975,
                                         "fullWidth": 47,
-<<<<<<< HEAD
                                         "width": 47,
-                                        "identifier": {
-=======
                                         "propertyName": {
->>>>>>> 85e84683
                                             "kind": "IdentifierName",
                                             "fullStart": 928,
                                             "fullEnd": 950,
@@ -1182,12 +1174,8 @@
                                         "start": 990,
                                         "end": 1039,
                                         "fullWidth": 49,
-<<<<<<< HEAD
                                         "width": 49,
-                                        "identifier": {
-=======
                                         "propertyName": {
->>>>>>> 85e84683
                                             "kind": "IdentifierName",
                                             "fullStart": 990,
                                             "fullEnd": 996,
@@ -2239,12 +2227,8 @@
                                                         "start": 1284,
                                                         "end": 1333,
                                                         "fullWidth": 49,
-<<<<<<< HEAD
                                                         "width": 49,
-                                                        "identifier": {
-=======
                                                         "propertyName": {
->>>>>>> 85e84683
                                                             "kind": "IdentifierName",
                                                             "fullStart": 1284,
                                                             "fullEnd": 1290,
