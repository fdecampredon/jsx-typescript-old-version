{
    "isDeclaration": false,
    "languageVersion": "EcmaScript5",
    "parseOptions": {
        "allowAutomaticSemicolonInsertion": true
    },
    "sourceUnit": {
        "kind": "SourceUnit",
        "fullStart": 0,
        "fullEnd": 1066,
        "start": 624,
        "end": 1066,
        "fullWidth": 1066,
        "width": 442,
        "isIncrementallyUnusable": true,
        "moduleElements": [
            {
                "kind": "FunctionDeclaration",
                "fullStart": 0,
                "fullEnd": 1042,
                "start": 624,
                "end": 1040,
                "fullWidth": 1042,
                "width": 416,
                "isIncrementallyUnusable": true,
                "modifiers": [],
                "functionKeyword": {
                    "kind": "FunctionKeyword",
                    "fullStart": 0,
                    "fullEnd": 633,
                    "start": 624,
                    "end": 632,
                    "fullWidth": 633,
                    "width": 8,
                    "text": "function",
                    "value": "function",
                    "valueText": "function",
                    "hasLeadingTrivia": true,
                    "hasLeadingComment": true,
                    "hasLeadingNewLine": true,
                    "hasTrailingTrivia": true,
                    "leadingTrivia": [
                        {
                            "kind": "SingleLineCommentTrivia",
                            "text": "/// Copyright (c) 2012 Ecma International.  All rights reserved. "
                        },
                        {
                            "kind": "NewLineTrivia",
                            "text": "\r\n"
                        },
                        {
                            "kind": "SingleLineCommentTrivia",
                            "text": "/// Ecma International makes this code available under the terms and conditions set"
                        },
                        {
                            "kind": "NewLineTrivia",
                            "text": "\r\n"
                        },
                        {
                            "kind": "SingleLineCommentTrivia",
                            "text": "/// forth on http://hg.ecmascript.org/tests/test262/raw-file/tip/LICENSE (the "
                        },
                        {
                            "kind": "NewLineTrivia",
                            "text": "\r\n"
                        },
                        {
                            "kind": "SingleLineCommentTrivia",
                            "text": "/// \"Use Terms\").   Any redistribution of this code must retain the above "
                        },
                        {
                            "kind": "NewLineTrivia",
                            "text": "\r\n"
                        },
                        {
                            "kind": "SingleLineCommentTrivia",
                            "text": "/// copyright and this notice and otherwise comply with the Use Terms."
                        },
                        {
                            "kind": "NewLineTrivia",
                            "text": "\r\n"
                        },
                        {
                            "kind": "MultiLineCommentTrivia",
                            "text": "/**\r\n * @path ch15/15.2/15.2.3/15.2.3.6/15.2.3.6-3-225-1.js\r\n * @description Object.defineProperty - 'Attributes' is a RegExp object that uses Object's [[Get]] method to access the 'get' property of prototype object (8.10.5 step 7.a)\r\n */"
                        },
                        {
                            "kind": "NewLineTrivia",
                            "text": "\r\n"
                        },
                        {
                            "kind": "NewLineTrivia",
                            "text": "\r\n"
                        },
                        {
                            "kind": "NewLineTrivia",
                            "text": "\r\n"
                        }
                    ],
                    "trailingTrivia": [
                        {
                            "kind": "WhitespaceTrivia",
                            "text": " "
                        }
                    ]
                },
                "identifier": {
                    "kind": "IdentifierName",
                    "fullStart": 633,
                    "fullEnd": 641,
                    "start": 633,
                    "end": 641,
                    "fullWidth": 8,
                    "width": 8,
                    "text": "testcase",
                    "value": "testcase",
                    "valueText": "testcase"
                },
                "callSignature": {
                    "kind": "CallSignature",
                    "fullStart": 641,
                    "fullEnd": 644,
                    "start": 641,
                    "end": 643,
                    "fullWidth": 3,
                    "width": 2,
                    "parameterList": {
                        "kind": "ParameterList",
                        "fullStart": 641,
                        "fullEnd": 644,
                        "start": 641,
                        "end": 643,
                        "fullWidth": 3,
                        "width": 2,
                        "openParenToken": {
                            "kind": "OpenParenToken",
                            "fullStart": 641,
                            "fullEnd": 642,
                            "start": 641,
                            "end": 642,
                            "fullWidth": 1,
                            "width": 1,
                            "text": "(",
                            "value": "(",
                            "valueText": "("
                        },
                        "parameters": [],
                        "closeParenToken": {
                            "kind": "CloseParenToken",
                            "fullStart": 642,
                            "fullEnd": 644,
                            "start": 642,
                            "end": 643,
                            "fullWidth": 2,
                            "width": 1,
                            "text": ")",
                            "value": ")",
                            "valueText": ")",
                            "hasTrailingTrivia": true,
                            "trailingTrivia": [
                                {
                                    "kind": "WhitespaceTrivia",
                                    "text": " "
                                }
                            ]
                        }
                    }
                },
                "block": {
                    "kind": "Block",
                    "fullStart": 644,
                    "fullEnd": 1042,
                    "start": 644,
                    "end": 1040,
                    "fullWidth": 398,
                    "width": 396,
                    "isIncrementallyUnusable": true,
                    "openBraceToken": {
                        "kind": "OpenBraceToken",
                        "fullStart": 644,
                        "fullEnd": 647,
                        "start": 644,
                        "end": 645,
                        "fullWidth": 3,
                        "width": 1,
                        "text": "{",
                        "value": "{",
                        "valueText": "{",
                        "hasTrailingTrivia": true,
                        "hasTrailingNewLine": true,
                        "trailingTrivia": [
                            {
                                "kind": "NewLineTrivia",
                                "text": "\r\n"
                            }
                        ]
                    },
                    "statements": [
                        {
                            "kind": "VariableStatement",
                            "fullStart": 647,
                            "fullEnd": 670,
                            "start": 655,
                            "end": 668,
                            "fullWidth": 23,
                            "width": 13,
                            "modifiers": [],
                            "variableDeclaration": {
                                "kind": "VariableDeclaration",
                                "fullStart": 647,
                                "fullEnd": 667,
                                "start": 655,
                                "end": 667,
                                "fullWidth": 20,
                                "width": 12,
                                "varKeyword": {
                                    "kind": "VarKeyword",
                                    "fullStart": 647,
                                    "fullEnd": 659,
                                    "start": 655,
                                    "end": 658,
                                    "fullWidth": 12,
                                    "width": 3,
                                    "text": "var",
                                    "value": "var",
                                    "valueText": "var",
                                    "hasLeadingTrivia": true,
                                    "hasTrailingTrivia": true,
                                    "leadingTrivia": [
                                        {
                                            "kind": "WhitespaceTrivia",
                                            "text": "        "
                                        }
                                    ],
                                    "trailingTrivia": [
                                        {
                                            "kind": "WhitespaceTrivia",
                                            "text": " "
                                        }
                                    ]
                                },
                                "variableDeclarators": [
                                    {
                                        "kind": "VariableDeclarator",
                                        "fullStart": 659,
                                        "fullEnd": 667,
                                        "start": 659,
                                        "end": 667,
                                        "fullWidth": 8,
<<<<<<< HEAD
                                        "width": 8,
                                        "identifier": {
=======
                                        "propertyName": {
>>>>>>> 85e84683
                                            "kind": "IdentifierName",
                                            "fullStart": 659,
                                            "fullEnd": 663,
                                            "start": 659,
                                            "end": 662,
                                            "fullWidth": 4,
                                            "width": 3,
                                            "text": "obj",
                                            "value": "obj",
                                            "valueText": "obj",
                                            "hasTrailingTrivia": true,
                                            "trailingTrivia": [
                                                {
                                                    "kind": "WhitespaceTrivia",
                                                    "text": " "
                                                }
                                            ]
                                        },
                                        "equalsValueClause": {
                                            "kind": "EqualsValueClause",
                                            "fullStart": 663,
                                            "fullEnd": 667,
                                            "start": 663,
                                            "end": 667,
                                            "fullWidth": 4,
                                            "width": 4,
                                            "equalsToken": {
                                                "kind": "EqualsToken",
                                                "fullStart": 663,
                                                "fullEnd": 665,
                                                "start": 663,
                                                "end": 664,
                                                "fullWidth": 2,
                                                "width": 1,
                                                "text": "=",
                                                "value": "=",
                                                "valueText": "=",
                                                "hasTrailingTrivia": true,
                                                "trailingTrivia": [
                                                    {
                                                        "kind": "WhitespaceTrivia",
                                                        "text": " "
                                                    }
                                                ]
                                            },
                                            "value": {
                                                "kind": "ObjectLiteralExpression",
                                                "fullStart": 665,
                                                "fullEnd": 667,
                                                "start": 665,
                                                "end": 667,
                                                "fullWidth": 2,
                                                "width": 2,
                                                "openBraceToken": {
                                                    "kind": "OpenBraceToken",
                                                    "fullStart": 665,
                                                    "fullEnd": 666,
                                                    "start": 665,
                                                    "end": 666,
                                                    "fullWidth": 1,
                                                    "width": 1,
                                                    "text": "{",
                                                    "value": "{",
                                                    "valueText": "{"
                                                },
                                                "propertyAssignments": [],
                                                "closeBraceToken": {
                                                    "kind": "CloseBraceToken",
                                                    "fullStart": 666,
                                                    "fullEnd": 667,
                                                    "start": 666,
                                                    "end": 667,
                                                    "fullWidth": 1,
                                                    "width": 1,
                                                    "text": "}",
                                                    "value": "}",
                                                    "valueText": "}"
                                                }
                                            }
                                        }
                                    }
                                ]
                            },
                            "semicolonToken": {
                                "kind": "SemicolonToken",
                                "fullStart": 667,
                                "fullEnd": 670,
                                "start": 667,
                                "end": 668,
                                "fullWidth": 3,
                                "width": 1,
                                "text": ";",
                                "value": ";",
                                "valueText": ";",
                                "hasTrailingTrivia": true,
                                "hasTrailingNewLine": true,
                                "trailingTrivia": [
                                    {
                                        "kind": "NewLineTrivia",
                                        "text": "\r\n"
                                    }
                                ]
                            }
                        },
                        {
                            "kind": "TryStatement",
                            "fullStart": 670,
                            "fullEnd": 1035,
                            "start": 678,
                            "end": 1033,
                            "fullWidth": 365,
                            "width": 355,
                            "isIncrementallyUnusable": true,
                            "tryKeyword": {
                                "kind": "TryKeyword",
                                "fullStart": 670,
                                "fullEnd": 682,
                                "start": 678,
                                "end": 681,
                                "fullWidth": 12,
                                "width": 3,
                                "text": "try",
                                "value": "try",
                                "valueText": "try",
                                "hasLeadingTrivia": true,
                                "hasTrailingTrivia": true,
                                "leadingTrivia": [
                                    {
                                        "kind": "WhitespaceTrivia",
                                        "text": "        "
                                    }
                                ],
                                "trailingTrivia": [
                                    {
                                        "kind": "WhitespaceTrivia",
                                        "text": " "
                                    }
                                ]
                            },
                            "block": {
                                "kind": "Block",
                                "fullStart": 682,
                                "fullEnd": 971,
                                "start": 682,
                                "end": 970,
                                "fullWidth": 289,
                                "width": 288,
                                "isIncrementallyUnusable": true,
                                "openBraceToken": {
                                    "kind": "OpenBraceToken",
                                    "fullStart": 682,
                                    "fullEnd": 685,
                                    "start": 682,
                                    "end": 683,
                                    "fullWidth": 3,
                                    "width": 1,
                                    "text": "{",
                                    "value": "{",
                                    "valueText": "{",
                                    "hasTrailingTrivia": true,
                                    "hasTrailingNewLine": true,
                                    "trailingTrivia": [
                                        {
                                            "kind": "NewLineTrivia",
                                            "text": "\r\n"
                                        }
                                    ]
                                },
                                "statements": [
                                    {
                                        "kind": "ExpressionStatement",
                                        "fullStart": 685,
                                        "fullEnd": 796,
                                        "start": 697,
                                        "end": 794,
                                        "fullWidth": 111,
                                        "width": 97,
                                        "isIncrementallyUnusable": true,
                                        "expression": {
                                            "kind": "AssignmentExpression",
                                            "fullStart": 685,
                                            "fullEnd": 793,
                                            "start": 697,
                                            "end": 793,
                                            "fullWidth": 108,
                                            "width": 96,
                                            "isIncrementallyUnusable": true,
                                            "left": {
                                                "kind": "MemberAccessExpression",
                                                "fullStart": 685,
                                                "fullEnd": 718,
                                                "start": 697,
                                                "end": 717,
                                                "fullWidth": 33,
                                                "width": 20,
                                                "isIncrementallyUnusable": true,
                                                "expression": {
                                                    "kind": "MemberAccessExpression",
                                                    "fullStart": 685,
                                                    "fullEnd": 713,
                                                    "start": 697,
                                                    "end": 713,
                                                    "fullWidth": 28,
                                                    "width": 16,
                                                    "expression": {
                                                        "kind": "IdentifierName",
                                                        "fullStart": 685,
                                                        "fullEnd": 703,
                                                        "start": 697,
                                                        "end": 703,
                                                        "fullWidth": 18,
                                                        "width": 6,
                                                        "text": "RegExp",
                                                        "value": "RegExp",
                                                        "valueText": "RegExp",
                                                        "hasLeadingTrivia": true,
                                                        "leadingTrivia": [
                                                            {
                                                                "kind": "WhitespaceTrivia",
                                                                "text": "            "
                                                            }
                                                        ]
                                                    },
                                                    "dotToken": {
                                                        "kind": "DotToken",
                                                        "fullStart": 703,
                                                        "fullEnd": 704,
                                                        "start": 703,
                                                        "end": 704,
                                                        "fullWidth": 1,
                                                        "width": 1,
                                                        "text": ".",
                                                        "value": ".",
                                                        "valueText": "."
                                                    },
                                                    "name": {
                                                        "kind": "IdentifierName",
                                                        "fullStart": 704,
                                                        "fullEnd": 713,
                                                        "start": 704,
                                                        "end": 713,
                                                        "fullWidth": 9,
                                                        "width": 9,
                                                        "text": "prototype",
                                                        "value": "prototype",
                                                        "valueText": "prototype"
                                                    }
                                                },
                                                "dotToken": {
                                                    "kind": "DotToken",
                                                    "fullStart": 713,
                                                    "fullEnd": 714,
                                                    "start": 713,
                                                    "end": 714,
                                                    "fullWidth": 1,
                                                    "width": 1,
                                                    "text": ".",
                                                    "value": ".",
                                                    "valueText": "."
                                                },
                                                "name": {
                                                    "kind": "IdentifierName",
                                                    "fullStart": 714,
                                                    "fullEnd": 718,
                                                    "start": 714,
                                                    "end": 717,
                                                    "fullWidth": 4,
                                                    "width": 3,
                                                    "text": "get",
                                                    "value": "get",
                                                    "valueText": "get",
                                                    "hasTrailingTrivia": true,
                                                    "trailingTrivia": [
                                                        {
                                                            "kind": "WhitespaceTrivia",
                                                            "text": " "
                                                        }
                                                    ]
                                                }
                                            },
                                            "operatorToken": {
                                                "kind": "EqualsToken",
                                                "fullStart": 718,
                                                "fullEnd": 720,
                                                "start": 718,
                                                "end": 719,
                                                "fullWidth": 2,
                                                "width": 1,
                                                "text": "=",
                                                "value": "=",
                                                "valueText": "=",
                                                "hasTrailingTrivia": true,
                                                "trailingTrivia": [
                                                    {
                                                        "kind": "WhitespaceTrivia",
                                                        "text": " "
                                                    }
                                                ]
                                            },
                                            "right": {
                                                "kind": "FunctionExpression",
                                                "fullStart": 720,
                                                "fullEnd": 793,
                                                "start": 720,
                                                "end": 793,
                                                "fullWidth": 73,
                                                "width": 73,
                                                "functionKeyword": {
                                                    "kind": "FunctionKeyword",
                                                    "fullStart": 720,
                                                    "fullEnd": 729,
                                                    "start": 720,
                                                    "end": 728,
                                                    "fullWidth": 9,
                                                    "width": 8,
                                                    "text": "function",
                                                    "value": "function",
                                                    "valueText": "function",
                                                    "hasTrailingTrivia": true,
                                                    "trailingTrivia": [
                                                        {
                                                            "kind": "WhitespaceTrivia",
                                                            "text": " "
                                                        }
                                                    ]
                                                },
                                                "callSignature": {
                                                    "kind": "CallSignature",
                                                    "fullStart": 729,
                                                    "fullEnd": 732,
                                                    "start": 729,
                                                    "end": 731,
                                                    "fullWidth": 3,
                                                    "width": 2,
                                                    "parameterList": {
                                                        "kind": "ParameterList",
                                                        "fullStart": 729,
                                                        "fullEnd": 732,
                                                        "start": 729,
                                                        "end": 731,
                                                        "fullWidth": 3,
                                                        "width": 2,
                                                        "openParenToken": {
                                                            "kind": "OpenParenToken",
                                                            "fullStart": 729,
                                                            "fullEnd": 730,
                                                            "start": 729,
                                                            "end": 730,
                                                            "fullWidth": 1,
                                                            "width": 1,
                                                            "text": "(",
                                                            "value": "(",
                                                            "valueText": "("
                                                        },
                                                        "parameters": [],
                                                        "closeParenToken": {
                                                            "kind": "CloseParenToken",
                                                            "fullStart": 730,
                                                            "fullEnd": 732,
                                                            "start": 730,
                                                            "end": 731,
                                                            "fullWidth": 2,
                                                            "width": 1,
                                                            "text": ")",
                                                            "value": ")",
                                                            "valueText": ")",
                                                            "hasTrailingTrivia": true,
                                                            "trailingTrivia": [
                                                                {
                                                                    "kind": "WhitespaceTrivia",
                                                                    "text": " "
                                                                }
                                                            ]
                                                        }
                                                    }
                                                },
                                                "block": {
                                                    "kind": "Block",
                                                    "fullStart": 732,
                                                    "fullEnd": 793,
                                                    "start": 732,
                                                    "end": 793,
                                                    "fullWidth": 61,
                                                    "width": 61,
                                                    "openBraceToken": {
                                                        "kind": "OpenBraceToken",
                                                        "fullStart": 732,
                                                        "fullEnd": 735,
                                                        "start": 732,
                                                        "end": 733,
                                                        "fullWidth": 3,
                                                        "width": 1,
                                                        "text": "{",
                                                        "value": "{",
                                                        "valueText": "{",
                                                        "hasTrailingTrivia": true,
                                                        "hasTrailingNewLine": true,
                                                        "trailingTrivia": [
                                                            {
                                                                "kind": "NewLineTrivia",
                                                                "text": "\r\n"
                                                            }
                                                        ]
                                                    },
                                                    "statements": [
                                                        {
                                                            "kind": "ReturnStatement",
                                                            "fullStart": 735,
                                                            "fullEnd": 780,
                                                            "start": 751,
                                                            "end": 778,
                                                            "fullWidth": 45,
                                                            "width": 27,
                                                            "returnKeyword": {
                                                                "kind": "ReturnKeyword",
                                                                "fullStart": 735,
                                                                "fullEnd": 758,
                                                                "start": 751,
                                                                "end": 757,
                                                                "fullWidth": 23,
                                                                "width": 6,
                                                                "text": "return",
                                                                "value": "return",
                                                                "valueText": "return",
                                                                "hasLeadingTrivia": true,
                                                                "hasTrailingTrivia": true,
                                                                "leadingTrivia": [
                                                                    {
                                                                        "kind": "WhitespaceTrivia",
                                                                        "text": "                "
                                                                    }
                                                                ],
                                                                "trailingTrivia": [
                                                                    {
                                                                        "kind": "WhitespaceTrivia",
                                                                        "text": " "
                                                                    }
                                                                ]
                                                            },
                                                            "expression": {
                                                                "kind": "StringLiteral",
                                                                "fullStart": 758,
                                                                "fullEnd": 777,
                                                                "start": 758,
                                                                "end": 777,
                                                                "fullWidth": 19,
                                                                "width": 19,
                                                                "text": "\"regExpGetProperty\"",
                                                                "value": "regExpGetProperty",
                                                                "valueText": "regExpGetProperty"
                                                            },
                                                            "semicolonToken": {
                                                                "kind": "SemicolonToken",
                                                                "fullStart": 777,
                                                                "fullEnd": 780,
                                                                "start": 777,
                                                                "end": 778,
                                                                "fullWidth": 3,
                                                                "width": 1,
                                                                "text": ";",
                                                                "value": ";",
                                                                "valueText": ";",
                                                                "hasTrailingTrivia": true,
                                                                "hasTrailingNewLine": true,
                                                                "trailingTrivia": [
                                                                    {
                                                                        "kind": "NewLineTrivia",
                                                                        "text": "\r\n"
                                                                    }
                                                                ]
                                                            }
                                                        }
                                                    ],
                                                    "closeBraceToken": {
                                                        "kind": "CloseBraceToken",
                                                        "fullStart": 780,
                                                        "fullEnd": 793,
                                                        "start": 792,
                                                        "end": 793,
                                                        "fullWidth": 13,
                                                        "width": 1,
                                                        "text": "}",
                                                        "value": "}",
                                                        "valueText": "}",
                                                        "hasLeadingTrivia": true,
                                                        "leadingTrivia": [
                                                            {
                                                                "kind": "WhitespaceTrivia",
                                                                "text": "            "
                                                            }
                                                        ]
                                                    }
                                                }
                                            }
                                        },
                                        "semicolonToken": {
                                            "kind": "SemicolonToken",
                                            "fullStart": 793,
                                            "fullEnd": 796,
                                            "start": 793,
                                            "end": 794,
                                            "fullWidth": 3,
                                            "width": 1,
                                            "text": ";",
                                            "value": ";",
                                            "valueText": ";",
                                            "hasTrailingTrivia": true,
                                            "hasTrailingNewLine": true,
                                            "trailingTrivia": [
                                                {
                                                    "kind": "NewLineTrivia",
                                                    "text": "\r\n"
                                                }
                                            ]
                                        }
                                    },
                                    {
                                        "kind": "VariableStatement",
                                        "fullStart": 796,
                                        "fullEnd": 836,
                                        "start": 808,
                                        "end": 834,
                                        "fullWidth": 40,
                                        "width": 26,
                                        "modifiers": [],
                                        "variableDeclaration": {
                                            "kind": "VariableDeclaration",
                                            "fullStart": 796,
                                            "fullEnd": 833,
                                            "start": 808,
                                            "end": 833,
                                            "fullWidth": 37,
                                            "width": 25,
                                            "varKeyword": {
                                                "kind": "VarKeyword",
                                                "fullStart": 796,
                                                "fullEnd": 812,
                                                "start": 808,
                                                "end": 811,
                                                "fullWidth": 16,
                                                "width": 3,
                                                "text": "var",
                                                "value": "var",
                                                "valueText": "var",
                                                "hasLeadingTrivia": true,
                                                "hasTrailingTrivia": true,
                                                "leadingTrivia": [
                                                    {
                                                        "kind": "WhitespaceTrivia",
                                                        "text": "            "
                                                    }
                                                ],
                                                "trailingTrivia": [
                                                    {
                                                        "kind": "WhitespaceTrivia",
                                                        "text": " "
                                                    }
                                                ]
                                            },
                                            "variableDeclarators": [
                                                {
                                                    "kind": "VariableDeclarator",
                                                    "fullStart": 812,
                                                    "fullEnd": 833,
                                                    "start": 812,
                                                    "end": 833,
                                                    "fullWidth": 21,
<<<<<<< HEAD
                                                    "width": 21,
                                                    "identifier": {
=======
                                                    "propertyName": {
>>>>>>> 85e84683
                                                        "kind": "IdentifierName",
                                                        "fullStart": 812,
                                                        "fullEnd": 819,
                                                        "start": 812,
                                                        "end": 818,
                                                        "fullWidth": 7,
                                                        "width": 6,
                                                        "text": "regObj",
                                                        "value": "regObj",
                                                        "valueText": "regObj",
                                                        "hasTrailingTrivia": true,
                                                        "trailingTrivia": [
                                                            {
                                                                "kind": "WhitespaceTrivia",
                                                                "text": " "
                                                            }
                                                        ]
                                                    },
                                                    "equalsValueClause": {
                                                        "kind": "EqualsValueClause",
                                                        "fullStart": 819,
                                                        "fullEnd": 833,
                                                        "start": 819,
                                                        "end": 833,
                                                        "fullWidth": 14,
                                                        "width": 14,
                                                        "equalsToken": {
                                                            "kind": "EqualsToken",
                                                            "fullStart": 819,
                                                            "fullEnd": 821,
                                                            "start": 819,
                                                            "end": 820,
                                                            "fullWidth": 2,
                                                            "width": 1,
                                                            "text": "=",
                                                            "value": "=",
                                                            "valueText": "=",
                                                            "hasTrailingTrivia": true,
                                                            "trailingTrivia": [
                                                                {
                                                                    "kind": "WhitespaceTrivia",
                                                                    "text": " "
                                                                }
                                                            ]
                                                        },
                                                        "value": {
                                                            "kind": "ObjectCreationExpression",
                                                            "fullStart": 821,
                                                            "fullEnd": 833,
                                                            "start": 821,
                                                            "end": 833,
                                                            "fullWidth": 12,
                                                            "width": 12,
                                                            "newKeyword": {
                                                                "kind": "NewKeyword",
                                                                "fullStart": 821,
                                                                "fullEnd": 825,
                                                                "start": 821,
                                                                "end": 824,
                                                                "fullWidth": 4,
                                                                "width": 3,
                                                                "text": "new",
                                                                "value": "new",
                                                                "valueText": "new",
                                                                "hasTrailingTrivia": true,
                                                                "trailingTrivia": [
                                                                    {
                                                                        "kind": "WhitespaceTrivia",
                                                                        "text": " "
                                                                    }
                                                                ]
                                                            },
                                                            "expression": {
                                                                "kind": "IdentifierName",
                                                                "fullStart": 825,
                                                                "fullEnd": 831,
                                                                "start": 825,
                                                                "end": 831,
                                                                "fullWidth": 6,
                                                                "width": 6,
                                                                "text": "RegExp",
                                                                "value": "RegExp",
                                                                "valueText": "RegExp"
                                                            },
                                                            "argumentList": {
                                                                "kind": "ArgumentList",
                                                                "fullStart": 831,
                                                                "fullEnd": 833,
                                                                "start": 831,
                                                                "end": 833,
                                                                "fullWidth": 2,
                                                                "width": 2,
                                                                "openParenToken": {
                                                                    "kind": "OpenParenToken",
                                                                    "fullStart": 831,
                                                                    "fullEnd": 832,
                                                                    "start": 831,
                                                                    "end": 832,
                                                                    "fullWidth": 1,
                                                                    "width": 1,
                                                                    "text": "(",
                                                                    "value": "(",
                                                                    "valueText": "("
                                                                },
                                                                "arguments": [],
                                                                "closeParenToken": {
                                                                    "kind": "CloseParenToken",
                                                                    "fullStart": 832,
                                                                    "fullEnd": 833,
                                                                    "start": 832,
                                                                    "end": 833,
                                                                    "fullWidth": 1,
                                                                    "width": 1,
                                                                    "text": ")",
                                                                    "value": ")",
                                                                    "valueText": ")"
                                                                }
                                                            }
                                                        }
                                                    }
                                                }
                                            ]
                                        },
                                        "semicolonToken": {
                                            "kind": "SemicolonToken",
                                            "fullStart": 833,
                                            "fullEnd": 836,
                                            "start": 833,
                                            "end": 834,
                                            "fullWidth": 3,
                                            "width": 1,
                                            "text": ";",
                                            "value": ";",
                                            "valueText": ";",
                                            "hasTrailingTrivia": true,
                                            "hasTrailingNewLine": true,
                                            "trailingTrivia": [
                                                {
                                                    "kind": "NewLineTrivia",
                                                    "text": "\r\n"
                                                }
                                            ]
                                        }
                                    },
                                    {
                                        "kind": "ExpressionStatement",
                                        "fullStart": 836,
                                        "fullEnd": 901,
                                        "start": 852,
                                        "end": 899,
                                        "fullWidth": 65,
                                        "width": 47,
                                        "expression": {
                                            "kind": "InvocationExpression",
                                            "fullStart": 836,
                                            "fullEnd": 898,
                                            "start": 852,
                                            "end": 898,
                                            "fullWidth": 62,
                                            "width": 46,
                                            "expression": {
                                                "kind": "MemberAccessExpression",
                                                "fullStart": 836,
                                                "fullEnd": 873,
                                                "start": 852,
                                                "end": 873,
                                                "fullWidth": 37,
                                                "width": 21,
                                                "expression": {
                                                    "kind": "IdentifierName",
                                                    "fullStart": 836,
                                                    "fullEnd": 858,
                                                    "start": 852,
                                                    "end": 858,
                                                    "fullWidth": 22,
                                                    "width": 6,
                                                    "text": "Object",
                                                    "value": "Object",
                                                    "valueText": "Object",
                                                    "hasLeadingTrivia": true,
                                                    "hasLeadingNewLine": true,
                                                    "leadingTrivia": [
                                                        {
                                                            "kind": "NewLineTrivia",
                                                            "text": "\r\n"
                                                        },
                                                        {
                                                            "kind": "NewLineTrivia",
                                                            "text": "\r\n"
                                                        },
                                                        {
                                                            "kind": "WhitespaceTrivia",
                                                            "text": "            "
                                                        }
                                                    ]
                                                },
                                                "dotToken": {
                                                    "kind": "DotToken",
                                                    "fullStart": 858,
                                                    "fullEnd": 859,
                                                    "start": 858,
                                                    "end": 859,
                                                    "fullWidth": 1,
                                                    "width": 1,
                                                    "text": ".",
                                                    "value": ".",
                                                    "valueText": "."
                                                },
                                                "name": {
                                                    "kind": "IdentifierName",
                                                    "fullStart": 859,
                                                    "fullEnd": 873,
                                                    "start": 859,
                                                    "end": 873,
                                                    "fullWidth": 14,
                                                    "width": 14,
                                                    "text": "defineProperty",
                                                    "value": "defineProperty",
                                                    "valueText": "defineProperty"
                                                }
                                            },
                                            "argumentList": {
                                                "kind": "ArgumentList",
                                                "fullStart": 873,
                                                "fullEnd": 898,
                                                "start": 873,
                                                "end": 898,
                                                "fullWidth": 25,
                                                "width": 25,
                                                "openParenToken": {
                                                    "kind": "OpenParenToken",
                                                    "fullStart": 873,
                                                    "fullEnd": 874,
                                                    "start": 873,
                                                    "end": 874,
                                                    "fullWidth": 1,
                                                    "width": 1,
                                                    "text": "(",
                                                    "value": "(",
                                                    "valueText": "("
                                                },
                                                "arguments": [
                                                    {
                                                        "kind": "IdentifierName",
                                                        "fullStart": 874,
                                                        "fullEnd": 877,
                                                        "start": 874,
                                                        "end": 877,
                                                        "fullWidth": 3,
                                                        "width": 3,
                                                        "text": "obj",
                                                        "value": "obj",
                                                        "valueText": "obj"
                                                    },
                                                    {
                                                        "kind": "CommaToken",
                                                        "fullStart": 877,
                                                        "fullEnd": 879,
                                                        "start": 877,
                                                        "end": 878,
                                                        "fullWidth": 2,
                                                        "width": 1,
                                                        "text": ",",
                                                        "value": ",",
                                                        "valueText": ",",
                                                        "hasTrailingTrivia": true,
                                                        "trailingTrivia": [
                                                            {
                                                                "kind": "WhitespaceTrivia",
                                                                "text": " "
                                                            }
                                                        ]
                                                    },
                                                    {
                                                        "kind": "StringLiteral",
                                                        "fullStart": 879,
                                                        "fullEnd": 889,
                                                        "start": 879,
                                                        "end": 889,
                                                        "fullWidth": 10,
                                                        "width": 10,
                                                        "text": "\"property\"",
                                                        "value": "property",
                                                        "valueText": "property"
                                                    },
                                                    {
                                                        "kind": "CommaToken",
                                                        "fullStart": 889,
                                                        "fullEnd": 891,
                                                        "start": 889,
                                                        "end": 890,
                                                        "fullWidth": 2,
                                                        "width": 1,
                                                        "text": ",",
                                                        "value": ",",
                                                        "valueText": ",",
                                                        "hasTrailingTrivia": true,
                                                        "trailingTrivia": [
                                                            {
                                                                "kind": "WhitespaceTrivia",
                                                                "text": " "
                                                            }
                                                        ]
                                                    },
                                                    {
                                                        "kind": "IdentifierName",
                                                        "fullStart": 891,
                                                        "fullEnd": 897,
                                                        "start": 891,
                                                        "end": 897,
                                                        "fullWidth": 6,
                                                        "width": 6,
                                                        "text": "regObj",
                                                        "value": "regObj",
                                                        "valueText": "regObj"
                                                    }
                                                ],
                                                "closeParenToken": {
                                                    "kind": "CloseParenToken",
                                                    "fullStart": 897,
                                                    "fullEnd": 898,
                                                    "start": 897,
                                                    "end": 898,
                                                    "fullWidth": 1,
                                                    "width": 1,
                                                    "text": ")",
                                                    "value": ")",
                                                    "valueText": ")"
                                                }
                                            }
                                        },
                                        "semicolonToken": {
                                            "kind": "SemicolonToken",
                                            "fullStart": 898,
                                            "fullEnd": 901,
                                            "start": 898,
                                            "end": 899,
                                            "fullWidth": 3,
                                            "width": 1,
                                            "text": ";",
                                            "value": ";",
                                            "valueText": ";",
                                            "hasTrailingTrivia": true,
                                            "hasTrailingNewLine": true,
                                            "trailingTrivia": [
                                                {
                                                    "kind": "NewLineTrivia",
                                                    "text": "\r\n"
                                                }
                                            ]
                                        }
                                    },
                                    {
                                        "kind": "ReturnStatement",
                                        "fullStart": 901,
                                        "fullEnd": 961,
                                        "start": 915,
                                        "end": 959,
                                        "fullWidth": 60,
                                        "width": 44,
                                        "returnKeyword": {
                                            "kind": "ReturnKeyword",
                                            "fullStart": 901,
                                            "fullEnd": 922,
                                            "start": 915,
                                            "end": 921,
                                            "fullWidth": 21,
                                            "width": 6,
                                            "text": "return",
                                            "value": "return",
                                            "valueText": "return",
                                            "hasLeadingTrivia": true,
                                            "hasLeadingNewLine": true,
                                            "hasTrailingTrivia": true,
                                            "leadingTrivia": [
                                                {
                                                    "kind": "NewLineTrivia",
                                                    "text": "\r\n"
                                                },
                                                {
                                                    "kind": "WhitespaceTrivia",
                                                    "text": "            "
                                                }
                                            ],
                                            "trailingTrivia": [
                                                {
                                                    "kind": "WhitespaceTrivia",
                                                    "text": " "
                                                }
                                            ]
                                        },
                                        "expression": {
                                            "kind": "EqualsExpression",
                                            "fullStart": 922,
                                            "fullEnd": 958,
                                            "start": 922,
                                            "end": 958,
                                            "fullWidth": 36,
                                            "width": 36,
                                            "left": {
                                                "kind": "MemberAccessExpression",
                                                "fullStart": 922,
                                                "fullEnd": 935,
                                                "start": 922,
                                                "end": 934,
                                                "fullWidth": 13,
                                                "width": 12,
                                                "expression": {
                                                    "kind": "IdentifierName",
                                                    "fullStart": 922,
                                                    "fullEnd": 925,
                                                    "start": 922,
                                                    "end": 925,
                                                    "fullWidth": 3,
                                                    "width": 3,
                                                    "text": "obj",
                                                    "value": "obj",
                                                    "valueText": "obj"
                                                },
                                                "dotToken": {
                                                    "kind": "DotToken",
                                                    "fullStart": 925,
                                                    "fullEnd": 926,
                                                    "start": 925,
                                                    "end": 926,
                                                    "fullWidth": 1,
                                                    "width": 1,
                                                    "text": ".",
                                                    "value": ".",
                                                    "valueText": "."
                                                },
                                                "name": {
                                                    "kind": "IdentifierName",
                                                    "fullStart": 926,
                                                    "fullEnd": 935,
                                                    "start": 926,
                                                    "end": 934,
                                                    "fullWidth": 9,
                                                    "width": 8,
                                                    "text": "property",
                                                    "value": "property",
                                                    "valueText": "property",
                                                    "hasTrailingTrivia": true,
                                                    "trailingTrivia": [
                                                        {
                                                            "kind": "WhitespaceTrivia",
                                                            "text": " "
                                                        }
                                                    ]
                                                }
                                            },
                                            "operatorToken": {
                                                "kind": "EqualsEqualsEqualsToken",
                                                "fullStart": 935,
                                                "fullEnd": 939,
                                                "start": 935,
                                                "end": 938,
                                                "fullWidth": 4,
                                                "width": 3,
                                                "text": "===",
                                                "value": "===",
                                                "valueText": "===",
                                                "hasTrailingTrivia": true,
                                                "trailingTrivia": [
                                                    {
                                                        "kind": "WhitespaceTrivia",
                                                        "text": " "
                                                    }
                                                ]
                                            },
                                            "right": {
                                                "kind": "StringLiteral",
                                                "fullStart": 939,
                                                "fullEnd": 958,
                                                "start": 939,
                                                "end": 958,
                                                "fullWidth": 19,
                                                "width": 19,
                                                "text": "\"regExpGetProperty\"",
                                                "value": "regExpGetProperty",
                                                "valueText": "regExpGetProperty"
                                            }
                                        },
                                        "semicolonToken": {
                                            "kind": "SemicolonToken",
                                            "fullStart": 958,
                                            "fullEnd": 961,
                                            "start": 958,
                                            "end": 959,
                                            "fullWidth": 3,
                                            "width": 1,
                                            "text": ";",
                                            "value": ";",
                                            "valueText": ";",
                                            "hasTrailingTrivia": true,
                                            "hasTrailingNewLine": true,
                                            "trailingTrivia": [
                                                {
                                                    "kind": "NewLineTrivia",
                                                    "text": "\r\n"
                                                }
                                            ]
                                        }
                                    }
                                ],
                                "closeBraceToken": {
                                    "kind": "CloseBraceToken",
                                    "fullStart": 961,
                                    "fullEnd": 971,
                                    "start": 969,
                                    "end": 970,
                                    "fullWidth": 10,
                                    "width": 1,
                                    "text": "}",
                                    "value": "}",
                                    "valueText": "}",
                                    "hasLeadingTrivia": true,
                                    "hasTrailingTrivia": true,
                                    "leadingTrivia": [
                                        {
                                            "kind": "WhitespaceTrivia",
                                            "text": "        "
                                        }
                                    ],
                                    "trailingTrivia": [
                                        {
                                            "kind": "WhitespaceTrivia",
                                            "text": " "
                                        }
                                    ]
                                }
                            },
                            "finallyClause": {
                                "kind": "FinallyClause",
                                "fullStart": 971,
                                "fullEnd": 1035,
                                "start": 971,
                                "end": 1033,
                                "fullWidth": 64,
                                "width": 62,
                                "isIncrementallyUnusable": true,
                                "finallyKeyword": {
                                    "kind": "FinallyKeyword",
                                    "fullStart": 971,
                                    "fullEnd": 979,
                                    "start": 971,
                                    "end": 978,
                                    "fullWidth": 8,
                                    "width": 7,
                                    "text": "finally",
                                    "value": "finally",
                                    "valueText": "finally",
                                    "hasTrailingTrivia": true,
                                    "trailingTrivia": [
                                        {
                                            "kind": "WhitespaceTrivia",
                                            "text": " "
                                        }
                                    ]
                                },
                                "block": {
                                    "kind": "Block",
                                    "fullStart": 979,
                                    "fullEnd": 1035,
                                    "start": 979,
                                    "end": 1033,
                                    "fullWidth": 56,
                                    "width": 54,
                                    "isIncrementallyUnusable": true,
                                    "openBraceToken": {
                                        "kind": "OpenBraceToken",
                                        "fullStart": 979,
                                        "fullEnd": 982,
                                        "start": 979,
                                        "end": 980,
                                        "fullWidth": 3,
                                        "width": 1,
                                        "text": "{",
                                        "value": "{",
                                        "valueText": "{",
                                        "hasTrailingTrivia": true,
                                        "hasTrailingNewLine": true,
                                        "trailingTrivia": [
                                            {
                                                "kind": "NewLineTrivia",
                                                "text": "\r\n"
                                            }
                                        ]
                                    },
                                    "statements": [
                                        {
                                            "kind": "ExpressionStatement",
                                            "fullStart": 982,
                                            "fullEnd": 1024,
                                            "start": 994,
                                            "end": 1022,
                                            "fullWidth": 42,
                                            "width": 28,
                                            "isIncrementallyUnusable": true,
                                            "expression": {
                                                "kind": "DeleteExpression",
                                                "fullStart": 982,
                                                "fullEnd": 1021,
                                                "start": 994,
                                                "end": 1021,
                                                "fullWidth": 39,
                                                "width": 27,
                                                "isIncrementallyUnusable": true,
                                                "deleteKeyword": {
                                                    "kind": "DeleteKeyword",
                                                    "fullStart": 982,
                                                    "fullEnd": 1001,
                                                    "start": 994,
                                                    "end": 1000,
                                                    "fullWidth": 19,
                                                    "width": 6,
                                                    "text": "delete",
                                                    "value": "delete",
                                                    "valueText": "delete",
                                                    "hasLeadingTrivia": true,
                                                    "hasTrailingTrivia": true,
                                                    "leadingTrivia": [
                                                        {
                                                            "kind": "WhitespaceTrivia",
                                                            "text": "            "
                                                        }
                                                    ],
                                                    "trailingTrivia": [
                                                        {
                                                            "kind": "WhitespaceTrivia",
                                                            "text": " "
                                                        }
                                                    ]
                                                },
                                                "expression": {
                                                    "kind": "MemberAccessExpression",
                                                    "fullStart": 1001,
                                                    "fullEnd": 1021,
                                                    "start": 1001,
                                                    "end": 1021,
                                                    "fullWidth": 20,
                                                    "width": 20,
                                                    "isIncrementallyUnusable": true,
                                                    "expression": {
                                                        "kind": "MemberAccessExpression",
                                                        "fullStart": 1001,
                                                        "fullEnd": 1017,
                                                        "start": 1001,
                                                        "end": 1017,
                                                        "fullWidth": 16,
                                                        "width": 16,
                                                        "expression": {
                                                            "kind": "IdentifierName",
                                                            "fullStart": 1001,
                                                            "fullEnd": 1007,
                                                            "start": 1001,
                                                            "end": 1007,
                                                            "fullWidth": 6,
                                                            "width": 6,
                                                            "text": "RegExp",
                                                            "value": "RegExp",
                                                            "valueText": "RegExp"
                                                        },
                                                        "dotToken": {
                                                            "kind": "DotToken",
                                                            "fullStart": 1007,
                                                            "fullEnd": 1008,
                                                            "start": 1007,
                                                            "end": 1008,
                                                            "fullWidth": 1,
                                                            "width": 1,
                                                            "text": ".",
                                                            "value": ".",
                                                            "valueText": "."
                                                        },
                                                        "name": {
                                                            "kind": "IdentifierName",
                                                            "fullStart": 1008,
                                                            "fullEnd": 1017,
                                                            "start": 1008,
                                                            "end": 1017,
                                                            "fullWidth": 9,
                                                            "width": 9,
                                                            "text": "prototype",
                                                            "value": "prototype",
                                                            "valueText": "prototype"
                                                        }
                                                    },
                                                    "dotToken": {
                                                        "kind": "DotToken",
                                                        "fullStart": 1017,
                                                        "fullEnd": 1018,
                                                        "start": 1017,
                                                        "end": 1018,
                                                        "fullWidth": 1,
                                                        "width": 1,
                                                        "text": ".",
                                                        "value": ".",
                                                        "valueText": "."
                                                    },
                                                    "name": {
                                                        "kind": "IdentifierName",
                                                        "fullStart": 1018,
                                                        "fullEnd": 1021,
                                                        "start": 1018,
                                                        "end": 1021,
                                                        "fullWidth": 3,
                                                        "width": 3,
                                                        "text": "get",
                                                        "value": "get",
                                                        "valueText": "get"
                                                    }
                                                }
                                            },
                                            "semicolonToken": {
                                                "kind": "SemicolonToken",
                                                "fullStart": 1021,
                                                "fullEnd": 1024,
                                                "start": 1021,
                                                "end": 1022,
                                                "fullWidth": 3,
                                                "width": 1,
                                                "text": ";",
                                                "value": ";",
                                                "valueText": ";",
                                                "hasTrailingTrivia": true,
                                                "hasTrailingNewLine": true,
                                                "trailingTrivia": [
                                                    {
                                                        "kind": "NewLineTrivia",
                                                        "text": "\r\n"
                                                    }
                                                ]
                                            }
                                        }
                                    ],
                                    "closeBraceToken": {
                                        "kind": "CloseBraceToken",
                                        "fullStart": 1024,
                                        "fullEnd": 1035,
                                        "start": 1032,
                                        "end": 1033,
                                        "fullWidth": 11,
                                        "width": 1,
                                        "text": "}",
                                        "value": "}",
                                        "valueText": "}",
                                        "hasLeadingTrivia": true,
                                        "hasTrailingTrivia": true,
                                        "hasTrailingNewLine": true,
                                        "leadingTrivia": [
                                            {
                                                "kind": "WhitespaceTrivia",
                                                "text": "        "
                                            }
                                        ],
                                        "trailingTrivia": [
                                            {
                                                "kind": "NewLineTrivia",
                                                "text": "\r\n"
                                            }
                                        ]
                                    }
                                }
                            }
                        }
                    ],
                    "closeBraceToken": {
                        "kind": "CloseBraceToken",
                        "fullStart": 1035,
                        "fullEnd": 1042,
                        "start": 1039,
                        "end": 1040,
                        "fullWidth": 7,
                        "width": 1,
                        "text": "}",
                        "value": "}",
                        "valueText": "}",
                        "hasLeadingTrivia": true,
                        "hasTrailingTrivia": true,
                        "hasTrailingNewLine": true,
                        "leadingTrivia": [
                            {
                                "kind": "WhitespaceTrivia",
                                "text": "    "
                            }
                        ],
                        "trailingTrivia": [
                            {
                                "kind": "NewLineTrivia",
                                "text": "\r\n"
                            }
                        ]
                    }
                }
            },
            {
                "kind": "ExpressionStatement",
                "fullStart": 1042,
                "fullEnd": 1066,
                "start": 1042,
                "end": 1064,
                "fullWidth": 24,
                "width": 22,
                "expression": {
                    "kind": "InvocationExpression",
                    "fullStart": 1042,
                    "fullEnd": 1063,
                    "start": 1042,
                    "end": 1063,
                    "fullWidth": 21,
                    "width": 21,
                    "expression": {
                        "kind": "IdentifierName",
                        "fullStart": 1042,
                        "fullEnd": 1053,
                        "start": 1042,
                        "end": 1053,
                        "fullWidth": 11,
                        "width": 11,
                        "text": "runTestCase",
                        "value": "runTestCase",
                        "valueText": "runTestCase"
                    },
                    "argumentList": {
                        "kind": "ArgumentList",
                        "fullStart": 1053,
                        "fullEnd": 1063,
                        "start": 1053,
                        "end": 1063,
                        "fullWidth": 10,
                        "width": 10,
                        "openParenToken": {
                            "kind": "OpenParenToken",
                            "fullStart": 1053,
                            "fullEnd": 1054,
                            "start": 1053,
                            "end": 1054,
                            "fullWidth": 1,
                            "width": 1,
                            "text": "(",
                            "value": "(",
                            "valueText": "("
                        },
                        "arguments": [
                            {
                                "kind": "IdentifierName",
                                "fullStart": 1054,
                                "fullEnd": 1062,
                                "start": 1054,
                                "end": 1062,
                                "fullWidth": 8,
                                "width": 8,
                                "text": "testcase",
                                "value": "testcase",
                                "valueText": "testcase"
                            }
                        ],
                        "closeParenToken": {
                            "kind": "CloseParenToken",
                            "fullStart": 1062,
                            "fullEnd": 1063,
                            "start": 1062,
                            "end": 1063,
                            "fullWidth": 1,
                            "width": 1,
                            "text": ")",
                            "value": ")",
                            "valueText": ")"
                        }
                    }
                },
                "semicolonToken": {
                    "kind": "SemicolonToken",
                    "fullStart": 1063,
                    "fullEnd": 1066,
                    "start": 1063,
                    "end": 1064,
                    "fullWidth": 3,
                    "width": 1,
                    "text": ";",
                    "value": ";",
                    "valueText": ";",
                    "hasTrailingTrivia": true,
                    "hasTrailingNewLine": true,
                    "trailingTrivia": [
                        {
                            "kind": "NewLineTrivia",
                            "text": "\r\n"
                        }
                    ]
                }
            }
        ],
        "endOfFileToken": {
            "kind": "EndOfFileToken",
            "fullStart": 1066,
            "fullEnd": 1066,
            "start": 1066,
            "end": 1066,
            "fullWidth": 0,
            "width": 0,
            "text": ""
        }
    },
    "lineMap": {
        "lineStarts": [
            0,
            67,
            152,
            232,
            308,
            380,
            385,
            441,
            615,
            620,
            622,
            624,
            647,
            670,
            685,
            735,
            780,
            796,
            836,
            838,
            840,
            901,
            903,
            961,
            982,
            1024,
            1035,
            1042,
            1066
        ],
        "length": 1066
    }
}<|MERGE_RESOLUTION|>--- conflicted
+++ resolved
@@ -247,12 +247,8 @@
                                         "start": 659,
                                         "end": 667,
                                         "fullWidth": 8,
-<<<<<<< HEAD
                                         "width": 8,
-                                        "identifier": {
-=======
                                         "propertyName": {
->>>>>>> 85e84683
                                             "kind": "IdentifierName",
                                             "fullStart": 659,
                                             "fullEnd": 663,
@@ -820,12 +816,8 @@
                                                     "start": 812,
                                                     "end": 833,
                                                     "fullWidth": 21,
-<<<<<<< HEAD
                                                     "width": 21,
-                                                    "identifier": {
-=======
                                                     "propertyName": {
->>>>>>> 85e84683
                                                         "kind": "IdentifierName",
                                                         "fullStart": 812,
                                                         "fullEnd": 819,
