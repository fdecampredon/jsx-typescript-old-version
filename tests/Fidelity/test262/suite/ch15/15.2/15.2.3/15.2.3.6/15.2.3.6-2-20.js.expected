{
    "isDeclaration": false,
    "languageVersion": "EcmaScript5",
    "parseOptions": {
        "allowAutomaticSemicolonInsertion": true
    },
    "sourceUnit": {
        "kind": "SourceUnit",
        "fullStart": 0,
        "fullEnd": 739,
        "start": 559,
        "end": 739,
        "fullWidth": 739,
        "width": 180,
        "isIncrementallyUnusable": true,
        "moduleElements": [
            {
                "kind": "FunctionDeclaration",
                "fullStart": 0,
                "fullEnd": 715,
                "start": 559,
                "end": 713,
                "fullWidth": 715,
                "width": 154,
                "modifiers": [],
                "functionKeyword": {
                    "kind": "FunctionKeyword",
                    "fullStart": 0,
                    "fullEnd": 568,
                    "start": 559,
                    "end": 567,
                    "fullWidth": 568,
                    "width": 8,
                    "text": "function",
                    "value": "function",
                    "valueText": "function",
                    "hasLeadingTrivia": true,
                    "hasLeadingComment": true,
                    "hasLeadingNewLine": true,
                    "hasTrailingTrivia": true,
                    "leadingTrivia": [
                        {
                            "kind": "SingleLineCommentTrivia",
                            "text": "/// Copyright (c) 2012 Ecma International.  All rights reserved. "
                        },
                        {
                            "kind": "NewLineTrivia",
                            "text": "\r\n"
                        },
                        {
                            "kind": "SingleLineCommentTrivia",
                            "text": "/// Ecma International makes this code available under the terms and conditions set"
                        },
                        {
                            "kind": "NewLineTrivia",
                            "text": "\r\n"
                        },
                        {
                            "kind": "SingleLineCommentTrivia",
                            "text": "/// forth on http://hg.ecmascript.org/tests/test262/raw-file/tip/LICENSE (the "
                        },
                        {
                            "kind": "NewLineTrivia",
                            "text": "\r\n"
                        },
                        {
                            "kind": "SingleLineCommentTrivia",
                            "text": "/// \"Use Terms\").   Any redistribution of this code must retain the above "
                        },
                        {
                            "kind": "NewLineTrivia",
                            "text": "\r\n"
                        },
                        {
                            "kind": "SingleLineCommentTrivia",
                            "text": "/// copyright and this notice and otherwise comply with the Use Terms."
                        },
                        {
                            "kind": "NewLineTrivia",
                            "text": "\r\n"
                        },
                        {
                            "kind": "MultiLineCommentTrivia",
                            "text": "/**\r\n * @path ch15/15.2/15.2.3/15.2.3.6/15.2.3.6-2-20.js\r\n * @description Object.defineProperty - argument 'P' is a number that converts to a string (value is 0.000001)\r\n */"
                        },
                        {
                            "kind": "NewLineTrivia",
                            "text": "\r\n"
                        },
                        {
                            "kind": "NewLineTrivia",
                            "text": "\r\n"
                        },
                        {
                            "kind": "NewLineTrivia",
                            "text": "\r\n"
                        }
                    ],
                    "trailingTrivia": [
                        {
                            "kind": "WhitespaceTrivia",
                            "text": " "
                        }
                    ]
                },
                "identifier": {
                    "kind": "IdentifierName",
                    "fullStart": 568,
                    "fullEnd": 576,
                    "start": 568,
                    "end": 576,
                    "fullWidth": 8,
                    "width": 8,
                    "text": "testcase",
                    "value": "testcase",
                    "valueText": "testcase"
                },
                "callSignature": {
                    "kind": "CallSignature",
                    "fullStart": 576,
                    "fullEnd": 579,
                    "start": 576,
                    "end": 578,
                    "fullWidth": 3,
                    "width": 2,
                    "parameterList": {
                        "kind": "ParameterList",
                        "fullStart": 576,
                        "fullEnd": 579,
                        "start": 576,
                        "end": 578,
                        "fullWidth": 3,
                        "width": 2,
                        "openParenToken": {
                            "kind": "OpenParenToken",
                            "fullStart": 576,
                            "fullEnd": 577,
                            "start": 576,
                            "end": 577,
                            "fullWidth": 1,
                            "width": 1,
                            "text": "(",
                            "value": "(",
                            "valueText": "("
                        },
                        "parameters": [],
                        "closeParenToken": {
                            "kind": "CloseParenToken",
                            "fullStart": 577,
                            "fullEnd": 579,
                            "start": 577,
                            "end": 578,
                            "fullWidth": 2,
                            "width": 1,
                            "text": ")",
                            "value": ")",
                            "valueText": ")",
                            "hasTrailingTrivia": true,
                            "trailingTrivia": [
                                {
                                    "kind": "WhitespaceTrivia",
                                    "text": " "
                                }
                            ]
                        }
                    }
                },
                "block": {
                    "kind": "Block",
                    "fullStart": 579,
                    "fullEnd": 715,
                    "start": 579,
                    "end": 713,
                    "fullWidth": 136,
                    "width": 134,
                    "openBraceToken": {
                        "kind": "OpenBraceToken",
                        "fullStart": 579,
                        "fullEnd": 582,
                        "start": 579,
                        "end": 580,
                        "fullWidth": 3,
                        "width": 1,
                        "text": "{",
                        "value": "{",
                        "valueText": "{",
                        "hasTrailingTrivia": true,
                        "hasTrailingNewLine": true,
                        "trailingTrivia": [
                            {
                                "kind": "NewLineTrivia",
                                "text": "\r\n"
                            }
                        ]
                    },
                    "statements": [
                        {
                            "kind": "VariableStatement",
                            "fullStart": 582,
                            "fullEnd": 605,
                            "start": 590,
                            "end": 603,
                            "fullWidth": 23,
                            "width": 13,
                            "modifiers": [],
                            "variableDeclaration": {
                                "kind": "VariableDeclaration",
                                "fullStart": 582,
                                "fullEnd": 602,
                                "start": 590,
                                "end": 602,
                                "fullWidth": 20,
                                "width": 12,
                                "varKeyword": {
                                    "kind": "VarKeyword",
                                    "fullStart": 582,
                                    "fullEnd": 594,
                                    "start": 590,
                                    "end": 593,
                                    "fullWidth": 12,
                                    "width": 3,
                                    "text": "var",
                                    "value": "var",
                                    "valueText": "var",
                                    "hasLeadingTrivia": true,
                                    "hasTrailingTrivia": true,
                                    "leadingTrivia": [
                                        {
                                            "kind": "WhitespaceTrivia",
                                            "text": "        "
                                        }
                                    ],
                                    "trailingTrivia": [
                                        {
                                            "kind": "WhitespaceTrivia",
                                            "text": " "
                                        }
                                    ]
                                },
                                "variableDeclarators": [
                                    {
                                        "kind": "VariableDeclarator",
                                        "fullStart": 594,
                                        "fullEnd": 602,
                                        "start": 594,
                                        "end": 602,
                                        "fullWidth": 8,
<<<<<<< HEAD
                                        "width": 8,
                                        "identifier": {
=======
                                        "propertyName": {
>>>>>>> 85e84683
                                            "kind": "IdentifierName",
                                            "fullStart": 594,
                                            "fullEnd": 598,
                                            "start": 594,
                                            "end": 597,
                                            "fullWidth": 4,
                                            "width": 3,
                                            "text": "obj",
                                            "value": "obj",
                                            "valueText": "obj",
                                            "hasTrailingTrivia": true,
                                            "trailingTrivia": [
                                                {
                                                    "kind": "WhitespaceTrivia",
                                                    "text": " "
                                                }
                                            ]
                                        },
                                        "equalsValueClause": {
                                            "kind": "EqualsValueClause",
                                            "fullStart": 598,
                                            "fullEnd": 602,
                                            "start": 598,
                                            "end": 602,
                                            "fullWidth": 4,
                                            "width": 4,
                                            "equalsToken": {
                                                "kind": "EqualsToken",
                                                "fullStart": 598,
                                                "fullEnd": 600,
                                                "start": 598,
                                                "end": 599,
                                                "fullWidth": 2,
                                                "width": 1,
                                                "text": "=",
                                                "value": "=",
                                                "valueText": "=",
                                                "hasTrailingTrivia": true,
                                                "trailingTrivia": [
                                                    {
                                                        "kind": "WhitespaceTrivia",
                                                        "text": " "
                                                    }
                                                ]
                                            },
                                            "value": {
                                                "kind": "ObjectLiteralExpression",
                                                "fullStart": 600,
                                                "fullEnd": 602,
                                                "start": 600,
                                                "end": 602,
                                                "fullWidth": 2,
                                                "width": 2,
                                                "openBraceToken": {
                                                    "kind": "OpenBraceToken",
                                                    "fullStart": 600,
                                                    "fullEnd": 601,
                                                    "start": 600,
                                                    "end": 601,
                                                    "fullWidth": 1,
                                                    "width": 1,
                                                    "text": "{",
                                                    "value": "{",
                                                    "valueText": "{"
                                                },
                                                "propertyAssignments": [],
                                                "closeBraceToken": {
                                                    "kind": "CloseBraceToken",
                                                    "fullStart": 601,
                                                    "fullEnd": 602,
                                                    "start": 601,
                                                    "end": 602,
                                                    "fullWidth": 1,
                                                    "width": 1,
                                                    "text": "}",
                                                    "value": "}",
                                                    "valueText": "}"
                                                }
                                            }
                                        }
                                    }
                                ]
                            },
                            "semicolonToken": {
                                "kind": "SemicolonToken",
                                "fullStart": 602,
                                "fullEnd": 605,
                                "start": 602,
                                "end": 603,
                                "fullWidth": 3,
                                "width": 1,
                                "text": ";",
                                "value": ";",
                                "valueText": ";",
                                "hasTrailingTrivia": true,
                                "hasTrailingNewLine": true,
                                "trailingTrivia": [
                                    {
                                        "kind": "NewLineTrivia",
                                        "text": "\r\n"
                                    }
                                ]
                            }
                        },
                        {
                            "kind": "ExpressionStatement",
                            "fullStart": 605,
                            "fullEnd": 656,
                            "start": 613,
                            "end": 654,
                            "fullWidth": 51,
                            "width": 41,
                            "expression": {
                                "kind": "InvocationExpression",
                                "fullStart": 605,
                                "fullEnd": 653,
                                "start": 613,
                                "end": 653,
                                "fullWidth": 48,
                                "width": 40,
                                "expression": {
                                    "kind": "MemberAccessExpression",
                                    "fullStart": 605,
                                    "fullEnd": 634,
                                    "start": 613,
                                    "end": 634,
                                    "fullWidth": 29,
                                    "width": 21,
                                    "expression": {
                                        "kind": "IdentifierName",
                                        "fullStart": 605,
                                        "fullEnd": 619,
                                        "start": 613,
                                        "end": 619,
                                        "fullWidth": 14,
                                        "width": 6,
                                        "text": "Object",
                                        "value": "Object",
                                        "valueText": "Object",
                                        "hasLeadingTrivia": true,
                                        "leadingTrivia": [
                                            {
                                                "kind": "WhitespaceTrivia",
                                                "text": "        "
                                            }
                                        ]
                                    },
                                    "dotToken": {
                                        "kind": "DotToken",
                                        "fullStart": 619,
                                        "fullEnd": 620,
                                        "start": 619,
                                        "end": 620,
                                        "fullWidth": 1,
                                        "width": 1,
                                        "text": ".",
                                        "value": ".",
                                        "valueText": "."
                                    },
                                    "name": {
                                        "kind": "IdentifierName",
                                        "fullStart": 620,
                                        "fullEnd": 634,
                                        "start": 620,
                                        "end": 634,
                                        "fullWidth": 14,
                                        "width": 14,
                                        "text": "defineProperty",
                                        "value": "defineProperty",
                                        "valueText": "defineProperty"
                                    }
                                },
                                "argumentList": {
                                    "kind": "ArgumentList",
                                    "fullStart": 634,
                                    "fullEnd": 653,
                                    "start": 634,
                                    "end": 653,
                                    "fullWidth": 19,
                                    "width": 19,
                                    "openParenToken": {
                                        "kind": "OpenParenToken",
                                        "fullStart": 634,
                                        "fullEnd": 635,
                                        "start": 634,
                                        "end": 635,
                                        "fullWidth": 1,
                                        "width": 1,
                                        "text": "(",
                                        "value": "(",
                                        "valueText": "("
                                    },
                                    "arguments": [
                                        {
                                            "kind": "IdentifierName",
                                            "fullStart": 635,
                                            "fullEnd": 638,
                                            "start": 635,
                                            "end": 638,
                                            "fullWidth": 3,
                                            "width": 3,
                                            "text": "obj",
                                            "value": "obj",
                                            "valueText": "obj"
                                        },
                                        {
                                            "kind": "CommaToken",
                                            "fullStart": 638,
                                            "fullEnd": 640,
                                            "start": 638,
                                            "end": 639,
                                            "fullWidth": 2,
                                            "width": 1,
                                            "text": ",",
                                            "value": ",",
                                            "valueText": ",",
                                            "hasTrailingTrivia": true,
                                            "trailingTrivia": [
                                                {
                                                    "kind": "WhitespaceTrivia",
                                                    "text": " "
                                                }
                                            ]
                                        },
                                        {
                                            "kind": "NumericLiteral",
                                            "fullStart": 640,
                                            "fullEnd": 648,
                                            "start": 640,
                                            "end": 648,
                                            "fullWidth": 8,
                                            "width": 8,
                                            "text": "0.000001",
                                            "value": 0.000001,
                                            "valueText": "0.000001"
                                        },
                                        {
                                            "kind": "CommaToken",
                                            "fullStart": 648,
                                            "fullEnd": 650,
                                            "start": 648,
                                            "end": 649,
                                            "fullWidth": 2,
                                            "width": 1,
                                            "text": ",",
                                            "value": ",",
                                            "valueText": ",",
                                            "hasTrailingTrivia": true,
                                            "trailingTrivia": [
                                                {
                                                    "kind": "WhitespaceTrivia",
                                                    "text": " "
                                                }
                                            ]
                                        },
                                        {
                                            "kind": "ObjectLiteralExpression",
                                            "fullStart": 650,
                                            "fullEnd": 652,
                                            "start": 650,
                                            "end": 652,
                                            "fullWidth": 2,
                                            "width": 2,
                                            "openBraceToken": {
                                                "kind": "OpenBraceToken",
                                                "fullStart": 650,
                                                "fullEnd": 651,
                                                "start": 650,
                                                "end": 651,
                                                "fullWidth": 1,
                                                "width": 1,
                                                "text": "{",
                                                "value": "{",
                                                "valueText": "{"
                                            },
                                            "propertyAssignments": [],
                                            "closeBraceToken": {
                                                "kind": "CloseBraceToken",
                                                "fullStart": 651,
                                                "fullEnd": 652,
                                                "start": 651,
                                                "end": 652,
                                                "fullWidth": 1,
                                                "width": 1,
                                                "text": "}",
                                                "value": "}",
                                                "valueText": "}"
                                            }
                                        }
                                    ],
                                    "closeParenToken": {
                                        "kind": "CloseParenToken",
                                        "fullStart": 652,
                                        "fullEnd": 653,
                                        "start": 652,
                                        "end": 653,
                                        "fullWidth": 1,
                                        "width": 1,
                                        "text": ")",
                                        "value": ")",
                                        "valueText": ")"
                                    }
                                }
                            },
                            "semicolonToken": {
                                "kind": "SemicolonToken",
                                "fullStart": 653,
                                "fullEnd": 656,
                                "start": 653,
                                "end": 654,
                                "fullWidth": 3,
                                "width": 1,
                                "text": ";",
                                "value": ";",
                                "valueText": ";",
                                "hasTrailingTrivia": true,
                                "hasTrailingNewLine": true,
                                "trailingTrivia": [
                                    {
                                        "kind": "NewLineTrivia",
                                        "text": "\r\n"
                                    }
                                ]
                            }
                        },
                        {
                            "kind": "ReturnStatement",
                            "fullStart": 656,
                            "fullEnd": 706,
                            "start": 666,
                            "end": 704,
                            "fullWidth": 50,
                            "width": 38,
                            "returnKeyword": {
                                "kind": "ReturnKeyword",
                                "fullStart": 656,
                                "fullEnd": 673,
                                "start": 666,
                                "end": 672,
                                "fullWidth": 17,
                                "width": 6,
                                "text": "return",
                                "value": "return",
                                "valueText": "return",
                                "hasLeadingTrivia": true,
                                "hasLeadingNewLine": true,
                                "hasTrailingTrivia": true,
                                "leadingTrivia": [
                                    {
                                        "kind": "NewLineTrivia",
                                        "text": "\r\n"
                                    },
                                    {
                                        "kind": "WhitespaceTrivia",
                                        "text": "        "
                                    }
                                ],
                                "trailingTrivia": [
                                    {
                                        "kind": "WhitespaceTrivia",
                                        "text": " "
                                    }
                                ]
                            },
                            "expression": {
                                "kind": "InvocationExpression",
                                "fullStart": 673,
                                "fullEnd": 703,
                                "start": 673,
                                "end": 703,
                                "fullWidth": 30,
                                "width": 30,
                                "expression": {
                                    "kind": "MemberAccessExpression",
                                    "fullStart": 673,
                                    "fullEnd": 691,
                                    "start": 673,
                                    "end": 691,
                                    "fullWidth": 18,
                                    "width": 18,
                                    "expression": {
                                        "kind": "IdentifierName",
                                        "fullStart": 673,
                                        "fullEnd": 676,
                                        "start": 673,
                                        "end": 676,
                                        "fullWidth": 3,
                                        "width": 3,
                                        "text": "obj",
                                        "value": "obj",
                                        "valueText": "obj"
                                    },
                                    "dotToken": {
                                        "kind": "DotToken",
                                        "fullStart": 676,
                                        "fullEnd": 677,
                                        "start": 676,
                                        "end": 677,
                                        "fullWidth": 1,
                                        "width": 1,
                                        "text": ".",
                                        "value": ".",
                                        "valueText": "."
                                    },
                                    "name": {
                                        "kind": "IdentifierName",
                                        "fullStart": 677,
                                        "fullEnd": 691,
                                        "start": 677,
                                        "end": 691,
                                        "fullWidth": 14,
                                        "width": 14,
                                        "text": "hasOwnProperty",
                                        "value": "hasOwnProperty",
                                        "valueText": "hasOwnProperty"
                                    }
                                },
                                "argumentList": {
                                    "kind": "ArgumentList",
                                    "fullStart": 691,
                                    "fullEnd": 703,
                                    "start": 691,
                                    "end": 703,
                                    "fullWidth": 12,
                                    "width": 12,
                                    "openParenToken": {
                                        "kind": "OpenParenToken",
                                        "fullStart": 691,
                                        "fullEnd": 692,
                                        "start": 691,
                                        "end": 692,
                                        "fullWidth": 1,
                                        "width": 1,
                                        "text": "(",
                                        "value": "(",
                                        "valueText": "("
                                    },
                                    "arguments": [
                                        {
                                            "kind": "StringLiteral",
                                            "fullStart": 692,
                                            "fullEnd": 702,
                                            "start": 692,
                                            "end": 702,
                                            "fullWidth": 10,
                                            "width": 10,
                                            "text": "\"0.000001\"",
                                            "value": "0.000001",
                                            "valueText": "0.000001"
                                        }
                                    ],
                                    "closeParenToken": {
                                        "kind": "CloseParenToken",
                                        "fullStart": 702,
                                        "fullEnd": 703,
                                        "start": 702,
                                        "end": 703,
                                        "fullWidth": 1,
                                        "width": 1,
                                        "text": ")",
                                        "value": ")",
                                        "valueText": ")"
                                    }
                                }
                            },
                            "semicolonToken": {
                                "kind": "SemicolonToken",
                                "fullStart": 703,
                                "fullEnd": 706,
                                "start": 703,
                                "end": 704,
                                "fullWidth": 3,
                                "width": 1,
                                "text": ";",
                                "value": ";",
                                "valueText": ";",
                                "hasTrailingTrivia": true,
                                "hasTrailingNewLine": true,
                                "trailingTrivia": [
                                    {
                                        "kind": "NewLineTrivia",
                                        "text": "\r\n"
                                    }
                                ]
                            }
                        }
                    ],
                    "closeBraceToken": {
                        "kind": "CloseBraceToken",
                        "fullStart": 706,
                        "fullEnd": 715,
                        "start": 712,
                        "end": 713,
                        "fullWidth": 9,
                        "width": 1,
                        "text": "}",
                        "value": "}",
                        "valueText": "}",
                        "hasLeadingTrivia": true,
                        "hasLeadingNewLine": true,
                        "hasTrailingTrivia": true,
                        "hasTrailingNewLine": true,
                        "leadingTrivia": [
                            {
                                "kind": "NewLineTrivia",
                                "text": "\r\n"
                            },
                            {
                                "kind": "WhitespaceTrivia",
                                "text": "    "
                            }
                        ],
                        "trailingTrivia": [
                            {
                                "kind": "NewLineTrivia",
                                "text": "\r\n"
                            }
                        ]
                    }
                }
            },
            {
                "kind": "ExpressionStatement",
                "fullStart": 715,
                "fullEnd": 739,
                "start": 715,
                "end": 737,
                "fullWidth": 24,
                "width": 22,
                "expression": {
                    "kind": "InvocationExpression",
                    "fullStart": 715,
                    "fullEnd": 736,
                    "start": 715,
                    "end": 736,
                    "fullWidth": 21,
                    "width": 21,
                    "expression": {
                        "kind": "IdentifierName",
                        "fullStart": 715,
                        "fullEnd": 726,
                        "start": 715,
                        "end": 726,
                        "fullWidth": 11,
                        "width": 11,
                        "text": "runTestCase",
                        "value": "runTestCase",
                        "valueText": "runTestCase"
                    },
                    "argumentList": {
                        "kind": "ArgumentList",
                        "fullStart": 726,
                        "fullEnd": 736,
                        "start": 726,
                        "end": 736,
                        "fullWidth": 10,
                        "width": 10,
                        "openParenToken": {
                            "kind": "OpenParenToken",
                            "fullStart": 726,
                            "fullEnd": 727,
                            "start": 726,
                            "end": 727,
                            "fullWidth": 1,
                            "width": 1,
                            "text": "(",
                            "value": "(",
                            "valueText": "("
                        },
                        "arguments": [
                            {
                                "kind": "IdentifierName",
                                "fullStart": 727,
                                "fullEnd": 735,
                                "start": 727,
                                "end": 735,
                                "fullWidth": 8,
                                "width": 8,
                                "text": "testcase",
                                "value": "testcase",
                                "valueText": "testcase"
                            }
                        ],
                        "closeParenToken": {
                            "kind": "CloseParenToken",
                            "fullStart": 735,
                            "fullEnd": 736,
                            "start": 735,
                            "end": 736,
                            "fullWidth": 1,
                            "width": 1,
                            "text": ")",
                            "value": ")",
                            "valueText": ")"
                        }
                    }
                },
                "semicolonToken": {
                    "kind": "SemicolonToken",
                    "fullStart": 736,
                    "fullEnd": 739,
                    "start": 736,
                    "end": 737,
                    "fullWidth": 3,
                    "width": 1,
                    "text": ";",
                    "value": ";",
                    "valueText": ";",
                    "hasTrailingTrivia": true,
                    "hasTrailingNewLine": true,
                    "trailingTrivia": [
                        {
                            "kind": "NewLineTrivia",
                            "text": "\r\n"
                        }
                    ]
                }
            }
        ],
        "endOfFileToken": {
            "kind": "EndOfFileToken",
            "fullStart": 739,
            "fullEnd": 739,
            "start": 739,
            "end": 739,
            "fullWidth": 0,
            "width": 0,
            "text": ""
        }
    },
    "lineMap": {
        "lineStarts": [
            0,
            67,
            152,
            232,
            308,
            380,
            385,
            438,
            550,
            555,
            557,
            559,
            582,
            605,
            656,
            658,
            706,
            708,
            715,
            739
        ],
        "length": 739
    }
}<|MERGE_RESOLUTION|>--- conflicted
+++ resolved
@@ -245,12 +245,8 @@
                                         "start": 594,
                                         "end": 602,
                                         "fullWidth": 8,
-<<<<<<< HEAD
                                         "width": 8,
-                                        "identifier": {
-=======
                                         "propertyName": {
->>>>>>> 85e84683
                                             "kind": "IdentifierName",
                                             "fullStart": 594,
                                             "fullEnd": 598,
