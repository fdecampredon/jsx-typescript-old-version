--- conflicted
+++ resolved
@@ -517,11 +517,8 @@
                                                                 "start": 695,
                                                                 "end": 696,
                                                                 "fullWidth": 1,
-<<<<<<< HEAD
                                                                 "width": 1,
-=======
                                                                 "modifiers": [],
->>>>>>> e3c38734
                                                                 "identifier": {
                                                                     "kind": "IdentifierName",
                                                                     "fullStart": 695,
@@ -561,11 +558,8 @@
                                                                 "start": 698,
                                                                 "end": 699,
                                                                 "fullWidth": 1,
-<<<<<<< HEAD
                                                                 "width": 1,
-=======
                                                                 "modifiers": [],
->>>>>>> e3c38734
                                                                 "identifier": {
                                                                     "kind": "IdentifierName",
                                                                     "fullStart": 698,
