--- conflicted
+++ resolved
@@ -245,12 +245,8 @@
                                         "start": 563,
                                         "end": 621,
                                         "fullWidth": 58,
-<<<<<<< HEAD
                                         "width": 58,
-                                        "identifier": {
-=======
                                         "propertyName": {
->>>>>>> 85e84683
                                             "kind": "IdentifierName",
                                             "fullStart": 563,
                                             "fullEnd": 568,
@@ -509,12 +505,8 @@
                                         "start": 638,
                                         "end": 742,
                                         "fullWidth": 104,
-<<<<<<< HEAD
                                         "width": 104,
-                                        "identifier": {
-=======
                                         "propertyName": {
->>>>>>> 85e84683
                                             "kind": "IdentifierName",
                                             "fullStart": 638,
                                             "fullEnd": 657,
@@ -1020,12 +1012,8 @@
                                         "start": 759,
                                         "end": 781,
                                         "fullWidth": 22,
-<<<<<<< HEAD
                                         "width": 22,
-                                        "identifier": {
-=======
                                         "propertyName": {
->>>>>>> 85e84683
                                             "kind": "IdentifierName",
                                             "fullStart": 759,
                                             "fullEnd": 764,
@@ -1393,12 +1381,8 @@
                                                     "start": 858,
                                                     "end": 899,
                                                     "fullWidth": 41,
-<<<<<<< HEAD
                                                     "width": 41,
-                                                    "identifier": {
-=======
                                                     "propertyName": {
->>>>>>> 85e84683
                                                         "kind": "IdentifierName",
                                                         "fullStart": 858,
                                                         "fullEnd": 869,
@@ -1650,12 +1634,8 @@
                                                     "start": 920,
                                                     "end": 940,
                                                     "fullWidth": 20,
-<<<<<<< HEAD
                                                     "width": 20,
-                                                    "identifier": {
-=======
                                                     "propertyName": {
->>>>>>> 85e84683
                                                         "kind": "IdentifierName",
                                                         "fullStart": 920,
                                                         "fullEnd": 933,
@@ -1824,12 +1804,8 @@
                                                     "start": 966,
                                                     "end": 970,
                                                     "fullWidth": 5,
-<<<<<<< HEAD
                                                     "width": 4,
-                                                    "identifier": {
-=======
                                                     "propertyName": {
->>>>>>> 85e84683
                                                         "kind": "IdentifierName",
                                                         "fullStart": 966,
                                                         "fullEnd": 971,
@@ -2412,12 +2388,8 @@
                                                     "start": 1170,
                                                     "end": 1221,
                                                     "fullWidth": 51,
-<<<<<<< HEAD
                                                     "width": 51,
-                                                    "identifier": {
-=======
                                                     "propertyName": {
->>>>>>> 85e84683
                                                         "kind": "IdentifierName",
                                                         "fullStart": 1170,
                                                         "fullEnd": 1185,
