{
    "isDeclaration": false,
    "languageVersion": "EcmaScript5",
    "parseOptions": {
        "allowAutomaticSemicolonInsertion": true
    },
    "sourceUnit": {
        "kind": "SourceUnit",
        "fullStart": 0,
        "fullEnd": 956,
        "start": 611,
        "end": 956,
        "fullWidth": 956,
        "width": 345,
        "isIncrementallyUnusable": true,
        "moduleElements": [
            {
                "kind": "FunctionDeclaration",
                "fullStart": 0,
                "fullEnd": 932,
                "start": 611,
                "end": 930,
                "fullWidth": 932,
                "width": 319,
                "modifiers": [],
                "functionKeyword": {
                    "kind": "FunctionKeyword",
                    "fullStart": 0,
                    "fullEnd": 620,
                    "start": 611,
                    "end": 619,
                    "fullWidth": 620,
                    "width": 8,
                    "text": "function",
                    "value": "function",
                    "valueText": "function",
                    "hasLeadingTrivia": true,
                    "hasLeadingComment": true,
                    "hasLeadingNewLine": true,
                    "hasTrailingTrivia": true,
                    "leadingTrivia": [
                        {
                            "kind": "SingleLineCommentTrivia",
                            "text": "/// Copyright (c) 2012 Ecma International.  All rights reserved. "
                        },
                        {
                            "kind": "NewLineTrivia",
                            "text": "\r\n"
                        },
                        {
                            "kind": "SingleLineCommentTrivia",
                            "text": "/// Ecma International makes this code available under the terms and conditions set"
                        },
                        {
                            "kind": "NewLineTrivia",
                            "text": "\r\n"
                        },
                        {
                            "kind": "SingleLineCommentTrivia",
                            "text": "/// forth on http://hg.ecmascript.org/tests/test262/raw-file/tip/LICENSE (the "
                        },
                        {
                            "kind": "NewLineTrivia",
                            "text": "\r\n"
                        },
                        {
                            "kind": "SingleLineCommentTrivia",
                            "text": "/// \"Use Terms\").   Any redistribution of this code must retain the above "
                        },
                        {
                            "kind": "NewLineTrivia",
                            "text": "\r\n"
                        },
                        {
                            "kind": "SingleLineCommentTrivia",
                            "text": "/// copyright and this notice and otherwise comply with the Use Terms."
                        },
                        {
                            "kind": "NewLineTrivia",
                            "text": "\r\n"
                        },
                        {
                            "kind": "MultiLineCommentTrivia",
                            "text": "/**\r\n * @path ch15/15.2/15.2.3/15.2.3.6/15.2.3.6-3-71.js\r\n * @description Object.defineProperty - value of 'enumerable' property in 'Attributes' is treated as true when it is a string (value is 'false') (8.10.5 step 3.b)\r\n */"
                        },
                        {
                            "kind": "NewLineTrivia",
                            "text": "\r\n"
                        },
                        {
                            "kind": "NewLineTrivia",
                            "text": "\r\n"
                        },
                        {
                            "kind": "NewLineTrivia",
                            "text": "\r\n"
                        }
                    ],
                    "trailingTrivia": [
                        {
                            "kind": "WhitespaceTrivia",
                            "text": " "
                        }
                    ]
                },
                "identifier": {
                    "kind": "IdentifierName",
                    "fullStart": 620,
                    "fullEnd": 628,
                    "start": 620,
                    "end": 628,
                    "fullWidth": 8,
                    "width": 8,
                    "text": "testcase",
                    "value": "testcase",
                    "valueText": "testcase"
                },
                "callSignature": {
                    "kind": "CallSignature",
                    "fullStart": 628,
                    "fullEnd": 631,
                    "start": 628,
                    "end": 630,
                    "fullWidth": 3,
                    "width": 2,
                    "parameterList": {
                        "kind": "ParameterList",
                        "fullStart": 628,
                        "fullEnd": 631,
                        "start": 628,
                        "end": 630,
                        "fullWidth": 3,
                        "width": 2,
                        "openParenToken": {
                            "kind": "OpenParenToken",
                            "fullStart": 628,
                            "fullEnd": 629,
                            "start": 628,
                            "end": 629,
                            "fullWidth": 1,
                            "width": 1,
                            "text": "(",
                            "value": "(",
                            "valueText": "("
                        },
                        "parameters": [],
                        "closeParenToken": {
                            "kind": "CloseParenToken",
                            "fullStart": 629,
                            "fullEnd": 631,
                            "start": 629,
                            "end": 630,
                            "fullWidth": 2,
                            "width": 1,
                            "text": ")",
                            "value": ")",
                            "valueText": ")",
                            "hasTrailingTrivia": true,
                            "trailingTrivia": [
                                {
                                    "kind": "WhitespaceTrivia",
                                    "text": " "
                                }
                            ]
                        }
                    }
                },
                "block": {
                    "kind": "Block",
                    "fullStart": 631,
                    "fullEnd": 932,
                    "start": 631,
                    "end": 930,
                    "fullWidth": 301,
                    "width": 299,
                    "openBraceToken": {
                        "kind": "OpenBraceToken",
                        "fullStart": 631,
                        "fullEnd": 634,
                        "start": 631,
                        "end": 632,
                        "fullWidth": 3,
                        "width": 1,
                        "text": "{",
                        "value": "{",
                        "valueText": "{",
                        "hasTrailingTrivia": true,
                        "hasTrailingNewLine": true,
                        "trailingTrivia": [
                            {
                                "kind": "NewLineTrivia",
                                "text": "\r\n"
                            }
                        ]
                    },
                    "statements": [
                        {
                            "kind": "VariableStatement",
                            "fullStart": 634,
                            "fullEnd": 657,
                            "start": 642,
                            "end": 655,
                            "fullWidth": 23,
                            "width": 13,
                            "modifiers": [],
                            "variableDeclaration": {
                                "kind": "VariableDeclaration",
                                "fullStart": 634,
                                "fullEnd": 654,
                                "start": 642,
                                "end": 654,
                                "fullWidth": 20,
                                "width": 12,
                                "varKeyword": {
                                    "kind": "VarKeyword",
                                    "fullStart": 634,
                                    "fullEnd": 646,
                                    "start": 642,
                                    "end": 645,
                                    "fullWidth": 12,
                                    "width": 3,
                                    "text": "var",
                                    "value": "var",
                                    "valueText": "var",
                                    "hasLeadingTrivia": true,
                                    "hasTrailingTrivia": true,
                                    "leadingTrivia": [
                                        {
                                            "kind": "WhitespaceTrivia",
                                            "text": "        "
                                        }
                                    ],
                                    "trailingTrivia": [
                                        {
                                            "kind": "WhitespaceTrivia",
                                            "text": " "
                                        }
                                    ]
                                },
                                "variableDeclarators": [
                                    {
                                        "kind": "VariableDeclarator",
                                        "fullStart": 646,
                                        "fullEnd": 654,
                                        "start": 646,
                                        "end": 654,
                                        "fullWidth": 8,
<<<<<<< HEAD
                                        "width": 8,
                                        "identifier": {
=======
                                        "propertyName": {
>>>>>>> 85e84683
                                            "kind": "IdentifierName",
                                            "fullStart": 646,
                                            "fullEnd": 650,
                                            "start": 646,
                                            "end": 649,
                                            "fullWidth": 4,
                                            "width": 3,
                                            "text": "obj",
                                            "value": "obj",
                                            "valueText": "obj",
                                            "hasTrailingTrivia": true,
                                            "trailingTrivia": [
                                                {
                                                    "kind": "WhitespaceTrivia",
                                                    "text": " "
                                                }
                                            ]
                                        },
                                        "equalsValueClause": {
                                            "kind": "EqualsValueClause",
                                            "fullStart": 650,
                                            "fullEnd": 654,
                                            "start": 650,
                                            "end": 654,
                                            "fullWidth": 4,
                                            "width": 4,
                                            "equalsToken": {
                                                "kind": "EqualsToken",
                                                "fullStart": 650,
                                                "fullEnd": 652,
                                                "start": 650,
                                                "end": 651,
                                                "fullWidth": 2,
                                                "width": 1,
                                                "text": "=",
                                                "value": "=",
                                                "valueText": "=",
                                                "hasTrailingTrivia": true,
                                                "trailingTrivia": [
                                                    {
                                                        "kind": "WhitespaceTrivia",
                                                        "text": " "
                                                    }
                                                ]
                                            },
                                            "value": {
                                                "kind": "ObjectLiteralExpression",
                                                "fullStart": 652,
                                                "fullEnd": 654,
                                                "start": 652,
                                                "end": 654,
                                                "fullWidth": 2,
                                                "width": 2,
                                                "openBraceToken": {
                                                    "kind": "OpenBraceToken",
                                                    "fullStart": 652,
                                                    "fullEnd": 653,
                                                    "start": 652,
                                                    "end": 653,
                                                    "fullWidth": 1,
                                                    "width": 1,
                                                    "text": "{",
                                                    "value": "{",
                                                    "valueText": "{"
                                                },
                                                "propertyAssignments": [],
                                                "closeBraceToken": {
                                                    "kind": "CloseBraceToken",
                                                    "fullStart": 653,
                                                    "fullEnd": 654,
                                                    "start": 653,
                                                    "end": 654,
                                                    "fullWidth": 1,
                                                    "width": 1,
                                                    "text": "}",
                                                    "value": "}",
                                                    "valueText": "}"
                                                }
                                            }
                                        }
                                    }
                                ]
                            },
                            "semicolonToken": {
                                "kind": "SemicolonToken",
                                "fullStart": 654,
                                "fullEnd": 657,
                                "start": 654,
                                "end": 655,
                                "fullWidth": 3,
                                "width": 1,
                                "text": ";",
                                "value": ";",
                                "valueText": ";",
                                "hasTrailingTrivia": true,
                                "hasTrailingNewLine": true,
                                "trailingTrivia": [
                                    {
                                        "kind": "NewLineTrivia",
                                        "text": "\r\n"
                                    }
                                ]
                            }
                        },
                        {
                            "kind": "VariableStatement",
                            "fullStart": 657,
                            "fullEnd": 688,
                            "start": 665,
                            "end": 686,
                            "fullWidth": 31,
                            "width": 21,
                            "modifiers": [],
                            "variableDeclaration": {
                                "kind": "VariableDeclaration",
                                "fullStart": 657,
                                "fullEnd": 685,
                                "start": 665,
                                "end": 685,
                                "fullWidth": 28,
                                "width": 20,
                                "varKeyword": {
                                    "kind": "VarKeyword",
                                    "fullStart": 657,
                                    "fullEnd": 669,
                                    "start": 665,
                                    "end": 668,
                                    "fullWidth": 12,
                                    "width": 3,
                                    "text": "var",
                                    "value": "var",
                                    "valueText": "var",
                                    "hasLeadingTrivia": true,
                                    "hasTrailingTrivia": true,
                                    "leadingTrivia": [
                                        {
                                            "kind": "WhitespaceTrivia",
                                            "text": "        "
                                        }
                                    ],
                                    "trailingTrivia": [
                                        {
                                            "kind": "WhitespaceTrivia",
                                            "text": " "
                                        }
                                    ]
                                },
                                "variableDeclarators": [
                                    {
                                        "kind": "VariableDeclarator",
                                        "fullStart": 669,
                                        "fullEnd": 685,
                                        "start": 669,
                                        "end": 685,
                                        "fullWidth": 16,
<<<<<<< HEAD
                                        "width": 16,
                                        "identifier": {
=======
                                        "propertyName": {
>>>>>>> 85e84683
                                            "kind": "IdentifierName",
                                            "fullStart": 669,
                                            "fullEnd": 678,
                                            "start": 669,
                                            "end": 677,
                                            "fullWidth": 9,
                                            "width": 8,
                                            "text": "accessed",
                                            "value": "accessed",
                                            "valueText": "accessed",
                                            "hasTrailingTrivia": true,
                                            "trailingTrivia": [
                                                {
                                                    "kind": "WhitespaceTrivia",
                                                    "text": " "
                                                }
                                            ]
                                        },
                                        "equalsValueClause": {
                                            "kind": "EqualsValueClause",
                                            "fullStart": 678,
                                            "fullEnd": 685,
                                            "start": 678,
                                            "end": 685,
                                            "fullWidth": 7,
                                            "width": 7,
                                            "equalsToken": {
                                                "kind": "EqualsToken",
                                                "fullStart": 678,
                                                "fullEnd": 680,
                                                "start": 678,
                                                "end": 679,
                                                "fullWidth": 2,
                                                "width": 1,
                                                "text": "=",
                                                "value": "=",
                                                "valueText": "=",
                                                "hasTrailingTrivia": true,
                                                "trailingTrivia": [
                                                    {
                                                        "kind": "WhitespaceTrivia",
                                                        "text": " "
                                                    }
                                                ]
                                            },
                                            "value": {
                                                "kind": "FalseKeyword",
                                                "fullStart": 680,
                                                "fullEnd": 685,
                                                "start": 680,
                                                "end": 685,
                                                "fullWidth": 5,
                                                "width": 5,
                                                "text": "false",
                                                "value": false,
                                                "valueText": "false"
                                            }
                                        }
                                    }
                                ]
                            },
                            "semicolonToken": {
                                "kind": "SemicolonToken",
                                "fullStart": 685,
                                "fullEnd": 688,
                                "start": 685,
                                "end": 686,
                                "fullWidth": 3,
                                "width": 1,
                                "text": ";",
                                "value": ";",
                                "valueText": ";",
                                "hasTrailingTrivia": true,
                                "hasTrailingNewLine": true,
                                "trailingTrivia": [
                                    {
                                        "kind": "NewLineTrivia",
                                        "text": "\r\n"
                                    }
                                ]
                            }
                        },
                        {
                            "kind": "ExpressionStatement",
                            "fullStart": 688,
                            "fullEnd": 764,
                            "start": 698,
                            "end": 762,
                            "fullWidth": 76,
                            "width": 64,
                            "expression": {
                                "kind": "InvocationExpression",
                                "fullStart": 688,
                                "fullEnd": 761,
                                "start": 698,
                                "end": 761,
                                "fullWidth": 73,
                                "width": 63,
                                "expression": {
                                    "kind": "MemberAccessExpression",
                                    "fullStart": 688,
                                    "fullEnd": 719,
                                    "start": 698,
                                    "end": 719,
                                    "fullWidth": 31,
                                    "width": 21,
                                    "expression": {
                                        "kind": "IdentifierName",
                                        "fullStart": 688,
                                        "fullEnd": 704,
                                        "start": 698,
                                        "end": 704,
                                        "fullWidth": 16,
                                        "width": 6,
                                        "text": "Object",
                                        "value": "Object",
                                        "valueText": "Object",
                                        "hasLeadingTrivia": true,
                                        "hasLeadingNewLine": true,
                                        "leadingTrivia": [
                                            {
                                                "kind": "NewLineTrivia",
                                                "text": "\r\n"
                                            },
                                            {
                                                "kind": "WhitespaceTrivia",
                                                "text": "        "
                                            }
                                        ]
                                    },
                                    "dotToken": {
                                        "kind": "DotToken",
                                        "fullStart": 704,
                                        "fullEnd": 705,
                                        "start": 704,
                                        "end": 705,
                                        "fullWidth": 1,
                                        "width": 1,
                                        "text": ".",
                                        "value": ".",
                                        "valueText": "."
                                    },
                                    "name": {
                                        "kind": "IdentifierName",
                                        "fullStart": 705,
                                        "fullEnd": 719,
                                        "start": 705,
                                        "end": 719,
                                        "fullWidth": 14,
                                        "width": 14,
                                        "text": "defineProperty",
                                        "value": "defineProperty",
                                        "valueText": "defineProperty"
                                    }
                                },
                                "argumentList": {
                                    "kind": "ArgumentList",
                                    "fullStart": 719,
                                    "fullEnd": 761,
                                    "start": 719,
                                    "end": 761,
                                    "fullWidth": 42,
                                    "width": 42,
                                    "openParenToken": {
                                        "kind": "OpenParenToken",
                                        "fullStart": 719,
                                        "fullEnd": 720,
                                        "start": 719,
                                        "end": 720,
                                        "fullWidth": 1,
                                        "width": 1,
                                        "text": "(",
                                        "value": "(",
                                        "valueText": "("
                                    },
                                    "arguments": [
                                        {
                                            "kind": "IdentifierName",
                                            "fullStart": 720,
                                            "fullEnd": 723,
                                            "start": 720,
                                            "end": 723,
                                            "fullWidth": 3,
                                            "width": 3,
                                            "text": "obj",
                                            "value": "obj",
                                            "valueText": "obj"
                                        },
                                        {
                                            "kind": "CommaToken",
                                            "fullStart": 723,
                                            "fullEnd": 725,
                                            "start": 723,
                                            "end": 724,
                                            "fullWidth": 2,
                                            "width": 1,
                                            "text": ",",
                                            "value": ",",
                                            "valueText": ",",
                                            "hasTrailingTrivia": true,
                                            "trailingTrivia": [
                                                {
                                                    "kind": "WhitespaceTrivia",
                                                    "text": " "
                                                }
                                            ]
                                        },
                                        {
                                            "kind": "StringLiteral",
                                            "fullStart": 725,
                                            "fullEnd": 735,
                                            "start": 725,
                                            "end": 735,
                                            "fullWidth": 10,
                                            "width": 10,
                                            "text": "\"property\"",
                                            "value": "property",
                                            "valueText": "property"
                                        },
                                        {
                                            "kind": "CommaToken",
                                            "fullStart": 735,
                                            "fullEnd": 737,
                                            "start": 735,
                                            "end": 736,
                                            "fullWidth": 2,
                                            "width": 1,
                                            "text": ",",
                                            "value": ",",
                                            "valueText": ",",
                                            "hasTrailingTrivia": true,
                                            "trailingTrivia": [
                                                {
                                                    "kind": "WhitespaceTrivia",
                                                    "text": " "
                                                }
                                            ]
                                        },
                                        {
                                            "kind": "ObjectLiteralExpression",
                                            "fullStart": 737,
                                            "fullEnd": 760,
                                            "start": 737,
                                            "end": 760,
                                            "fullWidth": 23,
                                            "width": 23,
                                            "openBraceToken": {
                                                "kind": "OpenBraceToken",
                                                "fullStart": 737,
                                                "fullEnd": 739,
                                                "start": 737,
                                                "end": 738,
                                                "fullWidth": 2,
                                                "width": 1,
                                                "text": "{",
                                                "value": "{",
                                                "valueText": "{",
                                                "hasTrailingTrivia": true,
                                                "trailingTrivia": [
                                                    {
                                                        "kind": "WhitespaceTrivia",
                                                        "text": " "
                                                    }
                                                ]
                                            },
                                            "propertyAssignments": [
                                                {
                                                    "kind": "SimplePropertyAssignment",
                                                    "fullStart": 739,
                                                    "fullEnd": 759,
                                                    "start": 739,
                                                    "end": 758,
                                                    "fullWidth": 20,
                                                    "width": 19,
                                                    "propertyName": {
                                                        "kind": "IdentifierName",
                                                        "fullStart": 739,
                                                        "fullEnd": 749,
                                                        "start": 739,
                                                        "end": 749,
                                                        "fullWidth": 10,
                                                        "width": 10,
                                                        "text": "enumerable",
                                                        "value": "enumerable",
                                                        "valueText": "enumerable"
                                                    },
                                                    "colonToken": {
                                                        "kind": "ColonToken",
                                                        "fullStart": 749,
                                                        "fullEnd": 751,
                                                        "start": 749,
                                                        "end": 750,
                                                        "fullWidth": 2,
                                                        "width": 1,
                                                        "text": ":",
                                                        "value": ":",
                                                        "valueText": ":",
                                                        "hasTrailingTrivia": true,
                                                        "trailingTrivia": [
                                                            {
                                                                "kind": "WhitespaceTrivia",
                                                                "text": " "
                                                            }
                                                        ]
                                                    },
                                                    "expression": {
                                                        "kind": "StringLiteral",
                                                        "fullStart": 751,
                                                        "fullEnd": 759,
                                                        "start": 751,
                                                        "end": 758,
                                                        "fullWidth": 8,
                                                        "width": 7,
                                                        "text": "\"false\"",
                                                        "value": "false",
                                                        "valueText": "false",
                                                        "hasTrailingTrivia": true,
                                                        "trailingTrivia": [
                                                            {
                                                                "kind": "WhitespaceTrivia",
                                                                "text": " "
                                                            }
                                                        ]
                                                    }
                                                }
                                            ],
                                            "closeBraceToken": {
                                                "kind": "CloseBraceToken",
                                                "fullStart": 759,
                                                "fullEnd": 760,
                                                "start": 759,
                                                "end": 760,
                                                "fullWidth": 1,
                                                "width": 1,
                                                "text": "}",
                                                "value": "}",
                                                "valueText": "}"
                                            }
                                        }
                                    ],
                                    "closeParenToken": {
                                        "kind": "CloseParenToken",
                                        "fullStart": 760,
                                        "fullEnd": 761,
                                        "start": 760,
                                        "end": 761,
                                        "fullWidth": 1,
                                        "width": 1,
                                        "text": ")",
                                        "value": ")",
                                        "valueText": ")"
                                    }
                                }
                            },
                            "semicolonToken": {
                                "kind": "SemicolonToken",
                                "fullStart": 761,
                                "fullEnd": 764,
                                "start": 761,
                                "end": 762,
                                "fullWidth": 3,
                                "width": 1,
                                "text": ";",
                                "value": ";",
                                "valueText": ";",
                                "hasTrailingTrivia": true,
                                "hasTrailingNewLine": true,
                                "trailingTrivia": [
                                    {
                                        "kind": "NewLineTrivia",
                                        "text": "\r\n"
                                    }
                                ]
                            }
                        },
                        {
                            "kind": "ForInStatement",
                            "fullStart": 764,
                            "fullEnd": 899,
                            "start": 774,
                            "end": 897,
                            "fullWidth": 135,
                            "width": 123,
                            "forKeyword": {
                                "kind": "ForKeyword",
                                "fullStart": 764,
                                "fullEnd": 778,
                                "start": 774,
                                "end": 777,
                                "fullWidth": 14,
                                "width": 3,
                                "text": "for",
                                "value": "for",
                                "valueText": "for",
                                "hasLeadingTrivia": true,
                                "hasLeadingNewLine": true,
                                "hasTrailingTrivia": true,
                                "leadingTrivia": [
                                    {
                                        "kind": "NewLineTrivia",
                                        "text": "\r\n"
                                    },
                                    {
                                        "kind": "WhitespaceTrivia",
                                        "text": "        "
                                    }
                                ],
                                "trailingTrivia": [
                                    {
                                        "kind": "WhitespaceTrivia",
                                        "text": " "
                                    }
                                ]
                            },
                            "openParenToken": {
                                "kind": "OpenParenToken",
                                "fullStart": 778,
                                "fullEnd": 779,
                                "start": 778,
                                "end": 779,
                                "fullWidth": 1,
                                "width": 1,
                                "text": "(",
                                "value": "(",
                                "valueText": "("
                            },
                            "variableDeclaration": {
                                "kind": "VariableDeclaration",
                                "fullStart": 779,
                                "fullEnd": 788,
                                "start": 779,
                                "end": 787,
                                "fullWidth": 9,
                                "width": 8,
                                "varKeyword": {
                                    "kind": "VarKeyword",
                                    "fullStart": 779,
                                    "fullEnd": 783,
                                    "start": 779,
                                    "end": 782,
                                    "fullWidth": 4,
                                    "width": 3,
                                    "text": "var",
                                    "value": "var",
                                    "valueText": "var",
                                    "hasTrailingTrivia": true,
                                    "trailingTrivia": [
                                        {
                                            "kind": "WhitespaceTrivia",
                                            "text": " "
                                        }
                                    ]
                                },
                                "variableDeclarators": [
                                    {
                                        "kind": "VariableDeclarator",
                                        "fullStart": 783,
                                        "fullEnd": 788,
                                        "start": 783,
                                        "end": 787,
                                        "fullWidth": 5,
<<<<<<< HEAD
                                        "width": 4,
                                        "identifier": {
=======
                                        "propertyName": {
>>>>>>> 85e84683
                                            "kind": "IdentifierName",
                                            "fullStart": 783,
                                            "fullEnd": 788,
                                            "start": 783,
                                            "end": 787,
                                            "fullWidth": 5,
                                            "width": 4,
                                            "text": "prop",
                                            "value": "prop",
                                            "valueText": "prop",
                                            "hasTrailingTrivia": true,
                                            "trailingTrivia": [
                                                {
                                                    "kind": "WhitespaceTrivia",
                                                    "text": " "
                                                }
                                            ]
                                        }
                                    }
                                ]
                            },
                            "inKeyword": {
                                "kind": "InKeyword",
                                "fullStart": 788,
                                "fullEnd": 791,
                                "start": 788,
                                "end": 790,
                                "fullWidth": 3,
                                "width": 2,
                                "text": "in",
                                "value": "in",
                                "valueText": "in",
                                "hasTrailingTrivia": true,
                                "trailingTrivia": [
                                    {
                                        "kind": "WhitespaceTrivia",
                                        "text": " "
                                    }
                                ]
                            },
                            "expression": {
                                "kind": "IdentifierName",
                                "fullStart": 791,
                                "fullEnd": 794,
                                "start": 791,
                                "end": 794,
                                "fullWidth": 3,
                                "width": 3,
                                "text": "obj",
                                "value": "obj",
                                "valueText": "obj"
                            },
                            "closeParenToken": {
                                "kind": "CloseParenToken",
                                "fullStart": 794,
                                "fullEnd": 796,
                                "start": 794,
                                "end": 795,
                                "fullWidth": 2,
                                "width": 1,
                                "text": ")",
                                "value": ")",
                                "valueText": ")",
                                "hasTrailingTrivia": true,
                                "trailingTrivia": [
                                    {
                                        "kind": "WhitespaceTrivia",
                                        "text": " "
                                    }
                                ]
                            },
                            "statement": {
                                "kind": "Block",
                                "fullStart": 796,
                                "fullEnd": 899,
                                "start": 796,
                                "end": 897,
                                "fullWidth": 103,
                                "width": 101,
                                "openBraceToken": {
                                    "kind": "OpenBraceToken",
                                    "fullStart": 796,
                                    "fullEnd": 799,
                                    "start": 796,
                                    "end": 797,
                                    "fullWidth": 3,
                                    "width": 1,
                                    "text": "{",
                                    "value": "{",
                                    "valueText": "{",
                                    "hasTrailingTrivia": true,
                                    "hasTrailingNewLine": true,
                                    "trailingTrivia": [
                                        {
                                            "kind": "NewLineTrivia",
                                            "text": "\r\n"
                                        }
                                    ]
                                },
                                "statements": [
                                    {
                                        "kind": "IfStatement",
                                        "fullStart": 799,
                                        "fullEnd": 888,
                                        "start": 811,
                                        "end": 886,
                                        "fullWidth": 89,
                                        "width": 75,
                                        "ifKeyword": {
                                            "kind": "IfKeyword",
                                            "fullStart": 799,
                                            "fullEnd": 814,
                                            "start": 811,
                                            "end": 813,
                                            "fullWidth": 15,
                                            "width": 2,
                                            "text": "if",
                                            "value": "if",
                                            "valueText": "if",
                                            "hasLeadingTrivia": true,
                                            "hasTrailingTrivia": true,
                                            "leadingTrivia": [
                                                {
                                                    "kind": "WhitespaceTrivia",
                                                    "text": "            "
                                                }
                                            ],
                                            "trailingTrivia": [
                                                {
                                                    "kind": "WhitespaceTrivia",
                                                    "text": " "
                                                }
                                            ]
                                        },
                                        "openParenToken": {
                                            "kind": "OpenParenToken",
                                            "fullStart": 814,
                                            "fullEnd": 815,
                                            "start": 814,
                                            "end": 815,
                                            "fullWidth": 1,
                                            "width": 1,
                                            "text": "(",
                                            "value": "(",
                                            "valueText": "("
                                        },
                                        "condition": {
                                            "kind": "EqualsExpression",
                                            "fullStart": 815,
                                            "fullEnd": 834,
                                            "start": 815,
                                            "end": 834,
                                            "fullWidth": 19,
                                            "width": 19,
                                            "left": {
                                                "kind": "IdentifierName",
                                                "fullStart": 815,
                                                "fullEnd": 820,
                                                "start": 815,
                                                "end": 819,
                                                "fullWidth": 5,
                                                "width": 4,
                                                "text": "prop",
                                                "value": "prop",
                                                "valueText": "prop",
                                                "hasTrailingTrivia": true,
                                                "trailingTrivia": [
                                                    {
                                                        "kind": "WhitespaceTrivia",
                                                        "text": " "
                                                    }
                                                ]
                                            },
                                            "operatorToken": {
                                                "kind": "EqualsEqualsEqualsToken",
                                                "fullStart": 820,
                                                "fullEnd": 824,
                                                "start": 820,
                                                "end": 823,
                                                "fullWidth": 4,
                                                "width": 3,
                                                "text": "===",
                                                "value": "===",
                                                "valueText": "===",
                                                "hasTrailingTrivia": true,
                                                "trailingTrivia": [
                                                    {
                                                        "kind": "WhitespaceTrivia",
                                                        "text": " "
                                                    }
                                                ]
                                            },
                                            "right": {
                                                "kind": "StringLiteral",
                                                "fullStart": 824,
                                                "fullEnd": 834,
                                                "start": 824,
                                                "end": 834,
                                                "fullWidth": 10,
                                                "width": 10,
                                                "text": "\"property\"",
                                                "value": "property",
                                                "valueText": "property"
                                            }
                                        },
                                        "closeParenToken": {
                                            "kind": "CloseParenToken",
                                            "fullStart": 834,
                                            "fullEnd": 836,
                                            "start": 834,
                                            "end": 835,
                                            "fullWidth": 2,
                                            "width": 1,
                                            "text": ")",
                                            "value": ")",
                                            "valueText": ")",
                                            "hasTrailingTrivia": true,
                                            "trailingTrivia": [
                                                {
                                                    "kind": "WhitespaceTrivia",
                                                    "text": " "
                                                }
                                            ]
                                        },
                                        "statement": {
                                            "kind": "Block",
                                            "fullStart": 836,
                                            "fullEnd": 888,
                                            "start": 836,
                                            "end": 886,
                                            "fullWidth": 52,
                                            "width": 50,
                                            "openBraceToken": {
                                                "kind": "OpenBraceToken",
                                                "fullStart": 836,
                                                "fullEnd": 839,
                                                "start": 836,
                                                "end": 837,
                                                "fullWidth": 3,
                                                "width": 1,
                                                "text": "{",
                                                "value": "{",
                                                "valueText": "{",
                                                "hasTrailingTrivia": true,
                                                "hasTrailingNewLine": true,
                                                "trailingTrivia": [
                                                    {
                                                        "kind": "NewLineTrivia",
                                                        "text": "\r\n"
                                                    }
                                                ]
                                            },
                                            "statements": [
                                                {
                                                    "kind": "ExpressionStatement",
                                                    "fullStart": 839,
                                                    "fullEnd": 873,
                                                    "start": 855,
                                                    "end": 871,
                                                    "fullWidth": 34,
                                                    "width": 16,
                                                    "expression": {
                                                        "kind": "AssignmentExpression",
                                                        "fullStart": 839,
                                                        "fullEnd": 870,
                                                        "start": 855,
                                                        "end": 870,
                                                        "fullWidth": 31,
                                                        "width": 15,
                                                        "left": {
                                                            "kind": "IdentifierName",
                                                            "fullStart": 839,
                                                            "fullEnd": 864,
                                                            "start": 855,
                                                            "end": 863,
                                                            "fullWidth": 25,
                                                            "width": 8,
                                                            "text": "accessed",
                                                            "value": "accessed",
                                                            "valueText": "accessed",
                                                            "hasLeadingTrivia": true,
                                                            "hasTrailingTrivia": true,
                                                            "leadingTrivia": [
                                                                {
                                                                    "kind": "WhitespaceTrivia",
                                                                    "text": "                "
                                                                }
                                                            ],
                                                            "trailingTrivia": [
                                                                {
                                                                    "kind": "WhitespaceTrivia",
                                                                    "text": " "
                                                                }
                                                            ]
                                                        },
                                                        "operatorToken": {
                                                            "kind": "EqualsToken",
                                                            "fullStart": 864,
                                                            "fullEnd": 866,
                                                            "start": 864,
                                                            "end": 865,
                                                            "fullWidth": 2,
                                                            "width": 1,
                                                            "text": "=",
                                                            "value": "=",
                                                            "valueText": "=",
                                                            "hasTrailingTrivia": true,
                                                            "trailingTrivia": [
                                                                {
                                                                    "kind": "WhitespaceTrivia",
                                                                    "text": " "
                                                                }
                                                            ]
                                                        },
                                                        "right": {
                                                            "kind": "TrueKeyword",
                                                            "fullStart": 866,
                                                            "fullEnd": 870,
                                                            "start": 866,
                                                            "end": 870,
                                                            "fullWidth": 4,
                                                            "width": 4,
                                                            "text": "true",
                                                            "value": true,
                                                            "valueText": "true"
                                                        }
                                                    },
                                                    "semicolonToken": {
                                                        "kind": "SemicolonToken",
                                                        "fullStart": 870,
                                                        "fullEnd": 873,
                                                        "start": 870,
                                                        "end": 871,
                                                        "fullWidth": 3,
                                                        "width": 1,
                                                        "text": ";",
                                                        "value": ";",
                                                        "valueText": ";",
                                                        "hasTrailingTrivia": true,
                                                        "hasTrailingNewLine": true,
                                                        "trailingTrivia": [
                                                            {
                                                                "kind": "NewLineTrivia",
                                                                "text": "\r\n"
                                                            }
                                                        ]
                                                    }
                                                }
                                            ],
                                            "closeBraceToken": {
                                                "kind": "CloseBraceToken",
                                                "fullStart": 873,
                                                "fullEnd": 888,
                                                "start": 885,
                                                "end": 886,
                                                "fullWidth": 15,
                                                "width": 1,
                                                "text": "}",
                                                "value": "}",
                                                "valueText": "}",
                                                "hasLeadingTrivia": true,
                                                "hasTrailingTrivia": true,
                                                "hasTrailingNewLine": true,
                                                "leadingTrivia": [
                                                    {
                                                        "kind": "WhitespaceTrivia",
                                                        "text": "            "
                                                    }
                                                ],
                                                "trailingTrivia": [
                                                    {
                                                        "kind": "NewLineTrivia",
                                                        "text": "\r\n"
                                                    }
                                                ]
                                            }
                                        }
                                    }
                                ],
                                "closeBraceToken": {
                                    "kind": "CloseBraceToken",
                                    "fullStart": 888,
                                    "fullEnd": 899,
                                    "start": 896,
                                    "end": 897,
                                    "fullWidth": 11,
                                    "width": 1,
                                    "text": "}",
                                    "value": "}",
                                    "valueText": "}",
                                    "hasLeadingTrivia": true,
                                    "hasTrailingTrivia": true,
                                    "hasTrailingNewLine": true,
                                    "leadingTrivia": [
                                        {
                                            "kind": "WhitespaceTrivia",
                                            "text": "        "
                                        }
                                    ],
                                    "trailingTrivia": [
                                        {
                                            "kind": "NewLineTrivia",
                                            "text": "\r\n"
                                        }
                                    ]
                                }
                            }
                        },
                        {
                            "kind": "ReturnStatement",
                            "fullStart": 899,
                            "fullEnd": 925,
                            "start": 907,
                            "end": 923,
                            "fullWidth": 26,
                            "width": 16,
                            "returnKeyword": {
                                "kind": "ReturnKeyword",
                                "fullStart": 899,
                                "fullEnd": 914,
                                "start": 907,
                                "end": 913,
                                "fullWidth": 15,
                                "width": 6,
                                "text": "return",
                                "value": "return",
                                "valueText": "return",
                                "hasLeadingTrivia": true,
                                "hasTrailingTrivia": true,
                                "leadingTrivia": [
                                    {
                                        "kind": "WhitespaceTrivia",
                                        "text": "        "
                                    }
                                ],
                                "trailingTrivia": [
                                    {
                                        "kind": "WhitespaceTrivia",
                                        "text": " "
                                    }
                                ]
                            },
                            "expression": {
                                "kind": "IdentifierName",
                                "fullStart": 914,
                                "fullEnd": 922,
                                "start": 914,
                                "end": 922,
                                "fullWidth": 8,
                                "width": 8,
                                "text": "accessed",
                                "value": "accessed",
                                "valueText": "accessed"
                            },
                            "semicolonToken": {
                                "kind": "SemicolonToken",
                                "fullStart": 922,
                                "fullEnd": 925,
                                "start": 922,
                                "end": 923,
                                "fullWidth": 3,
                                "width": 1,
                                "text": ";",
                                "value": ";",
                                "valueText": ";",
                                "hasTrailingTrivia": true,
                                "hasTrailingNewLine": true,
                                "trailingTrivia": [
                                    {
                                        "kind": "NewLineTrivia",
                                        "text": "\r\n"
                                    }
                                ]
                            }
                        }
                    ],
                    "closeBraceToken": {
                        "kind": "CloseBraceToken",
                        "fullStart": 925,
                        "fullEnd": 932,
                        "start": 929,
                        "end": 930,
                        "fullWidth": 7,
                        "width": 1,
                        "text": "}",
                        "value": "}",
                        "valueText": "}",
                        "hasLeadingTrivia": true,
                        "hasTrailingTrivia": true,
                        "hasTrailingNewLine": true,
                        "leadingTrivia": [
                            {
                                "kind": "WhitespaceTrivia",
                                "text": "    "
                            }
                        ],
                        "trailingTrivia": [
                            {
                                "kind": "NewLineTrivia",
                                "text": "\r\n"
                            }
                        ]
                    }
                }
            },
            {
                "kind": "ExpressionStatement",
                "fullStart": 932,
                "fullEnd": 956,
                "start": 932,
                "end": 954,
                "fullWidth": 24,
                "width": 22,
                "expression": {
                    "kind": "InvocationExpression",
                    "fullStart": 932,
                    "fullEnd": 953,
                    "start": 932,
                    "end": 953,
                    "fullWidth": 21,
                    "width": 21,
                    "expression": {
                        "kind": "IdentifierName",
                        "fullStart": 932,
                        "fullEnd": 943,
                        "start": 932,
                        "end": 943,
                        "fullWidth": 11,
                        "width": 11,
                        "text": "runTestCase",
                        "value": "runTestCase",
                        "valueText": "runTestCase"
                    },
                    "argumentList": {
                        "kind": "ArgumentList",
                        "fullStart": 943,
                        "fullEnd": 953,
                        "start": 943,
                        "end": 953,
                        "fullWidth": 10,
                        "width": 10,
                        "openParenToken": {
                            "kind": "OpenParenToken",
                            "fullStart": 943,
                            "fullEnd": 944,
                            "start": 943,
                            "end": 944,
                            "fullWidth": 1,
                            "width": 1,
                            "text": "(",
                            "value": "(",
                            "valueText": "("
                        },
                        "arguments": [
                            {
                                "kind": "IdentifierName",
                                "fullStart": 944,
                                "fullEnd": 952,
                                "start": 944,
                                "end": 952,
                                "fullWidth": 8,
                                "width": 8,
                                "text": "testcase",
                                "value": "testcase",
                                "valueText": "testcase"
                            }
                        ],
                        "closeParenToken": {
                            "kind": "CloseParenToken",
                            "fullStart": 952,
                            "fullEnd": 953,
                            "start": 952,
                            "end": 953,
                            "fullWidth": 1,
                            "width": 1,
                            "text": ")",
                            "value": ")",
                            "valueText": ")"
                        }
                    }
                },
                "semicolonToken": {
                    "kind": "SemicolonToken",
                    "fullStart": 953,
                    "fullEnd": 956,
                    "start": 953,
                    "end": 954,
                    "fullWidth": 3,
                    "width": 1,
                    "text": ";",
                    "value": ";",
                    "valueText": ";",
                    "hasTrailingTrivia": true,
                    "hasTrailingNewLine": true,
                    "trailingTrivia": [
                        {
                            "kind": "NewLineTrivia",
                            "text": "\r\n"
                        }
                    ]
                }
            }
        ],
        "endOfFileToken": {
            "kind": "EndOfFileToken",
            "fullStart": 956,
            "fullEnd": 956,
            "start": 956,
            "end": 956,
            "fullWidth": 0,
            "width": 0,
            "text": ""
        }
    },
    "lineMap": {
        "lineStarts": [
            0,
            67,
            152,
            232,
            308,
            380,
            385,
            438,
            602,
            607,
            609,
            611,
            634,
            657,
            688,
            690,
            764,
            766,
            799,
            839,
            873,
            888,
            899,
            925,
            932,
            956
        ],
        "length": 956
    }
}<|MERGE_RESOLUTION|>--- conflicted
+++ resolved
@@ -245,12 +245,8 @@
                                         "start": 646,
                                         "end": 654,
                                         "fullWidth": 8,
-<<<<<<< HEAD
                                         "width": 8,
-                                        "identifier": {
-=======
                                         "propertyName": {
->>>>>>> 85e84683
                                             "kind": "IdentifierName",
                                             "fullStart": 646,
                                             "fullEnd": 650,
@@ -406,12 +402,8 @@
                                         "start": 669,
                                         "end": 685,
                                         "fullWidth": 16,
-<<<<<<< HEAD
                                         "width": 16,
-                                        "identifier": {
-=======
                                         "propertyName": {
->>>>>>> 85e84683
                                             "kind": "IdentifierName",
                                             "fullStart": 669,
                                             "fullEnd": 678,
@@ -873,12 +865,8 @@
                                         "start": 783,
                                         "end": 787,
                                         "fullWidth": 5,
-<<<<<<< HEAD
                                         "width": 4,
-                                        "identifier": {
-=======
                                         "propertyName": {
->>>>>>> 85e84683
                                             "kind": "IdentifierName",
                                             "fullStart": 783,
                                             "fullEnd": 788,
