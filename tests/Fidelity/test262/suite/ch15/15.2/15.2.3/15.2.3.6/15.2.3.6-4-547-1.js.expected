--- conflicted
+++ resolved
@@ -247,12 +247,8 @@
                                         "start": 681,
                                         "end": 689,
                                         "fullWidth": 8,
-<<<<<<< HEAD
                                         "width": 8,
-                                        "identifier": {
-=======
                                         "propertyName": {
->>>>>>> 85e84683
                                             "kind": "IdentifierName",
                                             "fullStart": 681,
                                             "fullEnd": 685,
@@ -545,12 +541,8 @@
                                         "start": 751,
                                         "end": 824,
                                         "fullWidth": 73,
-<<<<<<< HEAD
                                         "width": 73,
-                                        "identifier": {
-=======
                                         "propertyName": {
->>>>>>> 85e84683
                                             "kind": "IdentifierName",
                                             "fullStart": 751,
                                             "fullEnd": 759,
@@ -905,12 +897,8 @@
                                         "start": 841,
                                         "end": 920,
                                         "fullWidth": 79,
-<<<<<<< HEAD
                                         "width": 79,
-                                        "identifier": {
-=======
                                         "propertyName": {
->>>>>>> 85e84683
                                             "kind": "IdentifierName",
                                             "fullStart": 841,
                                             "fullEnd": 849,
@@ -1863,12 +1851,8 @@
                                         "start": 1111,
                                         "end": 1160,
                                         "fullWidth": 49,
-<<<<<<< HEAD
                                         "width": 49,
-                                        "identifier": {
-=======
                                         "propertyName": {
->>>>>>> 85e84683
                                             "kind": "IdentifierName",
                                             "fullStart": 1111,
                                             "fullEnd": 1117,
@@ -2693,12 +2677,8 @@
                                                         "start": 1341,
                                                         "end": 1390,
                                                         "fullWidth": 49,
-<<<<<<< HEAD
                                                         "width": 49,
-                                                        "identifier": {
-=======
                                                         "propertyName": {
->>>>>>> 85e84683
                                                             "kind": "IdentifierName",
                                                             "fullStart": 1341,
                                                             "fullEnd": 1347,
