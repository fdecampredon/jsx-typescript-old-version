{
    "isDeclaration": false,
    "languageVersion": "EcmaScript5",
    "parseOptions": {
        "allowAutomaticSemicolonInsertion": true
    },
    "sourceUnit": {
        "kind": "SourceUnit",
        "fullStart": 0,
        "fullEnd": 1358,
        "start": 895,
        "end": 1358,
        "fullWidth": 1358,
        "width": 463,
        "isIncrementallyUnusable": true,
        "moduleElements": [
            {
                "kind": "FunctionDeclaration",
                "fullStart": 0,
                "fullEnd": 1334,
                "start": 895,
                "end": 1332,
                "fullWidth": 1334,
                "width": 437,
                "modifiers": [],
                "functionKeyword": {
                    "kind": "FunctionKeyword",
                    "fullStart": 0,
                    "fullEnd": 904,
                    "start": 895,
                    "end": 903,
                    "fullWidth": 904,
                    "width": 8,
                    "text": "function",
                    "value": "function",
                    "valueText": "function",
                    "hasLeadingTrivia": true,
                    "hasLeadingComment": true,
                    "hasLeadingNewLine": true,
                    "hasTrailingTrivia": true,
                    "leadingTrivia": [
                        {
                            "kind": "SingleLineCommentTrivia",
                            "text": "/// Copyright (c) 2012 Ecma International.  All rights reserved. "
                        },
                        {
                            "kind": "NewLineTrivia",
                            "text": "\r\n"
                        },
                        {
                            "kind": "SingleLineCommentTrivia",
                            "text": "/// Ecma International makes this code available under the terms and conditions set"
                        },
                        {
                            "kind": "NewLineTrivia",
                            "text": "\r\n"
                        },
                        {
                            "kind": "SingleLineCommentTrivia",
                            "text": "/// forth on http://hg.ecmascript.org/tests/test262/raw-file/tip/LICENSE (the "
                        },
                        {
                            "kind": "NewLineTrivia",
                            "text": "\r\n"
                        },
                        {
                            "kind": "SingleLineCommentTrivia",
                            "text": "/// \"Use Terms\").   Any redistribution of this code must retain the above "
                        },
                        {
                            "kind": "NewLineTrivia",
                            "text": "\r\n"
                        },
                        {
                            "kind": "SingleLineCommentTrivia",
                            "text": "/// copyright and this notice and otherwise comply with the Use Terms."
                        },
                        {
                            "kind": "NewLineTrivia",
                            "text": "\r\n"
                        },
                        {
                            "kind": "MultiLineCommentTrivia",
                            "text": "/**\r\n * @path ch15/15.2/15.2.3/15.2.3.6/15.2.3.6-4-251.js\r\n * @description Object.defineProperty - 'O' is an Array, 'name' is an array index named property, 'name' is data property and 'desc' is data descriptor, and the [[Configurable]] attribute value of 'name' is false, test TypeError is thrown if the [[Writable]] attribute value of 'name' is false, and the [[Value]] field of 'desc' and the [[Value]] attribute value of 'name' are two objects which refer to the different objects (15.4.5.1 step 4.c)\r\n */"
                        },
                        {
                            "kind": "NewLineTrivia",
                            "text": "\r\n"
                        },
                        {
                            "kind": "NewLineTrivia",
                            "text": "\r\n"
                        },
                        {
                            "kind": "NewLineTrivia",
                            "text": "\r\n"
                        }
                    ],
                    "trailingTrivia": [
                        {
                            "kind": "WhitespaceTrivia",
                            "text": " "
                        }
                    ]
                },
                "identifier": {
                    "kind": "IdentifierName",
                    "fullStart": 904,
                    "fullEnd": 912,
                    "start": 904,
                    "end": 912,
                    "fullWidth": 8,
                    "width": 8,
                    "text": "testcase",
                    "value": "testcase",
                    "valueText": "testcase"
                },
                "callSignature": {
                    "kind": "CallSignature",
                    "fullStart": 912,
                    "fullEnd": 915,
                    "start": 912,
                    "end": 914,
                    "fullWidth": 3,
                    "width": 2,
                    "parameterList": {
                        "kind": "ParameterList",
                        "fullStart": 912,
                        "fullEnd": 915,
                        "start": 912,
                        "end": 914,
                        "fullWidth": 3,
                        "width": 2,
                        "openParenToken": {
                            "kind": "OpenParenToken",
                            "fullStart": 912,
                            "fullEnd": 913,
                            "start": 912,
                            "end": 913,
                            "fullWidth": 1,
                            "width": 1,
                            "text": "(",
                            "value": "(",
                            "valueText": "("
                        },
                        "parameters": [],
                        "closeParenToken": {
                            "kind": "CloseParenToken",
                            "fullStart": 913,
                            "fullEnd": 915,
                            "start": 913,
                            "end": 914,
                            "fullWidth": 2,
                            "width": 1,
                            "text": ")",
                            "value": ")",
                            "valueText": ")",
                            "hasTrailingTrivia": true,
                            "trailingTrivia": [
                                {
                                    "kind": "WhitespaceTrivia",
                                    "text": " "
                                }
                            ]
                        }
                    }
                },
                "block": {
                    "kind": "Block",
                    "fullStart": 915,
                    "fullEnd": 1334,
                    "start": 915,
                    "end": 1332,
                    "fullWidth": 419,
                    "width": 417,
                    "openBraceToken": {
                        "kind": "OpenBraceToken",
                        "fullStart": 915,
                        "fullEnd": 918,
                        "start": 915,
                        "end": 916,
                        "fullWidth": 3,
                        "width": 1,
                        "text": "{",
                        "value": "{",
                        "valueText": "{",
                        "hasTrailingTrivia": true,
                        "hasTrailingNewLine": true,
                        "trailingTrivia": [
                            {
                                "kind": "NewLineTrivia",
                                "text": "\r\n"
                            }
                        ]
                    },
                    "statements": [
                        {
                            "kind": "VariableStatement",
                            "fullStart": 918,
                            "fullEnd": 944,
                            "start": 926,
                            "end": 942,
                            "fullWidth": 26,
                            "width": 16,
                            "modifiers": [],
                            "variableDeclaration": {
                                "kind": "VariableDeclaration",
                                "fullStart": 918,
                                "fullEnd": 941,
                                "start": 926,
                                "end": 941,
                                "fullWidth": 23,
                                "width": 15,
                                "varKeyword": {
                                    "kind": "VarKeyword",
                                    "fullStart": 918,
                                    "fullEnd": 930,
                                    "start": 926,
                                    "end": 929,
                                    "fullWidth": 12,
                                    "width": 3,
                                    "text": "var",
                                    "value": "var",
                                    "valueText": "var",
                                    "hasLeadingTrivia": true,
                                    "hasTrailingTrivia": true,
                                    "leadingTrivia": [
                                        {
                                            "kind": "WhitespaceTrivia",
                                            "text": "        "
                                        }
                                    ],
                                    "trailingTrivia": [
                                        {
                                            "kind": "WhitespaceTrivia",
                                            "text": " "
                                        }
                                    ]
                                },
                                "variableDeclarators": [
                                    {
                                        "kind": "VariableDeclarator",
                                        "fullStart": 930,
                                        "fullEnd": 941,
                                        "start": 930,
                                        "end": 941,
                                        "fullWidth": 11,
<<<<<<< HEAD
                                        "width": 11,
                                        "identifier": {
=======
                                        "propertyName": {
>>>>>>> 85e84683
                                            "kind": "IdentifierName",
                                            "fullStart": 930,
                                            "fullEnd": 937,
                                            "start": 930,
                                            "end": 936,
                                            "fullWidth": 7,
                                            "width": 6,
                                            "text": "arrObj",
                                            "value": "arrObj",
                                            "valueText": "arrObj",
                                            "hasTrailingTrivia": true,
                                            "trailingTrivia": [
                                                {
                                                    "kind": "WhitespaceTrivia",
                                                    "text": " "
                                                }
                                            ]
                                        },
                                        "equalsValueClause": {
                                            "kind": "EqualsValueClause",
                                            "fullStart": 937,
                                            "fullEnd": 941,
                                            "start": 937,
                                            "end": 941,
                                            "fullWidth": 4,
                                            "width": 4,
                                            "equalsToken": {
                                                "kind": "EqualsToken",
                                                "fullStart": 937,
                                                "fullEnd": 939,
                                                "start": 937,
                                                "end": 938,
                                                "fullWidth": 2,
                                                "width": 1,
                                                "text": "=",
                                                "value": "=",
                                                "valueText": "=",
                                                "hasTrailingTrivia": true,
                                                "trailingTrivia": [
                                                    {
                                                        "kind": "WhitespaceTrivia",
                                                        "text": " "
                                                    }
                                                ]
                                            },
                                            "value": {
                                                "kind": "ArrayLiteralExpression",
                                                "fullStart": 939,
                                                "fullEnd": 941,
                                                "start": 939,
                                                "end": 941,
                                                "fullWidth": 2,
                                                "width": 2,
                                                "openBracketToken": {
                                                    "kind": "OpenBracketToken",
                                                    "fullStart": 939,
                                                    "fullEnd": 940,
                                                    "start": 939,
                                                    "end": 940,
                                                    "fullWidth": 1,
                                                    "width": 1,
                                                    "text": "[",
                                                    "value": "[",
                                                    "valueText": "["
                                                },
                                                "expressions": [],
                                                "closeBracketToken": {
                                                    "kind": "CloseBracketToken",
                                                    "fullStart": 940,
                                                    "fullEnd": 941,
                                                    "start": 940,
                                                    "end": 941,
                                                    "fullWidth": 1,
                                                    "width": 1,
                                                    "text": "]",
                                                    "value": "]",
                                                    "valueText": "]"
                                                }
                                            }
                                        }
                                    }
                                ]
                            },
                            "semicolonToken": {
                                "kind": "SemicolonToken",
                                "fullStart": 941,
                                "fullEnd": 944,
                                "start": 941,
                                "end": 942,
                                "fullWidth": 3,
                                "width": 1,
                                "text": ";",
                                "value": ";",
                                "valueText": ";",
                                "hasTrailingTrivia": true,
                                "hasTrailingNewLine": true,
                                "trailingTrivia": [
                                    {
                                        "kind": "NewLineTrivia",
                                        "text": "\r\n"
                                    }
                                ]
                            }
                        },
                        {
                            "kind": "VariableStatement",
                            "fullStart": 944,
                            "fullEnd": 979,
                            "start": 952,
                            "end": 977,
                            "fullWidth": 35,
                            "width": 25,
                            "modifiers": [],
                            "variableDeclaration": {
                                "kind": "VariableDeclaration",
                                "fullStart": 944,
                                "fullEnd": 976,
                                "start": 952,
                                "end": 976,
                                "fullWidth": 32,
                                "width": 24,
                                "varKeyword": {
                                    "kind": "VarKeyword",
                                    "fullStart": 944,
                                    "fullEnd": 956,
                                    "start": 952,
                                    "end": 955,
                                    "fullWidth": 12,
                                    "width": 3,
                                    "text": "var",
                                    "value": "var",
                                    "valueText": "var",
                                    "hasLeadingTrivia": true,
                                    "hasTrailingTrivia": true,
                                    "leadingTrivia": [
                                        {
                                            "kind": "WhitespaceTrivia",
                                            "text": "        "
                                        }
                                    ],
                                    "trailingTrivia": [
                                        {
                                            "kind": "WhitespaceTrivia",
                                            "text": " "
                                        }
                                    ]
                                },
                                "variableDeclarators": [
                                    {
                                        "kind": "VariableDeclarator",
                                        "fullStart": 956,
                                        "fullEnd": 976,
                                        "start": 956,
                                        "end": 976,
                                        "fullWidth": 20,
<<<<<<< HEAD
                                        "width": 20,
                                        "identifier": {
=======
                                        "propertyName": {
>>>>>>> 85e84683
                                            "kind": "IdentifierName",
                                            "fullStart": 956,
                                            "fullEnd": 960,
                                            "start": 956,
                                            "end": 959,
                                            "fullWidth": 4,
                                            "width": 3,
                                            "text": "obj",
                                            "value": "obj",
                                            "valueText": "obj",
                                            "hasTrailingTrivia": true,
                                            "trailingTrivia": [
                                                {
                                                    "kind": "WhitespaceTrivia",
                                                    "text": " "
                                                }
                                            ]
                                        },
                                        "equalsValueClause": {
                                            "kind": "EqualsValueClause",
                                            "fullStart": 960,
                                            "fullEnd": 976,
                                            "start": 960,
                                            "end": 976,
                                            "fullWidth": 16,
                                            "width": 16,
                                            "equalsToken": {
                                                "kind": "EqualsToken",
                                                "fullStart": 960,
                                                "fullEnd": 962,
                                                "start": 960,
                                                "end": 961,
                                                "fullWidth": 2,
                                                "width": 1,
                                                "text": "=",
                                                "value": "=",
                                                "valueText": "=",
                                                "hasTrailingTrivia": true,
                                                "trailingTrivia": [
                                                    {
                                                        "kind": "WhitespaceTrivia",
                                                        "text": " "
                                                    }
                                                ]
                                            },
                                            "value": {
                                                "kind": "ObjectLiteralExpression",
                                                "fullStart": 962,
                                                "fullEnd": 976,
                                                "start": 962,
                                                "end": 976,
                                                "fullWidth": 14,
                                                "width": 14,
                                                "openBraceToken": {
                                                    "kind": "OpenBraceToken",
                                                    "fullStart": 962,
                                                    "fullEnd": 964,
                                                    "start": 962,
                                                    "end": 963,
                                                    "fullWidth": 2,
                                                    "width": 1,
                                                    "text": "{",
                                                    "value": "{",
                                                    "valueText": "{",
                                                    "hasTrailingTrivia": true,
                                                    "trailingTrivia": [
                                                        {
                                                            "kind": "WhitespaceTrivia",
                                                            "text": " "
                                                        }
                                                    ]
                                                },
                                                "propertyAssignments": [
                                                    {
                                                        "kind": "SimplePropertyAssignment",
                                                        "fullStart": 964,
                                                        "fullEnd": 975,
                                                        "start": 964,
                                                        "end": 974,
                                                        "fullWidth": 11,
                                                        "width": 10,
                                                        "propertyName": {
                                                            "kind": "IdentifierName",
                                                            "fullStart": 964,
                                                            "fullEnd": 970,
                                                            "start": 964,
                                                            "end": 970,
                                                            "fullWidth": 6,
                                                            "width": 6,
                                                            "text": "length",
                                                            "value": "length",
                                                            "valueText": "length"
                                                        },
                                                        "colonToken": {
                                                            "kind": "ColonToken",
                                                            "fullStart": 970,
                                                            "fullEnd": 972,
                                                            "start": 970,
                                                            "end": 971,
                                                            "fullWidth": 2,
                                                            "width": 1,
                                                            "text": ":",
                                                            "value": ":",
                                                            "valueText": ":",
                                                            "hasTrailingTrivia": true,
                                                            "trailingTrivia": [
                                                                {
                                                                    "kind": "WhitespaceTrivia",
                                                                    "text": " "
                                                                }
                                                            ]
                                                        },
                                                        "expression": {
                                                            "kind": "NumericLiteral",
                                                            "fullStart": 972,
                                                            "fullEnd": 975,
                                                            "start": 972,
                                                            "end": 974,
                                                            "fullWidth": 3,
                                                            "width": 2,
                                                            "text": "10",
                                                            "value": 10,
                                                            "valueText": "10",
                                                            "hasTrailingTrivia": true,
                                                            "trailingTrivia": [
                                                                {
                                                                    "kind": "WhitespaceTrivia",
                                                                    "text": " "
                                                                }
                                                            ]
                                                        }
                                                    }
                                                ],
                                                "closeBraceToken": {
                                                    "kind": "CloseBraceToken",
                                                    "fullStart": 975,
                                                    "fullEnd": 976,
                                                    "start": 975,
                                                    "end": 976,
                                                    "fullWidth": 1,
                                                    "width": 1,
                                                    "text": "}",
                                                    "value": "}",
                                                    "valueText": "}"
                                                }
                                            }
                                        }
                                    }
                                ]
                            },
                            "semicolonToken": {
                                "kind": "SemicolonToken",
                                "fullStart": 976,
                                "fullEnd": 979,
                                "start": 976,
                                "end": 977,
                                "fullWidth": 3,
                                "width": 1,
                                "text": ";",
                                "value": ";",
                                "valueText": ";",
                                "hasTrailingTrivia": true,
                                "hasTrailingNewLine": true,
                                "trailingTrivia": [
                                    {
                                        "kind": "NewLineTrivia",
                                        "text": "\r\n"
                                    }
                                ]
                            }
                        },
                        {
                            "kind": "ExpressionStatement",
                            "fullStart": 979,
                            "fullEnd": 1064,
                            "start": 989,
                            "end": 1062,
                            "fullWidth": 85,
                            "width": 73,
                            "expression": {
                                "kind": "InvocationExpression",
                                "fullStart": 979,
                                "fullEnd": 1061,
                                "start": 989,
                                "end": 1061,
                                "fullWidth": 82,
                                "width": 72,
                                "expression": {
                                    "kind": "MemberAccessExpression",
                                    "fullStart": 979,
                                    "fullEnd": 1010,
                                    "start": 989,
                                    "end": 1010,
                                    "fullWidth": 31,
                                    "width": 21,
                                    "expression": {
                                        "kind": "IdentifierName",
                                        "fullStart": 979,
                                        "fullEnd": 995,
                                        "start": 989,
                                        "end": 995,
                                        "fullWidth": 16,
                                        "width": 6,
                                        "text": "Object",
                                        "value": "Object",
                                        "valueText": "Object",
                                        "hasLeadingTrivia": true,
                                        "hasLeadingNewLine": true,
                                        "leadingTrivia": [
                                            {
                                                "kind": "NewLineTrivia",
                                                "text": "\r\n"
                                            },
                                            {
                                                "kind": "WhitespaceTrivia",
                                                "text": "        "
                                            }
                                        ]
                                    },
                                    "dotToken": {
                                        "kind": "DotToken",
                                        "fullStart": 995,
                                        "fullEnd": 996,
                                        "start": 995,
                                        "end": 996,
                                        "fullWidth": 1,
                                        "width": 1,
                                        "text": ".",
                                        "value": ".",
                                        "valueText": "."
                                    },
                                    "name": {
                                        "kind": "IdentifierName",
                                        "fullStart": 996,
                                        "fullEnd": 1010,
                                        "start": 996,
                                        "end": 1010,
                                        "fullWidth": 14,
                                        "width": 14,
                                        "text": "defineProperty",
                                        "value": "defineProperty",
                                        "valueText": "defineProperty"
                                    }
                                },
                                "argumentList": {
                                    "kind": "ArgumentList",
                                    "fullStart": 1010,
                                    "fullEnd": 1061,
                                    "start": 1010,
                                    "end": 1061,
                                    "fullWidth": 51,
                                    "width": 51,
                                    "openParenToken": {
                                        "kind": "OpenParenToken",
                                        "fullStart": 1010,
                                        "fullEnd": 1011,
                                        "start": 1010,
                                        "end": 1011,
                                        "fullWidth": 1,
                                        "width": 1,
                                        "text": "(",
                                        "value": "(",
                                        "valueText": "("
                                    },
                                    "arguments": [
                                        {
                                            "kind": "IdentifierName",
                                            "fullStart": 1011,
                                            "fullEnd": 1017,
                                            "start": 1011,
                                            "end": 1017,
                                            "fullWidth": 6,
                                            "width": 6,
                                            "text": "arrObj",
                                            "value": "arrObj",
                                            "valueText": "arrObj"
                                        },
                                        {
                                            "kind": "CommaToken",
                                            "fullStart": 1017,
                                            "fullEnd": 1019,
                                            "start": 1017,
                                            "end": 1018,
                                            "fullWidth": 2,
                                            "width": 1,
                                            "text": ",",
                                            "value": ",",
                                            "valueText": ",",
                                            "hasTrailingTrivia": true,
                                            "trailingTrivia": [
                                                {
                                                    "kind": "WhitespaceTrivia",
                                                    "text": " "
                                                }
                                            ]
                                        },
                                        {
                                            "kind": "StringLiteral",
                                            "fullStart": 1019,
                                            "fullEnd": 1022,
                                            "start": 1019,
                                            "end": 1022,
                                            "fullWidth": 3,
                                            "width": 3,
                                            "text": "\"1\"",
                                            "value": "1",
                                            "valueText": "1"
                                        },
                                        {
                                            "kind": "CommaToken",
                                            "fullStart": 1022,
                                            "fullEnd": 1024,
                                            "start": 1022,
                                            "end": 1023,
                                            "fullWidth": 2,
                                            "width": 1,
                                            "text": ",",
                                            "value": ",",
                                            "valueText": ",",
                                            "hasTrailingTrivia": true,
                                            "trailingTrivia": [
                                                {
                                                    "kind": "WhitespaceTrivia",
                                                    "text": " "
                                                }
                                            ]
                                        },
                                        {
                                            "kind": "ObjectLiteralExpression",
                                            "fullStart": 1024,
                                            "fullEnd": 1060,
                                            "start": 1024,
                                            "end": 1060,
                                            "fullWidth": 36,
                                            "width": 36,
                                            "openBraceToken": {
                                                "kind": "OpenBraceToken",
                                                "fullStart": 1024,
                                                "fullEnd": 1027,
                                                "start": 1024,
                                                "end": 1025,
                                                "fullWidth": 3,
                                                "width": 1,
                                                "text": "{",
                                                "value": "{",
                                                "valueText": "{",
                                                "hasTrailingTrivia": true,
                                                "hasTrailingNewLine": true,
                                                "trailingTrivia": [
                                                    {
                                                        "kind": "NewLineTrivia",
                                                        "text": "\r\n"
                                                    }
                                                ]
                                            },
                                            "propertyAssignments": [
                                                {
                                                    "kind": "SimplePropertyAssignment",
                                                    "fullStart": 1027,
                                                    "fullEnd": 1051,
                                                    "start": 1039,
                                                    "end": 1049,
                                                    "fullWidth": 24,
                                                    "width": 10,
                                                    "propertyName": {
                                                        "kind": "IdentifierName",
                                                        "fullStart": 1027,
                                                        "fullEnd": 1044,
                                                        "start": 1039,
                                                        "end": 1044,
                                                        "fullWidth": 17,
                                                        "width": 5,
                                                        "text": "value",
                                                        "value": "value",
                                                        "valueText": "value",
                                                        "hasLeadingTrivia": true,
                                                        "leadingTrivia": [
                                                            {
                                                                "kind": "WhitespaceTrivia",
                                                                "text": "            "
                                                            }
                                                        ]
                                                    },
                                                    "colonToken": {
                                                        "kind": "ColonToken",
                                                        "fullStart": 1044,
                                                        "fullEnd": 1046,
                                                        "start": 1044,
                                                        "end": 1045,
                                                        "fullWidth": 2,
                                                        "width": 1,
                                                        "text": ":",
                                                        "value": ":",
                                                        "valueText": ":",
                                                        "hasTrailingTrivia": true,
                                                        "trailingTrivia": [
                                                            {
                                                                "kind": "WhitespaceTrivia",
                                                                "text": " "
                                                            }
                                                        ]
                                                    },
                                                    "expression": {
                                                        "kind": "IdentifierName",
                                                        "fullStart": 1046,
                                                        "fullEnd": 1051,
                                                        "start": 1046,
                                                        "end": 1049,
                                                        "fullWidth": 5,
                                                        "width": 3,
                                                        "text": "obj",
                                                        "value": "obj",
                                                        "valueText": "obj",
                                                        "hasTrailingTrivia": true,
                                                        "hasTrailingNewLine": true,
                                                        "trailingTrivia": [
                                                            {
                                                                "kind": "NewLineTrivia",
                                                                "text": "\r\n"
                                                            }
                                                        ]
                                                    }
                                                }
                                            ],
                                            "closeBraceToken": {
                                                "kind": "CloseBraceToken",
                                                "fullStart": 1051,
                                                "fullEnd": 1060,
                                                "start": 1059,
                                                "end": 1060,
                                                "fullWidth": 9,
                                                "width": 1,
                                                "text": "}",
                                                "value": "}",
                                                "valueText": "}",
                                                "hasLeadingTrivia": true,
                                                "leadingTrivia": [
                                                    {
                                                        "kind": "WhitespaceTrivia",
                                                        "text": "        "
                                                    }
                                                ]
                                            }
                                        }
                                    ],
                                    "closeParenToken": {
                                        "kind": "CloseParenToken",
                                        "fullStart": 1060,
                                        "fullEnd": 1061,
                                        "start": 1060,
                                        "end": 1061,
                                        "fullWidth": 1,
                                        "width": 1,
                                        "text": ")",
                                        "value": ")",
                                        "valueText": ")"
                                    }
                                }
                            },
                            "semicolonToken": {
                                "kind": "SemicolonToken",
                                "fullStart": 1061,
                                "fullEnd": 1064,
                                "start": 1061,
                                "end": 1062,
                                "fullWidth": 3,
                                "width": 1,
                                "text": ";",
                                "value": ";",
                                "valueText": ";",
                                "hasTrailingTrivia": true,
                                "hasTrailingNewLine": true,
                                "trailingTrivia": [
                                    {
                                        "kind": "NewLineTrivia",
                                        "text": "\r\n"
                                    }
                                ]
                            }
                        },
                        {
                            "kind": "TryStatement",
                            "fullStart": 1064,
                            "fullEnd": 1327,
                            "start": 1074,
                            "end": 1325,
                            "fullWidth": 263,
                            "width": 251,
                            "tryKeyword": {
                                "kind": "TryKeyword",
                                "fullStart": 1064,
                                "fullEnd": 1078,
                                "start": 1074,
                                "end": 1077,
                                "fullWidth": 14,
                                "width": 3,
                                "text": "try",
                                "value": "try",
                                "valueText": "try",
                                "hasLeadingTrivia": true,
                                "hasLeadingNewLine": true,
                                "hasTrailingTrivia": true,
                                "leadingTrivia": [
                                    {
                                        "kind": "NewLineTrivia",
                                        "text": "\r\n"
                                    },
                                    {
                                        "kind": "WhitespaceTrivia",
                                        "text": "        "
                                    }
                                ],
                                "trailingTrivia": [
                                    {
                                        "kind": "WhitespaceTrivia",
                                        "text": " "
                                    }
                                ]
                            },
                            "block": {
                                "kind": "Block",
                                "fullStart": 1078,
                                "fullEnd": 1184,
                                "start": 1078,
                                "end": 1183,
                                "fullWidth": 106,
                                "width": 105,
                                "openBraceToken": {
                                    "kind": "OpenBraceToken",
                                    "fullStart": 1078,
                                    "fullEnd": 1081,
                                    "start": 1078,
                                    "end": 1079,
                                    "fullWidth": 3,
                                    "width": 1,
                                    "text": "{",
                                    "value": "{",
                                    "valueText": "{",
                                    "hasTrailingTrivia": true,
                                    "hasTrailingNewLine": true,
                                    "trailingTrivia": [
                                        {
                                            "kind": "NewLineTrivia",
                                            "text": "\r\n"
                                        }
                                    ]
                                },
                                "statements": [
                                    {
                                        "kind": "ExpressionStatement",
                                        "fullStart": 1081,
                                        "fullEnd": 1145,
                                        "start": 1093,
                                        "end": 1143,
                                        "fullWidth": 64,
                                        "width": 50,
                                        "expression": {
                                            "kind": "InvocationExpression",
                                            "fullStart": 1081,
                                            "fullEnd": 1142,
                                            "start": 1093,
                                            "end": 1142,
                                            "fullWidth": 61,
                                            "width": 49,
                                            "expression": {
                                                "kind": "MemberAccessExpression",
                                                "fullStart": 1081,
                                                "fullEnd": 1114,
                                                "start": 1093,
                                                "end": 1114,
                                                "fullWidth": 33,
                                                "width": 21,
                                                "expression": {
                                                    "kind": "IdentifierName",
                                                    "fullStart": 1081,
                                                    "fullEnd": 1099,
                                                    "start": 1093,
                                                    "end": 1099,
                                                    "fullWidth": 18,
                                                    "width": 6,
                                                    "text": "Object",
                                                    "value": "Object",
                                                    "valueText": "Object",
                                                    "hasLeadingTrivia": true,
                                                    "leadingTrivia": [
                                                        {
                                                            "kind": "WhitespaceTrivia",
                                                            "text": "            "
                                                        }
                                                    ]
                                                },
                                                "dotToken": {
                                                    "kind": "DotToken",
                                                    "fullStart": 1099,
                                                    "fullEnd": 1100,
                                                    "start": 1099,
                                                    "end": 1100,
                                                    "fullWidth": 1,
                                                    "width": 1,
                                                    "text": ".",
                                                    "value": ".",
                                                    "valueText": "."
                                                },
                                                "name": {
                                                    "kind": "IdentifierName",
                                                    "fullStart": 1100,
                                                    "fullEnd": 1114,
                                                    "start": 1100,
                                                    "end": 1114,
                                                    "fullWidth": 14,
                                                    "width": 14,
                                                    "text": "defineProperty",
                                                    "value": "defineProperty",
                                                    "valueText": "defineProperty"
                                                }
                                            },
                                            "argumentList": {
                                                "kind": "ArgumentList",
                                                "fullStart": 1114,
                                                "fullEnd": 1142,
                                                "start": 1114,
                                                "end": 1142,
                                                "fullWidth": 28,
                                                "width": 28,
                                                "openParenToken": {
                                                    "kind": "OpenParenToken",
                                                    "fullStart": 1114,
                                                    "fullEnd": 1115,
                                                    "start": 1114,
                                                    "end": 1115,
                                                    "fullWidth": 1,
                                                    "width": 1,
                                                    "text": "(",
                                                    "value": "(",
                                                    "valueText": "("
                                                },
                                                "arguments": [
                                                    {
                                                        "kind": "IdentifierName",
                                                        "fullStart": 1115,
                                                        "fullEnd": 1121,
                                                        "start": 1115,
                                                        "end": 1121,
                                                        "fullWidth": 6,
                                                        "width": 6,
                                                        "text": "arrObj",
                                                        "value": "arrObj",
                                                        "valueText": "arrObj"
                                                    },
                                                    {
                                                        "kind": "CommaToken",
                                                        "fullStart": 1121,
                                                        "fullEnd": 1123,
                                                        "start": 1121,
                                                        "end": 1122,
                                                        "fullWidth": 2,
                                                        "width": 1,
                                                        "text": ",",
                                                        "value": ",",
                                                        "valueText": ",",
                                                        "hasTrailingTrivia": true,
                                                        "trailingTrivia": [
                                                            {
                                                                "kind": "WhitespaceTrivia",
                                                                "text": " "
                                                            }
                                                        ]
                                                    },
                                                    {
                                                        "kind": "StringLiteral",
                                                        "fullStart": 1123,
                                                        "fullEnd": 1126,
                                                        "start": 1123,
                                                        "end": 1126,
                                                        "fullWidth": 3,
                                                        "width": 3,
                                                        "text": "\"1\"",
                                                        "value": "1",
                                                        "valueText": "1"
                                                    },
                                                    {
                                                        "kind": "CommaToken",
                                                        "fullStart": 1126,
                                                        "fullEnd": 1128,
                                                        "start": 1126,
                                                        "end": 1127,
                                                        "fullWidth": 2,
                                                        "width": 1,
                                                        "text": ",",
                                                        "value": ",",
                                                        "valueText": ",",
                                                        "hasTrailingTrivia": true,
                                                        "trailingTrivia": [
                                                            {
                                                                "kind": "WhitespaceTrivia",
                                                                "text": " "
                                                            }
                                                        ]
                                                    },
                                                    {
                                                        "kind": "ObjectLiteralExpression",
                                                        "fullStart": 1128,
                                                        "fullEnd": 1141,
                                                        "start": 1128,
                                                        "end": 1141,
                                                        "fullWidth": 13,
                                                        "width": 13,
                                                        "openBraceToken": {
                                                            "kind": "OpenBraceToken",
                                                            "fullStart": 1128,
                                                            "fullEnd": 1130,
                                                            "start": 1128,
                                                            "end": 1129,
                                                            "fullWidth": 2,
                                                            "width": 1,
                                                            "text": "{",
                                                            "value": "{",
                                                            "valueText": "{",
                                                            "hasTrailingTrivia": true,
                                                            "trailingTrivia": [
                                                                {
                                                                    "kind": "WhitespaceTrivia",
                                                                    "text": " "
                                                                }
                                                            ]
                                                        },
                                                        "propertyAssignments": [
                                                            {
                                                                "kind": "SimplePropertyAssignment",
                                                                "fullStart": 1130,
                                                                "fullEnd": 1140,
                                                                "start": 1130,
                                                                "end": 1139,
                                                                "fullWidth": 10,
                                                                "width": 9,
                                                                "propertyName": {
                                                                    "kind": "IdentifierName",
                                                                    "fullStart": 1130,
                                                                    "fullEnd": 1135,
                                                                    "start": 1130,
                                                                    "end": 1135,
                                                                    "fullWidth": 5,
                                                                    "width": 5,
                                                                    "text": "value",
                                                                    "value": "value",
                                                                    "valueText": "value"
                                                                },
                                                                "colonToken": {
                                                                    "kind": "ColonToken",
                                                                    "fullStart": 1135,
                                                                    "fullEnd": 1137,
                                                                    "start": 1135,
                                                                    "end": 1136,
                                                                    "fullWidth": 2,
                                                                    "width": 1,
                                                                    "text": ":",
                                                                    "value": ":",
                                                                    "valueText": ":",
                                                                    "hasTrailingTrivia": true,
                                                                    "trailingTrivia": [
                                                                        {
                                                                            "kind": "WhitespaceTrivia",
                                                                            "text": " "
                                                                        }
                                                                    ]
                                                                },
                                                                "expression": {
                                                                    "kind": "ObjectLiteralExpression",
                                                                    "fullStart": 1137,
                                                                    "fullEnd": 1140,
                                                                    "start": 1137,
                                                                    "end": 1139,
                                                                    "fullWidth": 3,
                                                                    "width": 2,
                                                                    "openBraceToken": {
                                                                        "kind": "OpenBraceToken",
                                                                        "fullStart": 1137,
                                                                        "fullEnd": 1138,
                                                                        "start": 1137,
                                                                        "end": 1138,
                                                                        "fullWidth": 1,
                                                                        "width": 1,
                                                                        "text": "{",
                                                                        "value": "{",
                                                                        "valueText": "{"
                                                                    },
                                                                    "propertyAssignments": [],
                                                                    "closeBraceToken": {
                                                                        "kind": "CloseBraceToken",
                                                                        "fullStart": 1138,
                                                                        "fullEnd": 1140,
                                                                        "start": 1138,
                                                                        "end": 1139,
                                                                        "fullWidth": 2,
                                                                        "width": 1,
                                                                        "text": "}",
                                                                        "value": "}",
                                                                        "valueText": "}",
                                                                        "hasTrailingTrivia": true,
                                                                        "trailingTrivia": [
                                                                            {
                                                                                "kind": "WhitespaceTrivia",
                                                                                "text": " "
                                                                            }
                                                                        ]
                                                                    }
                                                                }
                                                            }
                                                        ],
                                                        "closeBraceToken": {
                                                            "kind": "CloseBraceToken",
                                                            "fullStart": 1140,
                                                            "fullEnd": 1141,
                                                            "start": 1140,
                                                            "end": 1141,
                                                            "fullWidth": 1,
                                                            "width": 1,
                                                            "text": "}",
                                                            "value": "}",
                                                            "valueText": "}"
                                                        }
                                                    }
                                                ],
                                                "closeParenToken": {
                                                    "kind": "CloseParenToken",
                                                    "fullStart": 1141,
                                                    "fullEnd": 1142,
                                                    "start": 1141,
                                                    "end": 1142,
                                                    "fullWidth": 1,
                                                    "width": 1,
                                                    "text": ")",
                                                    "value": ")",
                                                    "valueText": ")"
                                                }
                                            }
                                        },
                                        "semicolonToken": {
                                            "kind": "SemicolonToken",
                                            "fullStart": 1142,
                                            "fullEnd": 1145,
                                            "start": 1142,
                                            "end": 1143,
                                            "fullWidth": 3,
                                            "width": 1,
                                            "text": ";",
                                            "value": ";",
                                            "valueText": ";",
                                            "hasTrailingTrivia": true,
                                            "hasTrailingNewLine": true,
                                            "trailingTrivia": [
                                                {
                                                    "kind": "NewLineTrivia",
                                                    "text": "\r\n"
                                                }
                                            ]
                                        }
                                    },
                                    {
                                        "kind": "ReturnStatement",
                                        "fullStart": 1145,
                                        "fullEnd": 1174,
                                        "start": 1159,
                                        "end": 1172,
                                        "fullWidth": 29,
                                        "width": 13,
                                        "returnKeyword": {
                                            "kind": "ReturnKeyword",
                                            "fullStart": 1145,
                                            "fullEnd": 1166,
                                            "start": 1159,
                                            "end": 1165,
                                            "fullWidth": 21,
                                            "width": 6,
                                            "text": "return",
                                            "value": "return",
                                            "valueText": "return",
                                            "hasLeadingTrivia": true,
                                            "hasLeadingNewLine": true,
                                            "hasTrailingTrivia": true,
                                            "leadingTrivia": [
                                                {
                                                    "kind": "NewLineTrivia",
                                                    "text": "\r\n"
                                                },
                                                {
                                                    "kind": "WhitespaceTrivia",
                                                    "text": "            "
                                                }
                                            ],
                                            "trailingTrivia": [
                                                {
                                                    "kind": "WhitespaceTrivia",
                                                    "text": " "
                                                }
                                            ]
                                        },
                                        "expression": {
                                            "kind": "FalseKeyword",
                                            "fullStart": 1166,
                                            "fullEnd": 1171,
                                            "start": 1166,
                                            "end": 1171,
                                            "fullWidth": 5,
                                            "width": 5,
                                            "text": "false",
                                            "value": false,
                                            "valueText": "false"
                                        },
                                        "semicolonToken": {
                                            "kind": "SemicolonToken",
                                            "fullStart": 1171,
                                            "fullEnd": 1174,
                                            "start": 1171,
                                            "end": 1172,
                                            "fullWidth": 3,
                                            "width": 1,
                                            "text": ";",
                                            "value": ";",
                                            "valueText": ";",
                                            "hasTrailingTrivia": true,
                                            "hasTrailingNewLine": true,
                                            "trailingTrivia": [
                                                {
                                                    "kind": "NewLineTrivia",
                                                    "text": "\r\n"
                                                }
                                            ]
                                        }
                                    }
                                ],
                                "closeBraceToken": {
                                    "kind": "CloseBraceToken",
                                    "fullStart": 1174,
                                    "fullEnd": 1184,
                                    "start": 1182,
                                    "end": 1183,
                                    "fullWidth": 10,
                                    "width": 1,
                                    "text": "}",
                                    "value": "}",
                                    "valueText": "}",
                                    "hasLeadingTrivia": true,
                                    "hasTrailingTrivia": true,
                                    "leadingTrivia": [
                                        {
                                            "kind": "WhitespaceTrivia",
                                            "text": "        "
                                        }
                                    ],
                                    "trailingTrivia": [
                                        {
                                            "kind": "WhitespaceTrivia",
                                            "text": " "
                                        }
                                    ]
                                }
                            },
                            "catchClause": {
                                "kind": "CatchClause",
                                "fullStart": 1184,
                                "fullEnd": 1327,
                                "start": 1184,
                                "end": 1325,
                                "fullWidth": 143,
                                "width": 141,
                                "catchKeyword": {
                                    "kind": "CatchKeyword",
                                    "fullStart": 1184,
                                    "fullEnd": 1190,
                                    "start": 1184,
                                    "end": 1189,
                                    "fullWidth": 6,
                                    "width": 5,
                                    "text": "catch",
                                    "value": "catch",
                                    "valueText": "catch",
                                    "hasTrailingTrivia": true,
                                    "trailingTrivia": [
                                        {
                                            "kind": "WhitespaceTrivia",
                                            "text": " "
                                        }
                                    ]
                                },
                                "openParenToken": {
                                    "kind": "OpenParenToken",
                                    "fullStart": 1190,
                                    "fullEnd": 1191,
                                    "start": 1190,
                                    "end": 1191,
                                    "fullWidth": 1,
                                    "width": 1,
                                    "text": "(",
                                    "value": "(",
                                    "valueText": "("
                                },
                                "identifier": {
                                    "kind": "IdentifierName",
                                    "fullStart": 1191,
                                    "fullEnd": 1192,
                                    "start": 1191,
                                    "end": 1192,
                                    "fullWidth": 1,
                                    "width": 1,
                                    "text": "e",
                                    "value": "e",
                                    "valueText": "e"
                                },
                                "closeParenToken": {
                                    "kind": "CloseParenToken",
                                    "fullStart": 1192,
                                    "fullEnd": 1194,
                                    "start": 1192,
                                    "end": 1193,
                                    "fullWidth": 2,
                                    "width": 1,
                                    "text": ")",
                                    "value": ")",
                                    "valueText": ")",
                                    "hasTrailingTrivia": true,
                                    "trailingTrivia": [
                                        {
                                            "kind": "WhitespaceTrivia",
                                            "text": " "
                                        }
                                    ]
                                },
                                "block": {
                                    "kind": "Block",
                                    "fullStart": 1194,
                                    "fullEnd": 1327,
                                    "start": 1194,
                                    "end": 1325,
                                    "fullWidth": 133,
                                    "width": 131,
                                    "openBraceToken": {
                                        "kind": "OpenBraceToken",
                                        "fullStart": 1194,
                                        "fullEnd": 1197,
                                        "start": 1194,
                                        "end": 1195,
                                        "fullWidth": 3,
                                        "width": 1,
                                        "text": "{",
                                        "value": "{",
                                        "valueText": "{",
                                        "hasTrailingTrivia": true,
                                        "hasTrailingNewLine": true,
                                        "trailingTrivia": [
                                            {
                                                "kind": "NewLineTrivia",
                                                "text": "\r\n"
                                            }
                                        ]
                                    },
                                    "statements": [
                                        {
                                            "kind": "ReturnStatement",
                                            "fullStart": 1197,
                                            "fullEnd": 1316,
                                            "start": 1209,
                                            "end": 1314,
                                            "fullWidth": 119,
                                            "width": 105,
                                            "returnKeyword": {
                                                "kind": "ReturnKeyword",
                                                "fullStart": 1197,
                                                "fullEnd": 1216,
                                                "start": 1209,
                                                "end": 1215,
                                                "fullWidth": 19,
                                                "width": 6,
                                                "text": "return",
                                                "value": "return",
                                                "valueText": "return",
                                                "hasLeadingTrivia": true,
                                                "hasTrailingTrivia": true,
                                                "leadingTrivia": [
                                                    {
                                                        "kind": "WhitespaceTrivia",
                                                        "text": "            "
                                                    }
                                                ],
                                                "trailingTrivia": [
                                                    {
                                                        "kind": "WhitespaceTrivia",
                                                        "text": " "
                                                    }
                                                ]
                                            },
                                            "expression": {
                                                "kind": "LogicalAndExpression",
                                                "fullStart": 1216,
                                                "fullEnd": 1313,
                                                "start": 1216,
                                                "end": 1313,
                                                "fullWidth": 97,
                                                "width": 97,
                                                "left": {
                                                    "kind": "InstanceOfExpression",
                                                    "fullStart": 1216,
                                                    "fullEnd": 1239,
                                                    "start": 1216,
                                                    "end": 1238,
                                                    "fullWidth": 23,
                                                    "width": 22,
                                                    "left": {
                                                        "kind": "IdentifierName",
                                                        "fullStart": 1216,
                                                        "fullEnd": 1218,
                                                        "start": 1216,
                                                        "end": 1217,
                                                        "fullWidth": 2,
                                                        "width": 1,
                                                        "text": "e",
                                                        "value": "e",
                                                        "valueText": "e",
                                                        "hasTrailingTrivia": true,
                                                        "trailingTrivia": [
                                                            {
                                                                "kind": "WhitespaceTrivia",
                                                                "text": " "
                                                            }
                                                        ]
                                                    },
                                                    "operatorToken": {
                                                        "kind": "InstanceOfKeyword",
                                                        "fullStart": 1218,
                                                        "fullEnd": 1229,
                                                        "start": 1218,
                                                        "end": 1228,
                                                        "fullWidth": 11,
                                                        "width": 10,
                                                        "text": "instanceof",
                                                        "value": "instanceof",
                                                        "valueText": "instanceof",
                                                        "hasTrailingTrivia": true,
                                                        "trailingTrivia": [
                                                            {
                                                                "kind": "WhitespaceTrivia",
                                                                "text": " "
                                                            }
                                                        ]
                                                    },
                                                    "right": {
                                                        "kind": "IdentifierName",
                                                        "fullStart": 1229,
                                                        "fullEnd": 1239,
                                                        "start": 1229,
                                                        "end": 1238,
                                                        "fullWidth": 10,
                                                        "width": 9,
                                                        "text": "TypeError",
                                                        "value": "TypeError",
                                                        "valueText": "TypeError",
                                                        "hasTrailingTrivia": true,
                                                        "trailingTrivia": [
                                                            {
                                                                "kind": "WhitespaceTrivia",
                                                                "text": " "
                                                            }
                                                        ]
                                                    }
                                                },
                                                "operatorToken": {
                                                    "kind": "AmpersandAmpersandToken",
                                                    "fullStart": 1239,
                                                    "fullEnd": 1242,
                                                    "start": 1239,
                                                    "end": 1241,
                                                    "fullWidth": 3,
                                                    "width": 2,
                                                    "text": "&&",
                                                    "value": "&&",
                                                    "valueText": "&&",
                                                    "hasTrailingTrivia": true,
                                                    "trailingTrivia": [
                                                        {
                                                            "kind": "WhitespaceTrivia",
                                                            "text": " "
                                                        }
                                                    ]
                                                },
                                                "right": {
                                                    "kind": "InvocationExpression",
                                                    "fullStart": 1242,
                                                    "fullEnd": 1313,
                                                    "start": 1242,
                                                    "end": 1313,
                                                    "fullWidth": 71,
                                                    "width": 71,
                                                    "expression": {
                                                        "kind": "IdentifierName",
                                                        "fullStart": 1242,
                                                        "fullEnd": 1274,
                                                        "start": 1242,
                                                        "end": 1274,
                                                        "fullWidth": 32,
                                                        "width": 32,
                                                        "text": "dataPropertyAttributesAreCorrect",
                                                        "value": "dataPropertyAttributesAreCorrect",
                                                        "valueText": "dataPropertyAttributesAreCorrect"
                                                    },
                                                    "argumentList": {
                                                        "kind": "ArgumentList",
                                                        "fullStart": 1274,
                                                        "fullEnd": 1313,
                                                        "start": 1274,
                                                        "end": 1313,
                                                        "fullWidth": 39,
                                                        "width": 39,
                                                        "openParenToken": {
                                                            "kind": "OpenParenToken",
                                                            "fullStart": 1274,
                                                            "fullEnd": 1275,
                                                            "start": 1274,
                                                            "end": 1275,
                                                            "fullWidth": 1,
                                                            "width": 1,
                                                            "text": "(",
                                                            "value": "(",
                                                            "valueText": "("
                                                        },
                                                        "arguments": [
                                                            {
                                                                "kind": "IdentifierName",
                                                                "fullStart": 1275,
                                                                "fullEnd": 1281,
                                                                "start": 1275,
                                                                "end": 1281,
                                                                "fullWidth": 6,
                                                                "width": 6,
                                                                "text": "arrObj",
                                                                "value": "arrObj",
                                                                "valueText": "arrObj"
                                                            },
                                                            {
                                                                "kind": "CommaToken",
                                                                "fullStart": 1281,
                                                                "fullEnd": 1283,
                                                                "start": 1281,
                                                                "end": 1282,
                                                                "fullWidth": 2,
                                                                "width": 1,
                                                                "text": ",",
                                                                "value": ",",
                                                                "valueText": ",",
                                                                "hasTrailingTrivia": true,
                                                                "trailingTrivia": [
                                                                    {
                                                                        "kind": "WhitespaceTrivia",
                                                                        "text": " "
                                                                    }
                                                                ]
                                                            },
                                                            {
                                                                "kind": "StringLiteral",
                                                                "fullStart": 1283,
                                                                "fullEnd": 1286,
                                                                "start": 1283,
                                                                "end": 1286,
                                                                "fullWidth": 3,
                                                                "width": 3,
                                                                "text": "\"1\"",
                                                                "value": "1",
                                                                "valueText": "1"
                                                            },
                                                            {
                                                                "kind": "CommaToken",
                                                                "fullStart": 1286,
                                                                "fullEnd": 1288,
                                                                "start": 1286,
                                                                "end": 1287,
                                                                "fullWidth": 2,
                                                                "width": 1,
                                                                "text": ",",
                                                                "value": ",",
                                                                "valueText": ",",
                                                                "hasTrailingTrivia": true,
                                                                "trailingTrivia": [
                                                                    {
                                                                        "kind": "WhitespaceTrivia",
                                                                        "text": " "
                                                                    }
                                                                ]
                                                            },
                                                            {
                                                                "kind": "IdentifierName",
                                                                "fullStart": 1288,
                                                                "fullEnd": 1291,
                                                                "start": 1288,
                                                                "end": 1291,
                                                                "fullWidth": 3,
                                                                "width": 3,
                                                                "text": "obj",
                                                                "value": "obj",
                                                                "valueText": "obj"
                                                            },
                                                            {
                                                                "kind": "CommaToken",
                                                                "fullStart": 1291,
                                                                "fullEnd": 1293,
                                                                "start": 1291,
                                                                "end": 1292,
                                                                "fullWidth": 2,
                                                                "width": 1,
                                                                "text": ",",
                                                                "value": ",",
                                                                "valueText": ",",
                                                                "hasTrailingTrivia": true,
                                                                "trailingTrivia": [
                                                                    {
                                                                        "kind": "WhitespaceTrivia",
                                                                        "text": " "
                                                                    }
                                                                ]
                                                            },
                                                            {
                                                                "kind": "FalseKeyword",
                                                                "fullStart": 1293,
                                                                "fullEnd": 1298,
                                                                "start": 1293,
                                                                "end": 1298,
                                                                "fullWidth": 5,
                                                                "width": 5,
                                                                "text": "false",
                                                                "value": false,
                                                                "valueText": "false"
                                                            },
                                                            {
                                                                "kind": "CommaToken",
                                                                "fullStart": 1298,
                                                                "fullEnd": 1300,
                                                                "start": 1298,
                                                                "end": 1299,
                                                                "fullWidth": 2,
                                                                "width": 1,
                                                                "text": ",",
                                                                "value": ",",
                                                                "valueText": ",",
                                                                "hasTrailingTrivia": true,
                                                                "trailingTrivia": [
                                                                    {
                                                                        "kind": "WhitespaceTrivia",
                                                                        "text": " "
                                                                    }
                                                                ]
                                                            },
                                                            {
                                                                "kind": "FalseKeyword",
                                                                "fullStart": 1300,
                                                                "fullEnd": 1305,
                                                                "start": 1300,
                                                                "end": 1305,
                                                                "fullWidth": 5,
                                                                "width": 5,
                                                                "text": "false",
                                                                "value": false,
                                                                "valueText": "false"
                                                            },
                                                            {
                                                                "kind": "CommaToken",
                                                                "fullStart": 1305,
                                                                "fullEnd": 1307,
                                                                "start": 1305,
                                                                "end": 1306,
                                                                "fullWidth": 2,
                                                                "width": 1,
                                                                "text": ",",
                                                                "value": ",",
                                                                "valueText": ",",
                                                                "hasTrailingTrivia": true,
                                                                "trailingTrivia": [
                                                                    {
                                                                        "kind": "WhitespaceTrivia",
                                                                        "text": " "
                                                                    }
                                                                ]
                                                            },
                                                            {
                                                                "kind": "FalseKeyword",
                                                                "fullStart": 1307,
                                                                "fullEnd": 1312,
                                                                "start": 1307,
                                                                "end": 1312,
                                                                "fullWidth": 5,
                                                                "width": 5,
                                                                "text": "false",
                                                                "value": false,
                                                                "valueText": "false"
                                                            }
                                                        ],
                                                        "closeParenToken": {
                                                            "kind": "CloseParenToken",
                                                            "fullStart": 1312,
                                                            "fullEnd": 1313,
                                                            "start": 1312,
                                                            "end": 1313,
                                                            "fullWidth": 1,
                                                            "width": 1,
                                                            "text": ")",
                                                            "value": ")",
                                                            "valueText": ")"
                                                        }
                                                    }
                                                }
                                            },
                                            "semicolonToken": {
                                                "kind": "SemicolonToken",
                                                "fullStart": 1313,
                                                "fullEnd": 1316,
                                                "start": 1313,
                                                "end": 1314,
                                                "fullWidth": 3,
                                                "width": 1,
                                                "text": ";",
                                                "value": ";",
                                                "valueText": ";",
                                                "hasTrailingTrivia": true,
                                                "hasTrailingNewLine": true,
                                                "trailingTrivia": [
                                                    {
                                                        "kind": "NewLineTrivia",
                                                        "text": "\r\n"
                                                    }
                                                ]
                                            }
                                        }
                                    ],
                                    "closeBraceToken": {
                                        "kind": "CloseBraceToken",
                                        "fullStart": 1316,
                                        "fullEnd": 1327,
                                        "start": 1324,
                                        "end": 1325,
                                        "fullWidth": 11,
                                        "width": 1,
                                        "text": "}",
                                        "value": "}",
                                        "valueText": "}",
                                        "hasLeadingTrivia": true,
                                        "hasTrailingTrivia": true,
                                        "hasTrailingNewLine": true,
                                        "leadingTrivia": [
                                            {
                                                "kind": "WhitespaceTrivia",
                                                "text": "        "
                                            }
                                        ],
                                        "trailingTrivia": [
                                            {
                                                "kind": "NewLineTrivia",
                                                "text": "\r\n"
                                            }
                                        ]
                                    }
                                }
                            }
                        }
                    ],
                    "closeBraceToken": {
                        "kind": "CloseBraceToken",
                        "fullStart": 1327,
                        "fullEnd": 1334,
                        "start": 1331,
                        "end": 1332,
                        "fullWidth": 7,
                        "width": 1,
                        "text": "}",
                        "value": "}",
                        "valueText": "}",
                        "hasLeadingTrivia": true,
                        "hasTrailingTrivia": true,
                        "hasTrailingNewLine": true,
                        "leadingTrivia": [
                            {
                                "kind": "WhitespaceTrivia",
                                "text": "    "
                            }
                        ],
                        "trailingTrivia": [
                            {
                                "kind": "NewLineTrivia",
                                "text": "\r\n"
                            }
                        ]
                    }
                }
            },
            {
                "kind": "ExpressionStatement",
                "fullStart": 1334,
                "fullEnd": 1358,
                "start": 1334,
                "end": 1356,
                "fullWidth": 24,
                "width": 22,
                "expression": {
                    "kind": "InvocationExpression",
                    "fullStart": 1334,
                    "fullEnd": 1355,
                    "start": 1334,
                    "end": 1355,
                    "fullWidth": 21,
                    "width": 21,
                    "expression": {
                        "kind": "IdentifierName",
                        "fullStart": 1334,
                        "fullEnd": 1345,
                        "start": 1334,
                        "end": 1345,
                        "fullWidth": 11,
                        "width": 11,
                        "text": "runTestCase",
                        "value": "runTestCase",
                        "valueText": "runTestCase"
                    },
                    "argumentList": {
                        "kind": "ArgumentList",
                        "fullStart": 1345,
                        "fullEnd": 1355,
                        "start": 1345,
                        "end": 1355,
                        "fullWidth": 10,
                        "width": 10,
                        "openParenToken": {
                            "kind": "OpenParenToken",
                            "fullStart": 1345,
                            "fullEnd": 1346,
                            "start": 1345,
                            "end": 1346,
                            "fullWidth": 1,
                            "width": 1,
                            "text": "(",
                            "value": "(",
                            "valueText": "("
                        },
                        "arguments": [
                            {
                                "kind": "IdentifierName",
                                "fullStart": 1346,
                                "fullEnd": 1354,
                                "start": 1346,
                                "end": 1354,
                                "fullWidth": 8,
                                "width": 8,
                                "text": "testcase",
                                "value": "testcase",
                                "valueText": "testcase"
                            }
                        ],
                        "closeParenToken": {
                            "kind": "CloseParenToken",
                            "fullStart": 1354,
                            "fullEnd": 1355,
                            "start": 1354,
                            "end": 1355,
                            "fullWidth": 1,
                            "width": 1,
                            "text": ")",
                            "value": ")",
                            "valueText": ")"
                        }
                    }
                },
                "semicolonToken": {
                    "kind": "SemicolonToken",
                    "fullStart": 1355,
                    "fullEnd": 1358,
                    "start": 1355,
                    "end": 1356,
                    "fullWidth": 3,
                    "width": 1,
                    "text": ";",
                    "value": ";",
                    "valueText": ";",
                    "hasTrailingTrivia": true,
                    "hasTrailingNewLine": true,
                    "trailingTrivia": [
                        {
                            "kind": "NewLineTrivia",
                            "text": "\r\n"
                        }
                    ]
                }
            }
        ],
        "endOfFileToken": {
            "kind": "EndOfFileToken",
            "fullStart": 1358,
            "fullEnd": 1358,
            "start": 1358,
            "end": 1358,
            "fullWidth": 0,
            "width": 0,
            "text": ""
        }
    },
    "lineMap": {
        "lineStarts": [
            0,
            67,
            152,
            232,
            308,
            380,
            385,
            439,
            886,
            891,
            893,
            895,
            918,
            944,
            979,
            981,
            1027,
            1051,
            1064,
            1066,
            1081,
            1145,
            1147,
            1174,
            1197,
            1316,
            1327,
            1334,
            1358
        ],
        "length": 1358
    }
}<|MERGE_RESOLUTION|>--- conflicted
+++ resolved
@@ -245,12 +245,8 @@
                                         "start": 930,
                                         "end": 941,
                                         "fullWidth": 11,
-<<<<<<< HEAD
                                         "width": 11,
-                                        "identifier": {
-=======
                                         "propertyName": {
->>>>>>> 85e84683
                                             "kind": "IdentifierName",
                                             "fullStart": 930,
                                             "fullEnd": 937,
@@ -406,12 +402,8 @@
                                         "start": 956,
                                         "end": 976,
                                         "fullWidth": 20,
-<<<<<<< HEAD
                                         "width": 20,
-                                        "identifier": {
-=======
                                         "propertyName": {
->>>>>>> 85e84683
                                             "kind": "IdentifierName",
                                             "fullStart": 956,
                                             "fullEnd": 960,
