{
    "isDeclaration": false,
    "languageVersion": "EcmaScript5",
    "parseOptions": {
        "allowAutomaticSemicolonInsertion": true
    },
    "sourceUnit": {
        "kind": "SourceUnit",
        "fullStart": 0,
        "fullEnd": 1673,
        "start": 643,
        "end": 1673,
        "fullWidth": 1673,
        "width": 1030,
        "isIncrementallyUnusable": true,
        "moduleElements": [
            {
                "kind": "FunctionDeclaration",
                "fullStart": 0,
                "fullEnd": 1649,
                "start": 643,
                "end": 1647,
                "fullWidth": 1649,
                "width": 1004,
                "isIncrementallyUnusable": true,
                "modifiers": [],
                "functionKeyword": {
                    "kind": "FunctionKeyword",
                    "fullStart": 0,
                    "fullEnd": 652,
                    "start": 643,
                    "end": 651,
                    "fullWidth": 652,
                    "width": 8,
                    "text": "function",
                    "value": "function",
                    "valueText": "function",
                    "hasLeadingTrivia": true,
                    "hasLeadingComment": true,
                    "hasLeadingNewLine": true,
                    "hasTrailingTrivia": true,
                    "leadingTrivia": [
                        {
                            "kind": "SingleLineCommentTrivia",
                            "text": "/// Copyright (c) 2012 Ecma International.  All rights reserved. "
                        },
                        {
                            "kind": "NewLineTrivia",
                            "text": "\r\n"
                        },
                        {
                            "kind": "SingleLineCommentTrivia",
                            "text": "/// Ecma International makes this code available under the terms and conditions set"
                        },
                        {
                            "kind": "NewLineTrivia",
                            "text": "\r\n"
                        },
                        {
                            "kind": "SingleLineCommentTrivia",
                            "text": "/// forth on http://hg.ecmascript.org/tests/test262/raw-file/tip/LICENSE (the "
                        },
                        {
                            "kind": "NewLineTrivia",
                            "text": "\r\n"
                        },
                        {
                            "kind": "SingleLineCommentTrivia",
                            "text": "/// \"Use Terms\").   Any redistribution of this code must retain the above "
                        },
                        {
                            "kind": "NewLineTrivia",
                            "text": "\r\n"
                        },
                        {
                            "kind": "SingleLineCommentTrivia",
                            "text": "/// copyright and this notice and otherwise comply with the Use Terms."
                        },
                        {
                            "kind": "NewLineTrivia",
                            "text": "\r\n"
                        },
                        {
                            "kind": "MultiLineCommentTrivia",
                            "text": "/**\r\n * @path ch15/15.2/15.2.3/15.2.3.6/15.2.3.6-4-547-3.js\r\n * @description ES5 Attributes - Updating a named accessor property 'P' whose [[Configurable]] attribute is false to a data property does not succeed, 'A' is an Array object (8.12.9 step 9.a)\r\n */"
                        },
                        {
                            "kind": "NewLineTrivia",
                            "text": "\r\n"
                        },
                        {
                            "kind": "NewLineTrivia",
                            "text": "\r\n"
                        },
                        {
                            "kind": "NewLineTrivia",
                            "text": "\r\n"
                        }
                    ],
                    "trailingTrivia": [
                        {
                            "kind": "WhitespaceTrivia",
                            "text": " "
                        }
                    ]
                },
                "identifier": {
                    "kind": "IdentifierName",
                    "fullStart": 652,
                    "fullEnd": 660,
                    "start": 652,
                    "end": 660,
                    "fullWidth": 8,
                    "width": 8,
                    "text": "testcase",
                    "value": "testcase",
                    "valueText": "testcase"
                },
                "callSignature": {
                    "kind": "CallSignature",
                    "fullStart": 660,
                    "fullEnd": 663,
                    "start": 660,
                    "end": 662,
                    "fullWidth": 3,
                    "width": 2,
                    "parameterList": {
                        "kind": "ParameterList",
                        "fullStart": 660,
                        "fullEnd": 663,
                        "start": 660,
                        "end": 662,
                        "fullWidth": 3,
                        "width": 2,
                        "openParenToken": {
                            "kind": "OpenParenToken",
                            "fullStart": 660,
                            "fullEnd": 661,
                            "start": 660,
                            "end": 661,
                            "fullWidth": 1,
                            "width": 1,
                            "text": "(",
                            "value": "(",
                            "valueText": "("
                        },
                        "parameters": [],
                        "closeParenToken": {
                            "kind": "CloseParenToken",
                            "fullStart": 661,
                            "fullEnd": 663,
                            "start": 661,
                            "end": 662,
                            "fullWidth": 2,
                            "width": 1,
                            "text": ")",
                            "value": ")",
                            "valueText": ")",
                            "hasTrailingTrivia": true,
                            "trailingTrivia": [
                                {
                                    "kind": "WhitespaceTrivia",
                                    "text": " "
                                }
                            ]
                        }
                    }
                },
                "block": {
                    "kind": "Block",
                    "fullStart": 663,
                    "fullEnd": 1649,
                    "start": 663,
                    "end": 1647,
                    "fullWidth": 986,
                    "width": 984,
                    "isIncrementallyUnusable": true,
                    "openBraceToken": {
                        "kind": "OpenBraceToken",
                        "fullStart": 663,
                        "fullEnd": 666,
                        "start": 663,
                        "end": 664,
                        "fullWidth": 3,
                        "width": 1,
                        "text": "{",
                        "value": "{",
                        "valueText": "{",
                        "hasTrailingTrivia": true,
                        "hasTrailingNewLine": true,
                        "trailingTrivia": [
                            {
                                "kind": "NewLineTrivia",
                                "text": "\r\n"
                            }
                        ]
                    },
                    "statements": [
                        {
                            "kind": "VariableStatement",
                            "fullStart": 666,
                            "fullEnd": 689,
                            "start": 674,
                            "end": 687,
                            "fullWidth": 23,
                            "width": 13,
                            "modifiers": [],
                            "variableDeclaration": {
                                "kind": "VariableDeclaration",
                                "fullStart": 666,
                                "fullEnd": 686,
                                "start": 674,
                                "end": 686,
                                "fullWidth": 20,
                                "width": 12,
                                "varKeyword": {
                                    "kind": "VarKeyword",
                                    "fullStart": 666,
                                    "fullEnd": 678,
                                    "start": 674,
                                    "end": 677,
                                    "fullWidth": 12,
                                    "width": 3,
                                    "text": "var",
                                    "value": "var",
                                    "valueText": "var",
                                    "hasLeadingTrivia": true,
                                    "hasTrailingTrivia": true,
                                    "leadingTrivia": [
                                        {
                                            "kind": "WhitespaceTrivia",
                                            "text": "        "
                                        }
                                    ],
                                    "trailingTrivia": [
                                        {
                                            "kind": "WhitespaceTrivia",
                                            "text": " "
                                        }
                                    ]
                                },
                                "variableDeclarators": [
                                    {
                                        "kind": "VariableDeclarator",
                                        "fullStart": 678,
                                        "fullEnd": 686,
                                        "start": 678,
                                        "end": 686,
                                        "fullWidth": 8,
<<<<<<< HEAD
                                        "width": 8,
                                        "identifier": {
=======
                                        "propertyName": {
>>>>>>> 85e84683
                                            "kind": "IdentifierName",
                                            "fullStart": 678,
                                            "fullEnd": 682,
                                            "start": 678,
                                            "end": 681,
                                            "fullWidth": 4,
                                            "width": 3,
                                            "text": "obj",
                                            "value": "obj",
                                            "valueText": "obj",
                                            "hasTrailingTrivia": true,
                                            "trailingTrivia": [
                                                {
                                                    "kind": "WhitespaceTrivia",
                                                    "text": " "
                                                }
                                            ]
                                        },
                                        "equalsValueClause": {
                                            "kind": "EqualsValueClause",
                                            "fullStart": 682,
                                            "fullEnd": 686,
                                            "start": 682,
                                            "end": 686,
                                            "fullWidth": 4,
                                            "width": 4,
                                            "equalsToken": {
                                                "kind": "EqualsToken",
                                                "fullStart": 682,
                                                "fullEnd": 684,
                                                "start": 682,
                                                "end": 683,
                                                "fullWidth": 2,
                                                "width": 1,
                                                "text": "=",
                                                "value": "=",
                                                "valueText": "=",
                                                "hasTrailingTrivia": true,
                                                "trailingTrivia": [
                                                    {
                                                        "kind": "WhitespaceTrivia",
                                                        "text": " "
                                                    }
                                                ]
                                            },
                                            "value": {
                                                "kind": "ArrayLiteralExpression",
                                                "fullStart": 684,
                                                "fullEnd": 686,
                                                "start": 684,
                                                "end": 686,
                                                "fullWidth": 2,
                                                "width": 2,
                                                "openBracketToken": {
                                                    "kind": "OpenBracketToken",
                                                    "fullStart": 684,
                                                    "fullEnd": 685,
                                                    "start": 684,
                                                    "end": 685,
                                                    "fullWidth": 1,
                                                    "width": 1,
                                                    "text": "[",
                                                    "value": "[",
                                                    "valueText": "["
                                                },
                                                "expressions": [],
                                                "closeBracketToken": {
                                                    "kind": "CloseBracketToken",
                                                    "fullStart": 685,
                                                    "fullEnd": 686,
                                                    "start": 685,
                                                    "end": 686,
                                                    "fullWidth": 1,
                                                    "width": 1,
                                                    "text": "]",
                                                    "value": "]",
                                                    "valueText": "]"
                                                }
                                            }
                                        }
                                    }
                                ]
                            },
                            "semicolonToken": {
                                "kind": "SemicolonToken",
                                "fullStart": 686,
                                "fullEnd": 689,
                                "start": 686,
                                "end": 687,
                                "fullWidth": 3,
                                "width": 1,
                                "text": ";",
                                "value": ";",
                                "valueText": ";",
                                "hasTrailingTrivia": true,
                                "hasTrailingNewLine": true,
                                "trailingTrivia": [
                                    {
                                        "kind": "NewLineTrivia",
                                        "text": "\r\n"
                                    }
                                ]
                            }
                        },
                        {
                            "kind": "ExpressionStatement",
                            "fullStart": 689,
                            "fullEnd": 736,
                            "start": 707,
                            "end": 734,
                            "fullWidth": 47,
                            "width": 27,
                            "expression": {
                                "kind": "AssignmentExpression",
                                "fullStart": 689,
                                "fullEnd": 733,
                                "start": 707,
                                "end": 733,
                                "fullWidth": 44,
                                "width": 26,
                                "left": {
                                    "kind": "MemberAccessExpression",
                                    "fullStart": 689,
                                    "fullEnd": 725,
                                    "start": 707,
                                    "end": 724,
                                    "fullWidth": 36,
                                    "width": 17,
                                    "expression": {
                                        "kind": "IdentifierName",
                                        "fullStart": 689,
                                        "fullEnd": 710,
                                        "start": 707,
                                        "end": 710,
                                        "fullWidth": 21,
                                        "width": 3,
                                        "text": "obj",
                                        "value": "obj",
                                        "valueText": "obj",
                                        "hasLeadingTrivia": true,
                                        "hasLeadingNewLine": true,
                                        "leadingTrivia": [
                                            {
                                                "kind": "WhitespaceTrivia",
                                                "text": "        "
                                            },
                                            {
                                                "kind": "NewLineTrivia",
                                                "text": "\r\n"
                                            },
                                            {
                                                "kind": "WhitespaceTrivia",
                                                "text": "        "
                                            }
                                        ]
                                    },
                                    "dotToken": {
                                        "kind": "DotToken",
                                        "fullStart": 710,
                                        "fullEnd": 711,
                                        "start": 710,
                                        "end": 711,
                                        "fullWidth": 1,
                                        "width": 1,
                                        "text": ".",
                                        "value": ".",
                                        "valueText": "."
                                    },
                                    "name": {
                                        "kind": "IdentifierName",
                                        "fullStart": 711,
                                        "fullEnd": 725,
                                        "start": 711,
                                        "end": 724,
                                        "fullWidth": 14,
                                        "width": 13,
                                        "text": "verifySetFunc",
                                        "value": "verifySetFunc",
                                        "valueText": "verifySetFunc",
                                        "hasTrailingTrivia": true,
                                        "trailingTrivia": [
                                            {
                                                "kind": "WhitespaceTrivia",
                                                "text": " "
                                            }
                                        ]
                                    }
                                },
                                "operatorToken": {
                                    "kind": "EqualsToken",
                                    "fullStart": 725,
                                    "fullEnd": 727,
                                    "start": 725,
                                    "end": 726,
                                    "fullWidth": 2,
                                    "width": 1,
                                    "text": "=",
                                    "value": "=",
                                    "valueText": "=",
                                    "hasTrailingTrivia": true,
                                    "trailingTrivia": [
                                        {
                                            "kind": "WhitespaceTrivia",
                                            "text": " "
                                        }
                                    ]
                                },
                                "right": {
                                    "kind": "StringLiteral",
                                    "fullStart": 727,
                                    "fullEnd": 733,
                                    "start": 727,
                                    "end": 733,
                                    "fullWidth": 6,
                                    "width": 6,
                                    "text": "\"data\"",
                                    "value": "data",
                                    "valueText": "data"
                                }
                            },
                            "semicolonToken": {
                                "kind": "SemicolonToken",
                                "fullStart": 733,
                                "fullEnd": 736,
                                "start": 733,
                                "end": 734,
                                "fullWidth": 3,
                                "width": 1,
                                "text": ";",
                                "value": ";",
                                "valueText": ";",
                                "hasTrailingTrivia": true,
                                "hasTrailingNewLine": true,
                                "trailingTrivia": [
                                    {
                                        "kind": "NewLineTrivia",
                                        "text": "\r\n"
                                    }
                                ]
                            }
                        },
                        {
                            "kind": "VariableStatement",
                            "fullStart": 736,
                            "fullEnd": 824,
                            "start": 744,
                            "end": 822,
                            "fullWidth": 88,
                            "width": 78,
                            "modifiers": [],
                            "variableDeclaration": {
                                "kind": "VariableDeclaration",
                                "fullStart": 736,
                                "fullEnd": 821,
                                "start": 744,
                                "end": 821,
                                "fullWidth": 85,
                                "width": 77,
                                "varKeyword": {
                                    "kind": "VarKeyword",
                                    "fullStart": 736,
                                    "fullEnd": 748,
                                    "start": 744,
                                    "end": 747,
                                    "fullWidth": 12,
                                    "width": 3,
                                    "text": "var",
                                    "value": "var",
                                    "valueText": "var",
                                    "hasLeadingTrivia": true,
                                    "hasTrailingTrivia": true,
                                    "leadingTrivia": [
                                        {
                                            "kind": "WhitespaceTrivia",
                                            "text": "        "
                                        }
                                    ],
                                    "trailingTrivia": [
                                        {
                                            "kind": "WhitespaceTrivia",
                                            "text": " "
                                        }
                                    ]
                                },
                                "variableDeclarators": [
                                    {
                                        "kind": "VariableDeclarator",
                                        "fullStart": 748,
                                        "fullEnd": 821,
                                        "start": 748,
                                        "end": 821,
                                        "fullWidth": 73,
<<<<<<< HEAD
                                        "width": 73,
                                        "identifier": {
=======
                                        "propertyName": {
>>>>>>> 85e84683
                                            "kind": "IdentifierName",
                                            "fullStart": 748,
                                            "fullEnd": 756,
                                            "start": 748,
                                            "end": 755,
                                            "fullWidth": 8,
                                            "width": 7,
                                            "text": "getFunc",
                                            "value": "getFunc",
                                            "valueText": "getFunc",
                                            "hasTrailingTrivia": true,
                                            "trailingTrivia": [
                                                {
                                                    "kind": "WhitespaceTrivia",
                                                    "text": " "
                                                }
                                            ]
                                        },
                                        "equalsValueClause": {
                                            "kind": "EqualsValueClause",
                                            "fullStart": 756,
                                            "fullEnd": 821,
                                            "start": 756,
                                            "end": 821,
                                            "fullWidth": 65,
                                            "width": 65,
                                            "equalsToken": {
                                                "kind": "EqualsToken",
                                                "fullStart": 756,
                                                "fullEnd": 758,
                                                "start": 756,
                                                "end": 757,
                                                "fullWidth": 2,
                                                "width": 1,
                                                "text": "=",
                                                "value": "=",
                                                "valueText": "=",
                                                "hasTrailingTrivia": true,
                                                "trailingTrivia": [
                                                    {
                                                        "kind": "WhitespaceTrivia",
                                                        "text": " "
                                                    }
                                                ]
                                            },
                                            "value": {
                                                "kind": "FunctionExpression",
                                                "fullStart": 758,
                                                "fullEnd": 821,
                                                "start": 758,
                                                "end": 821,
                                                "fullWidth": 63,
                                                "width": 63,
                                                "functionKeyword": {
                                                    "kind": "FunctionKeyword",
                                                    "fullStart": 758,
                                                    "fullEnd": 767,
                                                    "start": 758,
                                                    "end": 766,
                                                    "fullWidth": 9,
                                                    "width": 8,
                                                    "text": "function",
                                                    "value": "function",
                                                    "valueText": "function",
                                                    "hasTrailingTrivia": true,
                                                    "trailingTrivia": [
                                                        {
                                                            "kind": "WhitespaceTrivia",
                                                            "text": " "
                                                        }
                                                    ]
                                                },
                                                "callSignature": {
                                                    "kind": "CallSignature",
                                                    "fullStart": 767,
                                                    "fullEnd": 770,
                                                    "start": 767,
                                                    "end": 769,
                                                    "fullWidth": 3,
                                                    "width": 2,
                                                    "parameterList": {
                                                        "kind": "ParameterList",
                                                        "fullStart": 767,
                                                        "fullEnd": 770,
                                                        "start": 767,
                                                        "end": 769,
                                                        "fullWidth": 3,
                                                        "width": 2,
                                                        "openParenToken": {
                                                            "kind": "OpenParenToken",
                                                            "fullStart": 767,
                                                            "fullEnd": 768,
                                                            "start": 767,
                                                            "end": 768,
                                                            "fullWidth": 1,
                                                            "width": 1,
                                                            "text": "(",
                                                            "value": "(",
                                                            "valueText": "("
                                                        },
                                                        "parameters": [],
                                                        "closeParenToken": {
                                                            "kind": "CloseParenToken",
                                                            "fullStart": 768,
                                                            "fullEnd": 770,
                                                            "start": 768,
                                                            "end": 769,
                                                            "fullWidth": 2,
                                                            "width": 1,
                                                            "text": ")",
                                                            "value": ")",
                                                            "valueText": ")",
                                                            "hasTrailingTrivia": true,
                                                            "trailingTrivia": [
                                                                {
                                                                    "kind": "WhitespaceTrivia",
                                                                    "text": " "
                                                                }
                                                            ]
                                                        }
                                                    }
                                                },
                                                "block": {
                                                    "kind": "Block",
                                                    "fullStart": 770,
                                                    "fullEnd": 821,
                                                    "start": 770,
                                                    "end": 821,
                                                    "fullWidth": 51,
                                                    "width": 51,
                                                    "openBraceToken": {
                                                        "kind": "OpenBraceToken",
                                                        "fullStart": 770,
                                                        "fullEnd": 773,
                                                        "start": 770,
                                                        "end": 771,
                                                        "fullWidth": 3,
                                                        "width": 1,
                                                        "text": "{",
                                                        "value": "{",
                                                        "valueText": "{",
                                                        "hasTrailingTrivia": true,
                                                        "hasTrailingNewLine": true,
                                                        "trailingTrivia": [
                                                            {
                                                                "kind": "NewLineTrivia",
                                                                "text": "\r\n"
                                                            }
                                                        ]
                                                    },
                                                    "statements": [
                                                        {
                                                            "kind": "ReturnStatement",
                                                            "fullStart": 773,
                                                            "fullEnd": 812,
                                                            "start": 785,
                                                            "end": 810,
                                                            "fullWidth": 39,
                                                            "width": 25,
                                                            "returnKeyword": {
                                                                "kind": "ReturnKeyword",
                                                                "fullStart": 773,
                                                                "fullEnd": 792,
                                                                "start": 785,
                                                                "end": 791,
                                                                "fullWidth": 19,
                                                                "width": 6,
                                                                "text": "return",
                                                                "value": "return",
                                                                "valueText": "return",
                                                                "hasLeadingTrivia": true,
                                                                "hasTrailingTrivia": true,
                                                                "leadingTrivia": [
                                                                    {
                                                                        "kind": "WhitespaceTrivia",
                                                                        "text": "            "
                                                                    }
                                                                ],
                                                                "trailingTrivia": [
                                                                    {
                                                                        "kind": "WhitespaceTrivia",
                                                                        "text": " "
                                                                    }
                                                                ]
                                                            },
                                                            "expression": {
                                                                "kind": "MemberAccessExpression",
                                                                "fullStart": 792,
                                                                "fullEnd": 809,
                                                                "start": 792,
                                                                "end": 809,
                                                                "fullWidth": 17,
                                                                "width": 17,
                                                                "expression": {
                                                                    "kind": "IdentifierName",
                                                                    "fullStart": 792,
                                                                    "fullEnd": 795,
                                                                    "start": 792,
                                                                    "end": 795,
                                                                    "fullWidth": 3,
                                                                    "width": 3,
                                                                    "text": "obj",
                                                                    "value": "obj",
                                                                    "valueText": "obj"
                                                                },
                                                                "dotToken": {
                                                                    "kind": "DotToken",
                                                                    "fullStart": 795,
                                                                    "fullEnd": 796,
                                                                    "start": 795,
                                                                    "end": 796,
                                                                    "fullWidth": 1,
                                                                    "width": 1,
                                                                    "text": ".",
                                                                    "value": ".",
                                                                    "valueText": "."
                                                                },
                                                                "name": {
                                                                    "kind": "IdentifierName",
                                                                    "fullStart": 796,
                                                                    "fullEnd": 809,
                                                                    "start": 796,
                                                                    "end": 809,
                                                                    "fullWidth": 13,
                                                                    "width": 13,
                                                                    "text": "verifySetFunc",
                                                                    "value": "verifySetFunc",
                                                                    "valueText": "verifySetFunc"
                                                                }
                                                            },
                                                            "semicolonToken": {
                                                                "kind": "SemicolonToken",
                                                                "fullStart": 809,
                                                                "fullEnd": 812,
                                                                "start": 809,
                                                                "end": 810,
                                                                "fullWidth": 3,
                                                                "width": 1,
                                                                "text": ";",
                                                                "value": ";",
                                                                "valueText": ";",
                                                                "hasTrailingTrivia": true,
                                                                "hasTrailingNewLine": true,
                                                                "trailingTrivia": [
                                                                    {
                                                                        "kind": "NewLineTrivia",
                                                                        "text": "\r\n"
                                                                    }
                                                                ]
                                                            }
                                                        }
                                                    ],
                                                    "closeBraceToken": {
                                                        "kind": "CloseBraceToken",
                                                        "fullStart": 812,
                                                        "fullEnd": 821,
                                                        "start": 820,
                                                        "end": 821,
                                                        "fullWidth": 9,
                                                        "width": 1,
                                                        "text": "}",
                                                        "value": "}",
                                                        "valueText": "}",
                                                        "hasLeadingTrivia": true,
                                                        "leadingTrivia": [
                                                            {
                                                                "kind": "WhitespaceTrivia",
                                                                "text": "        "
                                                            }
                                                        ]
                                                    }
                                                }
                                            }
                                        }
                                    }
                                ]
                            },
                            "semicolonToken": {
                                "kind": "SemicolonToken",
                                "fullStart": 821,
                                "fullEnd": 824,
                                "start": 821,
                                "end": 822,
                                "fullWidth": 3,
                                "width": 1,
                                "text": ";",
                                "value": ";",
                                "valueText": ";",
                                "hasTrailingTrivia": true,
                                "hasTrailingNewLine": true,
                                "trailingTrivia": [
                                    {
                                        "kind": "NewLineTrivia",
                                        "text": "\r\n"
                                    }
                                ]
                            }
                        },
                        {
                            "kind": "VariableStatement",
                            "fullStart": 824,
                            "fullEnd": 920,
                            "start": 834,
                            "end": 918,
                            "fullWidth": 96,
                            "width": 84,
                            "modifiers": [],
                            "variableDeclaration": {
                                "kind": "VariableDeclaration",
                                "fullStart": 824,
                                "fullEnd": 917,
                                "start": 834,
                                "end": 917,
                                "fullWidth": 93,
                                "width": 83,
                                "varKeyword": {
                                    "kind": "VarKeyword",
                                    "fullStart": 824,
                                    "fullEnd": 838,
                                    "start": 834,
                                    "end": 837,
                                    "fullWidth": 14,
                                    "width": 3,
                                    "text": "var",
                                    "value": "var",
                                    "valueText": "var",
                                    "hasLeadingTrivia": true,
                                    "hasLeadingNewLine": true,
                                    "hasTrailingTrivia": true,
                                    "leadingTrivia": [
                                        {
                                            "kind": "NewLineTrivia",
                                            "text": "\r\n"
                                        },
                                        {
                                            "kind": "WhitespaceTrivia",
                                            "text": "        "
                                        }
                                    ],
                                    "trailingTrivia": [
                                        {
                                            "kind": "WhitespaceTrivia",
                                            "text": " "
                                        }
                                    ]
                                },
                                "variableDeclarators": [
                                    {
                                        "kind": "VariableDeclarator",
                                        "fullStart": 838,
                                        "fullEnd": 917,
                                        "start": 838,
                                        "end": 917,
                                        "fullWidth": 79,
<<<<<<< HEAD
                                        "width": 79,
                                        "identifier": {
=======
                                        "propertyName": {
>>>>>>> 85e84683
                                            "kind": "IdentifierName",
                                            "fullStart": 838,
                                            "fullEnd": 846,
                                            "start": 838,
                                            "end": 845,
                                            "fullWidth": 8,
                                            "width": 7,
                                            "text": "setFunc",
                                            "value": "setFunc",
                                            "valueText": "setFunc",
                                            "hasTrailingTrivia": true,
                                            "trailingTrivia": [
                                                {
                                                    "kind": "WhitespaceTrivia",
                                                    "text": " "
                                                }
                                            ]
                                        },
                                        "equalsValueClause": {
                                            "kind": "EqualsValueClause",
                                            "fullStart": 846,
                                            "fullEnd": 917,
                                            "start": 846,
                                            "end": 917,
                                            "fullWidth": 71,
                                            "width": 71,
                                            "equalsToken": {
                                                "kind": "EqualsToken",
                                                "fullStart": 846,
                                                "fullEnd": 848,
                                                "start": 846,
                                                "end": 847,
                                                "fullWidth": 2,
                                                "width": 1,
                                                "text": "=",
                                                "value": "=",
                                                "valueText": "=",
                                                "hasTrailingTrivia": true,
                                                "trailingTrivia": [
                                                    {
                                                        "kind": "WhitespaceTrivia",
                                                        "text": " "
                                                    }
                                                ]
                                            },
                                            "value": {
                                                "kind": "FunctionExpression",
                                                "fullStart": 848,
                                                "fullEnd": 917,
                                                "start": 848,
                                                "end": 917,
                                                "fullWidth": 69,
                                                "width": 69,
                                                "functionKeyword": {
                                                    "kind": "FunctionKeyword",
                                                    "fullStart": 848,
                                                    "fullEnd": 857,
                                                    "start": 848,
                                                    "end": 856,
                                                    "fullWidth": 9,
                                                    "width": 8,
                                                    "text": "function",
                                                    "value": "function",
                                                    "valueText": "function",
                                                    "hasTrailingTrivia": true,
                                                    "trailingTrivia": [
                                                        {
                                                            "kind": "WhitespaceTrivia",
                                                            "text": " "
                                                        }
                                                    ]
                                                },
                                                "callSignature": {
                                                    "kind": "CallSignature",
                                                    "fullStart": 857,
                                                    "fullEnd": 865,
                                                    "start": 857,
                                                    "end": 864,
                                                    "fullWidth": 8,
                                                    "width": 7,
                                                    "parameterList": {
                                                        "kind": "ParameterList",
                                                        "fullStart": 857,
                                                        "fullEnd": 865,
                                                        "start": 857,
                                                        "end": 864,
                                                        "fullWidth": 8,
                                                        "width": 7,
                                                        "openParenToken": {
                                                            "kind": "OpenParenToken",
                                                            "fullStart": 857,
                                                            "fullEnd": 858,
                                                            "start": 857,
                                                            "end": 858,
                                                            "fullWidth": 1,
                                                            "width": 1,
                                                            "text": "(",
                                                            "value": "(",
                                                            "valueText": "("
                                                        },
                                                        "parameters": [
                                                            {
                                                                "kind": "Parameter",
                                                                "fullStart": 858,
                                                                "fullEnd": 863,
                                                                "start": 858,
                                                                "end": 863,
                                                                "fullWidth": 5,
                                                                "width": 5,
                                                                "modifiers": [],
                                                                "identifier": {
                                                                    "kind": "IdentifierName",
                                                                    "fullStart": 858,
                                                                    "fullEnd": 863,
                                                                    "start": 858,
                                                                    "end": 863,
                                                                    "fullWidth": 5,
                                                                    "width": 5,
                                                                    "text": "value",
                                                                    "value": "value",
                                                                    "valueText": "value"
                                                                }
                                                            }
                                                        ],
                                                        "closeParenToken": {
                                                            "kind": "CloseParenToken",
                                                            "fullStart": 863,
                                                            "fullEnd": 865,
                                                            "start": 863,
                                                            "end": 864,
                                                            "fullWidth": 2,
                                                            "width": 1,
                                                            "text": ")",
                                                            "value": ")",
                                                            "valueText": ")",
                                                            "hasTrailingTrivia": true,
                                                            "trailingTrivia": [
                                                                {
                                                                    "kind": "WhitespaceTrivia",
                                                                    "text": " "
                                                                }
                                                            ]
                                                        }
                                                    }
                                                },
                                                "block": {
                                                    "kind": "Block",
                                                    "fullStart": 865,
                                                    "fullEnd": 917,
                                                    "start": 865,
                                                    "end": 917,
                                                    "fullWidth": 52,
                                                    "width": 52,
                                                    "openBraceToken": {
                                                        "kind": "OpenBraceToken",
                                                        "fullStart": 865,
                                                        "fullEnd": 868,
                                                        "start": 865,
                                                        "end": 866,
                                                        "fullWidth": 3,
                                                        "width": 1,
                                                        "text": "{",
                                                        "value": "{",
                                                        "valueText": "{",
                                                        "hasTrailingTrivia": true,
                                                        "hasTrailingNewLine": true,
                                                        "trailingTrivia": [
                                                            {
                                                                "kind": "NewLineTrivia",
                                                                "text": "\r\n"
                                                            }
                                                        ]
                                                    },
                                                    "statements": [
                                                        {
                                                            "kind": "ExpressionStatement",
                                                            "fullStart": 868,
                                                            "fullEnd": 908,
                                                            "start": 880,
                                                            "end": 906,
                                                            "fullWidth": 40,
                                                            "width": 26,
                                                            "expression": {
                                                                "kind": "AssignmentExpression",
                                                                "fullStart": 868,
                                                                "fullEnd": 905,
                                                                "start": 880,
                                                                "end": 905,
                                                                "fullWidth": 37,
                                                                "width": 25,
                                                                "left": {
                                                                    "kind": "MemberAccessExpression",
                                                                    "fullStart": 868,
                                                                    "fullEnd": 898,
                                                                    "start": 880,
                                                                    "end": 897,
                                                                    "fullWidth": 30,
                                                                    "width": 17,
                                                                    "expression": {
                                                                        "kind": "IdentifierName",
                                                                        "fullStart": 868,
                                                                        "fullEnd": 883,
                                                                        "start": 880,
                                                                        "end": 883,
                                                                        "fullWidth": 15,
                                                                        "width": 3,
                                                                        "text": "obj",
                                                                        "value": "obj",
                                                                        "valueText": "obj",
                                                                        "hasLeadingTrivia": true,
                                                                        "leadingTrivia": [
                                                                            {
                                                                                "kind": "WhitespaceTrivia",
                                                                                "text": "            "
                                                                            }
                                                                        ]
                                                                    },
                                                                    "dotToken": {
                                                                        "kind": "DotToken",
                                                                        "fullStart": 883,
                                                                        "fullEnd": 884,
                                                                        "start": 883,
                                                                        "end": 884,
                                                                        "fullWidth": 1,
                                                                        "width": 1,
                                                                        "text": ".",
                                                                        "value": ".",
                                                                        "valueText": "."
                                                                    },
                                                                    "name": {
                                                                        "kind": "IdentifierName",
                                                                        "fullStart": 884,
                                                                        "fullEnd": 898,
                                                                        "start": 884,
                                                                        "end": 897,
                                                                        "fullWidth": 14,
                                                                        "width": 13,
                                                                        "text": "verifySetFunc",
                                                                        "value": "verifySetFunc",
                                                                        "valueText": "verifySetFunc",
                                                                        "hasTrailingTrivia": true,
                                                                        "trailingTrivia": [
                                                                            {
                                                                                "kind": "WhitespaceTrivia",
                                                                                "text": " "
                                                                            }
                                                                        ]
                                                                    }
                                                                },
                                                                "operatorToken": {
                                                                    "kind": "EqualsToken",
                                                                    "fullStart": 898,
                                                                    "fullEnd": 900,
                                                                    "start": 898,
                                                                    "end": 899,
                                                                    "fullWidth": 2,
                                                                    "width": 1,
                                                                    "text": "=",
                                                                    "value": "=",
                                                                    "valueText": "=",
                                                                    "hasTrailingTrivia": true,
                                                                    "trailingTrivia": [
                                                                        {
                                                                            "kind": "WhitespaceTrivia",
                                                                            "text": " "
                                                                        }
                                                                    ]
                                                                },
                                                                "right": {
                                                                    "kind": "IdentifierName",
                                                                    "fullStart": 900,
                                                                    "fullEnd": 905,
                                                                    "start": 900,
                                                                    "end": 905,
                                                                    "fullWidth": 5,
                                                                    "width": 5,
                                                                    "text": "value",
                                                                    "value": "value",
                                                                    "valueText": "value"
                                                                }
                                                            },
                                                            "semicolonToken": {
                                                                "kind": "SemicolonToken",
                                                                "fullStart": 905,
                                                                "fullEnd": 908,
                                                                "start": 905,
                                                                "end": 906,
                                                                "fullWidth": 3,
                                                                "width": 1,
                                                                "text": ";",
                                                                "value": ";",
                                                                "valueText": ";",
                                                                "hasTrailingTrivia": true,
                                                                "hasTrailingNewLine": true,
                                                                "trailingTrivia": [
                                                                    {
                                                                        "kind": "NewLineTrivia",
                                                                        "text": "\r\n"
                                                                    }
                                                                ]
                                                            }
                                                        }
                                                    ],
                                                    "closeBraceToken": {
                                                        "kind": "CloseBraceToken",
                                                        "fullStart": 908,
                                                        "fullEnd": 917,
                                                        "start": 916,
                                                        "end": 917,
                                                        "fullWidth": 9,
                                                        "width": 1,
                                                        "text": "}",
                                                        "value": "}",
                                                        "valueText": "}",
                                                        "hasLeadingTrivia": true,
                                                        "leadingTrivia": [
                                                            {
                                                                "kind": "WhitespaceTrivia",
                                                                "text": "        "
                                                            }
                                                        ]
                                                    }
                                                }
                                            }
                                        }
                                    }
                                ]
                            },
                            "semicolonToken": {
                                "kind": "SemicolonToken",
                                "fullStart": 917,
                                "fullEnd": 920,
                                "start": 917,
                                "end": 918,
                                "fullWidth": 3,
                                "width": 1,
                                "text": ";",
                                "value": ";",
                                "valueText": ";",
                                "hasTrailingTrivia": true,
                                "hasTrailingNewLine": true,
                                "trailingTrivia": [
                                    {
                                        "kind": "NewLineTrivia",
                                        "text": "\r\n"
                                    }
                                ]
                            }
                        },
                        {
                            "kind": "ExpressionStatement",
                            "fullStart": 920,
                            "fullEnd": 1099,
                            "start": 930,
                            "end": 1097,
                            "fullWidth": 179,
                            "width": 167,
                            "isIncrementallyUnusable": true,
                            "expression": {
                                "kind": "InvocationExpression",
                                "fullStart": 920,
                                "fullEnd": 1096,
                                "start": 930,
                                "end": 1096,
                                "fullWidth": 176,
                                "width": 166,
                                "isIncrementallyUnusable": true,
                                "expression": {
                                    "kind": "MemberAccessExpression",
                                    "fullStart": 920,
                                    "fullEnd": 951,
                                    "start": 930,
                                    "end": 951,
                                    "fullWidth": 31,
                                    "width": 21,
                                    "expression": {
                                        "kind": "IdentifierName",
                                        "fullStart": 920,
                                        "fullEnd": 936,
                                        "start": 930,
                                        "end": 936,
                                        "fullWidth": 16,
                                        "width": 6,
                                        "text": "Object",
                                        "value": "Object",
                                        "valueText": "Object",
                                        "hasLeadingTrivia": true,
                                        "hasLeadingNewLine": true,
                                        "leadingTrivia": [
                                            {
                                                "kind": "NewLineTrivia",
                                                "text": "\r\n"
                                            },
                                            {
                                                "kind": "WhitespaceTrivia",
                                                "text": "        "
                                            }
                                        ]
                                    },
                                    "dotToken": {
                                        "kind": "DotToken",
                                        "fullStart": 936,
                                        "fullEnd": 937,
                                        "start": 936,
                                        "end": 937,
                                        "fullWidth": 1,
                                        "width": 1,
                                        "text": ".",
                                        "value": ".",
                                        "valueText": "."
                                    },
                                    "name": {
                                        "kind": "IdentifierName",
                                        "fullStart": 937,
                                        "fullEnd": 951,
                                        "start": 937,
                                        "end": 951,
                                        "fullWidth": 14,
                                        "width": 14,
                                        "text": "defineProperty",
                                        "value": "defineProperty",
                                        "valueText": "defineProperty"
                                    }
                                },
                                "argumentList": {
                                    "kind": "ArgumentList",
                                    "fullStart": 951,
                                    "fullEnd": 1096,
                                    "start": 951,
                                    "end": 1096,
                                    "fullWidth": 145,
                                    "width": 145,
                                    "isIncrementallyUnusable": true,
                                    "openParenToken": {
                                        "kind": "OpenParenToken",
                                        "fullStart": 951,
                                        "fullEnd": 952,
                                        "start": 951,
                                        "end": 952,
                                        "fullWidth": 1,
                                        "width": 1,
                                        "text": "(",
                                        "value": "(",
                                        "valueText": "("
                                    },
                                    "arguments": [
                                        {
                                            "kind": "IdentifierName",
                                            "fullStart": 952,
                                            "fullEnd": 955,
                                            "start": 952,
                                            "end": 955,
                                            "fullWidth": 3,
                                            "width": 3,
                                            "text": "obj",
                                            "value": "obj",
                                            "valueText": "obj"
                                        },
                                        {
                                            "kind": "CommaToken",
                                            "fullStart": 955,
                                            "fullEnd": 957,
                                            "start": 955,
                                            "end": 956,
                                            "fullWidth": 2,
                                            "width": 1,
                                            "text": ",",
                                            "value": ",",
                                            "valueText": ",",
                                            "hasTrailingTrivia": true,
                                            "trailingTrivia": [
                                                {
                                                    "kind": "WhitespaceTrivia",
                                                    "text": " "
                                                }
                                            ]
                                        },
                                        {
                                            "kind": "StringLiteral",
                                            "fullStart": 957,
                                            "fullEnd": 963,
                                            "start": 957,
                                            "end": 963,
                                            "fullWidth": 6,
                                            "width": 6,
                                            "text": "\"prop\"",
                                            "value": "prop",
                                            "valueText": "prop"
                                        },
                                        {
                                            "kind": "CommaToken",
                                            "fullStart": 963,
                                            "fullEnd": 965,
                                            "start": 963,
                                            "end": 964,
                                            "fullWidth": 2,
                                            "width": 1,
                                            "text": ",",
                                            "value": ",",
                                            "valueText": ",",
                                            "hasTrailingTrivia": true,
                                            "trailingTrivia": [
                                                {
                                                    "kind": "WhitespaceTrivia",
                                                    "text": " "
                                                }
                                            ]
                                        },
                                        {
                                            "kind": "ObjectLiteralExpression",
                                            "fullStart": 965,
                                            "fullEnd": 1095,
                                            "start": 965,
                                            "end": 1095,
                                            "fullWidth": 130,
                                            "width": 130,
                                            "isIncrementallyUnusable": true,
                                            "openBraceToken": {
                                                "kind": "OpenBraceToken",
                                                "fullStart": 965,
                                                "fullEnd": 968,
                                                "start": 965,
                                                "end": 966,
                                                "fullWidth": 3,
                                                "width": 1,
                                                "text": "{",
                                                "value": "{",
                                                "valueText": "{",
                                                "hasTrailingTrivia": true,
                                                "hasTrailingNewLine": true,
                                                "trailingTrivia": [
                                                    {
                                                        "kind": "NewLineTrivia",
                                                        "text": "\r\n"
                                                    }
                                                ]
                                            },
                                            "propertyAssignments": [
                                                {
                                                    "kind": "SimplePropertyAssignment",
                                                    "fullStart": 968,
                                                    "fullEnd": 992,
                                                    "start": 980,
                                                    "end": 992,
                                                    "fullWidth": 24,
                                                    "width": 12,
                                                    "isIncrementallyUnusable": true,
                                                    "propertyName": {
                                                        "kind": "IdentifierName",
                                                        "fullStart": 968,
                                                        "fullEnd": 983,
                                                        "start": 980,
                                                        "end": 983,
                                                        "fullWidth": 15,
                                                        "width": 3,
                                                        "text": "get",
                                                        "value": "get",
                                                        "valueText": "get",
                                                        "hasLeadingTrivia": true,
                                                        "leadingTrivia": [
                                                            {
                                                                "kind": "WhitespaceTrivia",
                                                                "text": "            "
                                                            }
                                                        ]
                                                    },
                                                    "colonToken": {
                                                        "kind": "ColonToken",
                                                        "fullStart": 983,
                                                        "fullEnd": 985,
                                                        "start": 983,
                                                        "end": 984,
                                                        "fullWidth": 2,
                                                        "width": 1,
                                                        "text": ":",
                                                        "value": ":",
                                                        "valueText": ":",
                                                        "hasTrailingTrivia": true,
                                                        "trailingTrivia": [
                                                            {
                                                                "kind": "WhitespaceTrivia",
                                                                "text": " "
                                                            }
                                                        ]
                                                    },
                                                    "expression": {
                                                        "kind": "IdentifierName",
                                                        "fullStart": 985,
                                                        "fullEnd": 992,
                                                        "start": 985,
                                                        "end": 992,
                                                        "fullWidth": 7,
                                                        "width": 7,
                                                        "text": "getFunc",
                                                        "value": "getFunc",
                                                        "valueText": "getFunc"
                                                    }
                                                },
                                                {
                                                    "kind": "CommaToken",
                                                    "fullStart": 992,
                                                    "fullEnd": 995,
                                                    "start": 992,
                                                    "end": 993,
                                                    "fullWidth": 3,
                                                    "width": 1,
                                                    "text": ",",
                                                    "value": ",",
                                                    "valueText": ",",
                                                    "hasTrailingTrivia": true,
                                                    "hasTrailingNewLine": true,
                                                    "trailingTrivia": [
                                                        {
                                                            "kind": "NewLineTrivia",
                                                            "text": "\r\n"
                                                        }
                                                    ]
                                                },
                                                {
                                                    "kind": "SimplePropertyAssignment",
                                                    "fullStart": 995,
                                                    "fullEnd": 1019,
                                                    "start": 1007,
                                                    "end": 1019,
                                                    "fullWidth": 24,
                                                    "width": 12,
                                                    "isIncrementallyUnusable": true,
                                                    "propertyName": {
                                                        "kind": "IdentifierName",
                                                        "fullStart": 995,
                                                        "fullEnd": 1010,
                                                        "start": 1007,
                                                        "end": 1010,
                                                        "fullWidth": 15,
                                                        "width": 3,
                                                        "text": "set",
                                                        "value": "set",
                                                        "valueText": "set",
                                                        "hasLeadingTrivia": true,
                                                        "leadingTrivia": [
                                                            {
                                                                "kind": "WhitespaceTrivia",
                                                                "text": "            "
                                                            }
                                                        ]
                                                    },
                                                    "colonToken": {
                                                        "kind": "ColonToken",
                                                        "fullStart": 1010,
                                                        "fullEnd": 1012,
                                                        "start": 1010,
                                                        "end": 1011,
                                                        "fullWidth": 2,
                                                        "width": 1,
                                                        "text": ":",
                                                        "value": ":",
                                                        "valueText": ":",
                                                        "hasTrailingTrivia": true,
                                                        "trailingTrivia": [
                                                            {
                                                                "kind": "WhitespaceTrivia",
                                                                "text": " "
                                                            }
                                                        ]
                                                    },
                                                    "expression": {
                                                        "kind": "IdentifierName",
                                                        "fullStart": 1012,
                                                        "fullEnd": 1019,
                                                        "start": 1012,
                                                        "end": 1019,
                                                        "fullWidth": 7,
                                                        "width": 7,
                                                        "text": "setFunc",
                                                        "value": "setFunc",
                                                        "valueText": "setFunc"
                                                    }
                                                },
                                                {
                                                    "kind": "CommaToken",
                                                    "fullStart": 1019,
                                                    "fullEnd": 1022,
                                                    "start": 1019,
                                                    "end": 1020,
                                                    "fullWidth": 3,
                                                    "width": 1,
                                                    "text": ",",
                                                    "value": ",",
                                                    "valueText": ",",
                                                    "hasTrailingTrivia": true,
                                                    "hasTrailingNewLine": true,
                                                    "trailingTrivia": [
                                                        {
                                                            "kind": "NewLineTrivia",
                                                            "text": "\r\n"
                                                        }
                                                    ]
                                                },
                                                {
                                                    "kind": "SimplePropertyAssignment",
                                                    "fullStart": 1022,
                                                    "fullEnd": 1050,
                                                    "start": 1034,
                                                    "end": 1050,
                                                    "fullWidth": 28,
                                                    "width": 16,
                                                    "propertyName": {
                                                        "kind": "IdentifierName",
                                                        "fullStart": 1022,
                                                        "fullEnd": 1044,
                                                        "start": 1034,
                                                        "end": 1044,
                                                        "fullWidth": 22,
                                                        "width": 10,
                                                        "text": "enumerable",
                                                        "value": "enumerable",
                                                        "valueText": "enumerable",
                                                        "hasLeadingTrivia": true,
                                                        "leadingTrivia": [
                                                            {
                                                                "kind": "WhitespaceTrivia",
                                                                "text": "            "
                                                            }
                                                        ]
                                                    },
                                                    "colonToken": {
                                                        "kind": "ColonToken",
                                                        "fullStart": 1044,
                                                        "fullEnd": 1046,
                                                        "start": 1044,
                                                        "end": 1045,
                                                        "fullWidth": 2,
                                                        "width": 1,
                                                        "text": ":",
                                                        "value": ":",
                                                        "valueText": ":",
                                                        "hasTrailingTrivia": true,
                                                        "trailingTrivia": [
                                                            {
                                                                "kind": "WhitespaceTrivia",
                                                                "text": " "
                                                            }
                                                        ]
                                                    },
                                                    "expression": {
                                                        "kind": "TrueKeyword",
                                                        "fullStart": 1046,
                                                        "fullEnd": 1050,
                                                        "start": 1046,
                                                        "end": 1050,
                                                        "fullWidth": 4,
                                                        "width": 4,
                                                        "text": "true",
                                                        "value": true,
                                                        "valueText": "true"
                                                    }
                                                },
                                                {
                                                    "kind": "CommaToken",
                                                    "fullStart": 1050,
                                                    "fullEnd": 1053,
                                                    "start": 1050,
                                                    "end": 1051,
                                                    "fullWidth": 3,
                                                    "width": 1,
                                                    "text": ",",
                                                    "value": ",",
                                                    "valueText": ",",
                                                    "hasTrailingTrivia": true,
                                                    "hasTrailingNewLine": true,
                                                    "trailingTrivia": [
                                                        {
                                                            "kind": "NewLineTrivia",
                                                            "text": "\r\n"
                                                        }
                                                    ]
                                                },
                                                {
                                                    "kind": "SimplePropertyAssignment",
                                                    "fullStart": 1053,
                                                    "fullEnd": 1086,
                                                    "start": 1065,
                                                    "end": 1084,
                                                    "fullWidth": 33,
                                                    "width": 19,
                                                    "propertyName": {
                                                        "kind": "IdentifierName",
                                                        "fullStart": 1053,
                                                        "fullEnd": 1077,
                                                        "start": 1065,
                                                        "end": 1077,
                                                        "fullWidth": 24,
                                                        "width": 12,
                                                        "text": "configurable",
                                                        "value": "configurable",
                                                        "valueText": "configurable",
                                                        "hasLeadingTrivia": true,
                                                        "leadingTrivia": [
                                                            {
                                                                "kind": "WhitespaceTrivia",
                                                                "text": "            "
                                                            }
                                                        ]
                                                    },
                                                    "colonToken": {
                                                        "kind": "ColonToken",
                                                        "fullStart": 1077,
                                                        "fullEnd": 1079,
                                                        "start": 1077,
                                                        "end": 1078,
                                                        "fullWidth": 2,
                                                        "width": 1,
                                                        "text": ":",
                                                        "value": ":",
                                                        "valueText": ":",
                                                        "hasTrailingTrivia": true,
                                                        "trailingTrivia": [
                                                            {
                                                                "kind": "WhitespaceTrivia",
                                                                "text": " "
                                                            }
                                                        ]
                                                    },
                                                    "expression": {
                                                        "kind": "FalseKeyword",
                                                        "fullStart": 1079,
                                                        "fullEnd": 1086,
                                                        "start": 1079,
                                                        "end": 1084,
                                                        "fullWidth": 7,
                                                        "width": 5,
                                                        "text": "false",
                                                        "value": false,
                                                        "valueText": "false",
                                                        "hasTrailingTrivia": true,
                                                        "hasTrailingNewLine": true,
                                                        "trailingTrivia": [
                                                            {
                                                                "kind": "NewLineTrivia",
                                                                "text": "\r\n"
                                                            }
                                                        ]
                                                    }
                                                }
                                            ],
                                            "closeBraceToken": {
                                                "kind": "CloseBraceToken",
                                                "fullStart": 1086,
                                                "fullEnd": 1095,
                                                "start": 1094,
                                                "end": 1095,
                                                "fullWidth": 9,
                                                "width": 1,
                                                "text": "}",
                                                "value": "}",
                                                "valueText": "}",
                                                "hasLeadingTrivia": true,
                                                "leadingTrivia": [
                                                    {
                                                        "kind": "WhitespaceTrivia",
                                                        "text": "        "
                                                    }
                                                ]
                                            }
                                        }
                                    ],
                                    "closeParenToken": {
                                        "kind": "CloseParenToken",
                                        "fullStart": 1095,
                                        "fullEnd": 1096,
                                        "start": 1095,
                                        "end": 1096,
                                        "fullWidth": 1,
                                        "width": 1,
                                        "text": ")",
                                        "value": ")",
                                        "valueText": ")"
                                    }
                                }
                            },
                            "semicolonToken": {
                                "kind": "SemicolonToken",
                                "fullStart": 1096,
                                "fullEnd": 1099,
                                "start": 1096,
                                "end": 1097,
                                "fullWidth": 3,
                                "width": 1,
                                "text": ";",
                                "value": ";",
                                "valueText": ";",
                                "hasTrailingTrivia": true,
                                "hasTrailingNewLine": true,
                                "trailingTrivia": [
                                    {
                                        "kind": "NewLineTrivia",
                                        "text": "\r\n"
                                    }
                                ]
                            }
                        },
                        {
                            "kind": "VariableStatement",
                            "fullStart": 1099,
                            "fullEnd": 1166,
                            "start": 1107,
                            "end": 1164,
                            "fullWidth": 67,
                            "width": 57,
                            "modifiers": [],
                            "variableDeclaration": {
                                "kind": "VariableDeclaration",
                                "fullStart": 1099,
                                "fullEnd": 1163,
                                "start": 1107,
                                "end": 1163,
                                "fullWidth": 64,
                                "width": 56,
                                "varKeyword": {
                                    "kind": "VarKeyword",
                                    "fullStart": 1099,
                                    "fullEnd": 1111,
                                    "start": 1107,
                                    "end": 1110,
                                    "fullWidth": 12,
                                    "width": 3,
                                    "text": "var",
                                    "value": "var",
                                    "valueText": "var",
                                    "hasLeadingTrivia": true,
                                    "hasTrailingTrivia": true,
                                    "leadingTrivia": [
                                        {
                                            "kind": "WhitespaceTrivia",
                                            "text": "        "
                                        }
                                    ],
                                    "trailingTrivia": [
                                        {
                                            "kind": "WhitespaceTrivia",
                                            "text": " "
                                        }
                                    ]
                                },
                                "variableDeclarators": [
                                    {
                                        "kind": "VariableDeclarator",
                                        "fullStart": 1111,
                                        "fullEnd": 1163,
                                        "start": 1111,
                                        "end": 1163,
                                        "fullWidth": 52,
<<<<<<< HEAD
                                        "width": 52,
                                        "identifier": {
=======
                                        "propertyName": {
>>>>>>> 85e84683
                                            "kind": "IdentifierName",
                                            "fullStart": 1111,
                                            "fullEnd": 1117,
                                            "start": 1111,
                                            "end": 1116,
                                            "fullWidth": 6,
                                            "width": 5,
                                            "text": "desc1",
                                            "value": "desc1",
                                            "valueText": "desc1",
                                            "hasTrailingTrivia": true,
                                            "trailingTrivia": [
                                                {
                                                    "kind": "WhitespaceTrivia",
                                                    "text": " "
                                                }
                                            ]
                                        },
                                        "equalsValueClause": {
                                            "kind": "EqualsValueClause",
                                            "fullStart": 1117,
                                            "fullEnd": 1163,
                                            "start": 1117,
                                            "end": 1163,
                                            "fullWidth": 46,
                                            "width": 46,
                                            "equalsToken": {
                                                "kind": "EqualsToken",
                                                "fullStart": 1117,
                                                "fullEnd": 1119,
                                                "start": 1117,
                                                "end": 1118,
                                                "fullWidth": 2,
                                                "width": 1,
                                                "text": "=",
                                                "value": "=",
                                                "valueText": "=",
                                                "hasTrailingTrivia": true,
                                                "trailingTrivia": [
                                                    {
                                                        "kind": "WhitespaceTrivia",
                                                        "text": " "
                                                    }
                                                ]
                                            },
                                            "value": {
                                                "kind": "InvocationExpression",
                                                "fullStart": 1119,
                                                "fullEnd": 1163,
                                                "start": 1119,
                                                "end": 1163,
                                                "fullWidth": 44,
                                                "width": 44,
                                                "expression": {
                                                    "kind": "MemberAccessExpression",
                                                    "fullStart": 1119,
                                                    "fullEnd": 1150,
                                                    "start": 1119,
                                                    "end": 1150,
                                                    "fullWidth": 31,
                                                    "width": 31,
                                                    "expression": {
                                                        "kind": "IdentifierName",
                                                        "fullStart": 1119,
                                                        "fullEnd": 1125,
                                                        "start": 1119,
                                                        "end": 1125,
                                                        "fullWidth": 6,
                                                        "width": 6,
                                                        "text": "Object",
                                                        "value": "Object",
                                                        "valueText": "Object"
                                                    },
                                                    "dotToken": {
                                                        "kind": "DotToken",
                                                        "fullStart": 1125,
                                                        "fullEnd": 1126,
                                                        "start": 1125,
                                                        "end": 1126,
                                                        "fullWidth": 1,
                                                        "width": 1,
                                                        "text": ".",
                                                        "value": ".",
                                                        "valueText": "."
                                                    },
                                                    "name": {
                                                        "kind": "IdentifierName",
                                                        "fullStart": 1126,
                                                        "fullEnd": 1150,
                                                        "start": 1126,
                                                        "end": 1150,
                                                        "fullWidth": 24,
                                                        "width": 24,
                                                        "text": "getOwnPropertyDescriptor",
                                                        "value": "getOwnPropertyDescriptor",
                                                        "valueText": "getOwnPropertyDescriptor"
                                                    }
                                                },
                                                "argumentList": {
                                                    "kind": "ArgumentList",
                                                    "fullStart": 1150,
                                                    "fullEnd": 1163,
                                                    "start": 1150,
                                                    "end": 1163,
                                                    "fullWidth": 13,
                                                    "width": 13,
                                                    "openParenToken": {
                                                        "kind": "OpenParenToken",
                                                        "fullStart": 1150,
                                                        "fullEnd": 1151,
                                                        "start": 1150,
                                                        "end": 1151,
                                                        "fullWidth": 1,
                                                        "width": 1,
                                                        "text": "(",
                                                        "value": "(",
                                                        "valueText": "("
                                                    },
                                                    "arguments": [
                                                        {
                                                            "kind": "IdentifierName",
                                                            "fullStart": 1151,
                                                            "fullEnd": 1154,
                                                            "start": 1151,
                                                            "end": 1154,
                                                            "fullWidth": 3,
                                                            "width": 3,
                                                            "text": "obj",
                                                            "value": "obj",
                                                            "valueText": "obj"
                                                        },
                                                        {
                                                            "kind": "CommaToken",
                                                            "fullStart": 1154,
                                                            "fullEnd": 1156,
                                                            "start": 1154,
                                                            "end": 1155,
                                                            "fullWidth": 2,
                                                            "width": 1,
                                                            "text": ",",
                                                            "value": ",",
                                                            "valueText": ",",
                                                            "hasTrailingTrivia": true,
                                                            "trailingTrivia": [
                                                                {
                                                                    "kind": "WhitespaceTrivia",
                                                                    "text": " "
                                                                }
                                                            ]
                                                        },
                                                        {
                                                            "kind": "StringLiteral",
                                                            "fullStart": 1156,
                                                            "fullEnd": 1162,
                                                            "start": 1156,
                                                            "end": 1162,
                                                            "fullWidth": 6,
                                                            "width": 6,
                                                            "text": "\"prop\"",
                                                            "value": "prop",
                                                            "valueText": "prop"
                                                        }
                                                    ],
                                                    "closeParenToken": {
                                                        "kind": "CloseParenToken",
                                                        "fullStart": 1162,
                                                        "fullEnd": 1163,
                                                        "start": 1162,
                                                        "end": 1163,
                                                        "fullWidth": 1,
                                                        "width": 1,
                                                        "text": ")",
                                                        "value": ")",
                                                        "valueText": ")"
                                                    }
                                                }
                                            }
                                        }
                                    }
                                ]
                            },
                            "semicolonToken": {
                                "kind": "SemicolonToken",
                                "fullStart": 1163,
                                "fullEnd": 1166,
                                "start": 1163,
                                "end": 1164,
                                "fullWidth": 3,
                                "width": 1,
                                "text": ";",
                                "value": ";",
                                "valueText": ";",
                                "hasTrailingTrivia": true,
                                "hasTrailingNewLine": true,
                                "trailingTrivia": [
                                    {
                                        "kind": "NewLineTrivia",
                                        "text": "\r\n"
                                    }
                                ]
                            }
                        },
                        {
                            "kind": "TryStatement",
                            "fullStart": 1166,
                            "fullEnd": 1642,
                            "start": 1176,
                            "end": 1640,
                            "fullWidth": 476,
                            "width": 464,
                            "tryKeyword": {
                                "kind": "TryKeyword",
                                "fullStart": 1166,
                                "fullEnd": 1180,
                                "start": 1176,
                                "end": 1179,
                                "fullWidth": 14,
                                "width": 3,
                                "text": "try",
                                "value": "try",
                                "valueText": "try",
                                "hasLeadingTrivia": true,
                                "hasLeadingNewLine": true,
                                "hasTrailingTrivia": true,
                                "leadingTrivia": [
                                    {
                                        "kind": "NewLineTrivia",
                                        "text": "\r\n"
                                    },
                                    {
                                        "kind": "WhitespaceTrivia",
                                        "text": "        "
                                    }
                                ],
                                "trailingTrivia": [
                                    {
                                        "kind": "WhitespaceTrivia",
                                        "text": " "
                                    }
                                ]
                            },
                            "block": {
                                "kind": "Block",
                                "fullStart": 1180,
                                "fullEnd": 1318,
                                "start": 1180,
                                "end": 1317,
                                "fullWidth": 138,
                                "width": 137,
                                "openBraceToken": {
                                    "kind": "OpenBraceToken",
                                    "fullStart": 1180,
                                    "fullEnd": 1183,
                                    "start": 1180,
                                    "end": 1181,
                                    "fullWidth": 3,
                                    "width": 1,
                                    "text": "{",
                                    "value": "{",
                                    "valueText": "{",
                                    "hasTrailingTrivia": true,
                                    "hasTrailingNewLine": true,
                                    "trailingTrivia": [
                                        {
                                            "kind": "NewLineTrivia",
                                            "text": "\r\n"
                                        }
                                    ]
                                },
                                "statements": [
                                    {
                                        "kind": "ExpressionStatement",
                                        "fullStart": 1183,
                                        "fullEnd": 1279,
                                        "start": 1195,
                                        "end": 1277,
                                        "fullWidth": 96,
                                        "width": 82,
                                        "expression": {
                                            "kind": "InvocationExpression",
                                            "fullStart": 1183,
                                            "fullEnd": 1276,
                                            "start": 1195,
                                            "end": 1276,
                                            "fullWidth": 93,
                                            "width": 81,
                                            "expression": {
                                                "kind": "MemberAccessExpression",
                                                "fullStart": 1183,
                                                "fullEnd": 1216,
                                                "start": 1195,
                                                "end": 1216,
                                                "fullWidth": 33,
                                                "width": 21,
                                                "expression": {
                                                    "kind": "IdentifierName",
                                                    "fullStart": 1183,
                                                    "fullEnd": 1201,
                                                    "start": 1195,
                                                    "end": 1201,
                                                    "fullWidth": 18,
                                                    "width": 6,
                                                    "text": "Object",
                                                    "value": "Object",
                                                    "valueText": "Object",
                                                    "hasLeadingTrivia": true,
                                                    "leadingTrivia": [
                                                        {
                                                            "kind": "WhitespaceTrivia",
                                                            "text": "            "
                                                        }
                                                    ]
                                                },
                                                "dotToken": {
                                                    "kind": "DotToken",
                                                    "fullStart": 1201,
                                                    "fullEnd": 1202,
                                                    "start": 1201,
                                                    "end": 1202,
                                                    "fullWidth": 1,
                                                    "width": 1,
                                                    "text": ".",
                                                    "value": ".",
                                                    "valueText": "."
                                                },
                                                "name": {
                                                    "kind": "IdentifierName",
                                                    "fullStart": 1202,
                                                    "fullEnd": 1216,
                                                    "start": 1202,
                                                    "end": 1216,
                                                    "fullWidth": 14,
                                                    "width": 14,
                                                    "text": "defineProperty",
                                                    "value": "defineProperty",
                                                    "valueText": "defineProperty"
                                                }
                                            },
                                            "argumentList": {
                                                "kind": "ArgumentList",
                                                "fullStart": 1216,
                                                "fullEnd": 1276,
                                                "start": 1216,
                                                "end": 1276,
                                                "fullWidth": 60,
                                                "width": 60,
                                                "openParenToken": {
                                                    "kind": "OpenParenToken",
                                                    "fullStart": 1216,
                                                    "fullEnd": 1217,
                                                    "start": 1216,
                                                    "end": 1217,
                                                    "fullWidth": 1,
                                                    "width": 1,
                                                    "text": "(",
                                                    "value": "(",
                                                    "valueText": "("
                                                },
                                                "arguments": [
                                                    {
                                                        "kind": "IdentifierName",
                                                        "fullStart": 1217,
                                                        "fullEnd": 1220,
                                                        "start": 1217,
                                                        "end": 1220,
                                                        "fullWidth": 3,
                                                        "width": 3,
                                                        "text": "obj",
                                                        "value": "obj",
                                                        "valueText": "obj"
                                                    },
                                                    {
                                                        "kind": "CommaToken",
                                                        "fullStart": 1220,
                                                        "fullEnd": 1222,
                                                        "start": 1220,
                                                        "end": 1221,
                                                        "fullWidth": 2,
                                                        "width": 1,
                                                        "text": ",",
                                                        "value": ",",
                                                        "valueText": ",",
                                                        "hasTrailingTrivia": true,
                                                        "trailingTrivia": [
                                                            {
                                                                "kind": "WhitespaceTrivia",
                                                                "text": " "
                                                            }
                                                        ]
                                                    },
                                                    {
                                                        "kind": "StringLiteral",
                                                        "fullStart": 1222,
                                                        "fullEnd": 1228,
                                                        "start": 1222,
                                                        "end": 1228,
                                                        "fullWidth": 6,
                                                        "width": 6,
                                                        "text": "\"prop\"",
                                                        "value": "prop",
                                                        "valueText": "prop"
                                                    },
                                                    {
                                                        "kind": "CommaToken",
                                                        "fullStart": 1228,
                                                        "fullEnd": 1230,
                                                        "start": 1228,
                                                        "end": 1229,
                                                        "fullWidth": 2,
                                                        "width": 1,
                                                        "text": ",",
                                                        "value": ",",
                                                        "valueText": ",",
                                                        "hasTrailingTrivia": true,
                                                        "trailingTrivia": [
                                                            {
                                                                "kind": "WhitespaceTrivia",
                                                                "text": " "
                                                            }
                                                        ]
                                                    },
                                                    {
                                                        "kind": "ObjectLiteralExpression",
                                                        "fullStart": 1230,
                                                        "fullEnd": 1275,
                                                        "start": 1230,
                                                        "end": 1275,
                                                        "fullWidth": 45,
                                                        "width": 45,
                                                        "openBraceToken": {
                                                            "kind": "OpenBraceToken",
                                                            "fullStart": 1230,
                                                            "fullEnd": 1233,
                                                            "start": 1230,
                                                            "end": 1231,
                                                            "fullWidth": 3,
                                                            "width": 1,
                                                            "text": "{",
                                                            "value": "{",
                                                            "valueText": "{",
                                                            "hasTrailingTrivia": true,
                                                            "hasTrailingNewLine": true,
                                                            "trailingTrivia": [
                                                                {
                                                                    "kind": "NewLineTrivia",
                                                                    "text": "\r\n"
                                                                }
                                                            ]
                                                        },
                                                        "propertyAssignments": [
                                                            {
                                                                "kind": "SimplePropertyAssignment",
                                                                "fullStart": 1233,
                                                                "fullEnd": 1262,
                                                                "start": 1249,
                                                                "end": 1260,
                                                                "fullWidth": 29,
                                                                "width": 11,
                                                                "propertyName": {
                                                                    "kind": "IdentifierName",
                                                                    "fullStart": 1233,
                                                                    "fullEnd": 1254,
                                                                    "start": 1249,
                                                                    "end": 1254,
                                                                    "fullWidth": 21,
                                                                    "width": 5,
                                                                    "text": "value",
                                                                    "value": "value",
                                                                    "valueText": "value",
                                                                    "hasLeadingTrivia": true,
                                                                    "leadingTrivia": [
                                                                        {
                                                                            "kind": "WhitespaceTrivia",
                                                                            "text": "                "
                                                                        }
                                                                    ]
                                                                },
                                                                "colonToken": {
                                                                    "kind": "ColonToken",
                                                                    "fullStart": 1254,
                                                                    "fullEnd": 1256,
                                                                    "start": 1254,
                                                                    "end": 1255,
                                                                    "fullWidth": 2,
                                                                    "width": 1,
                                                                    "text": ":",
                                                                    "value": ":",
                                                                    "valueText": ":",
                                                                    "hasTrailingTrivia": true,
                                                                    "trailingTrivia": [
                                                                        {
                                                                            "kind": "WhitespaceTrivia",
                                                                            "text": " "
                                                                        }
                                                                    ]
                                                                },
                                                                "expression": {
                                                                    "kind": "NumericLiteral",
                                                                    "fullStart": 1256,
                                                                    "fullEnd": 1262,
                                                                    "start": 1256,
                                                                    "end": 1260,
                                                                    "fullWidth": 6,
                                                                    "width": 4,
                                                                    "text": "1001",
                                                                    "value": 1001,
                                                                    "valueText": "1001",
                                                                    "hasTrailingTrivia": true,
                                                                    "hasTrailingNewLine": true,
                                                                    "trailingTrivia": [
                                                                        {
                                                                            "kind": "NewLineTrivia",
                                                                            "text": "\r\n"
                                                                        }
                                                                    ]
                                                                }
                                                            }
                                                        ],
                                                        "closeBraceToken": {
                                                            "kind": "CloseBraceToken",
                                                            "fullStart": 1262,
                                                            "fullEnd": 1275,
                                                            "start": 1274,
                                                            "end": 1275,
                                                            "fullWidth": 13,
                                                            "width": 1,
                                                            "text": "}",
                                                            "value": "}",
                                                            "valueText": "}",
                                                            "hasLeadingTrivia": true,
                                                            "leadingTrivia": [
                                                                {
                                                                    "kind": "WhitespaceTrivia",
                                                                    "text": "            "
                                                                }
                                                            ]
                                                        }
                                                    }
                                                ],
                                                "closeParenToken": {
                                                    "kind": "CloseParenToken",
                                                    "fullStart": 1275,
                                                    "fullEnd": 1276,
                                                    "start": 1275,
                                                    "end": 1276,
                                                    "fullWidth": 1,
                                                    "width": 1,
                                                    "text": ")",
                                                    "value": ")",
                                                    "valueText": ")"
                                                }
                                            }
                                        },
                                        "semicolonToken": {
                                            "kind": "SemicolonToken",
                                            "fullStart": 1276,
                                            "fullEnd": 1279,
                                            "start": 1276,
                                            "end": 1277,
                                            "fullWidth": 3,
                                            "width": 1,
                                            "text": ";",
                                            "value": ";",
                                            "valueText": ";",
                                            "hasTrailingTrivia": true,
                                            "hasTrailingNewLine": true,
                                            "trailingTrivia": [
                                                {
                                                    "kind": "NewLineTrivia",
                                                    "text": "\r\n"
                                                }
                                            ]
                                        }
                                    },
                                    {
                                        "kind": "ReturnStatement",
                                        "fullStart": 1279,
                                        "fullEnd": 1308,
                                        "start": 1293,
                                        "end": 1306,
                                        "fullWidth": 29,
                                        "width": 13,
                                        "returnKeyword": {
                                            "kind": "ReturnKeyword",
                                            "fullStart": 1279,
                                            "fullEnd": 1300,
                                            "start": 1293,
                                            "end": 1299,
                                            "fullWidth": 21,
                                            "width": 6,
                                            "text": "return",
                                            "value": "return",
                                            "valueText": "return",
                                            "hasLeadingTrivia": true,
                                            "hasLeadingNewLine": true,
                                            "hasTrailingTrivia": true,
                                            "leadingTrivia": [
                                                {
                                                    "kind": "NewLineTrivia",
                                                    "text": "\r\n"
                                                },
                                                {
                                                    "kind": "WhitespaceTrivia",
                                                    "text": "            "
                                                }
                                            ],
                                            "trailingTrivia": [
                                                {
                                                    "kind": "WhitespaceTrivia",
                                                    "text": " "
                                                }
                                            ]
                                        },
                                        "expression": {
                                            "kind": "FalseKeyword",
                                            "fullStart": 1300,
                                            "fullEnd": 1305,
                                            "start": 1300,
                                            "end": 1305,
                                            "fullWidth": 5,
                                            "width": 5,
                                            "text": "false",
                                            "value": false,
                                            "valueText": "false"
                                        },
                                        "semicolonToken": {
                                            "kind": "SemicolonToken",
                                            "fullStart": 1305,
                                            "fullEnd": 1308,
                                            "start": 1305,
                                            "end": 1306,
                                            "fullWidth": 3,
                                            "width": 1,
                                            "text": ";",
                                            "value": ";",
                                            "valueText": ";",
                                            "hasTrailingTrivia": true,
                                            "hasTrailingNewLine": true,
                                            "trailingTrivia": [
                                                {
                                                    "kind": "NewLineTrivia",
                                                    "text": "\r\n"
                                                }
                                            ]
                                        }
                                    }
                                ],
                                "closeBraceToken": {
                                    "kind": "CloseBraceToken",
                                    "fullStart": 1308,
                                    "fullEnd": 1318,
                                    "start": 1316,
                                    "end": 1317,
                                    "fullWidth": 10,
                                    "width": 1,
                                    "text": "}",
                                    "value": "}",
                                    "valueText": "}",
                                    "hasLeadingTrivia": true,
                                    "hasTrailingTrivia": true,
                                    "leadingTrivia": [
                                        {
                                            "kind": "WhitespaceTrivia",
                                            "text": "        "
                                        }
                                    ],
                                    "trailingTrivia": [
                                        {
                                            "kind": "WhitespaceTrivia",
                                            "text": " "
                                        }
                                    ]
                                }
                            },
                            "catchClause": {
                                "kind": "CatchClause",
                                "fullStart": 1318,
                                "fullEnd": 1642,
                                "start": 1318,
                                "end": 1640,
                                "fullWidth": 324,
                                "width": 322,
                                "catchKeyword": {
                                    "kind": "CatchKeyword",
                                    "fullStart": 1318,
                                    "fullEnd": 1324,
                                    "start": 1318,
                                    "end": 1323,
                                    "fullWidth": 6,
                                    "width": 5,
                                    "text": "catch",
                                    "value": "catch",
                                    "valueText": "catch",
                                    "hasTrailingTrivia": true,
                                    "trailingTrivia": [
                                        {
                                            "kind": "WhitespaceTrivia",
                                            "text": " "
                                        }
                                    ]
                                },
                                "openParenToken": {
                                    "kind": "OpenParenToken",
                                    "fullStart": 1324,
                                    "fullEnd": 1325,
                                    "start": 1324,
                                    "end": 1325,
                                    "fullWidth": 1,
                                    "width": 1,
                                    "text": "(",
                                    "value": "(",
                                    "valueText": "("
                                },
                                "identifier": {
                                    "kind": "IdentifierName",
                                    "fullStart": 1325,
                                    "fullEnd": 1326,
                                    "start": 1325,
                                    "end": 1326,
                                    "fullWidth": 1,
                                    "width": 1,
                                    "text": "e",
                                    "value": "e",
                                    "valueText": "e"
                                },
                                "closeParenToken": {
                                    "kind": "CloseParenToken",
                                    "fullStart": 1326,
                                    "fullEnd": 1328,
                                    "start": 1326,
                                    "end": 1327,
                                    "fullWidth": 2,
                                    "width": 1,
                                    "text": ")",
                                    "value": ")",
                                    "valueText": ")",
                                    "hasTrailingTrivia": true,
                                    "trailingTrivia": [
                                        {
                                            "kind": "WhitespaceTrivia",
                                            "text": " "
                                        }
                                    ]
                                },
                                "block": {
                                    "kind": "Block",
                                    "fullStart": 1328,
                                    "fullEnd": 1642,
                                    "start": 1328,
                                    "end": 1640,
                                    "fullWidth": 314,
                                    "width": 312,
                                    "openBraceToken": {
                                        "kind": "OpenBraceToken",
                                        "fullStart": 1328,
                                        "fullEnd": 1331,
                                        "start": 1328,
                                        "end": 1329,
                                        "fullWidth": 3,
                                        "width": 1,
                                        "text": "{",
                                        "value": "{",
                                        "valueText": "{",
                                        "hasTrailingTrivia": true,
                                        "hasTrailingNewLine": true,
                                        "trailingTrivia": [
                                            {
                                                "kind": "NewLineTrivia",
                                                "text": "\r\n"
                                            }
                                        ]
                                    },
                                    "statements": [
                                        {
                                            "kind": "VariableStatement",
                                            "fullStart": 1331,
                                            "fullEnd": 1402,
                                            "start": 1343,
                                            "end": 1400,
                                            "fullWidth": 71,
                                            "width": 57,
                                            "modifiers": [],
                                            "variableDeclaration": {
                                                "kind": "VariableDeclaration",
                                                "fullStart": 1331,
                                                "fullEnd": 1399,
                                                "start": 1343,
                                                "end": 1399,
                                                "fullWidth": 68,
                                                "width": 56,
                                                "varKeyword": {
                                                    "kind": "VarKeyword",
                                                    "fullStart": 1331,
                                                    "fullEnd": 1347,
                                                    "start": 1343,
                                                    "end": 1346,
                                                    "fullWidth": 16,
                                                    "width": 3,
                                                    "text": "var",
                                                    "value": "var",
                                                    "valueText": "var",
                                                    "hasLeadingTrivia": true,
                                                    "hasTrailingTrivia": true,
                                                    "leadingTrivia": [
                                                        {
                                                            "kind": "WhitespaceTrivia",
                                                            "text": "            "
                                                        }
                                                    ],
                                                    "trailingTrivia": [
                                                        {
                                                            "kind": "WhitespaceTrivia",
                                                            "text": " "
                                                        }
                                                    ]
                                                },
                                                "variableDeclarators": [
                                                    {
                                                        "kind": "VariableDeclarator",
                                                        "fullStart": 1347,
                                                        "fullEnd": 1399,
                                                        "start": 1347,
                                                        "end": 1399,
                                                        "fullWidth": 52,
<<<<<<< HEAD
                                                        "width": 52,
                                                        "identifier": {
=======
                                                        "propertyName": {
>>>>>>> 85e84683
                                                            "kind": "IdentifierName",
                                                            "fullStart": 1347,
                                                            "fullEnd": 1353,
                                                            "start": 1347,
                                                            "end": 1352,
                                                            "fullWidth": 6,
                                                            "width": 5,
                                                            "text": "desc2",
                                                            "value": "desc2",
                                                            "valueText": "desc2",
                                                            "hasTrailingTrivia": true,
                                                            "trailingTrivia": [
                                                                {
                                                                    "kind": "WhitespaceTrivia",
                                                                    "text": " "
                                                                }
                                                            ]
                                                        },
                                                        "equalsValueClause": {
                                                            "kind": "EqualsValueClause",
                                                            "fullStart": 1353,
                                                            "fullEnd": 1399,
                                                            "start": 1353,
                                                            "end": 1399,
                                                            "fullWidth": 46,
                                                            "width": 46,
                                                            "equalsToken": {
                                                                "kind": "EqualsToken",
                                                                "fullStart": 1353,
                                                                "fullEnd": 1355,
                                                                "start": 1353,
                                                                "end": 1354,
                                                                "fullWidth": 2,
                                                                "width": 1,
                                                                "text": "=",
                                                                "value": "=",
                                                                "valueText": "=",
                                                                "hasTrailingTrivia": true,
                                                                "trailingTrivia": [
                                                                    {
                                                                        "kind": "WhitespaceTrivia",
                                                                        "text": " "
                                                                    }
                                                                ]
                                                            },
                                                            "value": {
                                                                "kind": "InvocationExpression",
                                                                "fullStart": 1355,
                                                                "fullEnd": 1399,
                                                                "start": 1355,
                                                                "end": 1399,
                                                                "fullWidth": 44,
                                                                "width": 44,
                                                                "expression": {
                                                                    "kind": "MemberAccessExpression",
                                                                    "fullStart": 1355,
                                                                    "fullEnd": 1386,
                                                                    "start": 1355,
                                                                    "end": 1386,
                                                                    "fullWidth": 31,
                                                                    "width": 31,
                                                                    "expression": {
                                                                        "kind": "IdentifierName",
                                                                        "fullStart": 1355,
                                                                        "fullEnd": 1361,
                                                                        "start": 1355,
                                                                        "end": 1361,
                                                                        "fullWidth": 6,
                                                                        "width": 6,
                                                                        "text": "Object",
                                                                        "value": "Object",
                                                                        "valueText": "Object"
                                                                    },
                                                                    "dotToken": {
                                                                        "kind": "DotToken",
                                                                        "fullStart": 1361,
                                                                        "fullEnd": 1362,
                                                                        "start": 1361,
                                                                        "end": 1362,
                                                                        "fullWidth": 1,
                                                                        "width": 1,
                                                                        "text": ".",
                                                                        "value": ".",
                                                                        "valueText": "."
                                                                    },
                                                                    "name": {
                                                                        "kind": "IdentifierName",
                                                                        "fullStart": 1362,
                                                                        "fullEnd": 1386,
                                                                        "start": 1362,
                                                                        "end": 1386,
                                                                        "fullWidth": 24,
                                                                        "width": 24,
                                                                        "text": "getOwnPropertyDescriptor",
                                                                        "value": "getOwnPropertyDescriptor",
                                                                        "valueText": "getOwnPropertyDescriptor"
                                                                    }
                                                                },
                                                                "argumentList": {
                                                                    "kind": "ArgumentList",
                                                                    "fullStart": 1386,
                                                                    "fullEnd": 1399,
                                                                    "start": 1386,
                                                                    "end": 1399,
                                                                    "fullWidth": 13,
                                                                    "width": 13,
                                                                    "openParenToken": {
                                                                        "kind": "OpenParenToken",
                                                                        "fullStart": 1386,
                                                                        "fullEnd": 1387,
                                                                        "start": 1386,
                                                                        "end": 1387,
                                                                        "fullWidth": 1,
                                                                        "width": 1,
                                                                        "text": "(",
                                                                        "value": "(",
                                                                        "valueText": "("
                                                                    },
                                                                    "arguments": [
                                                                        {
                                                                            "kind": "IdentifierName",
                                                                            "fullStart": 1387,
                                                                            "fullEnd": 1390,
                                                                            "start": 1387,
                                                                            "end": 1390,
                                                                            "fullWidth": 3,
                                                                            "width": 3,
                                                                            "text": "obj",
                                                                            "value": "obj",
                                                                            "valueText": "obj"
                                                                        },
                                                                        {
                                                                            "kind": "CommaToken",
                                                                            "fullStart": 1390,
                                                                            "fullEnd": 1392,
                                                                            "start": 1390,
                                                                            "end": 1391,
                                                                            "fullWidth": 2,
                                                                            "width": 1,
                                                                            "text": ",",
                                                                            "value": ",",
                                                                            "valueText": ",",
                                                                            "hasTrailingTrivia": true,
                                                                            "trailingTrivia": [
                                                                                {
                                                                                    "kind": "WhitespaceTrivia",
                                                                                    "text": " "
                                                                                }
                                                                            ]
                                                                        },
                                                                        {
                                                                            "kind": "StringLiteral",
                                                                            "fullStart": 1392,
                                                                            "fullEnd": 1398,
                                                                            "start": 1392,
                                                                            "end": 1398,
                                                                            "fullWidth": 6,
                                                                            "width": 6,
                                                                            "text": "\"prop\"",
                                                                            "value": "prop",
                                                                            "valueText": "prop"
                                                                        }
                                                                    ],
                                                                    "closeParenToken": {
                                                                        "kind": "CloseParenToken",
                                                                        "fullStart": 1398,
                                                                        "fullEnd": 1399,
                                                                        "start": 1398,
                                                                        "end": 1399,
                                                                        "fullWidth": 1,
                                                                        "width": 1,
                                                                        "text": ")",
                                                                        "value": ")",
                                                                        "valueText": ")"
                                                                    }
                                                                }
                                                            }
                                                        }
                                                    }
                                                ]
                                            },
                                            "semicolonToken": {
                                                "kind": "SemicolonToken",
                                                "fullStart": 1399,
                                                "fullEnd": 1402,
                                                "start": 1399,
                                                "end": 1400,
                                                "fullWidth": 3,
                                                "width": 1,
                                                "text": ";",
                                                "value": ";",
                                                "valueText": ";",
                                                "hasTrailingTrivia": true,
                                                "hasTrailingNewLine": true,
                                                "trailingTrivia": [
                                                    {
                                                        "kind": "NewLineTrivia",
                                                        "text": "\r\n"
                                                    }
                                                ]
                                            }
                                        },
                                        {
                                            "kind": "ReturnStatement",
                                            "fullStart": 1402,
                                            "fullEnd": 1631,
                                            "start": 1416,
                                            "end": 1629,
                                            "fullWidth": 229,
                                            "width": 213,
                                            "returnKeyword": {
                                                "kind": "ReturnKeyword",
                                                "fullStart": 1402,
                                                "fullEnd": 1423,
                                                "start": 1416,
                                                "end": 1422,
                                                "fullWidth": 21,
                                                "width": 6,
                                                "text": "return",
                                                "value": "return",
                                                "valueText": "return",
                                                "hasLeadingTrivia": true,
                                                "hasLeadingNewLine": true,
                                                "hasTrailingTrivia": true,
                                                "leadingTrivia": [
                                                    {
                                                        "kind": "NewLineTrivia",
                                                        "text": "\r\n"
                                                    },
                                                    {
                                                        "kind": "WhitespaceTrivia",
                                                        "text": "            "
                                                    }
                                                ],
                                                "trailingTrivia": [
                                                    {
                                                        "kind": "WhitespaceTrivia",
                                                        "text": " "
                                                    }
                                                ]
                                            },
                                            "expression": {
                                                "kind": "LogicalAndExpression",
                                                "fullStart": 1423,
                                                "fullEnd": 1628,
                                                "start": 1423,
                                                "end": 1628,
                                                "fullWidth": 205,
                                                "width": 205,
                                                "left": {
                                                    "kind": "LogicalAndExpression",
                                                    "fullStart": 1423,
                                                    "fullEnd": 1511,
                                                    "start": 1423,
                                                    "end": 1510,
                                                    "fullWidth": 88,
                                                    "width": 87,
                                                    "left": {
                                                        "kind": "LogicalAndExpression",
                                                        "fullStart": 1423,
                                                        "fullEnd": 1485,
                                                        "start": 1423,
                                                        "end": 1484,
                                                        "fullWidth": 62,
                                                        "width": 61,
                                                        "left": {
                                                            "kind": "InvocationExpression",
                                                            "fullStart": 1423,
                                                            "fullEnd": 1451,
                                                            "start": 1423,
                                                            "end": 1450,
                                                            "fullWidth": 28,
                                                            "width": 27,
                                                            "expression": {
                                                                "kind": "MemberAccessExpression",
                                                                "fullStart": 1423,
                                                                "fullEnd": 1443,
                                                                "start": 1423,
                                                                "end": 1443,
                                                                "fullWidth": 20,
                                                                "width": 20,
                                                                "expression": {
                                                                    "kind": "IdentifierName",
                                                                    "fullStart": 1423,
                                                                    "fullEnd": 1428,
                                                                    "start": 1423,
                                                                    "end": 1428,
                                                                    "fullWidth": 5,
                                                                    "width": 5,
                                                                    "text": "desc1",
                                                                    "value": "desc1",
                                                                    "valueText": "desc1"
                                                                },
                                                                "dotToken": {
                                                                    "kind": "DotToken",
                                                                    "fullStart": 1428,
                                                                    "fullEnd": 1429,
                                                                    "start": 1428,
                                                                    "end": 1429,
                                                                    "fullWidth": 1,
                                                                    "width": 1,
                                                                    "text": ".",
                                                                    "value": ".",
                                                                    "valueText": "."
                                                                },
                                                                "name": {
                                                                    "kind": "IdentifierName",
                                                                    "fullStart": 1429,
                                                                    "fullEnd": 1443,
                                                                    "start": 1429,
                                                                    "end": 1443,
                                                                    "fullWidth": 14,
                                                                    "width": 14,
                                                                    "text": "hasOwnProperty",
                                                                    "value": "hasOwnProperty",
                                                                    "valueText": "hasOwnProperty"
                                                                }
                                                            },
                                                            "argumentList": {
                                                                "kind": "ArgumentList",
                                                                "fullStart": 1443,
                                                                "fullEnd": 1451,
                                                                "start": 1443,
                                                                "end": 1450,
                                                                "fullWidth": 8,
                                                                "width": 7,
                                                                "openParenToken": {
                                                                    "kind": "OpenParenToken",
                                                                    "fullStart": 1443,
                                                                    "fullEnd": 1444,
                                                                    "start": 1443,
                                                                    "end": 1444,
                                                                    "fullWidth": 1,
                                                                    "width": 1,
                                                                    "text": "(",
                                                                    "value": "(",
                                                                    "valueText": "("
                                                                },
                                                                "arguments": [
                                                                    {
                                                                        "kind": "StringLiteral",
                                                                        "fullStart": 1444,
                                                                        "fullEnd": 1449,
                                                                        "start": 1444,
                                                                        "end": 1449,
                                                                        "fullWidth": 5,
                                                                        "width": 5,
                                                                        "text": "\"get\"",
                                                                        "value": "get",
                                                                        "valueText": "get"
                                                                    }
                                                                ],
                                                                "closeParenToken": {
                                                                    "kind": "CloseParenToken",
                                                                    "fullStart": 1449,
                                                                    "fullEnd": 1451,
                                                                    "start": 1449,
                                                                    "end": 1450,
                                                                    "fullWidth": 2,
                                                                    "width": 1,
                                                                    "text": ")",
                                                                    "value": ")",
                                                                    "valueText": ")",
                                                                    "hasTrailingTrivia": true,
                                                                    "trailingTrivia": [
                                                                        {
                                                                            "kind": "WhitespaceTrivia",
                                                                            "text": " "
                                                                        }
                                                                    ]
                                                                }
                                                            }
                                                        },
                                                        "operatorToken": {
                                                            "kind": "AmpersandAmpersandToken",
                                                            "fullStart": 1451,
                                                            "fullEnd": 1454,
                                                            "start": 1451,
                                                            "end": 1453,
                                                            "fullWidth": 3,
                                                            "width": 2,
                                                            "text": "&&",
                                                            "value": "&&",
                                                            "valueText": "&&",
                                                            "hasTrailingTrivia": true,
                                                            "trailingTrivia": [
                                                                {
                                                                    "kind": "WhitespaceTrivia",
                                                                    "text": " "
                                                                }
                                                            ]
                                                        },
                                                        "right": {
                                                            "kind": "LogicalNotExpression",
                                                            "fullStart": 1454,
                                                            "fullEnd": 1485,
                                                            "start": 1454,
                                                            "end": 1484,
                                                            "fullWidth": 31,
                                                            "width": 30,
                                                            "operatorToken": {
                                                                "kind": "ExclamationToken",
                                                                "fullStart": 1454,
                                                                "fullEnd": 1455,
                                                                "start": 1454,
                                                                "end": 1455,
                                                                "fullWidth": 1,
                                                                "width": 1,
                                                                "text": "!",
                                                                "value": "!",
                                                                "valueText": "!"
                                                            },
                                                            "operand": {
                                                                "kind": "InvocationExpression",
                                                                "fullStart": 1455,
                                                                "fullEnd": 1485,
                                                                "start": 1455,
                                                                "end": 1484,
                                                                "fullWidth": 30,
                                                                "width": 29,
                                                                "expression": {
                                                                    "kind": "MemberAccessExpression",
                                                                    "fullStart": 1455,
                                                                    "fullEnd": 1475,
                                                                    "start": 1455,
                                                                    "end": 1475,
                                                                    "fullWidth": 20,
                                                                    "width": 20,
                                                                    "expression": {
                                                                        "kind": "IdentifierName",
                                                                        "fullStart": 1455,
                                                                        "fullEnd": 1460,
                                                                        "start": 1455,
                                                                        "end": 1460,
                                                                        "fullWidth": 5,
                                                                        "width": 5,
                                                                        "text": "desc2",
                                                                        "value": "desc2",
                                                                        "valueText": "desc2"
                                                                    },
                                                                    "dotToken": {
                                                                        "kind": "DotToken",
                                                                        "fullStart": 1460,
                                                                        "fullEnd": 1461,
                                                                        "start": 1460,
                                                                        "end": 1461,
                                                                        "fullWidth": 1,
                                                                        "width": 1,
                                                                        "text": ".",
                                                                        "value": ".",
                                                                        "valueText": "."
                                                                    },
                                                                    "name": {
                                                                        "kind": "IdentifierName",
                                                                        "fullStart": 1461,
                                                                        "fullEnd": 1475,
                                                                        "start": 1461,
                                                                        "end": 1475,
                                                                        "fullWidth": 14,
                                                                        "width": 14,
                                                                        "text": "hasOwnProperty",
                                                                        "value": "hasOwnProperty",
                                                                        "valueText": "hasOwnProperty"
                                                                    }
                                                                },
                                                                "argumentList": {
                                                                    "kind": "ArgumentList",
                                                                    "fullStart": 1475,
                                                                    "fullEnd": 1485,
                                                                    "start": 1475,
                                                                    "end": 1484,
                                                                    "fullWidth": 10,
                                                                    "width": 9,
                                                                    "openParenToken": {
                                                                        "kind": "OpenParenToken",
                                                                        "fullStart": 1475,
                                                                        "fullEnd": 1476,
                                                                        "start": 1475,
                                                                        "end": 1476,
                                                                        "fullWidth": 1,
                                                                        "width": 1,
                                                                        "text": "(",
                                                                        "value": "(",
                                                                        "valueText": "("
                                                                    },
                                                                    "arguments": [
                                                                        {
                                                                            "kind": "StringLiteral",
                                                                            "fullStart": 1476,
                                                                            "fullEnd": 1483,
                                                                            "start": 1476,
                                                                            "end": 1483,
                                                                            "fullWidth": 7,
                                                                            "width": 7,
                                                                            "text": "\"value\"",
                                                                            "value": "value",
                                                                            "valueText": "value"
                                                                        }
                                                                    ],
                                                                    "closeParenToken": {
                                                                        "kind": "CloseParenToken",
                                                                        "fullStart": 1483,
                                                                        "fullEnd": 1485,
                                                                        "start": 1483,
                                                                        "end": 1484,
                                                                        "fullWidth": 2,
                                                                        "width": 1,
                                                                        "text": ")",
                                                                        "value": ")",
                                                                        "valueText": ")",
                                                                        "hasTrailingTrivia": true,
                                                                        "trailingTrivia": [
                                                                            {
                                                                                "kind": "WhitespaceTrivia",
                                                                                "text": " "
                                                                            }
                                                                        ]
                                                                    }
                                                                }
                                                            }
                                                        }
                                                    },
                                                    "operatorToken": {
                                                        "kind": "AmpersandAmpersandToken",
                                                        "fullStart": 1485,
                                                        "fullEnd": 1488,
                                                        "start": 1485,
                                                        "end": 1487,
                                                        "fullWidth": 3,
                                                        "width": 2,
                                                        "text": "&&",
                                                        "value": "&&",
                                                        "valueText": "&&",
                                                        "hasTrailingTrivia": true,
                                                        "trailingTrivia": [
                                                            {
                                                                "kind": "WhitespaceTrivia",
                                                                "text": " "
                                                            }
                                                        ]
                                                    },
                                                    "right": {
                                                        "kind": "InstanceOfExpression",
                                                        "fullStart": 1488,
                                                        "fullEnd": 1511,
                                                        "start": 1488,
                                                        "end": 1510,
                                                        "fullWidth": 23,
                                                        "width": 22,
                                                        "left": {
                                                            "kind": "IdentifierName",
                                                            "fullStart": 1488,
                                                            "fullEnd": 1490,
                                                            "start": 1488,
                                                            "end": 1489,
                                                            "fullWidth": 2,
                                                            "width": 1,
                                                            "text": "e",
                                                            "value": "e",
                                                            "valueText": "e",
                                                            "hasTrailingTrivia": true,
                                                            "trailingTrivia": [
                                                                {
                                                                    "kind": "WhitespaceTrivia",
                                                                    "text": " "
                                                                }
                                                            ]
                                                        },
                                                        "operatorToken": {
                                                            "kind": "InstanceOfKeyword",
                                                            "fullStart": 1490,
                                                            "fullEnd": 1501,
                                                            "start": 1490,
                                                            "end": 1500,
                                                            "fullWidth": 11,
                                                            "width": 10,
                                                            "text": "instanceof",
                                                            "value": "instanceof",
                                                            "valueText": "instanceof",
                                                            "hasTrailingTrivia": true,
                                                            "trailingTrivia": [
                                                                {
                                                                    "kind": "WhitespaceTrivia",
                                                                    "text": " "
                                                                }
                                                            ]
                                                        },
                                                        "right": {
                                                            "kind": "IdentifierName",
                                                            "fullStart": 1501,
                                                            "fullEnd": 1511,
                                                            "start": 1501,
                                                            "end": 1510,
                                                            "fullWidth": 10,
                                                            "width": 9,
                                                            "text": "TypeError",
                                                            "value": "TypeError",
                                                            "valueText": "TypeError",
                                                            "hasTrailingTrivia": true,
                                                            "trailingTrivia": [
                                                                {
                                                                    "kind": "WhitespaceTrivia",
                                                                    "text": " "
                                                                }
                                                            ]
                                                        }
                                                    }
                                                },
                                                "operatorToken": {
                                                    "kind": "AmpersandAmpersandToken",
                                                    "fullStart": 1511,
                                                    "fullEnd": 1515,
                                                    "start": 1511,
                                                    "end": 1513,
                                                    "fullWidth": 4,
                                                    "width": 2,
                                                    "text": "&&",
                                                    "value": "&&",
                                                    "valueText": "&&",
                                                    "hasTrailingTrivia": true,
                                                    "hasTrailingNewLine": true,
                                                    "trailingTrivia": [
                                                        {
                                                            "kind": "NewLineTrivia",
                                                            "text": "\r\n"
                                                        }
                                                    ]
                                                },
                                                "right": {
                                                    "kind": "InvocationExpression",
                                                    "fullStart": 1515,
                                                    "fullEnd": 1628,
                                                    "start": 1531,
                                                    "end": 1628,
                                                    "fullWidth": 113,
                                                    "width": 97,
                                                    "expression": {
                                                        "kind": "IdentifierName",
                                                        "fullStart": 1515,
                                                        "fullEnd": 1567,
                                                        "start": 1531,
                                                        "end": 1567,
                                                        "fullWidth": 52,
                                                        "width": 36,
                                                        "text": "accessorPropertyAttributesAreCorrect",
                                                        "value": "accessorPropertyAttributesAreCorrect",
                                                        "valueText": "accessorPropertyAttributesAreCorrect",
                                                        "hasLeadingTrivia": true,
                                                        "leadingTrivia": [
                                                            {
                                                                "kind": "WhitespaceTrivia",
                                                                "text": "                "
                                                            }
                                                        ]
                                                    },
                                                    "argumentList": {
                                                        "kind": "ArgumentList",
                                                        "fullStart": 1567,
                                                        "fullEnd": 1628,
                                                        "start": 1567,
                                                        "end": 1628,
                                                        "fullWidth": 61,
                                                        "width": 61,
                                                        "openParenToken": {
                                                            "kind": "OpenParenToken",
                                                            "fullStart": 1567,
                                                            "fullEnd": 1568,
                                                            "start": 1567,
                                                            "end": 1568,
                                                            "fullWidth": 1,
                                                            "width": 1,
                                                            "text": "(",
                                                            "value": "(",
                                                            "valueText": "("
                                                        },
                                                        "arguments": [
                                                            {
                                                                "kind": "IdentifierName",
                                                                "fullStart": 1568,
                                                                "fullEnd": 1571,
                                                                "start": 1568,
                                                                "end": 1571,
                                                                "fullWidth": 3,
                                                                "width": 3,
                                                                "text": "obj",
                                                                "value": "obj",
                                                                "valueText": "obj"
                                                            },
                                                            {
                                                                "kind": "CommaToken",
                                                                "fullStart": 1571,
                                                                "fullEnd": 1573,
                                                                "start": 1571,
                                                                "end": 1572,
                                                                "fullWidth": 2,
                                                                "width": 1,
                                                                "text": ",",
                                                                "value": ",",
                                                                "valueText": ",",
                                                                "hasTrailingTrivia": true,
                                                                "trailingTrivia": [
                                                                    {
                                                                        "kind": "WhitespaceTrivia",
                                                                        "text": " "
                                                                    }
                                                                ]
                                                            },
                                                            {
                                                                "kind": "StringLiteral",
                                                                "fullStart": 1573,
                                                                "fullEnd": 1579,
                                                                "start": 1573,
                                                                "end": 1579,
                                                                "fullWidth": 6,
                                                                "width": 6,
                                                                "text": "\"prop\"",
                                                                "value": "prop",
                                                                "valueText": "prop"
                                                            },
                                                            {
                                                                "kind": "CommaToken",
                                                                "fullStart": 1579,
                                                                "fullEnd": 1581,
                                                                "start": 1579,
                                                                "end": 1580,
                                                                "fullWidth": 2,
                                                                "width": 1,
                                                                "text": ",",
                                                                "value": ",",
                                                                "valueText": ",",
                                                                "hasTrailingTrivia": true,
                                                                "trailingTrivia": [
                                                                    {
                                                                        "kind": "WhitespaceTrivia",
                                                                        "text": " "
                                                                    }
                                                                ]
                                                            },
                                                            {
                                                                "kind": "IdentifierName",
                                                                "fullStart": 1581,
                                                                "fullEnd": 1588,
                                                                "start": 1581,
                                                                "end": 1588,
                                                                "fullWidth": 7,
                                                                "width": 7,
                                                                "text": "getFunc",
                                                                "value": "getFunc",
                                                                "valueText": "getFunc"
                                                            },
                                                            {
                                                                "kind": "CommaToken",
                                                                "fullStart": 1588,
                                                                "fullEnd": 1590,
                                                                "start": 1588,
                                                                "end": 1589,
                                                                "fullWidth": 2,
                                                                "width": 1,
                                                                "text": ",",
                                                                "value": ",",
                                                                "valueText": ",",
                                                                "hasTrailingTrivia": true,
                                                                "trailingTrivia": [
                                                                    {
                                                                        "kind": "WhitespaceTrivia",
                                                                        "text": " "
                                                                    }
                                                                ]
                                                            },
                                                            {
                                                                "kind": "IdentifierName",
                                                                "fullStart": 1590,
                                                                "fullEnd": 1597,
                                                                "start": 1590,
                                                                "end": 1597,
                                                                "fullWidth": 7,
                                                                "width": 7,
                                                                "text": "setFunc",
                                                                "value": "setFunc",
                                                                "valueText": "setFunc"
                                                            },
                                                            {
                                                                "kind": "CommaToken",
                                                                "fullStart": 1597,
                                                                "fullEnd": 1599,
                                                                "start": 1597,
                                                                "end": 1598,
                                                                "fullWidth": 2,
                                                                "width": 1,
                                                                "text": ",",
                                                                "value": ",",
                                                                "valueText": ",",
                                                                "hasTrailingTrivia": true,
                                                                "trailingTrivia": [
                                                                    {
                                                                        "kind": "WhitespaceTrivia",
                                                                        "text": " "
                                                                    }
                                                                ]
                                                            },
                                                            {
                                                                "kind": "StringLiteral",
                                                                "fullStart": 1599,
                                                                "fullEnd": 1614,
                                                                "start": 1599,
                                                                "end": 1614,
                                                                "fullWidth": 15,
                                                                "width": 15,
                                                                "text": "\"verifySetFunc\"",
                                                                "value": "verifySetFunc",
                                                                "valueText": "verifySetFunc"
                                                            },
                                                            {
                                                                "kind": "CommaToken",
                                                                "fullStart": 1614,
                                                                "fullEnd": 1616,
                                                                "start": 1614,
                                                                "end": 1615,
                                                                "fullWidth": 2,
                                                                "width": 1,
                                                                "text": ",",
                                                                "value": ",",
                                                                "valueText": ",",
                                                                "hasTrailingTrivia": true,
                                                                "trailingTrivia": [
                                                                    {
                                                                        "kind": "WhitespaceTrivia",
                                                                        "text": " "
                                                                    }
                                                                ]
                                                            },
                                                            {
                                                                "kind": "TrueKeyword",
                                                                "fullStart": 1616,
                                                                "fullEnd": 1620,
                                                                "start": 1616,
                                                                "end": 1620,
                                                                "fullWidth": 4,
                                                                "width": 4,
                                                                "text": "true",
                                                                "value": true,
                                                                "valueText": "true"
                                                            },
                                                            {
                                                                "kind": "CommaToken",
                                                                "fullStart": 1620,
                                                                "fullEnd": 1622,
                                                                "start": 1620,
                                                                "end": 1621,
                                                                "fullWidth": 2,
                                                                "width": 1,
                                                                "text": ",",
                                                                "value": ",",
                                                                "valueText": ",",
                                                                "hasTrailingTrivia": true,
                                                                "trailingTrivia": [
                                                                    {
                                                                        "kind": "WhitespaceTrivia",
                                                                        "text": " "
                                                                    }
                                                                ]
                                                            },
                                                            {
                                                                "kind": "FalseKeyword",
                                                                "fullStart": 1622,
                                                                "fullEnd": 1627,
                                                                "start": 1622,
                                                                "end": 1627,
                                                                "fullWidth": 5,
                                                                "width": 5,
                                                                "text": "false",
                                                                "value": false,
                                                                "valueText": "false"
                                                            }
                                                        ],
                                                        "closeParenToken": {
                                                            "kind": "CloseParenToken",
                                                            "fullStart": 1627,
                                                            "fullEnd": 1628,
                                                            "start": 1627,
                                                            "end": 1628,
                                                            "fullWidth": 1,
                                                            "width": 1,
                                                            "text": ")",
                                                            "value": ")",
                                                            "valueText": ")"
                                                        }
                                                    }
                                                }
                                            },
                                            "semicolonToken": {
                                                "kind": "SemicolonToken",
                                                "fullStart": 1628,
                                                "fullEnd": 1631,
                                                "start": 1628,
                                                "end": 1629,
                                                "fullWidth": 3,
                                                "width": 1,
                                                "text": ";",
                                                "value": ";",
                                                "valueText": ";",
                                                "hasTrailingTrivia": true,
                                                "hasTrailingNewLine": true,
                                                "trailingTrivia": [
                                                    {
                                                        "kind": "NewLineTrivia",
                                                        "text": "\r\n"
                                                    }
                                                ]
                                            }
                                        }
                                    ],
                                    "closeBraceToken": {
                                        "kind": "CloseBraceToken",
                                        "fullStart": 1631,
                                        "fullEnd": 1642,
                                        "start": 1639,
                                        "end": 1640,
                                        "fullWidth": 11,
                                        "width": 1,
                                        "text": "}",
                                        "value": "}",
                                        "valueText": "}",
                                        "hasLeadingTrivia": true,
                                        "hasTrailingTrivia": true,
                                        "hasTrailingNewLine": true,
                                        "leadingTrivia": [
                                            {
                                                "kind": "WhitespaceTrivia",
                                                "text": "        "
                                            }
                                        ],
                                        "trailingTrivia": [
                                            {
                                                "kind": "NewLineTrivia",
                                                "text": "\r\n"
                                            }
                                        ]
                                    }
                                }
                            }
                        }
                    ],
                    "closeBraceToken": {
                        "kind": "CloseBraceToken",
                        "fullStart": 1642,
                        "fullEnd": 1649,
                        "start": 1646,
                        "end": 1647,
                        "fullWidth": 7,
                        "width": 1,
                        "text": "}",
                        "value": "}",
                        "valueText": "}",
                        "hasLeadingTrivia": true,
                        "hasTrailingTrivia": true,
                        "hasTrailingNewLine": true,
                        "leadingTrivia": [
                            {
                                "kind": "WhitespaceTrivia",
                                "text": "    "
                            }
                        ],
                        "trailingTrivia": [
                            {
                                "kind": "NewLineTrivia",
                                "text": "\r\n"
                            }
                        ]
                    }
                }
            },
            {
                "kind": "ExpressionStatement",
                "fullStart": 1649,
                "fullEnd": 1673,
                "start": 1649,
                "end": 1671,
                "fullWidth": 24,
                "width": 22,
                "expression": {
                    "kind": "InvocationExpression",
                    "fullStart": 1649,
                    "fullEnd": 1670,
                    "start": 1649,
                    "end": 1670,
                    "fullWidth": 21,
                    "width": 21,
                    "expression": {
                        "kind": "IdentifierName",
                        "fullStart": 1649,
                        "fullEnd": 1660,
                        "start": 1649,
                        "end": 1660,
                        "fullWidth": 11,
                        "width": 11,
                        "text": "runTestCase",
                        "value": "runTestCase",
                        "valueText": "runTestCase"
                    },
                    "argumentList": {
                        "kind": "ArgumentList",
                        "fullStart": 1660,
                        "fullEnd": 1670,
                        "start": 1660,
                        "end": 1670,
                        "fullWidth": 10,
                        "width": 10,
                        "openParenToken": {
                            "kind": "OpenParenToken",
                            "fullStart": 1660,
                            "fullEnd": 1661,
                            "start": 1660,
                            "end": 1661,
                            "fullWidth": 1,
                            "width": 1,
                            "text": "(",
                            "value": "(",
                            "valueText": "("
                        },
                        "arguments": [
                            {
                                "kind": "IdentifierName",
                                "fullStart": 1661,
                                "fullEnd": 1669,
                                "start": 1661,
                                "end": 1669,
                                "fullWidth": 8,
                                "width": 8,
                                "text": "testcase",
                                "value": "testcase",
                                "valueText": "testcase"
                            }
                        ],
                        "closeParenToken": {
                            "kind": "CloseParenToken",
                            "fullStart": 1669,
                            "fullEnd": 1670,
                            "start": 1669,
                            "end": 1670,
                            "fullWidth": 1,
                            "width": 1,
                            "text": ")",
                            "value": ")",
                            "valueText": ")"
                        }
                    }
                },
                "semicolonToken": {
                    "kind": "SemicolonToken",
                    "fullStart": 1670,
                    "fullEnd": 1673,
                    "start": 1670,
                    "end": 1671,
                    "fullWidth": 3,
                    "width": 1,
                    "text": ";",
                    "value": ";",
                    "valueText": ";",
                    "hasTrailingTrivia": true,
                    "hasTrailingNewLine": true,
                    "trailingTrivia": [
                        {
                            "kind": "NewLineTrivia",
                            "text": "\r\n"
                        }
                    ]
                }
            }
        ],
        "endOfFileToken": {
            "kind": "EndOfFileToken",
            "fullStart": 1673,
            "fullEnd": 1673,
            "start": 1673,
            "end": 1673,
            "fullWidth": 0,
            "width": 0,
            "text": ""
        }
    },
    "lineMap": {
        "lineStarts": [
            0,
            67,
            152,
            232,
            308,
            380,
            385,
            441,
            634,
            639,
            641,
            643,
            666,
            689,
            699,
            736,
            773,
            812,
            824,
            826,
            868,
            908,
            920,
            922,
            968,
            995,
            1022,
            1053,
            1086,
            1099,
            1166,
            1168,
            1183,
            1233,
            1262,
            1279,
            1281,
            1308,
            1331,
            1402,
            1404,
            1515,
            1631,
            1642,
            1649,
            1673
        ],
        "length": 1673
    }
}<|MERGE_RESOLUTION|>--- conflicted
+++ resolved
@@ -247,12 +247,8 @@
                                         "start": 678,
                                         "end": 686,
                                         "fullWidth": 8,
-<<<<<<< HEAD
                                         "width": 8,
-                                        "identifier": {
-=======
                                         "propertyName": {
->>>>>>> 85e84683
                                             "kind": "IdentifierName",
                                             "fullStart": 678,
                                             "fullEnd": 682,
@@ -545,12 +541,8 @@
                                         "start": 748,
                                         "end": 821,
                                         "fullWidth": 73,
-<<<<<<< HEAD
                                         "width": 73,
-                                        "identifier": {
-=======
                                         "propertyName": {
->>>>>>> 85e84683
                                             "kind": "IdentifierName",
                                             "fullStart": 748,
                                             "fullEnd": 756,
@@ -905,12 +897,8 @@
                                         "start": 838,
                                         "end": 917,
                                         "fullWidth": 79,
-<<<<<<< HEAD
                                         "width": 79,
-                                        "identifier": {
-=======
                                         "propertyName": {
->>>>>>> 85e84683
                                             "kind": "IdentifierName",
                                             "fullStart": 838,
                                             "fullEnd": 846,
@@ -1863,12 +1851,8 @@
                                         "start": 1111,
                                         "end": 1163,
                                         "fullWidth": 52,
-<<<<<<< HEAD
                                         "width": 52,
-                                        "identifier": {
-=======
                                         "propertyName": {
->>>>>>> 85e84683
                                             "kind": "IdentifierName",
                                             "fullStart": 1111,
                                             "fullEnd": 1117,
@@ -2693,12 +2677,8 @@
                                                         "start": 1347,
                                                         "end": 1399,
                                                         "fullWidth": 52,
-<<<<<<< HEAD
                                                         "width": 52,
-                                                        "identifier": {
-=======
                                                         "propertyName": {
->>>>>>> 85e84683
                                                             "kind": "IdentifierName",
                                                             "fullStart": 1347,
                                                             "fullEnd": 1353,
