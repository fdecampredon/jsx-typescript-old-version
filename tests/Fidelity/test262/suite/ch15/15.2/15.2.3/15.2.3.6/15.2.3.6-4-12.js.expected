--- conflicted
+++ resolved
@@ -247,12 +247,8 @@
                                         "start": 827,
                                         "end": 833,
                                         "fullWidth": 6,
-<<<<<<< HEAD
                                         "width": 6,
-                                        "identifier": {
-=======
                                         "propertyName": {
->>>>>>> 85e84683
                                             "kind": "IdentifierName",
                                             "fullStart": 827,
                                             "fullEnd": 829,
@@ -426,12 +422,8 @@
                                         "start": 920,
                                         "end": 960,
                                         "fullWidth": 40,
-<<<<<<< HEAD
                                         "width": 40,
-                                        "identifier": {
-=======
                                         "propertyName": {
->>>>>>> 85e84683
                                             "kind": "IdentifierName",
                                             "fullStart": 920,
                                             "fullEnd": 923,
@@ -971,12 +963,8 @@
                                         "start": 1153,
                                         "end": 1187,
                                         "fullWidth": 36,
-<<<<<<< HEAD
                                         "width": 34,
-                                        "identifier": {
-=======
                                         "propertyName": {
->>>>>>> 85e84683
                                             "kind": "IdentifierName",
                                             "fullStart": 1153,
                                             "fullEnd": 1160,
@@ -2074,12 +2062,8 @@
                                                                     "start": 1401,
                                                                     "end": 1447,
                                                                     "fullWidth": 46,
-<<<<<<< HEAD
                                                                     "width": 46,
-                                                                    "identifier": {
-=======
                                                                     "propertyName": {
->>>>>>> 85e84683
                                                                         "kind": "IdentifierName",
                                                                         "fullStart": 1401,
                                                                         "fullEnd": 1404,
