{
    "isDeclaration": false,
    "languageVersion": "EcmaScript5",
    "parseOptions": {
        "allowAutomaticSemicolonInsertion": true
    },
    "sourceUnit": {
        "kind": "SourceUnit",
        "fullStart": 0,
        "fullEnd": 1148,
        "start": 624,
        "end": 1148,
        "fullWidth": 1148,
        "width": 524,
        "isIncrementallyUnusable": true,
        "moduleElements": [
            {
                "kind": "FunctionDeclaration",
                "fullStart": 0,
                "fullEnd": 1124,
                "start": 624,
                "end": 1122,
                "fullWidth": 1124,
                "width": 498,
                "isIncrementallyUnusable": true,
                "modifiers": [],
                "functionKeyword": {
                    "kind": "FunctionKeyword",
                    "fullStart": 0,
                    "fullEnd": 633,
                    "start": 624,
                    "end": 632,
                    "fullWidth": 633,
                    "width": 8,
                    "text": "function",
                    "value": "function",
                    "valueText": "function",
                    "hasLeadingTrivia": true,
                    "hasLeadingComment": true,
                    "hasLeadingNewLine": true,
                    "hasTrailingTrivia": true,
                    "leadingTrivia": [
                        {
                            "kind": "SingleLineCommentTrivia",
                            "text": "/// Copyright (c) 2012 Ecma International.  All rights reserved. "
                        },
                        {
                            "kind": "NewLineTrivia",
                            "text": "\r\n"
                        },
                        {
                            "kind": "SingleLineCommentTrivia",
                            "text": "/// Ecma International makes this code available under the terms and conditions set"
                        },
                        {
                            "kind": "NewLineTrivia",
                            "text": "\r\n"
                        },
                        {
                            "kind": "SingleLineCommentTrivia",
                            "text": "/// forth on http://hg.ecmascript.org/tests/test262/raw-file/tip/LICENSE (the "
                        },
                        {
                            "kind": "NewLineTrivia",
                            "text": "\r\n"
                        },
                        {
                            "kind": "SingleLineCommentTrivia",
                            "text": "/// \"Use Terms\").   Any redistribution of this code must retain the above "
                        },
                        {
                            "kind": "NewLineTrivia",
                            "text": "\r\n"
                        },
                        {
                            "kind": "SingleLineCommentTrivia",
                            "text": "/// copyright and this notice and otherwise comply with the Use Terms."
                        },
                        {
                            "kind": "NewLineTrivia",
                            "text": "\r\n"
                        },
                        {
                            "kind": "MultiLineCommentTrivia",
                            "text": "/**\r\n * @path ch15/15.2/15.2.3/15.2.3.6/15.2.3.6-3-255-1.js\r\n * @description Object.defineProperty - 'Attributes' is a RegExp object that uses Object's [[Get]] method to access the 'set' property of prototype object (8.10.5 step 8.a)\r\n */"
                        },
                        {
                            "kind": "NewLineTrivia",
                            "text": "\r\n"
                        },
                        {
                            "kind": "NewLineTrivia",
                            "text": "\r\n"
                        },
                        {
                            "kind": "NewLineTrivia",
                            "text": "\r\n"
                        }
                    ],
                    "trailingTrivia": [
                        {
                            "kind": "WhitespaceTrivia",
                            "text": " "
                        }
                    ]
                },
                "identifier": {
                    "kind": "IdentifierName",
                    "fullStart": 633,
                    "fullEnd": 641,
                    "start": 633,
                    "end": 641,
                    "fullWidth": 8,
                    "width": 8,
                    "text": "testcase",
                    "value": "testcase",
                    "valueText": "testcase"
                },
                "callSignature": {
                    "kind": "CallSignature",
                    "fullStart": 641,
                    "fullEnd": 644,
                    "start": 641,
                    "end": 643,
                    "fullWidth": 3,
                    "width": 2,
                    "parameterList": {
                        "kind": "ParameterList",
                        "fullStart": 641,
                        "fullEnd": 644,
                        "start": 641,
                        "end": 643,
                        "fullWidth": 3,
                        "width": 2,
                        "openParenToken": {
                            "kind": "OpenParenToken",
                            "fullStart": 641,
                            "fullEnd": 642,
                            "start": 641,
                            "end": 642,
                            "fullWidth": 1,
                            "width": 1,
                            "text": "(",
                            "value": "(",
                            "valueText": "("
                        },
                        "parameters": [],
                        "closeParenToken": {
                            "kind": "CloseParenToken",
                            "fullStart": 642,
                            "fullEnd": 644,
                            "start": 642,
                            "end": 643,
                            "fullWidth": 2,
                            "width": 1,
                            "text": ")",
                            "value": ")",
                            "valueText": ")",
                            "hasTrailingTrivia": true,
                            "trailingTrivia": [
                                {
                                    "kind": "WhitespaceTrivia",
                                    "text": " "
                                }
                            ]
                        }
                    }
                },
                "block": {
                    "kind": "Block",
                    "fullStart": 644,
                    "fullEnd": 1124,
                    "start": 644,
                    "end": 1122,
                    "fullWidth": 480,
                    "width": 478,
                    "isIncrementallyUnusable": true,
                    "openBraceToken": {
                        "kind": "OpenBraceToken",
                        "fullStart": 644,
                        "fullEnd": 647,
                        "start": 644,
                        "end": 645,
                        "fullWidth": 3,
                        "width": 1,
                        "text": "{",
                        "value": "{",
                        "valueText": "{",
                        "hasTrailingTrivia": true,
                        "hasTrailingNewLine": true,
                        "trailingTrivia": [
                            {
                                "kind": "NewLineTrivia",
                                "text": "\r\n"
                            }
                        ]
                    },
                    "statements": [
                        {
                            "kind": "VariableStatement",
                            "fullStart": 647,
                            "fullEnd": 670,
                            "start": 655,
                            "end": 668,
                            "fullWidth": 23,
                            "width": 13,
                            "modifiers": [],
                            "variableDeclaration": {
                                "kind": "VariableDeclaration",
                                "fullStart": 647,
                                "fullEnd": 667,
                                "start": 655,
                                "end": 667,
                                "fullWidth": 20,
                                "width": 12,
                                "varKeyword": {
                                    "kind": "VarKeyword",
                                    "fullStart": 647,
                                    "fullEnd": 659,
                                    "start": 655,
                                    "end": 658,
                                    "fullWidth": 12,
                                    "width": 3,
                                    "text": "var",
                                    "value": "var",
                                    "valueText": "var",
                                    "hasLeadingTrivia": true,
                                    "hasTrailingTrivia": true,
                                    "leadingTrivia": [
                                        {
                                            "kind": "WhitespaceTrivia",
                                            "text": "        "
                                        }
                                    ],
                                    "trailingTrivia": [
                                        {
                                            "kind": "WhitespaceTrivia",
                                            "text": " "
                                        }
                                    ]
                                },
                                "variableDeclarators": [
                                    {
                                        "kind": "VariableDeclarator",
                                        "fullStart": 659,
                                        "fullEnd": 667,
                                        "start": 659,
                                        "end": 667,
                                        "fullWidth": 8,
                                        "width": 8,
                                        "identifier": {
                                            "kind": "IdentifierName",
                                            "fullStart": 659,
                                            "fullEnd": 663,
                                            "start": 659,
                                            "end": 662,
                                            "fullWidth": 4,
                                            "width": 3,
                                            "text": "obj",
                                            "value": "obj",
                                            "valueText": "obj",
                                            "hasTrailingTrivia": true,
                                            "trailingTrivia": [
                                                {
                                                    "kind": "WhitespaceTrivia",
                                                    "text": " "
                                                }
                                            ]
                                        },
                                        "equalsValueClause": {
                                            "kind": "EqualsValueClause",
                                            "fullStart": 663,
                                            "fullEnd": 667,
                                            "start": 663,
                                            "end": 667,
                                            "fullWidth": 4,
                                            "width": 4,
                                            "equalsToken": {
                                                "kind": "EqualsToken",
                                                "fullStart": 663,
                                                "fullEnd": 665,
                                                "start": 663,
                                                "end": 664,
                                                "fullWidth": 2,
                                                "width": 1,
                                                "text": "=",
                                                "value": "=",
                                                "valueText": "=",
                                                "hasTrailingTrivia": true,
                                                "trailingTrivia": [
                                                    {
                                                        "kind": "WhitespaceTrivia",
                                                        "text": " "
                                                    }
                                                ]
                                            },
                                            "value": {
                                                "kind": "ObjectLiteralExpression",
                                                "fullStart": 665,
                                                "fullEnd": 667,
                                                "start": 665,
                                                "end": 667,
                                                "fullWidth": 2,
                                                "width": 2,
                                                "openBraceToken": {
                                                    "kind": "OpenBraceToken",
                                                    "fullStart": 665,
                                                    "fullEnd": 666,
                                                    "start": 665,
                                                    "end": 666,
                                                    "fullWidth": 1,
                                                    "width": 1,
                                                    "text": "{",
                                                    "value": "{",
                                                    "valueText": "{"
                                                },
                                                "propertyAssignments": [],
                                                "closeBraceToken": {
                                                    "kind": "CloseBraceToken",
                                                    "fullStart": 666,
                                                    "fullEnd": 667,
                                                    "start": 666,
                                                    "end": 667,
                                                    "fullWidth": 1,
                                                    "width": 1,
                                                    "text": "}",
                                                    "value": "}",
                                                    "valueText": "}"
                                                }
                                            }
                                        }
                                    }
                                ]
                            },
                            "semicolonToken": {
                                "kind": "SemicolonToken",
                                "fullStart": 667,
                                "fullEnd": 670,
                                "start": 667,
                                "end": 668,
                                "fullWidth": 3,
                                "width": 1,
                                "text": ";",
                                "value": ";",
                                "valueText": ";",
                                "hasTrailingTrivia": true,
                                "hasTrailingNewLine": true,
                                "trailingTrivia": [
                                    {
                                        "kind": "NewLineTrivia",
                                        "text": "\r\n"
                                    }
                                ]
                            }
                        },
                        {
                            "kind": "VariableStatement",
                            "fullStart": 670,
                            "fullEnd": 698,
                            "start": 678,
                            "end": 696,
                            "fullWidth": 28,
                            "width": 18,
                            "modifiers": [],
                            "variableDeclaration": {
                                "kind": "VariableDeclaration",
                                "fullStart": 670,
                                "fullEnd": 695,
                                "start": 678,
                                "end": 695,
                                "fullWidth": 25,
                                "width": 17,
                                "varKeyword": {
                                    "kind": "VarKeyword",
                                    "fullStart": 670,
                                    "fullEnd": 682,
                                    "start": 678,
                                    "end": 681,
                                    "fullWidth": 12,
                                    "width": 3,
                                    "text": "var",
                                    "value": "var",
                                    "valueText": "var",
                                    "hasLeadingTrivia": true,
                                    "hasTrailingTrivia": true,
                                    "leadingTrivia": [
                                        {
                                            "kind": "WhitespaceTrivia",
                                            "text": "        "
                                        }
                                    ],
                                    "trailingTrivia": [
                                        {
                                            "kind": "WhitespaceTrivia",
                                            "text": " "
                                        }
                                    ]
                                },
                                "variableDeclarators": [
                                    {
                                        "kind": "VariableDeclarator",
                                        "fullStart": 682,
                                        "fullEnd": 695,
                                        "start": 682,
                                        "end": 695,
                                        "fullWidth": 13,
                                        "width": 13,
                                        "identifier": {
                                            "kind": "IdentifierName",
                                            "fullStart": 682,
                                            "fullEnd": 687,
                                            "start": 682,
                                            "end": 686,
                                            "fullWidth": 5,
                                            "width": 4,
                                            "text": "data",
                                            "value": "data",
                                            "valueText": "data",
                                            "hasTrailingTrivia": true,
                                            "trailingTrivia": [
                                                {
                                                    "kind": "WhitespaceTrivia",
                                                    "text": " "
                                                }
                                            ]
                                        },
                                        "equalsValueClause": {
                                            "kind": "EqualsValueClause",
                                            "fullStart": 687,
                                            "fullEnd": 695,
                                            "start": 687,
                                            "end": 695,
                                            "fullWidth": 8,
                                            "width": 8,
                                            "equalsToken": {
                                                "kind": "EqualsToken",
                                                "fullStart": 687,
                                                "fullEnd": 689,
                                                "start": 687,
                                                "end": 688,
                                                "fullWidth": 2,
                                                "width": 1,
                                                "text": "=",
                                                "value": "=",
                                                "valueText": "=",
                                                "hasTrailingTrivia": true,
                                                "trailingTrivia": [
                                                    {
                                                        "kind": "WhitespaceTrivia",
                                                        "text": " "
                                                    }
                                                ]
                                            },
                                            "value": {
                                                "kind": "StringLiteral",
                                                "fullStart": 689,
                                                "fullEnd": 695,
                                                "start": 689,
                                                "end": 695,
                                                "fullWidth": 6,
                                                "width": 6,
                                                "text": "\"data\"",
                                                "value": "data",
                                                "valueText": "data"
                                            }
                                        }
                                    }
                                ]
                            },
                            "semicolonToken": {
                                "kind": "SemicolonToken",
                                "fullStart": 695,
                                "fullEnd": 698,
                                "start": 695,
                                "end": 696,
                                "fullWidth": 3,
                                "width": 1,
                                "text": ";",
                                "value": ";",
                                "valueText": ";",
                                "hasTrailingTrivia": true,
                                "hasTrailingNewLine": true,
                                "trailingTrivia": [
                                    {
                                        "kind": "NewLineTrivia",
                                        "text": "\r\n"
                                    }
                                ]
                            }
                        },
                        {
                            "kind": "TryStatement",
                            "fullStart": 698,
                            "fullEnd": 1117,
                            "start": 706,
                            "end": 1115,
                            "fullWidth": 419,
                            "width": 409,
                            "isIncrementallyUnusable": true,
                            "tryKeyword": {
                                "kind": "TryKeyword",
                                "fullStart": 698,
                                "fullEnd": 710,
                                "start": 706,
                                "end": 709,
                                "fullWidth": 12,
                                "width": 3,
                                "text": "try",
                                "value": "try",
                                "valueText": "try",
                                "hasLeadingTrivia": true,
                                "hasTrailingTrivia": true,
                                "leadingTrivia": [
                                    {
                                        "kind": "WhitespaceTrivia",
                                        "text": "        "
                                    }
                                ],
                                "trailingTrivia": [
                                    {
                                        "kind": "WhitespaceTrivia",
                                        "text": " "
                                    }
                                ]
                            },
                            "block": {
                                "kind": "Block",
                                "fullStart": 710,
                                "fullEnd": 1053,
                                "start": 710,
                                "end": 1052,
                                "fullWidth": 343,
                                "width": 342,
                                "isIncrementallyUnusable": true,
                                "openBraceToken": {
                                    "kind": "OpenBraceToken",
                                    "fullStart": 710,
                                    "fullEnd": 713,
                                    "start": 710,
                                    "end": 711,
                                    "fullWidth": 3,
                                    "width": 1,
                                    "text": "{",
                                    "value": "{",
                                    "valueText": "{",
                                    "hasTrailingTrivia": true,
                                    "hasTrailingNewLine": true,
                                    "trailingTrivia": [
                                        {
                                            "kind": "NewLineTrivia",
                                            "text": "\r\n"
                                        }
                                    ]
                                },
                                "statements": [
                                    {
                                        "kind": "ExpressionStatement",
                                        "fullStart": 713,
                                        "fullEnd": 815,
                                        "start": 725,
                                        "end": 813,
                                        "fullWidth": 102,
                                        "width": 88,
                                        "isIncrementallyUnusable": true,
                                        "expression": {
                                            "kind": "AssignmentExpression",
                                            "fullStart": 713,
                                            "fullEnd": 812,
                                            "start": 725,
                                            "end": 812,
                                            "fullWidth": 99,
                                            "width": 87,
                                            "isIncrementallyUnusable": true,
                                            "left": {
                                                "kind": "MemberAccessExpression",
                                                "fullStart": 713,
                                                "fullEnd": 746,
                                                "start": 725,
                                                "end": 745,
                                                "fullWidth": 33,
                                                "width": 20,
                                                "isIncrementallyUnusable": true,
                                                "expression": {
                                                    "kind": "MemberAccessExpression",
                                                    "fullStart": 713,
                                                    "fullEnd": 741,
                                                    "start": 725,
                                                    "end": 741,
                                                    "fullWidth": 28,
                                                    "width": 16,
                                                    "expression": {
                                                        "kind": "IdentifierName",
                                                        "fullStart": 713,
                                                        "fullEnd": 731,
                                                        "start": 725,
                                                        "end": 731,
                                                        "fullWidth": 18,
                                                        "width": 6,
                                                        "text": "RegExp",
                                                        "value": "RegExp",
                                                        "valueText": "RegExp",
                                                        "hasLeadingTrivia": true,
                                                        "leadingTrivia": [
                                                            {
                                                                "kind": "WhitespaceTrivia",
                                                                "text": "            "
                                                            }
                                                        ]
                                                    },
                                                    "dotToken": {
                                                        "kind": "DotToken",
                                                        "fullStart": 731,
                                                        "fullEnd": 732,
                                                        "start": 731,
                                                        "end": 732,
                                                        "fullWidth": 1,
                                                        "width": 1,
                                                        "text": ".",
                                                        "value": ".",
                                                        "valueText": "."
                                                    },
                                                    "name": {
                                                        "kind": "IdentifierName",
                                                        "fullStart": 732,
                                                        "fullEnd": 741,
                                                        "start": 732,
                                                        "end": 741,
                                                        "fullWidth": 9,
                                                        "width": 9,
                                                        "text": "prototype",
                                                        "value": "prototype",
                                                        "valueText": "prototype"
                                                    }
                                                },
                                                "dotToken": {
                                                    "kind": "DotToken",
                                                    "fullStart": 741,
                                                    "fullEnd": 742,
                                                    "start": 741,
                                                    "end": 742,
                                                    "fullWidth": 1,
                                                    "width": 1,
                                                    "text": ".",
                                                    "value": ".",
                                                    "valueText": "."
                                                },
                                                "name": {
                                                    "kind": "IdentifierName",
                                                    "fullStart": 742,
                                                    "fullEnd": 746,
                                                    "start": 742,
                                                    "end": 745,
                                                    "fullWidth": 4,
                                                    "width": 3,
                                                    "text": "set",
                                                    "value": "set",
                                                    "valueText": "set",
                                                    "hasTrailingTrivia": true,
                                                    "trailingTrivia": [
                                                        {
                                                            "kind": "WhitespaceTrivia",
                                                            "text": " "
                                                        }
                                                    ]
                                                }
                                            },
                                            "operatorToken": {
                                                "kind": "EqualsToken",
                                                "fullStart": 746,
                                                "fullEnd": 748,
                                                "start": 746,
                                                "end": 747,
                                                "fullWidth": 2,
                                                "width": 1,
                                                "text": "=",
                                                "value": "=",
                                                "valueText": "=",
                                                "hasTrailingTrivia": true,
                                                "trailingTrivia": [
                                                    {
                                                        "kind": "WhitespaceTrivia",
                                                        "text": " "
                                                    }
                                                ]
                                            },
                                            "right": {
                                                "kind": "FunctionExpression",
                                                "fullStart": 748,
                                                "fullEnd": 812,
                                                "start": 748,
                                                "end": 812,
                                                "fullWidth": 64,
                                                "width": 64,
                                                "functionKeyword": {
                                                    "kind": "FunctionKeyword",
                                                    "fullStart": 748,
                                                    "fullEnd": 757,
                                                    "start": 748,
                                                    "end": 756,
                                                    "fullWidth": 9,
                                                    "width": 8,
                                                    "text": "function",
                                                    "value": "function",
                                                    "valueText": "function",
                                                    "hasTrailingTrivia": true,
                                                    "trailingTrivia": [
                                                        {
                                                            "kind": "WhitespaceTrivia",
                                                            "text": " "
                                                        }
                                                    ]
                                                },
                                                "callSignature": {
                                                    "kind": "CallSignature",
                                                    "fullStart": 757,
                                                    "fullEnd": 765,
                                                    "start": 757,
                                                    "end": 764,
                                                    "fullWidth": 8,
                                                    "width": 7,
                                                    "parameterList": {
                                                        "kind": "ParameterList",
                                                        "fullStart": 757,
                                                        "fullEnd": 765,
                                                        "start": 757,
                                                        "end": 764,
                                                        "fullWidth": 8,
                                                        "width": 7,
                                                        "openParenToken": {
                                                            "kind": "OpenParenToken",
                                                            "fullStart": 757,
                                                            "fullEnd": 758,
                                                            "start": 757,
                                                            "end": 758,
                                                            "fullWidth": 1,
                                                            "width": 1,
                                                            "text": "(",
                                                            "value": "(",
                                                            "valueText": "("
                                                        },
                                                        "parameters": [
                                                            {
                                                                "kind": "Parameter",
                                                                "fullStart": 758,
                                                                "fullEnd": 763,
                                                                "start": 758,
                                                                "end": 763,
                                                                "fullWidth": 5,
<<<<<<< HEAD
                                                                "width": 5,
=======
                                                                "modifiers": [],
>>>>>>> e3c38734
                                                                "identifier": {
                                                                    "kind": "IdentifierName",
                                                                    "fullStart": 758,
                                                                    "fullEnd": 763,
                                                                    "start": 758,
                                                                    "end": 763,
                                                                    "fullWidth": 5,
                                                                    "width": 5,
                                                                    "text": "value",
                                                                    "value": "value",
                                                                    "valueText": "value"
                                                                }
                                                            }
                                                        ],
                                                        "closeParenToken": {
                                                            "kind": "CloseParenToken",
                                                            "fullStart": 763,
                                                            "fullEnd": 765,
                                                            "start": 763,
                                                            "end": 764,
                                                            "fullWidth": 2,
                                                            "width": 1,
                                                            "text": ")",
                                                            "value": ")",
                                                            "valueText": ")",
                                                            "hasTrailingTrivia": true,
                                                            "trailingTrivia": [
                                                                {
                                                                    "kind": "WhitespaceTrivia",
                                                                    "text": " "
                                                                }
                                                            ]
                                                        }
                                                    }
                                                },
                                                "block": {
                                                    "kind": "Block",
                                                    "fullStart": 765,
                                                    "fullEnd": 812,
                                                    "start": 765,
                                                    "end": 812,
                                                    "fullWidth": 47,
                                                    "width": 47,
                                                    "openBraceToken": {
                                                        "kind": "OpenBraceToken",
                                                        "fullStart": 765,
                                                        "fullEnd": 768,
                                                        "start": 765,
                                                        "end": 766,
                                                        "fullWidth": 3,
                                                        "width": 1,
                                                        "text": "{",
                                                        "value": "{",
                                                        "valueText": "{",
                                                        "hasTrailingTrivia": true,
                                                        "hasTrailingNewLine": true,
                                                        "trailingTrivia": [
                                                            {
                                                                "kind": "NewLineTrivia",
                                                                "text": "\r\n"
                                                            }
                                                        ]
                                                    },
                                                    "statements": [
                                                        {
                                                            "kind": "ExpressionStatement",
                                                            "fullStart": 768,
                                                            "fullEnd": 799,
                                                            "start": 784,
                                                            "end": 797,
                                                            "fullWidth": 31,
                                                            "width": 13,
                                                            "expression": {
                                                                "kind": "AssignmentExpression",
                                                                "fullStart": 768,
                                                                "fullEnd": 796,
                                                                "start": 784,
                                                                "end": 796,
                                                                "fullWidth": 28,
                                                                "width": 12,
                                                                "left": {
                                                                    "kind": "IdentifierName",
                                                                    "fullStart": 768,
                                                                    "fullEnd": 789,
                                                                    "start": 784,
                                                                    "end": 788,
                                                                    "fullWidth": 21,
                                                                    "width": 4,
                                                                    "text": "data",
                                                                    "value": "data",
                                                                    "valueText": "data",
                                                                    "hasLeadingTrivia": true,
                                                                    "hasTrailingTrivia": true,
                                                                    "leadingTrivia": [
                                                                        {
                                                                            "kind": "WhitespaceTrivia",
                                                                            "text": "                "
                                                                        }
                                                                    ],
                                                                    "trailingTrivia": [
                                                                        {
                                                                            "kind": "WhitespaceTrivia",
                                                                            "text": " "
                                                                        }
                                                                    ]
                                                                },
                                                                "operatorToken": {
                                                                    "kind": "EqualsToken",
                                                                    "fullStart": 789,
                                                                    "fullEnd": 791,
                                                                    "start": 789,
                                                                    "end": 790,
                                                                    "fullWidth": 2,
                                                                    "width": 1,
                                                                    "text": "=",
                                                                    "value": "=",
                                                                    "valueText": "=",
                                                                    "hasTrailingTrivia": true,
                                                                    "trailingTrivia": [
                                                                        {
                                                                            "kind": "WhitespaceTrivia",
                                                                            "text": " "
                                                                        }
                                                                    ]
                                                                },
                                                                "right": {
                                                                    "kind": "IdentifierName",
                                                                    "fullStart": 791,
                                                                    "fullEnd": 796,
                                                                    "start": 791,
                                                                    "end": 796,
                                                                    "fullWidth": 5,
                                                                    "width": 5,
                                                                    "text": "value",
                                                                    "value": "value",
                                                                    "valueText": "value"
                                                                }
                                                            },
                                                            "semicolonToken": {
                                                                "kind": "SemicolonToken",
                                                                "fullStart": 796,
                                                                "fullEnd": 799,
                                                                "start": 796,
                                                                "end": 797,
                                                                "fullWidth": 3,
                                                                "width": 1,
                                                                "text": ";",
                                                                "value": ";",
                                                                "valueText": ";",
                                                                "hasTrailingTrivia": true,
                                                                "hasTrailingNewLine": true,
                                                                "trailingTrivia": [
                                                                    {
                                                                        "kind": "NewLineTrivia",
                                                                        "text": "\r\n"
                                                                    }
                                                                ]
                                                            }
                                                        }
                                                    ],
                                                    "closeBraceToken": {
                                                        "kind": "CloseBraceToken",
                                                        "fullStart": 799,
                                                        "fullEnd": 812,
                                                        "start": 811,
                                                        "end": 812,
                                                        "fullWidth": 13,
                                                        "width": 1,
                                                        "text": "}",
                                                        "value": "}",
                                                        "valueText": "}",
                                                        "hasLeadingTrivia": true,
                                                        "leadingTrivia": [
                                                            {
                                                                "kind": "WhitespaceTrivia",
                                                                "text": "            "
                                                            }
                                                        ]
                                                    }
                                                }
                                            }
                                        },
                                        "semicolonToken": {
                                            "kind": "SemicolonToken",
                                            "fullStart": 812,
                                            "fullEnd": 815,
                                            "start": 812,
                                            "end": 813,
                                            "fullWidth": 3,
                                            "width": 1,
                                            "text": ";",
                                            "value": ";",
                                            "valueText": ";",
                                            "hasTrailingTrivia": true,
                                            "hasTrailingNewLine": true,
                                            "trailingTrivia": [
                                                {
                                                    "kind": "NewLineTrivia",
                                                    "text": "\r\n"
                                                }
                                            ]
                                        }
                                    },
                                    {
                                        "kind": "VariableStatement",
                                        "fullStart": 815,
                                        "fullEnd": 855,
                                        "start": 827,
                                        "end": 853,
                                        "fullWidth": 40,
                                        "width": 26,
                                        "modifiers": [],
                                        "variableDeclaration": {
                                            "kind": "VariableDeclaration",
                                            "fullStart": 815,
                                            "fullEnd": 852,
                                            "start": 827,
                                            "end": 852,
                                            "fullWidth": 37,
                                            "width": 25,
                                            "varKeyword": {
                                                "kind": "VarKeyword",
                                                "fullStart": 815,
                                                "fullEnd": 831,
                                                "start": 827,
                                                "end": 830,
                                                "fullWidth": 16,
                                                "width": 3,
                                                "text": "var",
                                                "value": "var",
                                                "valueText": "var",
                                                "hasLeadingTrivia": true,
                                                "hasTrailingTrivia": true,
                                                "leadingTrivia": [
                                                    {
                                                        "kind": "WhitespaceTrivia",
                                                        "text": "            "
                                                    }
                                                ],
                                                "trailingTrivia": [
                                                    {
                                                        "kind": "WhitespaceTrivia",
                                                        "text": " "
                                                    }
                                                ]
                                            },
                                            "variableDeclarators": [
                                                {
                                                    "kind": "VariableDeclarator",
                                                    "fullStart": 831,
                                                    "fullEnd": 852,
                                                    "start": 831,
                                                    "end": 852,
                                                    "fullWidth": 21,
                                                    "width": 21,
                                                    "identifier": {
                                                        "kind": "IdentifierName",
                                                        "fullStart": 831,
                                                        "fullEnd": 838,
                                                        "start": 831,
                                                        "end": 837,
                                                        "fullWidth": 7,
                                                        "width": 6,
                                                        "text": "regObj",
                                                        "value": "regObj",
                                                        "valueText": "regObj",
                                                        "hasTrailingTrivia": true,
                                                        "trailingTrivia": [
                                                            {
                                                                "kind": "WhitespaceTrivia",
                                                                "text": " "
                                                            }
                                                        ]
                                                    },
                                                    "equalsValueClause": {
                                                        "kind": "EqualsValueClause",
                                                        "fullStart": 838,
                                                        "fullEnd": 852,
                                                        "start": 838,
                                                        "end": 852,
                                                        "fullWidth": 14,
                                                        "width": 14,
                                                        "equalsToken": {
                                                            "kind": "EqualsToken",
                                                            "fullStart": 838,
                                                            "fullEnd": 840,
                                                            "start": 838,
                                                            "end": 839,
                                                            "fullWidth": 2,
                                                            "width": 1,
                                                            "text": "=",
                                                            "value": "=",
                                                            "valueText": "=",
                                                            "hasTrailingTrivia": true,
                                                            "trailingTrivia": [
                                                                {
                                                                    "kind": "WhitespaceTrivia",
                                                                    "text": " "
                                                                }
                                                            ]
                                                        },
                                                        "value": {
                                                            "kind": "ObjectCreationExpression",
                                                            "fullStart": 840,
                                                            "fullEnd": 852,
                                                            "start": 840,
                                                            "end": 852,
                                                            "fullWidth": 12,
                                                            "width": 12,
                                                            "newKeyword": {
                                                                "kind": "NewKeyword",
                                                                "fullStart": 840,
                                                                "fullEnd": 844,
                                                                "start": 840,
                                                                "end": 843,
                                                                "fullWidth": 4,
                                                                "width": 3,
                                                                "text": "new",
                                                                "value": "new",
                                                                "valueText": "new",
                                                                "hasTrailingTrivia": true,
                                                                "trailingTrivia": [
                                                                    {
                                                                        "kind": "WhitespaceTrivia",
                                                                        "text": " "
                                                                    }
                                                                ]
                                                            },
                                                            "expression": {
                                                                "kind": "IdentifierName",
                                                                "fullStart": 844,
                                                                "fullEnd": 850,
                                                                "start": 844,
                                                                "end": 850,
                                                                "fullWidth": 6,
                                                                "width": 6,
                                                                "text": "RegExp",
                                                                "value": "RegExp",
                                                                "valueText": "RegExp"
                                                            },
                                                            "argumentList": {
                                                                "kind": "ArgumentList",
                                                                "fullStart": 850,
                                                                "fullEnd": 852,
                                                                "start": 850,
                                                                "end": 852,
                                                                "fullWidth": 2,
                                                                "width": 2,
                                                                "openParenToken": {
                                                                    "kind": "OpenParenToken",
                                                                    "fullStart": 850,
                                                                    "fullEnd": 851,
                                                                    "start": 850,
                                                                    "end": 851,
                                                                    "fullWidth": 1,
                                                                    "width": 1,
                                                                    "text": "(",
                                                                    "value": "(",
                                                                    "valueText": "("
                                                                },
                                                                "arguments": [],
                                                                "closeParenToken": {
                                                                    "kind": "CloseParenToken",
                                                                    "fullStart": 851,
                                                                    "fullEnd": 852,
                                                                    "start": 851,
                                                                    "end": 852,
                                                                    "fullWidth": 1,
                                                                    "width": 1,
                                                                    "text": ")",
                                                                    "value": ")",
                                                                    "valueText": ")"
                                                                }
                                                            }
                                                        }
                                                    }
                                                }
                                            ]
                                        },
                                        "semicolonToken": {
                                            "kind": "SemicolonToken",
                                            "fullStart": 852,
                                            "fullEnd": 855,
                                            "start": 852,
                                            "end": 853,
                                            "fullWidth": 3,
                                            "width": 1,
                                            "text": ";",
                                            "value": ";",
                                            "valueText": ";",
                                            "hasTrailingTrivia": true,
                                            "hasTrailingNewLine": true,
                                            "trailingTrivia": [
                                                {
                                                    "kind": "NewLineTrivia",
                                                    "text": "\r\n"
                                                }
                                            ]
                                        }
                                    },
                                    {
                                        "kind": "ExpressionStatement",
                                        "fullStart": 855,
                                        "fullEnd": 918,
                                        "start": 869,
                                        "end": 916,
                                        "fullWidth": 63,
                                        "width": 47,
                                        "expression": {
                                            "kind": "InvocationExpression",
                                            "fullStart": 855,
                                            "fullEnd": 915,
                                            "start": 869,
                                            "end": 915,
                                            "fullWidth": 60,
                                            "width": 46,
                                            "expression": {
                                                "kind": "MemberAccessExpression",
                                                "fullStart": 855,
                                                "fullEnd": 890,
                                                "start": 869,
                                                "end": 890,
                                                "fullWidth": 35,
                                                "width": 21,
                                                "expression": {
                                                    "kind": "IdentifierName",
                                                    "fullStart": 855,
                                                    "fullEnd": 875,
                                                    "start": 869,
                                                    "end": 875,
                                                    "fullWidth": 20,
                                                    "width": 6,
                                                    "text": "Object",
                                                    "value": "Object",
                                                    "valueText": "Object",
                                                    "hasLeadingTrivia": true,
                                                    "hasLeadingNewLine": true,
                                                    "leadingTrivia": [
                                                        {
                                                            "kind": "NewLineTrivia",
                                                            "text": "\r\n"
                                                        },
                                                        {
                                                            "kind": "WhitespaceTrivia",
                                                            "text": "            "
                                                        }
                                                    ]
                                                },
                                                "dotToken": {
                                                    "kind": "DotToken",
                                                    "fullStart": 875,
                                                    "fullEnd": 876,
                                                    "start": 875,
                                                    "end": 876,
                                                    "fullWidth": 1,
                                                    "width": 1,
                                                    "text": ".",
                                                    "value": ".",
                                                    "valueText": "."
                                                },
                                                "name": {
                                                    "kind": "IdentifierName",
                                                    "fullStart": 876,
                                                    "fullEnd": 890,
                                                    "start": 876,
                                                    "end": 890,
                                                    "fullWidth": 14,
                                                    "width": 14,
                                                    "text": "defineProperty",
                                                    "value": "defineProperty",
                                                    "valueText": "defineProperty"
                                                }
                                            },
                                            "argumentList": {
                                                "kind": "ArgumentList",
                                                "fullStart": 890,
                                                "fullEnd": 915,
                                                "start": 890,
                                                "end": 915,
                                                "fullWidth": 25,
                                                "width": 25,
                                                "openParenToken": {
                                                    "kind": "OpenParenToken",
                                                    "fullStart": 890,
                                                    "fullEnd": 891,
                                                    "start": 890,
                                                    "end": 891,
                                                    "fullWidth": 1,
                                                    "width": 1,
                                                    "text": "(",
                                                    "value": "(",
                                                    "valueText": "("
                                                },
                                                "arguments": [
                                                    {
                                                        "kind": "IdentifierName",
                                                        "fullStart": 891,
                                                        "fullEnd": 894,
                                                        "start": 891,
                                                        "end": 894,
                                                        "fullWidth": 3,
                                                        "width": 3,
                                                        "text": "obj",
                                                        "value": "obj",
                                                        "valueText": "obj"
                                                    },
                                                    {
                                                        "kind": "CommaToken",
                                                        "fullStart": 894,
                                                        "fullEnd": 896,
                                                        "start": 894,
                                                        "end": 895,
                                                        "fullWidth": 2,
                                                        "width": 1,
                                                        "text": ",",
                                                        "value": ",",
                                                        "valueText": ",",
                                                        "hasTrailingTrivia": true,
                                                        "trailingTrivia": [
                                                            {
                                                                "kind": "WhitespaceTrivia",
                                                                "text": " "
                                                            }
                                                        ]
                                                    },
                                                    {
                                                        "kind": "StringLiteral",
                                                        "fullStart": 896,
                                                        "fullEnd": 906,
                                                        "start": 896,
                                                        "end": 906,
                                                        "fullWidth": 10,
                                                        "width": 10,
                                                        "text": "\"property\"",
                                                        "value": "property",
                                                        "valueText": "property"
                                                    },
                                                    {
                                                        "kind": "CommaToken",
                                                        "fullStart": 906,
                                                        "fullEnd": 908,
                                                        "start": 906,
                                                        "end": 907,
                                                        "fullWidth": 2,
                                                        "width": 1,
                                                        "text": ",",
                                                        "value": ",",
                                                        "valueText": ",",
                                                        "hasTrailingTrivia": true,
                                                        "trailingTrivia": [
                                                            {
                                                                "kind": "WhitespaceTrivia",
                                                                "text": " "
                                                            }
                                                        ]
                                                    },
                                                    {
                                                        "kind": "IdentifierName",
                                                        "fullStart": 908,
                                                        "fullEnd": 914,
                                                        "start": 908,
                                                        "end": 914,
                                                        "fullWidth": 6,
                                                        "width": 6,
                                                        "text": "regObj",
                                                        "value": "regObj",
                                                        "valueText": "regObj"
                                                    }
                                                ],
                                                "closeParenToken": {
                                                    "kind": "CloseParenToken",
                                                    "fullStart": 914,
                                                    "fullEnd": 915,
                                                    "start": 914,
                                                    "end": 915,
                                                    "fullWidth": 1,
                                                    "width": 1,
                                                    "text": ")",
                                                    "value": ")",
                                                    "valueText": ")"
                                                }
                                            }
                                        },
                                        "semicolonToken": {
                                            "kind": "SemicolonToken",
                                            "fullStart": 915,
                                            "fullEnd": 918,
                                            "start": 915,
                                            "end": 916,
                                            "fullWidth": 3,
                                            "width": 1,
                                            "text": ";",
                                            "value": ";",
                                            "valueText": ";",
                                            "hasTrailingTrivia": true,
                                            "hasTrailingNewLine": true,
                                            "trailingTrivia": [
                                                {
                                                    "kind": "NewLineTrivia",
                                                    "text": "\r\n"
                                                }
                                            ]
                                        }
                                    },
                                    {
                                        "kind": "ExpressionStatement",
                                        "fullStart": 918,
                                        "fullEnd": 962,
                                        "start": 930,
                                        "end": 960,
                                        "fullWidth": 44,
                                        "width": 30,
                                        "expression": {
                                            "kind": "AssignmentExpression",
                                            "fullStart": 918,
                                            "fullEnd": 959,
                                            "start": 930,
                                            "end": 959,
                                            "fullWidth": 41,
                                            "width": 29,
                                            "left": {
                                                "kind": "MemberAccessExpression",
                                                "fullStart": 918,
                                                "fullEnd": 943,
                                                "start": 930,
                                                "end": 942,
                                                "fullWidth": 25,
                                                "width": 12,
                                                "expression": {
                                                    "kind": "IdentifierName",
                                                    "fullStart": 918,
                                                    "fullEnd": 933,
                                                    "start": 930,
                                                    "end": 933,
                                                    "fullWidth": 15,
                                                    "width": 3,
                                                    "text": "obj",
                                                    "value": "obj",
                                                    "valueText": "obj",
                                                    "hasLeadingTrivia": true,
                                                    "leadingTrivia": [
                                                        {
                                                            "kind": "WhitespaceTrivia",
                                                            "text": "            "
                                                        }
                                                    ]
                                                },
                                                "dotToken": {
                                                    "kind": "DotToken",
                                                    "fullStart": 933,
                                                    "fullEnd": 934,
                                                    "start": 933,
                                                    "end": 934,
                                                    "fullWidth": 1,
                                                    "width": 1,
                                                    "text": ".",
                                                    "value": ".",
                                                    "valueText": "."
                                                },
                                                "name": {
                                                    "kind": "IdentifierName",
                                                    "fullStart": 934,
                                                    "fullEnd": 943,
                                                    "start": 934,
                                                    "end": 942,
                                                    "fullWidth": 9,
                                                    "width": 8,
                                                    "text": "property",
                                                    "value": "property",
                                                    "valueText": "property",
                                                    "hasTrailingTrivia": true,
                                                    "trailingTrivia": [
                                                        {
                                                            "kind": "WhitespaceTrivia",
                                                            "text": " "
                                                        }
                                                    ]
                                                }
                                            },
                                            "operatorToken": {
                                                "kind": "EqualsToken",
                                                "fullStart": 943,
                                                "fullEnd": 945,
                                                "start": 943,
                                                "end": 944,
                                                "fullWidth": 2,
                                                "width": 1,
                                                "text": "=",
                                                "value": "=",
                                                "valueText": "=",
                                                "hasTrailingTrivia": true,
                                                "trailingTrivia": [
                                                    {
                                                        "kind": "WhitespaceTrivia",
                                                        "text": " "
                                                    }
                                                ]
                                            },
                                            "right": {
                                                "kind": "StringLiteral",
                                                "fullStart": 945,
                                                "fullEnd": 959,
                                                "start": 945,
                                                "end": 959,
                                                "fullWidth": 14,
                                                "width": 14,
                                                "text": "\"overrideData\"",
                                                "value": "overrideData",
                                                "valueText": "overrideData"
                                            }
                                        },
                                        "semicolonToken": {
                                            "kind": "SemicolonToken",
                                            "fullStart": 959,
                                            "fullEnd": 962,
                                            "start": 959,
                                            "end": 960,
                                            "fullWidth": 3,
                                            "width": 1,
                                            "text": ";",
                                            "value": ";",
                                            "valueText": ";",
                                            "hasTrailingTrivia": true,
                                            "hasTrailingNewLine": true,
                                            "trailingTrivia": [
                                                {
                                                    "kind": "NewLineTrivia",
                                                    "text": "\r\n"
                                                }
                                            ]
                                        }
                                    },
                                    {
                                        "kind": "ReturnStatement",
                                        "fullStart": 962,
                                        "fullEnd": 1043,
                                        "start": 976,
                                        "end": 1041,
                                        "fullWidth": 81,
                                        "width": 65,
                                        "returnKeyword": {
                                            "kind": "ReturnKeyword",
                                            "fullStart": 962,
                                            "fullEnd": 983,
                                            "start": 976,
                                            "end": 982,
                                            "fullWidth": 21,
                                            "width": 6,
                                            "text": "return",
                                            "value": "return",
                                            "valueText": "return",
                                            "hasLeadingTrivia": true,
                                            "hasLeadingNewLine": true,
                                            "hasTrailingTrivia": true,
                                            "leadingTrivia": [
                                                {
                                                    "kind": "NewLineTrivia",
                                                    "text": "\r\n"
                                                },
                                                {
                                                    "kind": "WhitespaceTrivia",
                                                    "text": "            "
                                                }
                                            ],
                                            "trailingTrivia": [
                                                {
                                                    "kind": "WhitespaceTrivia",
                                                    "text": " "
                                                }
                                            ]
                                        },
                                        "expression": {
                                            "kind": "LogicalAndExpression",
                                            "fullStart": 983,
                                            "fullEnd": 1040,
                                            "start": 983,
                                            "end": 1040,
                                            "fullWidth": 57,
                                            "width": 57,
                                            "left": {
                                                "kind": "InvocationExpression",
                                                "fullStart": 983,
                                                "fullEnd": 1014,
                                                "start": 983,
                                                "end": 1013,
                                                "fullWidth": 31,
                                                "width": 30,
                                                "expression": {
                                                    "kind": "MemberAccessExpression",
                                                    "fullStart": 983,
                                                    "fullEnd": 1001,
                                                    "start": 983,
                                                    "end": 1001,
                                                    "fullWidth": 18,
                                                    "width": 18,
                                                    "expression": {
                                                        "kind": "IdentifierName",
                                                        "fullStart": 983,
                                                        "fullEnd": 986,
                                                        "start": 983,
                                                        "end": 986,
                                                        "fullWidth": 3,
                                                        "width": 3,
                                                        "text": "obj",
                                                        "value": "obj",
                                                        "valueText": "obj"
                                                    },
                                                    "dotToken": {
                                                        "kind": "DotToken",
                                                        "fullStart": 986,
                                                        "fullEnd": 987,
                                                        "start": 986,
                                                        "end": 987,
                                                        "fullWidth": 1,
                                                        "width": 1,
                                                        "text": ".",
                                                        "value": ".",
                                                        "valueText": "."
                                                    },
                                                    "name": {
                                                        "kind": "IdentifierName",
                                                        "fullStart": 987,
                                                        "fullEnd": 1001,
                                                        "start": 987,
                                                        "end": 1001,
                                                        "fullWidth": 14,
                                                        "width": 14,
                                                        "text": "hasOwnProperty",
                                                        "value": "hasOwnProperty",
                                                        "valueText": "hasOwnProperty"
                                                    }
                                                },
                                                "argumentList": {
                                                    "kind": "ArgumentList",
                                                    "fullStart": 1001,
                                                    "fullEnd": 1014,
                                                    "start": 1001,
                                                    "end": 1013,
                                                    "fullWidth": 13,
                                                    "width": 12,
                                                    "openParenToken": {
                                                        "kind": "OpenParenToken",
                                                        "fullStart": 1001,
                                                        "fullEnd": 1002,
                                                        "start": 1001,
                                                        "end": 1002,
                                                        "fullWidth": 1,
                                                        "width": 1,
                                                        "text": "(",
                                                        "value": "(",
                                                        "valueText": "("
                                                    },
                                                    "arguments": [
                                                        {
                                                            "kind": "StringLiteral",
                                                            "fullStart": 1002,
                                                            "fullEnd": 1012,
                                                            "start": 1002,
                                                            "end": 1012,
                                                            "fullWidth": 10,
                                                            "width": 10,
                                                            "text": "\"property\"",
                                                            "value": "property",
                                                            "valueText": "property"
                                                        }
                                                    ],
                                                    "closeParenToken": {
                                                        "kind": "CloseParenToken",
                                                        "fullStart": 1012,
                                                        "fullEnd": 1014,
                                                        "start": 1012,
                                                        "end": 1013,
                                                        "fullWidth": 2,
                                                        "width": 1,
                                                        "text": ")",
                                                        "value": ")",
                                                        "valueText": ")",
                                                        "hasTrailingTrivia": true,
                                                        "trailingTrivia": [
                                                            {
                                                                "kind": "WhitespaceTrivia",
                                                                "text": " "
                                                            }
                                                        ]
                                                    }
                                                }
                                            },
                                            "operatorToken": {
                                                "kind": "AmpersandAmpersandToken",
                                                "fullStart": 1014,
                                                "fullEnd": 1017,
                                                "start": 1014,
                                                "end": 1016,
                                                "fullWidth": 3,
                                                "width": 2,
                                                "text": "&&",
                                                "value": "&&",
                                                "valueText": "&&",
                                                "hasTrailingTrivia": true,
                                                "trailingTrivia": [
                                                    {
                                                        "kind": "WhitespaceTrivia",
                                                        "text": " "
                                                    }
                                                ]
                                            },
                                            "right": {
                                                "kind": "EqualsExpression",
                                                "fullStart": 1017,
                                                "fullEnd": 1040,
                                                "start": 1017,
                                                "end": 1040,
                                                "fullWidth": 23,
                                                "width": 23,
                                                "left": {
                                                    "kind": "IdentifierName",
                                                    "fullStart": 1017,
                                                    "fullEnd": 1022,
                                                    "start": 1017,
                                                    "end": 1021,
                                                    "fullWidth": 5,
                                                    "width": 4,
                                                    "text": "data",
                                                    "value": "data",
                                                    "valueText": "data",
                                                    "hasTrailingTrivia": true,
                                                    "trailingTrivia": [
                                                        {
                                                            "kind": "WhitespaceTrivia",
                                                            "text": " "
                                                        }
                                                    ]
                                                },
                                                "operatorToken": {
                                                    "kind": "EqualsEqualsEqualsToken",
                                                    "fullStart": 1022,
                                                    "fullEnd": 1026,
                                                    "start": 1022,
                                                    "end": 1025,
                                                    "fullWidth": 4,
                                                    "width": 3,
                                                    "text": "===",
                                                    "value": "===",
                                                    "valueText": "===",
                                                    "hasTrailingTrivia": true,
                                                    "trailingTrivia": [
                                                        {
                                                            "kind": "WhitespaceTrivia",
                                                            "text": " "
                                                        }
                                                    ]
                                                },
                                                "right": {
                                                    "kind": "StringLiteral",
                                                    "fullStart": 1026,
                                                    "fullEnd": 1040,
                                                    "start": 1026,
                                                    "end": 1040,
                                                    "fullWidth": 14,
                                                    "width": 14,
                                                    "text": "\"overrideData\"",
                                                    "value": "overrideData",
                                                    "valueText": "overrideData"
                                                }
                                            }
                                        },
                                        "semicolonToken": {
                                            "kind": "SemicolonToken",
                                            "fullStart": 1040,
                                            "fullEnd": 1043,
                                            "start": 1040,
                                            "end": 1041,
                                            "fullWidth": 3,
                                            "width": 1,
                                            "text": ";",
                                            "value": ";",
                                            "valueText": ";",
                                            "hasTrailingTrivia": true,
                                            "hasTrailingNewLine": true,
                                            "trailingTrivia": [
                                                {
                                                    "kind": "NewLineTrivia",
                                                    "text": "\r\n"
                                                }
                                            ]
                                        }
                                    }
                                ],
                                "closeBraceToken": {
                                    "kind": "CloseBraceToken",
                                    "fullStart": 1043,
                                    "fullEnd": 1053,
                                    "start": 1051,
                                    "end": 1052,
                                    "fullWidth": 10,
                                    "width": 1,
                                    "text": "}",
                                    "value": "}",
                                    "valueText": "}",
                                    "hasLeadingTrivia": true,
                                    "hasTrailingTrivia": true,
                                    "leadingTrivia": [
                                        {
                                            "kind": "WhitespaceTrivia",
                                            "text": "        "
                                        }
                                    ],
                                    "trailingTrivia": [
                                        {
                                            "kind": "WhitespaceTrivia",
                                            "text": " "
                                        }
                                    ]
                                }
                            },
                            "finallyClause": {
                                "kind": "FinallyClause",
                                "fullStart": 1053,
                                "fullEnd": 1117,
                                "start": 1053,
                                "end": 1115,
                                "fullWidth": 64,
                                "width": 62,
                                "isIncrementallyUnusable": true,
                                "finallyKeyword": {
                                    "kind": "FinallyKeyword",
                                    "fullStart": 1053,
                                    "fullEnd": 1061,
                                    "start": 1053,
                                    "end": 1060,
                                    "fullWidth": 8,
                                    "width": 7,
                                    "text": "finally",
                                    "value": "finally",
                                    "valueText": "finally",
                                    "hasTrailingTrivia": true,
                                    "trailingTrivia": [
                                        {
                                            "kind": "WhitespaceTrivia",
                                            "text": " "
                                        }
                                    ]
                                },
                                "block": {
                                    "kind": "Block",
                                    "fullStart": 1061,
                                    "fullEnd": 1117,
                                    "start": 1061,
                                    "end": 1115,
                                    "fullWidth": 56,
                                    "width": 54,
                                    "isIncrementallyUnusable": true,
                                    "openBraceToken": {
                                        "kind": "OpenBraceToken",
                                        "fullStart": 1061,
                                        "fullEnd": 1064,
                                        "start": 1061,
                                        "end": 1062,
                                        "fullWidth": 3,
                                        "width": 1,
                                        "text": "{",
                                        "value": "{",
                                        "valueText": "{",
                                        "hasTrailingTrivia": true,
                                        "hasTrailingNewLine": true,
                                        "trailingTrivia": [
                                            {
                                                "kind": "NewLineTrivia",
                                                "text": "\r\n"
                                            }
                                        ]
                                    },
                                    "statements": [
                                        {
                                            "kind": "ExpressionStatement",
                                            "fullStart": 1064,
                                            "fullEnd": 1106,
                                            "start": 1076,
                                            "end": 1104,
                                            "fullWidth": 42,
                                            "width": 28,
                                            "isIncrementallyUnusable": true,
                                            "expression": {
                                                "kind": "DeleteExpression",
                                                "fullStart": 1064,
                                                "fullEnd": 1103,
                                                "start": 1076,
                                                "end": 1103,
                                                "fullWidth": 39,
                                                "width": 27,
                                                "isIncrementallyUnusable": true,
                                                "deleteKeyword": {
                                                    "kind": "DeleteKeyword",
                                                    "fullStart": 1064,
                                                    "fullEnd": 1083,
                                                    "start": 1076,
                                                    "end": 1082,
                                                    "fullWidth": 19,
                                                    "width": 6,
                                                    "text": "delete",
                                                    "value": "delete",
                                                    "valueText": "delete",
                                                    "hasLeadingTrivia": true,
                                                    "hasTrailingTrivia": true,
                                                    "leadingTrivia": [
                                                        {
                                                            "kind": "WhitespaceTrivia",
                                                            "text": "            "
                                                        }
                                                    ],
                                                    "trailingTrivia": [
                                                        {
                                                            "kind": "WhitespaceTrivia",
                                                            "text": " "
                                                        }
                                                    ]
                                                },
                                                "expression": {
                                                    "kind": "MemberAccessExpression",
                                                    "fullStart": 1083,
                                                    "fullEnd": 1103,
                                                    "start": 1083,
                                                    "end": 1103,
                                                    "fullWidth": 20,
                                                    "width": 20,
                                                    "isIncrementallyUnusable": true,
                                                    "expression": {
                                                        "kind": "MemberAccessExpression",
                                                        "fullStart": 1083,
                                                        "fullEnd": 1099,
                                                        "start": 1083,
                                                        "end": 1099,
                                                        "fullWidth": 16,
                                                        "width": 16,
                                                        "expression": {
                                                            "kind": "IdentifierName",
                                                            "fullStart": 1083,
                                                            "fullEnd": 1089,
                                                            "start": 1083,
                                                            "end": 1089,
                                                            "fullWidth": 6,
                                                            "width": 6,
                                                            "text": "RegExp",
                                                            "value": "RegExp",
                                                            "valueText": "RegExp"
                                                        },
                                                        "dotToken": {
                                                            "kind": "DotToken",
                                                            "fullStart": 1089,
                                                            "fullEnd": 1090,
                                                            "start": 1089,
                                                            "end": 1090,
                                                            "fullWidth": 1,
                                                            "width": 1,
                                                            "text": ".",
                                                            "value": ".",
                                                            "valueText": "."
                                                        },
                                                        "name": {
                                                            "kind": "IdentifierName",
                                                            "fullStart": 1090,
                                                            "fullEnd": 1099,
                                                            "start": 1090,
                                                            "end": 1099,
                                                            "fullWidth": 9,
                                                            "width": 9,
                                                            "text": "prototype",
                                                            "value": "prototype",
                                                            "valueText": "prototype"
                                                        }
                                                    },
                                                    "dotToken": {
                                                        "kind": "DotToken",
                                                        "fullStart": 1099,
                                                        "fullEnd": 1100,
                                                        "start": 1099,
                                                        "end": 1100,
                                                        "fullWidth": 1,
                                                        "width": 1,
                                                        "text": ".",
                                                        "value": ".",
                                                        "valueText": "."
                                                    },
                                                    "name": {
                                                        "kind": "IdentifierName",
                                                        "fullStart": 1100,
                                                        "fullEnd": 1103,
                                                        "start": 1100,
                                                        "end": 1103,
                                                        "fullWidth": 3,
                                                        "width": 3,
                                                        "text": "set",
                                                        "value": "set",
                                                        "valueText": "set"
                                                    }
                                                }
                                            },
                                            "semicolonToken": {
                                                "kind": "SemicolonToken",
                                                "fullStart": 1103,
                                                "fullEnd": 1106,
                                                "start": 1103,
                                                "end": 1104,
                                                "fullWidth": 3,
                                                "width": 1,
                                                "text": ";",
                                                "value": ";",
                                                "valueText": ";",
                                                "hasTrailingTrivia": true,
                                                "hasTrailingNewLine": true,
                                                "trailingTrivia": [
                                                    {
                                                        "kind": "NewLineTrivia",
                                                        "text": "\r\n"
                                                    }
                                                ]
                                            }
                                        }
                                    ],
                                    "closeBraceToken": {
                                        "kind": "CloseBraceToken",
                                        "fullStart": 1106,
                                        "fullEnd": 1117,
                                        "start": 1114,
                                        "end": 1115,
                                        "fullWidth": 11,
                                        "width": 1,
                                        "text": "}",
                                        "value": "}",
                                        "valueText": "}",
                                        "hasLeadingTrivia": true,
                                        "hasTrailingTrivia": true,
                                        "hasTrailingNewLine": true,
                                        "leadingTrivia": [
                                            {
                                                "kind": "WhitespaceTrivia",
                                                "text": "        "
                                            }
                                        ],
                                        "trailingTrivia": [
                                            {
                                                "kind": "NewLineTrivia",
                                                "text": "\r\n"
                                            }
                                        ]
                                    }
                                }
                            }
                        }
                    ],
                    "closeBraceToken": {
                        "kind": "CloseBraceToken",
                        "fullStart": 1117,
                        "fullEnd": 1124,
                        "start": 1121,
                        "end": 1122,
                        "fullWidth": 7,
                        "width": 1,
                        "text": "}",
                        "value": "}",
                        "valueText": "}",
                        "hasLeadingTrivia": true,
                        "hasTrailingTrivia": true,
                        "hasTrailingNewLine": true,
                        "leadingTrivia": [
                            {
                                "kind": "WhitespaceTrivia",
                                "text": "    "
                            }
                        ],
                        "trailingTrivia": [
                            {
                                "kind": "NewLineTrivia",
                                "text": "\r\n"
                            }
                        ]
                    }
                }
            },
            {
                "kind": "ExpressionStatement",
                "fullStart": 1124,
                "fullEnd": 1148,
                "start": 1124,
                "end": 1146,
                "fullWidth": 24,
                "width": 22,
                "expression": {
                    "kind": "InvocationExpression",
                    "fullStart": 1124,
                    "fullEnd": 1145,
                    "start": 1124,
                    "end": 1145,
                    "fullWidth": 21,
                    "width": 21,
                    "expression": {
                        "kind": "IdentifierName",
                        "fullStart": 1124,
                        "fullEnd": 1135,
                        "start": 1124,
                        "end": 1135,
                        "fullWidth": 11,
                        "width": 11,
                        "text": "runTestCase",
                        "value": "runTestCase",
                        "valueText": "runTestCase"
                    },
                    "argumentList": {
                        "kind": "ArgumentList",
                        "fullStart": 1135,
                        "fullEnd": 1145,
                        "start": 1135,
                        "end": 1145,
                        "fullWidth": 10,
                        "width": 10,
                        "openParenToken": {
                            "kind": "OpenParenToken",
                            "fullStart": 1135,
                            "fullEnd": 1136,
                            "start": 1135,
                            "end": 1136,
                            "fullWidth": 1,
                            "width": 1,
                            "text": "(",
                            "value": "(",
                            "valueText": "("
                        },
                        "arguments": [
                            {
                                "kind": "IdentifierName",
                                "fullStart": 1136,
                                "fullEnd": 1144,
                                "start": 1136,
                                "end": 1144,
                                "fullWidth": 8,
                                "width": 8,
                                "text": "testcase",
                                "value": "testcase",
                                "valueText": "testcase"
                            }
                        ],
                        "closeParenToken": {
                            "kind": "CloseParenToken",
                            "fullStart": 1144,
                            "fullEnd": 1145,
                            "start": 1144,
                            "end": 1145,
                            "fullWidth": 1,
                            "width": 1,
                            "text": ")",
                            "value": ")",
                            "valueText": ")"
                        }
                    }
                },
                "semicolonToken": {
                    "kind": "SemicolonToken",
                    "fullStart": 1145,
                    "fullEnd": 1148,
                    "start": 1145,
                    "end": 1146,
                    "fullWidth": 3,
                    "width": 1,
                    "text": ";",
                    "value": ";",
                    "valueText": ";",
                    "hasTrailingTrivia": true,
                    "hasTrailingNewLine": true,
                    "trailingTrivia": [
                        {
                            "kind": "NewLineTrivia",
                            "text": "\r\n"
                        }
                    ]
                }
            }
        ],
        "endOfFileToken": {
            "kind": "EndOfFileToken",
            "fullStart": 1148,
            "fullEnd": 1148,
            "start": 1148,
            "end": 1148,
            "fullWidth": 0,
            "width": 0,
            "text": ""
        }
    },
    "lineMap": {
        "lineStarts": [
            0,
            67,
            152,
            232,
            308,
            380,
            385,
            441,
            615,
            620,
            622,
            624,
            647,
            670,
            698,
            713,
            768,
            799,
            815,
            855,
            857,
            918,
            962,
            964,
            1043,
            1064,
            1106,
            1117,
            1124,
            1148
        ],
        "length": 1148
    }
}<|MERGE_RESOLUTION|>--- conflicted
+++ resolved
@@ -746,11 +746,8 @@
                                                                 "start": 758,
                                                                 "end": 763,
                                                                 "fullWidth": 5,
-<<<<<<< HEAD
                                                                 "width": 5,
-=======
                                                                 "modifiers": [],
->>>>>>> e3c38734
                                                                 "identifier": {
                                                                     "kind": "IdentifierName",
                                                                     "fullStart": 758,
