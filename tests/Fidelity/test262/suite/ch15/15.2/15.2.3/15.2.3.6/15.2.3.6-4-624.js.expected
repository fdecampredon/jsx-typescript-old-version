--- conflicted
+++ resolved
@@ -245,12 +245,8 @@
                                         "start": 569,
                                         "end": 633,
                                         "fullWidth": 64,
-<<<<<<< HEAD
                                         "width": 64,
-                                        "identifier": {
-=======
                                         "propertyName": {
->>>>>>> 85e84683
                                             "kind": "IdentifierName",
                                             "fullStart": 569,
                                             "fullEnd": 574,
@@ -542,12 +538,8 @@
                                         "start": 650,
                                         "end": 754,
                                         "fullWidth": 104,
-<<<<<<< HEAD
                                         "width": 104,
-                                        "identifier": {
-=======
                                         "propertyName": {
->>>>>>> 85e84683
                                             "kind": "IdentifierName",
                                             "fullStart": 650,
                                             "fullEnd": 669,
@@ -1053,12 +1045,8 @@
                                         "start": 771,
                                         "end": 799,
                                         "fullWidth": 28,
-<<<<<<< HEAD
                                         "width": 28,
-                                        "identifier": {
-=======
                                         "propertyName": {
->>>>>>> 85e84683
                                             "kind": "IdentifierName",
                                             "fullStart": 771,
                                             "fullEnd": 776,
@@ -1492,12 +1480,8 @@
                                                     "start": 882,
                                                     "end": 929,
                                                     "fullWidth": 47,
-<<<<<<< HEAD
                                                     "width": 47,
-                                                    "identifier": {
-=======
                                                     "propertyName": {
->>>>>>> 85e84683
                                                         "kind": "IdentifierName",
                                                         "fullStart": 882,
                                                         "fullEnd": 893,
@@ -1782,12 +1766,8 @@
                                                     "start": 950,
                                                     "end": 970,
                                                     "fullWidth": 20,
-<<<<<<< HEAD
                                                     "width": 20,
-                                                    "identifier": {
-=======
                                                     "propertyName": {
->>>>>>> 85e84683
                                                         "kind": "IdentifierName",
                                                         "fullStart": 950,
                                                         "fullEnd": 963,
@@ -1956,12 +1936,8 @@
                                                     "start": 996,
                                                     "end": 1000,
                                                     "fullWidth": 5,
-<<<<<<< HEAD
                                                     "width": 4,
-                                                    "identifier": {
-=======
                                                     "propertyName": {
->>>>>>> 85e84683
                                                         "kind": "IdentifierName",
                                                         "fullStart": 996,
                                                         "fullEnd": 1001,
@@ -2606,12 +2582,8 @@
                                                     "start": 1204,
                                                     "end": 1261,
                                                     "fullWidth": 57,
-<<<<<<< HEAD
                                                     "width": 57,
-                                                    "identifier": {
-=======
                                                     "propertyName": {
->>>>>>> 85e84683
                                                         "kind": "IdentifierName",
                                                         "fullStart": 1204,
                                                         "fullEnd": 1219,
