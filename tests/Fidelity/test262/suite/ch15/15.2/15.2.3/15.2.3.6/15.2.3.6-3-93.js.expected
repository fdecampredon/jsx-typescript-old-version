{
    "isDeclaration": false,
    "languageVersion": "EcmaScript5",
    "parseOptions": {
        "allowAutomaticSemicolonInsertion": true
    },
    "sourceUnit": {
        "kind": "SourceUnit",
        "fullStart": 0,
        "fullEnd": 1050,
        "start": 611,
        "end": 1050,
        "fullWidth": 1050,
        "width": 439,
        "isIncrementallyUnusable": true,
        "moduleElements": [
            {
                "kind": "FunctionDeclaration",
                "fullStart": 0,
                "fullEnd": 1026,
                "start": 611,
                "end": 1024,
                "fullWidth": 1026,
                "width": 413,
                "modifiers": [],
                "functionKeyword": {
                    "kind": "FunctionKeyword",
                    "fullStart": 0,
                    "fullEnd": 620,
                    "start": 611,
                    "end": 619,
                    "fullWidth": 620,
                    "width": 8,
                    "text": "function",
                    "value": "function",
                    "valueText": "function",
                    "hasLeadingTrivia": true,
                    "hasLeadingComment": true,
                    "hasLeadingNewLine": true,
                    "hasTrailingTrivia": true,
                    "leadingTrivia": [
                        {
                            "kind": "SingleLineCommentTrivia",
                            "text": "/// Copyright (c) 2012 Ecma International.  All rights reserved. "
                        },
                        {
                            "kind": "NewLineTrivia",
                            "text": "\r\n"
                        },
                        {
                            "kind": "SingleLineCommentTrivia",
                            "text": "/// Ecma International makes this code available under the terms and conditions set"
                        },
                        {
                            "kind": "NewLineTrivia",
                            "text": "\r\n"
                        },
                        {
                            "kind": "SingleLineCommentTrivia",
                            "text": "/// forth on http://hg.ecmascript.org/tests/test262/raw-file/tip/LICENSE (the "
                        },
                        {
                            "kind": "NewLineTrivia",
                            "text": "\r\n"
                        },
                        {
                            "kind": "SingleLineCommentTrivia",
                            "text": "/// \"Use Terms\").   Any redistribution of this code must retain the above "
                        },
                        {
                            "kind": "NewLineTrivia",
                            "text": "\r\n"
                        },
                        {
                            "kind": "SingleLineCommentTrivia",
                            "text": "/// copyright and this notice and otherwise comply with the Use Terms."
                        },
                        {
                            "kind": "NewLineTrivia",
                            "text": "\r\n"
                        },
                        {
                            "kind": "MultiLineCommentTrivia",
                            "text": "/**\r\n * @path ch15/15.2/15.2.3/15.2.3.6/15.2.3.6-3-93.js\r\n * @description Object.defineProperty - 'Attributes' is an RegExp object that uses Object's [[Get]] method to access the 'configurable' property (8.10.5 step 4.a)\r\n */"
                        },
                        {
                            "kind": "NewLineTrivia",
                            "text": "\r\n"
                        },
                        {
                            "kind": "NewLineTrivia",
                            "text": "\r\n"
                        },
                        {
                            "kind": "NewLineTrivia",
                            "text": "\r\n"
                        }
                    ],
                    "trailingTrivia": [
                        {
                            "kind": "WhitespaceTrivia",
                            "text": " "
                        }
                    ]
                },
                "identifier": {
                    "kind": "IdentifierName",
                    "fullStart": 620,
                    "fullEnd": 628,
                    "start": 620,
                    "end": 628,
                    "fullWidth": 8,
                    "width": 8,
                    "text": "testcase",
                    "value": "testcase",
                    "valueText": "testcase"
                },
                "callSignature": {
                    "kind": "CallSignature",
                    "fullStart": 628,
                    "fullEnd": 631,
                    "start": 628,
                    "end": 630,
                    "fullWidth": 3,
                    "width": 2,
                    "parameterList": {
                        "kind": "ParameterList",
                        "fullStart": 628,
                        "fullEnd": 631,
                        "start": 628,
                        "end": 630,
                        "fullWidth": 3,
                        "width": 2,
                        "openParenToken": {
                            "kind": "OpenParenToken",
                            "fullStart": 628,
                            "fullEnd": 629,
                            "start": 628,
                            "end": 629,
                            "fullWidth": 1,
                            "width": 1,
                            "text": "(",
                            "value": "(",
                            "valueText": "("
                        },
                        "parameters": [],
                        "closeParenToken": {
                            "kind": "CloseParenToken",
                            "fullStart": 629,
                            "fullEnd": 631,
                            "start": 629,
                            "end": 630,
                            "fullWidth": 2,
                            "width": 1,
                            "text": ")",
                            "value": ")",
                            "valueText": ")",
                            "hasTrailingTrivia": true,
                            "trailingTrivia": [
                                {
                                    "kind": "WhitespaceTrivia",
                                    "text": " "
                                }
                            ]
                        }
                    }
                },
                "block": {
                    "kind": "Block",
                    "fullStart": 631,
                    "fullEnd": 1026,
                    "start": 631,
                    "end": 1024,
                    "fullWidth": 395,
                    "width": 393,
                    "openBraceToken": {
                        "kind": "OpenBraceToken",
                        "fullStart": 631,
                        "fullEnd": 634,
                        "start": 631,
                        "end": 632,
                        "fullWidth": 3,
                        "width": 1,
                        "text": "{",
                        "value": "{",
                        "valueText": "{",
                        "hasTrailingTrivia": true,
                        "hasTrailingNewLine": true,
                        "trailingTrivia": [
                            {
                                "kind": "NewLineTrivia",
                                "text": "\r\n"
                            }
                        ]
                    },
                    "statements": [
                        {
                            "kind": "VariableStatement",
                            "fullStart": 634,
                            "fullEnd": 658,
                            "start": 642,
                            "end": 656,
                            "fullWidth": 24,
                            "width": 14,
                            "modifiers": [],
                            "variableDeclaration": {
                                "kind": "VariableDeclaration",
                                "fullStart": 634,
                                "fullEnd": 655,
                                "start": 642,
                                "end": 655,
                                "fullWidth": 21,
                                "width": 13,
                                "varKeyword": {
                                    "kind": "VarKeyword",
                                    "fullStart": 634,
                                    "fullEnd": 646,
                                    "start": 642,
                                    "end": 645,
                                    "fullWidth": 12,
                                    "width": 3,
                                    "text": "var",
                                    "value": "var",
                                    "valueText": "var",
                                    "hasLeadingTrivia": true,
                                    "hasTrailingTrivia": true,
                                    "leadingTrivia": [
                                        {
                                            "kind": "WhitespaceTrivia",
                                            "text": "        "
                                        }
                                    ],
                                    "trailingTrivia": [
                                        {
                                            "kind": "WhitespaceTrivia",
                                            "text": " "
                                        }
                                    ]
                                },
                                "variableDeclarators": [
                                    {
                                        "kind": "VariableDeclarator",
                                        "fullStart": 646,
                                        "fullEnd": 655,
                                        "start": 646,
                                        "end": 655,
                                        "fullWidth": 9,
<<<<<<< HEAD
                                        "width": 9,
                                        "identifier": {
=======
                                        "propertyName": {
>>>>>>> 85e84683
                                            "kind": "IdentifierName",
                                            "fullStart": 646,
                                            "fullEnd": 650,
                                            "start": 646,
                                            "end": 649,
                                            "fullWidth": 4,
                                            "width": 3,
                                            "text": "obj",
                                            "value": "obj",
                                            "valueText": "obj",
                                            "hasTrailingTrivia": true,
                                            "trailingTrivia": [
                                                {
                                                    "kind": "WhitespaceTrivia",
                                                    "text": " "
                                                }
                                            ]
                                        },
                                        "equalsValueClause": {
                                            "kind": "EqualsValueClause",
                                            "fullStart": 650,
                                            "fullEnd": 655,
                                            "start": 650,
                                            "end": 655,
                                            "fullWidth": 5,
                                            "width": 5,
                                            "equalsToken": {
                                                "kind": "EqualsToken",
                                                "fullStart": 650,
                                                "fullEnd": 652,
                                                "start": 650,
                                                "end": 651,
                                                "fullWidth": 2,
                                                "width": 1,
                                                "text": "=",
                                                "value": "=",
                                                "valueText": "=",
                                                "hasTrailingTrivia": true,
                                                "trailingTrivia": [
                                                    {
                                                        "kind": "WhitespaceTrivia",
                                                        "text": " "
                                                    }
                                                ]
                                            },
                                            "value": {
                                                "kind": "ObjectLiteralExpression",
                                                "fullStart": 652,
                                                "fullEnd": 655,
                                                "start": 652,
                                                "end": 655,
                                                "fullWidth": 3,
                                                "width": 3,
                                                "openBraceToken": {
                                                    "kind": "OpenBraceToken",
                                                    "fullStart": 652,
                                                    "fullEnd": 654,
                                                    "start": 652,
                                                    "end": 653,
                                                    "fullWidth": 2,
                                                    "width": 1,
                                                    "text": "{",
                                                    "value": "{",
                                                    "valueText": "{",
                                                    "hasTrailingTrivia": true,
                                                    "trailingTrivia": [
                                                        {
                                                            "kind": "WhitespaceTrivia",
                                                            "text": " "
                                                        }
                                                    ]
                                                },
                                                "propertyAssignments": [],
                                                "closeBraceToken": {
                                                    "kind": "CloseBraceToken",
                                                    "fullStart": 654,
                                                    "fullEnd": 655,
                                                    "start": 654,
                                                    "end": 655,
                                                    "fullWidth": 1,
                                                    "width": 1,
                                                    "text": "}",
                                                    "value": "}",
                                                    "valueText": "}"
                                                }
                                            }
                                        }
                                    }
                                ]
                            },
                            "semicolonToken": {
                                "kind": "SemicolonToken",
                                "fullStart": 655,
                                "fullEnd": 658,
                                "start": 655,
                                "end": 656,
                                "fullWidth": 3,
                                "width": 1,
                                "text": ";",
                                "value": ";",
                                "valueText": ";",
                                "hasTrailingTrivia": true,
                                "hasTrailingNewLine": true,
                                "trailingTrivia": [
                                    {
                                        "kind": "NewLineTrivia",
                                        "text": "\r\n"
                                    }
                                ]
                            }
                        },
                        {
                            "kind": "VariableStatement",
                            "fullStart": 658,
                            "fullEnd": 696,
                            "start": 668,
                            "end": 694,
                            "fullWidth": 38,
                            "width": 26,
                            "modifiers": [],
                            "variableDeclaration": {
                                "kind": "VariableDeclaration",
                                "fullStart": 658,
                                "fullEnd": 693,
                                "start": 668,
                                "end": 693,
                                "fullWidth": 35,
                                "width": 25,
                                "varKeyword": {
                                    "kind": "VarKeyword",
                                    "fullStart": 658,
                                    "fullEnd": 672,
                                    "start": 668,
                                    "end": 671,
                                    "fullWidth": 14,
                                    "width": 3,
                                    "text": "var",
                                    "value": "var",
                                    "valueText": "var",
                                    "hasLeadingTrivia": true,
                                    "hasLeadingNewLine": true,
                                    "hasTrailingTrivia": true,
                                    "leadingTrivia": [
                                        {
                                            "kind": "NewLineTrivia",
                                            "text": "\r\n"
                                        },
                                        {
                                            "kind": "WhitespaceTrivia",
                                            "text": "        "
                                        }
                                    ],
                                    "trailingTrivia": [
                                        {
                                            "kind": "WhitespaceTrivia",
                                            "text": " "
                                        }
                                    ]
                                },
                                "variableDeclarators": [
                                    {
                                        "kind": "VariableDeclarator",
                                        "fullStart": 672,
                                        "fullEnd": 693,
                                        "start": 672,
                                        "end": 693,
                                        "fullWidth": 21,
<<<<<<< HEAD
                                        "width": 21,
                                        "identifier": {
=======
                                        "propertyName": {
>>>>>>> 85e84683
                                            "kind": "IdentifierName",
                                            "fullStart": 672,
                                            "fullEnd": 679,
                                            "start": 672,
                                            "end": 678,
                                            "fullWidth": 7,
                                            "width": 6,
                                            "text": "regObj",
                                            "value": "regObj",
                                            "valueText": "regObj",
                                            "hasTrailingTrivia": true,
                                            "trailingTrivia": [
                                                {
                                                    "kind": "WhitespaceTrivia",
                                                    "text": " "
                                                }
                                            ]
                                        },
                                        "equalsValueClause": {
                                            "kind": "EqualsValueClause",
                                            "fullStart": 679,
                                            "fullEnd": 693,
                                            "start": 679,
                                            "end": 693,
                                            "fullWidth": 14,
                                            "width": 14,
                                            "equalsToken": {
                                                "kind": "EqualsToken",
                                                "fullStart": 679,
                                                "fullEnd": 681,
                                                "start": 679,
                                                "end": 680,
                                                "fullWidth": 2,
                                                "width": 1,
                                                "text": "=",
                                                "value": "=",
                                                "valueText": "=",
                                                "hasTrailingTrivia": true,
                                                "trailingTrivia": [
                                                    {
                                                        "kind": "WhitespaceTrivia",
                                                        "text": " "
                                                    }
                                                ]
                                            },
                                            "value": {
                                                "kind": "ObjectCreationExpression",
                                                "fullStart": 681,
                                                "fullEnd": 693,
                                                "start": 681,
                                                "end": 693,
                                                "fullWidth": 12,
                                                "width": 12,
                                                "newKeyword": {
                                                    "kind": "NewKeyword",
                                                    "fullStart": 681,
                                                    "fullEnd": 685,
                                                    "start": 681,
                                                    "end": 684,
                                                    "fullWidth": 4,
                                                    "width": 3,
                                                    "text": "new",
                                                    "value": "new",
                                                    "valueText": "new",
                                                    "hasTrailingTrivia": true,
                                                    "trailingTrivia": [
                                                        {
                                                            "kind": "WhitespaceTrivia",
                                                            "text": " "
                                                        }
                                                    ]
                                                },
                                                "expression": {
                                                    "kind": "IdentifierName",
                                                    "fullStart": 685,
                                                    "fullEnd": 691,
                                                    "start": 685,
                                                    "end": 691,
                                                    "fullWidth": 6,
                                                    "width": 6,
                                                    "text": "RegExp",
                                                    "value": "RegExp",
                                                    "valueText": "RegExp"
                                                },
                                                "argumentList": {
                                                    "kind": "ArgumentList",
                                                    "fullStart": 691,
                                                    "fullEnd": 693,
                                                    "start": 691,
                                                    "end": 693,
                                                    "fullWidth": 2,
                                                    "width": 2,
                                                    "openParenToken": {
                                                        "kind": "OpenParenToken",
                                                        "fullStart": 691,
                                                        "fullEnd": 692,
                                                        "start": 691,
                                                        "end": 692,
                                                        "fullWidth": 1,
                                                        "width": 1,
                                                        "text": "(",
                                                        "value": "(",
                                                        "valueText": "("
                                                    },
                                                    "arguments": [],
                                                    "closeParenToken": {
                                                        "kind": "CloseParenToken",
                                                        "fullStart": 692,
                                                        "fullEnd": 693,
                                                        "start": 692,
                                                        "end": 693,
                                                        "fullWidth": 1,
                                                        "width": 1,
                                                        "text": ")",
                                                        "value": ")",
                                                        "valueText": ")"
                                                    }
                                                }
                                            }
                                        }
                                    }
                                ]
                            },
                            "semicolonToken": {
                                "kind": "SemicolonToken",
                                "fullStart": 693,
                                "fullEnd": 696,
                                "start": 693,
                                "end": 694,
                                "fullWidth": 3,
                                "width": 1,
                                "text": ";",
                                "value": ";",
                                "valueText": ";",
                                "hasTrailingTrivia": true,
                                "hasTrailingNewLine": true,
                                "trailingTrivia": [
                                    {
                                        "kind": "NewLineTrivia",
                                        "text": "\r\n"
                                    }
                                ]
                            }
                        },
                        {
                            "kind": "ExpressionStatement",
                            "fullStart": 696,
                            "fullEnd": 735,
                            "start": 706,
                            "end": 733,
                            "fullWidth": 39,
                            "width": 27,
                            "expression": {
                                "kind": "AssignmentExpression",
                                "fullStart": 696,
                                "fullEnd": 732,
                                "start": 706,
                                "end": 732,
                                "fullWidth": 36,
                                "width": 26,
                                "left": {
                                    "kind": "MemberAccessExpression",
                                    "fullStart": 696,
                                    "fullEnd": 726,
                                    "start": 706,
                                    "end": 725,
                                    "fullWidth": 30,
                                    "width": 19,
                                    "expression": {
                                        "kind": "IdentifierName",
                                        "fullStart": 696,
                                        "fullEnd": 712,
                                        "start": 706,
                                        "end": 712,
                                        "fullWidth": 16,
                                        "width": 6,
                                        "text": "regObj",
                                        "value": "regObj",
                                        "valueText": "regObj",
                                        "hasLeadingTrivia": true,
                                        "hasLeadingNewLine": true,
                                        "leadingTrivia": [
                                            {
                                                "kind": "NewLineTrivia",
                                                "text": "\r\n"
                                            },
                                            {
                                                "kind": "WhitespaceTrivia",
                                                "text": "        "
                                            }
                                        ]
                                    },
                                    "dotToken": {
                                        "kind": "DotToken",
                                        "fullStart": 712,
                                        "fullEnd": 713,
                                        "start": 712,
                                        "end": 713,
                                        "fullWidth": 1,
                                        "width": 1,
                                        "text": ".",
                                        "value": ".",
                                        "valueText": "."
                                    },
                                    "name": {
                                        "kind": "IdentifierName",
                                        "fullStart": 713,
                                        "fullEnd": 726,
                                        "start": 713,
                                        "end": 725,
                                        "fullWidth": 13,
                                        "width": 12,
                                        "text": "configurable",
                                        "value": "configurable",
                                        "valueText": "configurable",
                                        "hasTrailingTrivia": true,
                                        "trailingTrivia": [
                                            {
                                                "kind": "WhitespaceTrivia",
                                                "text": " "
                                            }
                                        ]
                                    }
                                },
                                "operatorToken": {
                                    "kind": "EqualsToken",
                                    "fullStart": 726,
                                    "fullEnd": 728,
                                    "start": 726,
                                    "end": 727,
                                    "fullWidth": 2,
                                    "width": 1,
                                    "text": "=",
                                    "value": "=",
                                    "valueText": "=",
                                    "hasTrailingTrivia": true,
                                    "trailingTrivia": [
                                        {
                                            "kind": "WhitespaceTrivia",
                                            "text": " "
                                        }
                                    ]
                                },
                                "right": {
                                    "kind": "TrueKeyword",
                                    "fullStart": 728,
                                    "fullEnd": 732,
                                    "start": 728,
                                    "end": 732,
                                    "fullWidth": 4,
                                    "width": 4,
                                    "text": "true",
                                    "value": true,
                                    "valueText": "true"
                                }
                            },
                            "semicolonToken": {
                                "kind": "SemicolonToken",
                                "fullStart": 732,
                                "fullEnd": 735,
                                "start": 732,
                                "end": 733,
                                "fullWidth": 3,
                                "width": 1,
                                "text": ";",
                                "value": ";",
                                "valueText": ";",
                                "hasTrailingTrivia": true,
                                "hasTrailingNewLine": true,
                                "trailingTrivia": [
                                    {
                                        "kind": "NewLineTrivia",
                                        "text": "\r\n"
                                    }
                                ]
                            }
                        },
                        {
                            "kind": "ExpressionStatement",
                            "fullStart": 735,
                            "fullEnd": 794,
                            "start": 745,
                            "end": 792,
                            "fullWidth": 59,
                            "width": 47,
                            "expression": {
                                "kind": "InvocationExpression",
                                "fullStart": 735,
                                "fullEnd": 791,
                                "start": 745,
                                "end": 791,
                                "fullWidth": 56,
                                "width": 46,
                                "expression": {
                                    "kind": "MemberAccessExpression",
                                    "fullStart": 735,
                                    "fullEnd": 766,
                                    "start": 745,
                                    "end": 766,
                                    "fullWidth": 31,
                                    "width": 21,
                                    "expression": {
                                        "kind": "IdentifierName",
                                        "fullStart": 735,
                                        "fullEnd": 751,
                                        "start": 745,
                                        "end": 751,
                                        "fullWidth": 16,
                                        "width": 6,
                                        "text": "Object",
                                        "value": "Object",
                                        "valueText": "Object",
                                        "hasLeadingTrivia": true,
                                        "hasLeadingNewLine": true,
                                        "leadingTrivia": [
                                            {
                                                "kind": "NewLineTrivia",
                                                "text": "\r\n"
                                            },
                                            {
                                                "kind": "WhitespaceTrivia",
                                                "text": "        "
                                            }
                                        ]
                                    },
                                    "dotToken": {
                                        "kind": "DotToken",
                                        "fullStart": 751,
                                        "fullEnd": 752,
                                        "start": 751,
                                        "end": 752,
                                        "fullWidth": 1,
                                        "width": 1,
                                        "text": ".",
                                        "value": ".",
                                        "valueText": "."
                                    },
                                    "name": {
                                        "kind": "IdentifierName",
                                        "fullStart": 752,
                                        "fullEnd": 766,
                                        "start": 752,
                                        "end": 766,
                                        "fullWidth": 14,
                                        "width": 14,
                                        "text": "defineProperty",
                                        "value": "defineProperty",
                                        "valueText": "defineProperty"
                                    }
                                },
                                "argumentList": {
                                    "kind": "ArgumentList",
                                    "fullStart": 766,
                                    "fullEnd": 791,
                                    "start": 766,
                                    "end": 791,
                                    "fullWidth": 25,
                                    "width": 25,
                                    "openParenToken": {
                                        "kind": "OpenParenToken",
                                        "fullStart": 766,
                                        "fullEnd": 767,
                                        "start": 766,
                                        "end": 767,
                                        "fullWidth": 1,
                                        "width": 1,
                                        "text": "(",
                                        "value": "(",
                                        "valueText": "("
                                    },
                                    "arguments": [
                                        {
                                            "kind": "IdentifierName",
                                            "fullStart": 767,
                                            "fullEnd": 770,
                                            "start": 767,
                                            "end": 770,
                                            "fullWidth": 3,
                                            "width": 3,
                                            "text": "obj",
                                            "value": "obj",
                                            "valueText": "obj"
                                        },
                                        {
                                            "kind": "CommaToken",
                                            "fullStart": 770,
                                            "fullEnd": 772,
                                            "start": 770,
                                            "end": 771,
                                            "fullWidth": 2,
                                            "width": 1,
                                            "text": ",",
                                            "value": ",",
                                            "valueText": ",",
                                            "hasTrailingTrivia": true,
                                            "trailingTrivia": [
                                                {
                                                    "kind": "WhitespaceTrivia",
                                                    "text": " "
                                                }
                                            ]
                                        },
                                        {
                                            "kind": "StringLiteral",
                                            "fullStart": 772,
                                            "fullEnd": 782,
                                            "start": 772,
                                            "end": 782,
                                            "fullWidth": 10,
                                            "width": 10,
                                            "text": "\"property\"",
                                            "value": "property",
                                            "valueText": "property"
                                        },
                                        {
                                            "kind": "CommaToken",
                                            "fullStart": 782,
                                            "fullEnd": 784,
                                            "start": 782,
                                            "end": 783,
                                            "fullWidth": 2,
                                            "width": 1,
                                            "text": ",",
                                            "value": ",",
                                            "valueText": ",",
                                            "hasTrailingTrivia": true,
                                            "trailingTrivia": [
                                                {
                                                    "kind": "WhitespaceTrivia",
                                                    "text": " "
                                                }
                                            ]
                                        },
                                        {
                                            "kind": "IdentifierName",
                                            "fullStart": 784,
                                            "fullEnd": 790,
                                            "start": 784,
                                            "end": 790,
                                            "fullWidth": 6,
                                            "width": 6,
                                            "text": "regObj",
                                            "value": "regObj",
                                            "valueText": "regObj"
                                        }
                                    ],
                                    "closeParenToken": {
                                        "kind": "CloseParenToken",
                                        "fullStart": 790,
                                        "fullEnd": 791,
                                        "start": 790,
                                        "end": 791,
                                        "fullWidth": 1,
                                        "width": 1,
                                        "text": ")",
                                        "value": ")",
                                        "valueText": ")"
                                    }
                                }
                            },
                            "semicolonToken": {
                                "kind": "SemicolonToken",
                                "fullStart": 791,
                                "fullEnd": 794,
                                "start": 791,
                                "end": 792,
                                "fullWidth": 3,
                                "width": 1,
                                "text": ";",
                                "value": ";",
                                "valueText": ";",
                                "hasTrailingTrivia": true,
                                "hasTrailingNewLine": true,
                                "trailingTrivia": [
                                    {
                                        "kind": "NewLineTrivia",
                                        "text": "\r\n"
                                    }
                                ]
                            }
                        },
                        {
                            "kind": "VariableStatement",
                            "fullStart": 794,
                            "fullEnd": 857,
                            "start": 804,
                            "end": 855,
                            "fullWidth": 63,
                            "width": 51,
                            "modifiers": [],
                            "variableDeclaration": {
                                "kind": "VariableDeclaration",
                                "fullStart": 794,
                                "fullEnd": 854,
                                "start": 804,
                                "end": 854,
                                "fullWidth": 60,
                                "width": 50,
                                "varKeyword": {
                                    "kind": "VarKeyword",
                                    "fullStart": 794,
                                    "fullEnd": 808,
                                    "start": 804,
                                    "end": 807,
                                    "fullWidth": 14,
                                    "width": 3,
                                    "text": "var",
                                    "value": "var",
                                    "valueText": "var",
                                    "hasLeadingTrivia": true,
                                    "hasLeadingNewLine": true,
                                    "hasTrailingTrivia": true,
                                    "leadingTrivia": [
                                        {
                                            "kind": "NewLineTrivia",
                                            "text": "\r\n"
                                        },
                                        {
                                            "kind": "WhitespaceTrivia",
                                            "text": "        "
                                        }
                                    ],
                                    "trailingTrivia": [
                                        {
                                            "kind": "WhitespaceTrivia",
                                            "text": " "
                                        }
                                    ]
                                },
                                "variableDeclarators": [
                                    {
                                        "kind": "VariableDeclarator",
                                        "fullStart": 808,
                                        "fullEnd": 854,
                                        "start": 808,
                                        "end": 854,
                                        "fullWidth": 46,
<<<<<<< HEAD
                                        "width": 46,
                                        "identifier": {
=======
                                        "propertyName": {
>>>>>>> 85e84683
                                            "kind": "IdentifierName",
                                            "fullStart": 808,
                                            "fullEnd": 822,
                                            "start": 808,
                                            "end": 821,
                                            "fullWidth": 14,
                                            "width": 13,
                                            "text": "beforeDeleted",
                                            "value": "beforeDeleted",
                                            "valueText": "beforeDeleted",
                                            "hasTrailingTrivia": true,
                                            "trailingTrivia": [
                                                {
                                                    "kind": "WhitespaceTrivia",
                                                    "text": " "
                                                }
                                            ]
                                        },
                                        "equalsValueClause": {
                                            "kind": "EqualsValueClause",
                                            "fullStart": 822,
                                            "fullEnd": 854,
                                            "start": 822,
                                            "end": 854,
                                            "fullWidth": 32,
                                            "width": 32,
                                            "equalsToken": {
                                                "kind": "EqualsToken",
                                                "fullStart": 822,
                                                "fullEnd": 824,
                                                "start": 822,
                                                "end": 823,
                                                "fullWidth": 2,
                                                "width": 1,
                                                "text": "=",
                                                "value": "=",
                                                "valueText": "=",
                                                "hasTrailingTrivia": true,
                                                "trailingTrivia": [
                                                    {
                                                        "kind": "WhitespaceTrivia",
                                                        "text": " "
                                                    }
                                                ]
                                            },
                                            "value": {
                                                "kind": "InvocationExpression",
                                                "fullStart": 824,
                                                "fullEnd": 854,
                                                "start": 824,
                                                "end": 854,
                                                "fullWidth": 30,
                                                "width": 30,
                                                "expression": {
                                                    "kind": "MemberAccessExpression",
                                                    "fullStart": 824,
                                                    "fullEnd": 842,
                                                    "start": 824,
                                                    "end": 842,
                                                    "fullWidth": 18,
                                                    "width": 18,
                                                    "expression": {
                                                        "kind": "IdentifierName",
                                                        "fullStart": 824,
                                                        "fullEnd": 827,
                                                        "start": 824,
                                                        "end": 827,
                                                        "fullWidth": 3,
                                                        "width": 3,
                                                        "text": "obj",
                                                        "value": "obj",
                                                        "valueText": "obj"
                                                    },
                                                    "dotToken": {
                                                        "kind": "DotToken",
                                                        "fullStart": 827,
                                                        "fullEnd": 828,
                                                        "start": 827,
                                                        "end": 828,
                                                        "fullWidth": 1,
                                                        "width": 1,
                                                        "text": ".",
                                                        "value": ".",
                                                        "valueText": "."
                                                    },
                                                    "name": {
                                                        "kind": "IdentifierName",
                                                        "fullStart": 828,
                                                        "fullEnd": 842,
                                                        "start": 828,
                                                        "end": 842,
                                                        "fullWidth": 14,
                                                        "width": 14,
                                                        "text": "hasOwnProperty",
                                                        "value": "hasOwnProperty",
                                                        "valueText": "hasOwnProperty"
                                                    }
                                                },
                                                "argumentList": {
                                                    "kind": "ArgumentList",
                                                    "fullStart": 842,
                                                    "fullEnd": 854,
                                                    "start": 842,
                                                    "end": 854,
                                                    "fullWidth": 12,
                                                    "width": 12,
                                                    "openParenToken": {
                                                        "kind": "OpenParenToken",
                                                        "fullStart": 842,
                                                        "fullEnd": 843,
                                                        "start": 842,
                                                        "end": 843,
                                                        "fullWidth": 1,
                                                        "width": 1,
                                                        "text": "(",
                                                        "value": "(",
                                                        "valueText": "("
                                                    },
                                                    "arguments": [
                                                        {
                                                            "kind": "StringLiteral",
                                                            "fullStart": 843,
                                                            "fullEnd": 853,
                                                            "start": 843,
                                                            "end": 853,
                                                            "fullWidth": 10,
                                                            "width": 10,
                                                            "text": "\"property\"",
                                                            "value": "property",
                                                            "valueText": "property"
                                                        }
                                                    ],
                                                    "closeParenToken": {
                                                        "kind": "CloseParenToken",
                                                        "fullStart": 853,
                                                        "fullEnd": 854,
                                                        "start": 853,
                                                        "end": 854,
                                                        "fullWidth": 1,
                                                        "width": 1,
                                                        "text": ")",
                                                        "value": ")",
                                                        "valueText": ")"
                                                    }
                                                }
                                            }
                                        }
                                    }
                                ]
                            },
                            "semicolonToken": {
                                "kind": "SemicolonToken",
                                "fullStart": 854,
                                "fullEnd": 857,
                                "start": 854,
                                "end": 855,
                                "fullWidth": 3,
                                "width": 1,
                                "text": ";",
                                "value": ";",
                                "valueText": ";",
                                "hasTrailingTrivia": true,
                                "hasTrailingNewLine": true,
                                "trailingTrivia": [
                                    {
                                        "kind": "NewLineTrivia",
                                        "text": "\r\n"
                                    }
                                ]
                            }
                        },
                        {
                            "kind": "ExpressionStatement",
                            "fullStart": 857,
                            "fullEnd": 889,
                            "start": 867,
                            "end": 887,
                            "fullWidth": 32,
                            "width": 20,
                            "expression": {
                                "kind": "DeleteExpression",
                                "fullStart": 857,
                                "fullEnd": 886,
                                "start": 867,
                                "end": 886,
                                "fullWidth": 29,
                                "width": 19,
                                "deleteKeyword": {
                                    "kind": "DeleteKeyword",
                                    "fullStart": 857,
                                    "fullEnd": 874,
                                    "start": 867,
                                    "end": 873,
                                    "fullWidth": 17,
                                    "width": 6,
                                    "text": "delete",
                                    "value": "delete",
                                    "valueText": "delete",
                                    "hasLeadingTrivia": true,
                                    "hasLeadingNewLine": true,
                                    "hasTrailingTrivia": true,
                                    "leadingTrivia": [
                                        {
                                            "kind": "NewLineTrivia",
                                            "text": "\r\n"
                                        },
                                        {
                                            "kind": "WhitespaceTrivia",
                                            "text": "        "
                                        }
                                    ],
                                    "trailingTrivia": [
                                        {
                                            "kind": "WhitespaceTrivia",
                                            "text": " "
                                        }
                                    ]
                                },
                                "expression": {
                                    "kind": "MemberAccessExpression",
                                    "fullStart": 874,
                                    "fullEnd": 886,
                                    "start": 874,
                                    "end": 886,
                                    "fullWidth": 12,
                                    "width": 12,
                                    "expression": {
                                        "kind": "IdentifierName",
                                        "fullStart": 874,
                                        "fullEnd": 877,
                                        "start": 874,
                                        "end": 877,
                                        "fullWidth": 3,
                                        "width": 3,
                                        "text": "obj",
                                        "value": "obj",
                                        "valueText": "obj"
                                    },
                                    "dotToken": {
                                        "kind": "DotToken",
                                        "fullStart": 877,
                                        "fullEnd": 878,
                                        "start": 877,
                                        "end": 878,
                                        "fullWidth": 1,
                                        "width": 1,
                                        "text": ".",
                                        "value": ".",
                                        "valueText": "."
                                    },
                                    "name": {
                                        "kind": "IdentifierName",
                                        "fullStart": 878,
                                        "fullEnd": 886,
                                        "start": 878,
                                        "end": 886,
                                        "fullWidth": 8,
                                        "width": 8,
                                        "text": "property",
                                        "value": "property",
                                        "valueText": "property"
                                    }
                                }
                            },
                            "semicolonToken": {
                                "kind": "SemicolonToken",
                                "fullStart": 886,
                                "fullEnd": 889,
                                "start": 886,
                                "end": 887,
                                "fullWidth": 3,
                                "width": 1,
                                "text": ";",
                                "value": ";",
                                "valueText": ";",
                                "hasTrailingTrivia": true,
                                "hasTrailingNewLine": true,
                                "trailingTrivia": [
                                    {
                                        "kind": "NewLineTrivia",
                                        "text": "\r\n"
                                    }
                                ]
                            }
                        },
                        {
                            "kind": "VariableStatement",
                            "fullStart": 889,
                            "fullEnd": 951,
                            "start": 899,
                            "end": 949,
                            "fullWidth": 62,
                            "width": 50,
                            "modifiers": [],
                            "variableDeclaration": {
                                "kind": "VariableDeclaration",
                                "fullStart": 889,
                                "fullEnd": 948,
                                "start": 899,
                                "end": 948,
                                "fullWidth": 59,
                                "width": 49,
                                "varKeyword": {
                                    "kind": "VarKeyword",
                                    "fullStart": 889,
                                    "fullEnd": 903,
                                    "start": 899,
                                    "end": 902,
                                    "fullWidth": 14,
                                    "width": 3,
                                    "text": "var",
                                    "value": "var",
                                    "valueText": "var",
                                    "hasLeadingTrivia": true,
                                    "hasLeadingNewLine": true,
                                    "hasTrailingTrivia": true,
                                    "leadingTrivia": [
                                        {
                                            "kind": "NewLineTrivia",
                                            "text": "\r\n"
                                        },
                                        {
                                            "kind": "WhitespaceTrivia",
                                            "text": "        "
                                        }
                                    ],
                                    "trailingTrivia": [
                                        {
                                            "kind": "WhitespaceTrivia",
                                            "text": " "
                                        }
                                    ]
                                },
                                "variableDeclarators": [
                                    {
                                        "kind": "VariableDeclarator",
                                        "fullStart": 903,
                                        "fullEnd": 948,
                                        "start": 903,
                                        "end": 948,
                                        "fullWidth": 45,
<<<<<<< HEAD
                                        "width": 45,
                                        "identifier": {
=======
                                        "propertyName": {
>>>>>>> 85e84683
                                            "kind": "IdentifierName",
                                            "fullStart": 903,
                                            "fullEnd": 916,
                                            "start": 903,
                                            "end": 915,
                                            "fullWidth": 13,
                                            "width": 12,
                                            "text": "afterDeleted",
                                            "value": "afterDeleted",
                                            "valueText": "afterDeleted",
                                            "hasTrailingTrivia": true,
                                            "trailingTrivia": [
                                                {
                                                    "kind": "WhitespaceTrivia",
                                                    "text": " "
                                                }
                                            ]
                                        },
                                        "equalsValueClause": {
                                            "kind": "EqualsValueClause",
                                            "fullStart": 916,
                                            "fullEnd": 948,
                                            "start": 916,
                                            "end": 948,
                                            "fullWidth": 32,
                                            "width": 32,
                                            "equalsToken": {
                                                "kind": "EqualsToken",
                                                "fullStart": 916,
                                                "fullEnd": 918,
                                                "start": 916,
                                                "end": 917,
                                                "fullWidth": 2,
                                                "width": 1,
                                                "text": "=",
                                                "value": "=",
                                                "valueText": "=",
                                                "hasTrailingTrivia": true,
                                                "trailingTrivia": [
                                                    {
                                                        "kind": "WhitespaceTrivia",
                                                        "text": " "
                                                    }
                                                ]
                                            },
                                            "value": {
                                                "kind": "InvocationExpression",
                                                "fullStart": 918,
                                                "fullEnd": 948,
                                                "start": 918,
                                                "end": 948,
                                                "fullWidth": 30,
                                                "width": 30,
                                                "expression": {
                                                    "kind": "MemberAccessExpression",
                                                    "fullStart": 918,
                                                    "fullEnd": 936,
                                                    "start": 918,
                                                    "end": 936,
                                                    "fullWidth": 18,
                                                    "width": 18,
                                                    "expression": {
                                                        "kind": "IdentifierName",
                                                        "fullStart": 918,
                                                        "fullEnd": 921,
                                                        "start": 918,
                                                        "end": 921,
                                                        "fullWidth": 3,
                                                        "width": 3,
                                                        "text": "obj",
                                                        "value": "obj",
                                                        "valueText": "obj"
                                                    },
                                                    "dotToken": {
                                                        "kind": "DotToken",
                                                        "fullStart": 921,
                                                        "fullEnd": 922,
                                                        "start": 921,
                                                        "end": 922,
                                                        "fullWidth": 1,
                                                        "width": 1,
                                                        "text": ".",
                                                        "value": ".",
                                                        "valueText": "."
                                                    },
                                                    "name": {
                                                        "kind": "IdentifierName",
                                                        "fullStart": 922,
                                                        "fullEnd": 936,
                                                        "start": 922,
                                                        "end": 936,
                                                        "fullWidth": 14,
                                                        "width": 14,
                                                        "text": "hasOwnProperty",
                                                        "value": "hasOwnProperty",
                                                        "valueText": "hasOwnProperty"
                                                    }
                                                },
                                                "argumentList": {
                                                    "kind": "ArgumentList",
                                                    "fullStart": 936,
                                                    "fullEnd": 948,
                                                    "start": 936,
                                                    "end": 948,
                                                    "fullWidth": 12,
                                                    "width": 12,
                                                    "openParenToken": {
                                                        "kind": "OpenParenToken",
                                                        "fullStart": 936,
                                                        "fullEnd": 937,
                                                        "start": 936,
                                                        "end": 937,
                                                        "fullWidth": 1,
                                                        "width": 1,
                                                        "text": "(",
                                                        "value": "(",
                                                        "valueText": "("
                                                    },
                                                    "arguments": [
                                                        {
                                                            "kind": "StringLiteral",
                                                            "fullStart": 937,
                                                            "fullEnd": 947,
                                                            "start": 937,
                                                            "end": 947,
                                                            "fullWidth": 10,
                                                            "width": 10,
                                                            "text": "\"property\"",
                                                            "value": "property",
                                                            "valueText": "property"
                                                        }
                                                    ],
                                                    "closeParenToken": {
                                                        "kind": "CloseParenToken",
                                                        "fullStart": 947,
                                                        "fullEnd": 948,
                                                        "start": 947,
                                                        "end": 948,
                                                        "fullWidth": 1,
                                                        "width": 1,
                                                        "text": ")",
                                                        "value": ")",
                                                        "valueText": ")"
                                                    }
                                                }
                                            }
                                        }
                                    }
                                ]
                            },
                            "semicolonToken": {
                                "kind": "SemicolonToken",
                                "fullStart": 948,
                                "fullEnd": 951,
                                "start": 948,
                                "end": 949,
                                "fullWidth": 3,
                                "width": 1,
                                "text": ";",
                                "value": ";",
                                "valueText": ";",
                                "hasTrailingTrivia": true,
                                "hasTrailingNewLine": true,
                                "trailingTrivia": [
                                    {
                                        "kind": "NewLineTrivia",
                                        "text": "\r\n"
                                    }
                                ]
                            }
                        },
                        {
                            "kind": "ReturnStatement",
                            "fullStart": 951,
                            "fullEnd": 1019,
                            "start": 961,
                            "end": 1017,
                            "fullWidth": 68,
                            "width": 56,
                            "returnKeyword": {
                                "kind": "ReturnKeyword",
                                "fullStart": 951,
                                "fullEnd": 968,
                                "start": 961,
                                "end": 967,
                                "fullWidth": 17,
                                "width": 6,
                                "text": "return",
                                "value": "return",
                                "valueText": "return",
                                "hasLeadingTrivia": true,
                                "hasLeadingNewLine": true,
                                "hasTrailingTrivia": true,
                                "leadingTrivia": [
                                    {
                                        "kind": "NewLineTrivia",
                                        "text": "\r\n"
                                    },
                                    {
                                        "kind": "WhitespaceTrivia",
                                        "text": "        "
                                    }
                                ],
                                "trailingTrivia": [
                                    {
                                        "kind": "WhitespaceTrivia",
                                        "text": " "
                                    }
                                ]
                            },
                            "expression": {
                                "kind": "LogicalAndExpression",
                                "fullStart": 968,
                                "fullEnd": 1016,
                                "start": 968,
                                "end": 1016,
                                "fullWidth": 48,
                                "width": 48,
                                "left": {
                                    "kind": "EqualsExpression",
                                    "fullStart": 968,
                                    "fullEnd": 991,
                                    "start": 968,
                                    "end": 990,
                                    "fullWidth": 23,
                                    "width": 22,
                                    "left": {
                                        "kind": "IdentifierName",
                                        "fullStart": 968,
                                        "fullEnd": 982,
                                        "start": 968,
                                        "end": 981,
                                        "fullWidth": 14,
                                        "width": 13,
                                        "text": "beforeDeleted",
                                        "value": "beforeDeleted",
                                        "valueText": "beforeDeleted",
                                        "hasTrailingTrivia": true,
                                        "trailingTrivia": [
                                            {
                                                "kind": "WhitespaceTrivia",
                                                "text": " "
                                            }
                                        ]
                                    },
                                    "operatorToken": {
                                        "kind": "EqualsEqualsEqualsToken",
                                        "fullStart": 982,
                                        "fullEnd": 986,
                                        "start": 982,
                                        "end": 985,
                                        "fullWidth": 4,
                                        "width": 3,
                                        "text": "===",
                                        "value": "===",
                                        "valueText": "===",
                                        "hasTrailingTrivia": true,
                                        "trailingTrivia": [
                                            {
                                                "kind": "WhitespaceTrivia",
                                                "text": " "
                                            }
                                        ]
                                    },
                                    "right": {
                                        "kind": "TrueKeyword",
                                        "fullStart": 986,
                                        "fullEnd": 991,
                                        "start": 986,
                                        "end": 990,
                                        "fullWidth": 5,
                                        "width": 4,
                                        "text": "true",
                                        "value": true,
                                        "valueText": "true",
                                        "hasTrailingTrivia": true,
                                        "trailingTrivia": [
                                            {
                                                "kind": "WhitespaceTrivia",
                                                "text": " "
                                            }
                                        ]
                                    }
                                },
                                "operatorToken": {
                                    "kind": "AmpersandAmpersandToken",
                                    "fullStart": 991,
                                    "fullEnd": 994,
                                    "start": 991,
                                    "end": 993,
                                    "fullWidth": 3,
                                    "width": 2,
                                    "text": "&&",
                                    "value": "&&",
                                    "valueText": "&&",
                                    "hasTrailingTrivia": true,
                                    "trailingTrivia": [
                                        {
                                            "kind": "WhitespaceTrivia",
                                            "text": " "
                                        }
                                    ]
                                },
                                "right": {
                                    "kind": "EqualsExpression",
                                    "fullStart": 994,
                                    "fullEnd": 1016,
                                    "start": 994,
                                    "end": 1016,
                                    "fullWidth": 22,
                                    "width": 22,
                                    "left": {
                                        "kind": "IdentifierName",
                                        "fullStart": 994,
                                        "fullEnd": 1007,
                                        "start": 994,
                                        "end": 1006,
                                        "fullWidth": 13,
                                        "width": 12,
                                        "text": "afterDeleted",
                                        "value": "afterDeleted",
                                        "valueText": "afterDeleted",
                                        "hasTrailingTrivia": true,
                                        "trailingTrivia": [
                                            {
                                                "kind": "WhitespaceTrivia",
                                                "text": " "
                                            }
                                        ]
                                    },
                                    "operatorToken": {
                                        "kind": "EqualsEqualsEqualsToken",
                                        "fullStart": 1007,
                                        "fullEnd": 1011,
                                        "start": 1007,
                                        "end": 1010,
                                        "fullWidth": 4,
                                        "width": 3,
                                        "text": "===",
                                        "value": "===",
                                        "valueText": "===",
                                        "hasTrailingTrivia": true,
                                        "trailingTrivia": [
                                            {
                                                "kind": "WhitespaceTrivia",
                                                "text": " "
                                            }
                                        ]
                                    },
                                    "right": {
                                        "kind": "FalseKeyword",
                                        "fullStart": 1011,
                                        "fullEnd": 1016,
                                        "start": 1011,
                                        "end": 1016,
                                        "fullWidth": 5,
                                        "width": 5,
                                        "text": "false",
                                        "value": false,
                                        "valueText": "false"
                                    }
                                }
                            },
                            "semicolonToken": {
                                "kind": "SemicolonToken",
                                "fullStart": 1016,
                                "fullEnd": 1019,
                                "start": 1016,
                                "end": 1017,
                                "fullWidth": 3,
                                "width": 1,
                                "text": ";",
                                "value": ";",
                                "valueText": ";",
                                "hasTrailingTrivia": true,
                                "hasTrailingNewLine": true,
                                "trailingTrivia": [
                                    {
                                        "kind": "NewLineTrivia",
                                        "text": "\r\n"
                                    }
                                ]
                            }
                        }
                    ],
                    "closeBraceToken": {
                        "kind": "CloseBraceToken",
                        "fullStart": 1019,
                        "fullEnd": 1026,
                        "start": 1023,
                        "end": 1024,
                        "fullWidth": 7,
                        "width": 1,
                        "text": "}",
                        "value": "}",
                        "valueText": "}",
                        "hasLeadingTrivia": true,
                        "hasTrailingTrivia": true,
                        "hasTrailingNewLine": true,
                        "leadingTrivia": [
                            {
                                "kind": "WhitespaceTrivia",
                                "text": "    "
                            }
                        ],
                        "trailingTrivia": [
                            {
                                "kind": "NewLineTrivia",
                                "text": "\r\n"
                            }
                        ]
                    }
                }
            },
            {
                "kind": "ExpressionStatement",
                "fullStart": 1026,
                "fullEnd": 1050,
                "start": 1026,
                "end": 1048,
                "fullWidth": 24,
                "width": 22,
                "expression": {
                    "kind": "InvocationExpression",
                    "fullStart": 1026,
                    "fullEnd": 1047,
                    "start": 1026,
                    "end": 1047,
                    "fullWidth": 21,
                    "width": 21,
                    "expression": {
                        "kind": "IdentifierName",
                        "fullStart": 1026,
                        "fullEnd": 1037,
                        "start": 1026,
                        "end": 1037,
                        "fullWidth": 11,
                        "width": 11,
                        "text": "runTestCase",
                        "value": "runTestCase",
                        "valueText": "runTestCase"
                    },
                    "argumentList": {
                        "kind": "ArgumentList",
                        "fullStart": 1037,
                        "fullEnd": 1047,
                        "start": 1037,
                        "end": 1047,
                        "fullWidth": 10,
                        "width": 10,
                        "openParenToken": {
                            "kind": "OpenParenToken",
                            "fullStart": 1037,
                            "fullEnd": 1038,
                            "start": 1037,
                            "end": 1038,
                            "fullWidth": 1,
                            "width": 1,
                            "text": "(",
                            "value": "(",
                            "valueText": "("
                        },
                        "arguments": [
                            {
                                "kind": "IdentifierName",
                                "fullStart": 1038,
                                "fullEnd": 1046,
                                "start": 1038,
                                "end": 1046,
                                "fullWidth": 8,
                                "width": 8,
                                "text": "testcase",
                                "value": "testcase",
                                "valueText": "testcase"
                            }
                        ],
                        "closeParenToken": {
                            "kind": "CloseParenToken",
                            "fullStart": 1046,
                            "fullEnd": 1047,
                            "start": 1046,
                            "end": 1047,
                            "fullWidth": 1,
                            "width": 1,
                            "text": ")",
                            "value": ")",
                            "valueText": ")"
                        }
                    }
                },
                "semicolonToken": {
                    "kind": "SemicolonToken",
                    "fullStart": 1047,
                    "fullEnd": 1050,
                    "start": 1047,
                    "end": 1048,
                    "fullWidth": 3,
                    "width": 1,
                    "text": ";",
                    "value": ";",
                    "valueText": ";",
                    "hasTrailingTrivia": true,
                    "hasTrailingNewLine": true,
                    "trailingTrivia": [
                        {
                            "kind": "NewLineTrivia",
                            "text": "\r\n"
                        }
                    ]
                }
            }
        ],
        "endOfFileToken": {
            "kind": "EndOfFileToken",
            "fullStart": 1050,
            "fullEnd": 1050,
            "start": 1050,
            "end": 1050,
            "fullWidth": 0,
            "width": 0,
            "text": ""
        }
    },
    "lineMap": {
        "lineStarts": [
            0,
            67,
            152,
            232,
            308,
            380,
            385,
            438,
            602,
            607,
            609,
            611,
            634,
            658,
            660,
            696,
            698,
            735,
            737,
            794,
            796,
            857,
            859,
            889,
            891,
            951,
            953,
            1019,
            1026,
            1050
        ],
        "length": 1050
    }
}<|MERGE_RESOLUTION|>--- conflicted
+++ resolved
@@ -245,12 +245,8 @@
                                         "start": 646,
                                         "end": 655,
                                         "fullWidth": 9,
-<<<<<<< HEAD
                                         "width": 9,
-                                        "identifier": {
-=======
                                         "propertyName": {
->>>>>>> 85e84683
                                             "kind": "IdentifierName",
                                             "fullStart": 646,
                                             "fullEnd": 650,
@@ -418,12 +414,8 @@
                                         "start": 672,
                                         "end": 693,
                                         "fullWidth": 21,
-<<<<<<< HEAD
                                         "width": 21,
-                                        "identifier": {
-=======
                                         "propertyName": {
->>>>>>> 85e84683
                                             "kind": "IdentifierName",
                                             "fullStart": 672,
                                             "fullEnd": 679,
@@ -961,12 +953,8 @@
                                         "start": 808,
                                         "end": 854,
                                         "fullWidth": 46,
-<<<<<<< HEAD
                                         "width": 46,
-                                        "identifier": {
-=======
                                         "propertyName": {
->>>>>>> 85e84683
                                             "kind": "IdentifierName",
                                             "fullStart": 808,
                                             "fullEnd": 822,
@@ -1308,12 +1296,8 @@
                                         "start": 903,
                                         "end": 948,
                                         "fullWidth": 45,
-<<<<<<< HEAD
                                         "width": 45,
-                                        "identifier": {
-=======
                                         "propertyName": {
->>>>>>> 85e84683
                                             "kind": "IdentifierName",
                                             "fullStart": 903,
                                             "fullEnd": 916,
