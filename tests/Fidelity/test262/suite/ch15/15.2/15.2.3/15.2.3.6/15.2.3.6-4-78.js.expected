{
    "isDeclaration": false,
    "languageVersion": "EcmaScript5",
    "parseOptions": {
        "allowAutomaticSemicolonInsertion": true
    },
    "sourceUnit": {
        "kind": "SourceUnit",
        "fullStart": 0,
        "fullEnd": 1100,
        "start": 587,
        "end": 1100,
        "fullWidth": 1100,
        "width": 513,
        "isIncrementallyUnusable": true,
        "moduleElements": [
            {
                "kind": "FunctionDeclaration",
                "fullStart": 0,
                "fullEnd": 1076,
                "start": 587,
                "end": 1074,
                "fullWidth": 1076,
                "width": 487,
                "isIncrementallyUnusable": true,
                "modifiers": [],
                "functionKeyword": {
                    "kind": "FunctionKeyword",
                    "fullStart": 0,
                    "fullEnd": 596,
                    "start": 587,
                    "end": 595,
                    "fullWidth": 596,
                    "width": 8,
                    "text": "function",
                    "value": "function",
                    "valueText": "function",
                    "hasLeadingTrivia": true,
                    "hasLeadingComment": true,
                    "hasLeadingNewLine": true,
                    "hasTrailingTrivia": true,
                    "leadingTrivia": [
                        {
                            "kind": "SingleLineCommentTrivia",
                            "text": "/// Copyright (c) 2012 Ecma International.  All rights reserved. "
                        },
                        {
                            "kind": "NewLineTrivia",
                            "text": "\r\n"
                        },
                        {
                            "kind": "SingleLineCommentTrivia",
                            "text": "/// Ecma International makes this code available under the terms and conditions set"
                        },
                        {
                            "kind": "NewLineTrivia",
                            "text": "\r\n"
                        },
                        {
                            "kind": "SingleLineCommentTrivia",
                            "text": "/// forth on http://hg.ecmascript.org/tests/test262/raw-file/tip/LICENSE (the "
                        },
                        {
                            "kind": "NewLineTrivia",
                            "text": "\r\n"
                        },
                        {
                            "kind": "SingleLineCommentTrivia",
                            "text": "/// \"Use Terms\").   Any redistribution of this code must retain the above "
                        },
                        {
                            "kind": "NewLineTrivia",
                            "text": "\r\n"
                        },
                        {
                            "kind": "SingleLineCommentTrivia",
                            "text": "/// copyright and this notice and otherwise comply with the Use Terms."
                        },
                        {
                            "kind": "NewLineTrivia",
                            "text": "\r\n"
                        },
                        {
                            "kind": "MultiLineCommentTrivia",
                            "text": "/**\r\n * @path ch15/15.2/15.2.3/15.2.3.6/15.2.3.6-4-78.js\r\n * @description Object.defineProperty - desc.[[Set]] and name.[[Set]] are two objects which refer to the different objects (8.12.9 step 6)\r\n */"
                        },
                        {
                            "kind": "NewLineTrivia",
                            "text": "\r\n"
                        },
                        {
                            "kind": "NewLineTrivia",
                            "text": "\r\n"
                        },
                        {
                            "kind": "NewLineTrivia",
                            "text": "\r\n"
                        }
                    ],
                    "trailingTrivia": [
                        {
                            "kind": "WhitespaceTrivia",
                            "text": " "
                        }
                    ]
                },
                "identifier": {
                    "kind": "IdentifierName",
                    "fullStart": 596,
                    "fullEnd": 604,
                    "start": 596,
                    "end": 604,
                    "fullWidth": 8,
                    "width": 8,
                    "text": "testcase",
                    "value": "testcase",
                    "valueText": "testcase"
                },
                "callSignature": {
                    "kind": "CallSignature",
                    "fullStart": 604,
                    "fullEnd": 607,
                    "start": 604,
                    "end": 606,
                    "fullWidth": 3,
                    "width": 2,
                    "parameterList": {
                        "kind": "ParameterList",
                        "fullStart": 604,
                        "fullEnd": 607,
                        "start": 604,
                        "end": 606,
                        "fullWidth": 3,
                        "width": 2,
                        "openParenToken": {
                            "kind": "OpenParenToken",
                            "fullStart": 604,
                            "fullEnd": 605,
                            "start": 604,
                            "end": 605,
                            "fullWidth": 1,
                            "width": 1,
                            "text": "(",
                            "value": "(",
                            "valueText": "("
                        },
                        "parameters": [],
                        "closeParenToken": {
                            "kind": "CloseParenToken",
                            "fullStart": 605,
                            "fullEnd": 607,
                            "start": 605,
                            "end": 606,
                            "fullWidth": 2,
                            "width": 1,
                            "text": ")",
                            "value": ")",
                            "valueText": ")",
                            "hasTrailingTrivia": true,
                            "trailingTrivia": [
                                {
                                    "kind": "WhitespaceTrivia",
                                    "text": " "
                                }
                            ]
                        }
                    }
                },
                "block": {
                    "kind": "Block",
                    "fullStart": 607,
                    "fullEnd": 1076,
                    "start": 607,
                    "end": 1074,
                    "fullWidth": 469,
                    "width": 467,
                    "isIncrementallyUnusable": true,
                    "openBraceToken": {
                        "kind": "OpenBraceToken",
                        "fullStart": 607,
                        "fullEnd": 610,
                        "start": 607,
                        "end": 608,
                        "fullWidth": 3,
                        "width": 1,
                        "text": "{",
                        "value": "{",
                        "valueText": "{",
                        "hasTrailingTrivia": true,
                        "hasTrailingNewLine": true,
                        "trailingTrivia": [
                            {
                                "kind": "NewLineTrivia",
                                "text": "\r\n"
                            }
                        ]
                    },
                    "statements": [
                        {
                            "kind": "VariableStatement",
                            "fullStart": 610,
                            "fullEnd": 635,
                            "start": 620,
                            "end": 633,
                            "fullWidth": 25,
                            "width": 13,
                            "modifiers": [],
                            "variableDeclaration": {
                                "kind": "VariableDeclaration",
                                "fullStart": 610,
                                "fullEnd": 632,
                                "start": 620,
                                "end": 632,
                                "fullWidth": 22,
                                "width": 12,
                                "varKeyword": {
                                    "kind": "VarKeyword",
                                    "fullStart": 610,
                                    "fullEnd": 624,
                                    "start": 620,
                                    "end": 623,
                                    "fullWidth": 14,
                                    "width": 3,
                                    "text": "var",
                                    "value": "var",
                                    "valueText": "var",
                                    "hasLeadingTrivia": true,
                                    "hasLeadingNewLine": true,
                                    "hasTrailingTrivia": true,
                                    "leadingTrivia": [
                                        {
                                            "kind": "NewLineTrivia",
                                            "text": "\r\n"
                                        },
                                        {
                                            "kind": "WhitespaceTrivia",
                                            "text": "        "
                                        }
                                    ],
                                    "trailingTrivia": [
                                        {
                                            "kind": "WhitespaceTrivia",
                                            "text": " "
                                        }
                                    ]
                                },
                                "variableDeclarators": [
                                    {
                                        "kind": "VariableDeclarator",
                                        "fullStart": 624,
                                        "fullEnd": 632,
                                        "start": 624,
                                        "end": 632,
                                        "fullWidth": 8,
                                        "width": 8,
                                        "identifier": {
                                            "kind": "IdentifierName",
                                            "fullStart": 624,
                                            "fullEnd": 628,
                                            "start": 624,
                                            "end": 627,
                                            "fullWidth": 4,
                                            "width": 3,
                                            "text": "obj",
                                            "value": "obj",
                                            "valueText": "obj",
                                            "hasTrailingTrivia": true,
                                            "trailingTrivia": [
                                                {
                                                    "kind": "WhitespaceTrivia",
                                                    "text": " "
                                                }
                                            ]
                                        },
                                        "equalsValueClause": {
                                            "kind": "EqualsValueClause",
                                            "fullStart": 628,
                                            "fullEnd": 632,
                                            "start": 628,
                                            "end": 632,
                                            "fullWidth": 4,
                                            "width": 4,
                                            "equalsToken": {
                                                "kind": "EqualsToken",
                                                "fullStart": 628,
                                                "fullEnd": 630,
                                                "start": 628,
                                                "end": 629,
                                                "fullWidth": 2,
                                                "width": 1,
                                                "text": "=",
                                                "value": "=",
                                                "valueText": "=",
                                                "hasTrailingTrivia": true,
                                                "trailingTrivia": [
                                                    {
                                                        "kind": "WhitespaceTrivia",
                                                        "text": " "
                                                    }
                                                ]
                                            },
                                            "value": {
                                                "kind": "ObjectLiteralExpression",
                                                "fullStart": 630,
                                                "fullEnd": 632,
                                                "start": 630,
                                                "end": 632,
                                                "fullWidth": 2,
                                                "width": 2,
                                                "openBraceToken": {
                                                    "kind": "OpenBraceToken",
                                                    "fullStart": 630,
                                                    "fullEnd": 631,
                                                    "start": 630,
                                                    "end": 631,
                                                    "fullWidth": 1,
                                                    "width": 1,
                                                    "text": "{",
                                                    "value": "{",
                                                    "valueText": "{"
                                                },
                                                "propertyAssignments": [],
                                                "closeBraceToken": {
                                                    "kind": "CloseBraceToken",
                                                    "fullStart": 631,
                                                    "fullEnd": 632,
                                                    "start": 631,
                                                    "end": 632,
                                                    "fullWidth": 1,
                                                    "width": 1,
                                                    "text": "}",
                                                    "value": "}",
                                                    "valueText": "}"
                                                }
                                            }
                                        }
                                    }
                                ]
                            },
                            "semicolonToken": {
                                "kind": "SemicolonToken",
                                "fullStart": 632,
                                "fullEnd": 635,
                                "start": 632,
                                "end": 633,
                                "fullWidth": 3,
                                "width": 1,
                                "text": ";",
                                "value": ";",
                                "valueText": ";",
                                "hasTrailingTrivia": true,
                                "hasTrailingNewLine": true,
                                "trailingTrivia": [
                                    {
                                        "kind": "NewLineTrivia",
                                        "text": "\r\n"
                                    }
                                ]
                            }
                        },
                        {
                            "kind": "FunctionDeclaration",
                            "fullStart": 635,
                            "fullEnd": 670,
                            "start": 645,
                            "end": 668,
                            "fullWidth": 35,
                            "width": 23,
                            "modifiers": [],
                            "functionKeyword": {
                                "kind": "FunctionKeyword",
                                "fullStart": 635,
                                "fullEnd": 654,
                                "start": 645,
                                "end": 653,
                                "fullWidth": 19,
                                "width": 8,
                                "text": "function",
                                "value": "function",
                                "valueText": "function",
                                "hasLeadingTrivia": true,
                                "hasLeadingNewLine": true,
                                "hasTrailingTrivia": true,
                                "leadingTrivia": [
                                    {
                                        "kind": "NewLineTrivia",
                                        "text": "\r\n"
                                    },
                                    {
                                        "kind": "WhitespaceTrivia",
                                        "text": "        "
                                    }
                                ],
                                "trailingTrivia": [
                                    {
                                        "kind": "WhitespaceTrivia",
                                        "text": " "
                                    }
                                ]
                            },
                            "identifier": {
                                "kind": "IdentifierName",
                                "fullStart": 654,
                                "fullEnd": 662,
                                "start": 654,
                                "end": 662,
                                "fullWidth": 8,
                                "width": 8,
                                "text": "setFunc1",
                                "value": "setFunc1",
                                "valueText": "setFunc1"
                            },
                            "callSignature": {
                                "kind": "CallSignature",
                                "fullStart": 662,
                                "fullEnd": 665,
                                "start": 662,
                                "end": 664,
                                "fullWidth": 3,
                                "width": 2,
                                "parameterList": {
                                    "kind": "ParameterList",
                                    "fullStart": 662,
                                    "fullEnd": 665,
                                    "start": 662,
                                    "end": 664,
                                    "fullWidth": 3,
                                    "width": 2,
                                    "openParenToken": {
                                        "kind": "OpenParenToken",
                                        "fullStart": 662,
                                        "fullEnd": 663,
                                        "start": 662,
                                        "end": 663,
                                        "fullWidth": 1,
                                        "width": 1,
                                        "text": "(",
                                        "value": "(",
                                        "valueText": "("
                                    },
                                    "parameters": [],
                                    "closeParenToken": {
                                        "kind": "CloseParenToken",
                                        "fullStart": 663,
                                        "fullEnd": 665,
                                        "start": 663,
                                        "end": 664,
                                        "fullWidth": 2,
                                        "width": 1,
                                        "text": ")",
                                        "value": ")",
                                        "valueText": ")",
                                        "hasTrailingTrivia": true,
                                        "trailingTrivia": [
                                            {
                                                "kind": "WhitespaceTrivia",
                                                "text": " "
                                            }
                                        ]
                                    }
                                }
                            },
                            "block": {
                                "kind": "Block",
                                "fullStart": 665,
                                "fullEnd": 670,
                                "start": 665,
                                "end": 668,
                                "fullWidth": 5,
                                "width": 3,
                                "openBraceToken": {
                                    "kind": "OpenBraceToken",
                                    "fullStart": 665,
                                    "fullEnd": 667,
                                    "start": 665,
                                    "end": 666,
                                    "fullWidth": 2,
                                    "width": 1,
                                    "text": "{",
                                    "value": "{",
                                    "valueText": "{",
                                    "hasTrailingTrivia": true,
                                    "trailingTrivia": [
                                        {
                                            "kind": "WhitespaceTrivia",
                                            "text": " "
                                        }
                                    ]
                                },
                                "statements": [],
                                "closeBraceToken": {
                                    "kind": "CloseBraceToken",
                                    "fullStart": 667,
                                    "fullEnd": 670,
                                    "start": 667,
                                    "end": 668,
                                    "fullWidth": 3,
                                    "width": 1,
                                    "text": "}",
                                    "value": "}",
                                    "valueText": "}",
                                    "hasTrailingTrivia": true,
                                    "hasTrailingNewLine": true,
                                    "trailingTrivia": [
                                        {
                                            "kind": "NewLineTrivia",
                                            "text": "\r\n"
                                        }
                                    ]
                                }
                            }
                        },
                        {
                            "kind": "ExpressionStatement",
                            "fullStart": 670,
                            "fullEnd": 790,
                            "start": 680,
                            "end": 788,
                            "fullWidth": 120,
                            "width": 108,
                            "isIncrementallyUnusable": true,
                            "expression": {
                                "kind": "InvocationExpression",
                                "fullStart": 670,
                                "fullEnd": 787,
                                "start": 680,
                                "end": 787,
                                "fullWidth": 117,
                                "width": 107,
                                "isIncrementallyUnusable": true,
                                "expression": {
                                    "kind": "MemberAccessExpression",
                                    "fullStart": 670,
                                    "fullEnd": 701,
                                    "start": 680,
                                    "end": 701,
                                    "fullWidth": 31,
                                    "width": 21,
                                    "expression": {
                                        "kind": "IdentifierName",
                                        "fullStart": 670,
                                        "fullEnd": 686,
                                        "start": 680,
                                        "end": 686,
                                        "fullWidth": 16,
                                        "width": 6,
                                        "text": "Object",
                                        "value": "Object",
                                        "valueText": "Object",
                                        "hasLeadingTrivia": true,
                                        "hasLeadingNewLine": true,
                                        "leadingTrivia": [
                                            {
                                                "kind": "NewLineTrivia",
                                                "text": "\r\n"
                                            },
                                            {
                                                "kind": "WhitespaceTrivia",
                                                "text": "        "
                                            }
                                        ]
                                    },
                                    "dotToken": {
                                        "kind": "DotToken",
                                        "fullStart": 686,
                                        "fullEnd": 687,
                                        "start": 686,
                                        "end": 687,
                                        "fullWidth": 1,
                                        "width": 1,
                                        "text": ".",
                                        "value": ".",
                                        "valueText": "."
                                    },
                                    "name": {
                                        "kind": "IdentifierName",
                                        "fullStart": 687,
                                        "fullEnd": 701,
                                        "start": 687,
                                        "end": 701,
                                        "fullWidth": 14,
                                        "width": 14,
                                        "text": "defineProperty",
                                        "value": "defineProperty",
                                        "valueText": "defineProperty"
                                    }
                                },
                                "argumentList": {
                                    "kind": "ArgumentList",
                                    "fullStart": 701,
                                    "fullEnd": 787,
                                    "start": 701,
                                    "end": 787,
                                    "fullWidth": 86,
                                    "width": 86,
                                    "isIncrementallyUnusable": true,
                                    "openParenToken": {
                                        "kind": "OpenParenToken",
                                        "fullStart": 701,
                                        "fullEnd": 702,
                                        "start": 701,
                                        "end": 702,
                                        "fullWidth": 1,
                                        "width": 1,
                                        "text": "(",
                                        "value": "(",
                                        "valueText": "("
                                    },
                                    "arguments": [
                                        {
                                            "kind": "IdentifierName",
                                            "fullStart": 702,
                                            "fullEnd": 705,
                                            "start": 702,
                                            "end": 705,
                                            "fullWidth": 3,
                                            "width": 3,
                                            "text": "obj",
                                            "value": "obj",
                                            "valueText": "obj"
                                        },
                                        {
                                            "kind": "CommaToken",
                                            "fullStart": 705,
                                            "fullEnd": 707,
                                            "start": 705,
                                            "end": 706,
                                            "fullWidth": 2,
                                            "width": 1,
                                            "text": ",",
                                            "value": ",",
                                            "valueText": ",",
                                            "hasTrailingTrivia": true,
                                            "trailingTrivia": [
                                                {
                                                    "kind": "WhitespaceTrivia",
                                                    "text": " "
                                                }
                                            ]
                                        },
                                        {
                                            "kind": "StringLiteral",
                                            "fullStart": 707,
                                            "fullEnd": 712,
                                            "start": 707,
                                            "end": 712,
                                            "fullWidth": 5,
                                            "width": 5,
                                            "text": "\"foo\"",
                                            "value": "foo",
                                            "valueText": "foo"
                                        },
                                        {
                                            "kind": "CommaToken",
                                            "fullStart": 712,
                                            "fullEnd": 714,
                                            "start": 712,
                                            "end": 713,
                                            "fullWidth": 2,
                                            "width": 1,
                                            "text": ",",
                                            "value": ",",
                                            "valueText": ",",
                                            "hasTrailingTrivia": true,
                                            "trailingTrivia": [
                                                {
                                                    "kind": "WhitespaceTrivia",
                                                    "text": " "
                                                }
                                            ]
                                        },
                                        {
                                            "kind": "ObjectLiteralExpression",
                                            "fullStart": 714,
                                            "fullEnd": 786,
                                            "start": 714,
                                            "end": 786,
                                            "fullWidth": 72,
                                            "width": 72,
                                            "isIncrementallyUnusable": true,
                                            "openBraceToken": {
                                                "kind": "OpenBraceToken",
                                                "fullStart": 714,
                                                "fullEnd": 717,
                                                "start": 714,
                                                "end": 715,
                                                "fullWidth": 3,
                                                "width": 1,
                                                "text": "{",
                                                "value": "{",
                                                "valueText": "{",
                                                "hasTrailingTrivia": true,
                                                "hasTrailingNewLine": true,
                                                "trailingTrivia": [
                                                    {
                                                        "kind": "NewLineTrivia",
                                                        "text": "\r\n"
                                                    }
                                                ]
                                            },
                                            "propertyAssignments": [
                                                {
                                                    "kind": "SimplePropertyAssignment",
                                                    "fullStart": 717,
                                                    "fullEnd": 742,
                                                    "start": 729,
                                                    "end": 742,
                                                    "fullWidth": 25,
                                                    "width": 13,
                                                    "isIncrementallyUnusable": true,
                                                    "propertyName": {
                                                        "kind": "IdentifierName",
                                                        "fullStart": 717,
                                                        "fullEnd": 732,
                                                        "start": 729,
                                                        "end": 732,
                                                        "fullWidth": 15,
                                                        "width": 3,
                                                        "text": "set",
                                                        "value": "set",
                                                        "valueText": "set",
                                                        "hasLeadingTrivia": true,
                                                        "leadingTrivia": [
                                                            {
                                                                "kind": "WhitespaceTrivia",
                                                                "text": "            "
                                                            }
                                                        ]
                                                    },
                                                    "colonToken": {
                                                        "kind": "ColonToken",
                                                        "fullStart": 732,
                                                        "fullEnd": 734,
                                                        "start": 732,
                                                        "end": 733,
                                                        "fullWidth": 2,
                                                        "width": 1,
                                                        "text": ":",
                                                        "value": ":",
                                                        "valueText": ":",
                                                        "hasTrailingTrivia": true,
                                                        "trailingTrivia": [
                                                            {
                                                                "kind": "WhitespaceTrivia",
                                                                "text": " "
                                                            }
                                                        ]
                                                    },
                                                    "expression": {
                                                        "kind": "IdentifierName",
                                                        "fullStart": 734,
                                                        "fullEnd": 742,
                                                        "start": 734,
                                                        "end": 742,
                                                        "fullWidth": 8,
                                                        "width": 8,
                                                        "text": "setFunc1",
                                                        "value": "setFunc1",
                                                        "valueText": "setFunc1"
                                                    }
                                                },
                                                {
                                                    "kind": "CommaToken",
                                                    "fullStart": 742,
                                                    "fullEnd": 745,
                                                    "start": 742,
                                                    "end": 743,
                                                    "fullWidth": 3,
                                                    "width": 1,
                                                    "text": ",",
                                                    "value": ",",
                                                    "valueText": ",",
                                                    "hasTrailingTrivia": true,
                                                    "hasTrailingNewLine": true,
                                                    "trailingTrivia": [
                                                        {
                                                            "kind": "NewLineTrivia",
                                                            "text": "\r\n"
                                                        }
                                                    ]
                                                },
                                                {
                                                    "kind": "SimplePropertyAssignment",
                                                    "fullStart": 745,
                                                    "fullEnd": 777,
                                                    "start": 757,
                                                    "end": 775,
                                                    "fullWidth": 32,
                                                    "width": 18,
                                                    "propertyName": {
                                                        "kind": "IdentifierName",
                                                        "fullStart": 745,
                                                        "fullEnd": 769,
                                                        "start": 757,
                                                        "end": 769,
                                                        "fullWidth": 24,
                                                        "width": 12,
                                                        "text": "configurable",
                                                        "value": "configurable",
                                                        "valueText": "configurable",
                                                        "hasLeadingTrivia": true,
                                                        "leadingTrivia": [
                                                            {
                                                                "kind": "WhitespaceTrivia",
                                                                "text": "            "
                                                            }
                                                        ]
                                                    },
                                                    "colonToken": {
                                                        "kind": "ColonToken",
                                                        "fullStart": 769,
                                                        "fullEnd": 771,
                                                        "start": 769,
                                                        "end": 770,
                                                        "fullWidth": 2,
                                                        "width": 1,
                                                        "text": ":",
                                                        "value": ":",
                                                        "valueText": ":",
                                                        "hasTrailingTrivia": true,
                                                        "trailingTrivia": [
                                                            {
                                                                "kind": "WhitespaceTrivia",
                                                                "text": " "
                                                            }
                                                        ]
                                                    },
                                                    "expression": {
                                                        "kind": "TrueKeyword",
                                                        "fullStart": 771,
                                                        "fullEnd": 777,
                                                        "start": 771,
                                                        "end": 775,
                                                        "fullWidth": 6,
                                                        "width": 4,
                                                        "text": "true",
                                                        "value": true,
                                                        "valueText": "true",
                                                        "hasTrailingTrivia": true,
                                                        "hasTrailingNewLine": true,
                                                        "trailingTrivia": [
                                                            {
                                                                "kind": "NewLineTrivia",
                                                                "text": "\r\n"
                                                            }
                                                        ]
                                                    }
                                                }
                                            ],
                                            "closeBraceToken": {
                                                "kind": "CloseBraceToken",
                                                "fullStart": 777,
                                                "fullEnd": 786,
                                                "start": 785,
                                                "end": 786,
                                                "fullWidth": 9,
                                                "width": 1,
                                                "text": "}",
                                                "value": "}",
                                                "valueText": "}",
                                                "hasLeadingTrivia": true,
                                                "leadingTrivia": [
                                                    {
                                                        "kind": "WhitespaceTrivia",
                                                        "text": "        "
                                                    }
                                                ]
                                            }
                                        }
                                    ],
                                    "closeParenToken": {
                                        "kind": "CloseParenToken",
                                        "fullStart": 786,
                                        "fullEnd": 787,
                                        "start": 786,
                                        "end": 787,
                                        "fullWidth": 1,
                                        "width": 1,
                                        "text": ")",
                                        "value": ")",
                                        "valueText": ")"
                                    }
                                }
                            },
                            "semicolonToken": {
                                "kind": "SemicolonToken",
                                "fullStart": 787,
                                "fullEnd": 790,
                                "start": 787,
                                "end": 788,
                                "fullWidth": 3,
                                "width": 1,
                                "text": ";",
                                "value": ";",
                                "valueText": ";",
                                "hasTrailingTrivia": true,
                                "hasTrailingNewLine": true,
                                "trailingTrivia": [
                                    {
                                        "kind": "NewLineTrivia",
                                        "text": "\r\n"
                                    }
                                ]
                            }
                        },
                        {
                            "kind": "FunctionDeclaration",
                            "fullStart": 790,
                            "fullEnd": 883,
                            "start": 800,
                            "end": 881,
                            "fullWidth": 93,
                            "width": 81,
                            "modifiers": [],
                            "functionKeyword": {
                                "kind": "FunctionKeyword",
                                "fullStart": 790,
                                "fullEnd": 809,
                                "start": 800,
                                "end": 808,
                                "fullWidth": 19,
                                "width": 8,
                                "text": "function",
                                "value": "function",
                                "valueText": "function",
                                "hasLeadingTrivia": true,
                                "hasLeadingNewLine": true,
                                "hasTrailingTrivia": true,
                                "leadingTrivia": [
                                    {
                                        "kind": "NewLineTrivia",
                                        "text": "\r\n"
                                    },
                                    {
                                        "kind": "WhitespaceTrivia",
                                        "text": "        "
                                    }
                                ],
                                "trailingTrivia": [
                                    {
                                        "kind": "WhitespaceTrivia",
                                        "text": " "
                                    }
                                ]
                            },
                            "identifier": {
                                "kind": "IdentifierName",
                                "fullStart": 809,
                                "fullEnd": 817,
                                "start": 809,
                                "end": 817,
                                "fullWidth": 8,
                                "width": 8,
                                "text": "setFunc2",
                                "value": "setFunc2",
                                "valueText": "setFunc2"
                            },
                            "callSignature": {
                                "kind": "CallSignature",
                                "fullStart": 817,
                                "fullEnd": 825,
                                "start": 817,
                                "end": 824,
                                "fullWidth": 8,
                                "width": 7,
                                "parameterList": {
                                    "kind": "ParameterList",
                                    "fullStart": 817,
                                    "fullEnd": 825,
                                    "start": 817,
                                    "end": 824,
                                    "fullWidth": 8,
                                    "width": 7,
                                    "openParenToken": {
                                        "kind": "OpenParenToken",
                                        "fullStart": 817,
                                        "fullEnd": 818,
                                        "start": 817,
                                        "end": 818,
                                        "fullWidth": 1,
                                        "width": 1,
                                        "text": "(",
                                        "value": "(",
                                        "valueText": "("
                                    },
                                    "parameters": [
                                        {
                                            "kind": "Parameter",
                                            "fullStart": 818,
                                            "fullEnd": 823,
                                            "start": 818,
                                            "end": 823,
                                            "fullWidth": 5,
<<<<<<< HEAD
                                            "width": 5,
=======
                                            "modifiers": [],
>>>>>>> e3c38734
                                            "identifier": {
                                                "kind": "IdentifierName",
                                                "fullStart": 818,
                                                "fullEnd": 823,
                                                "start": 818,
                                                "end": 823,
                                                "fullWidth": 5,
                                                "width": 5,
                                                "text": "value",
                                                "value": "value",
                                                "valueText": "value"
                                            }
                                        }
                                    ],
                                    "closeParenToken": {
                                        "kind": "CloseParenToken",
                                        "fullStart": 823,
                                        "fullEnd": 825,
                                        "start": 823,
                                        "end": 824,
                                        "fullWidth": 2,
                                        "width": 1,
                                        "text": ")",
                                        "value": ")",
                                        "valueText": ")",
                                        "hasTrailingTrivia": true,
                                        "trailingTrivia": [
                                            {
                                                "kind": "WhitespaceTrivia",
                                                "text": " "
                                            }
                                        ]
                                    }
                                }
                            },
                            "block": {
                                "kind": "Block",
                                "fullStart": 825,
                                "fullEnd": 883,
                                "start": 825,
                                "end": 881,
                                "fullWidth": 58,
                                "width": 56,
                                "openBraceToken": {
                                    "kind": "OpenBraceToken",
                                    "fullStart": 825,
                                    "fullEnd": 828,
                                    "start": 825,
                                    "end": 826,
                                    "fullWidth": 3,
                                    "width": 1,
                                    "text": "{",
                                    "value": "{",
                                    "valueText": "{",
                                    "hasTrailingTrivia": true,
                                    "hasTrailingNewLine": true,
                                    "trailingTrivia": [
                                        {
                                            "kind": "NewLineTrivia",
                                            "text": "\r\n"
                                        }
                                    ]
                                },
                                "statements": [
                                    {
                                        "kind": "ExpressionStatement",
                                        "fullStart": 828,
                                        "fullEnd": 872,
                                        "start": 840,
                                        "end": 870,
                                        "fullWidth": 44,
                                        "width": 30,
                                        "expression": {
                                            "kind": "AssignmentExpression",
                                            "fullStart": 828,
                                            "fullEnd": 869,
                                            "start": 840,
                                            "end": 869,
                                            "fullWidth": 41,
                                            "width": 29,
                                            "left": {
                                                "kind": "MemberAccessExpression",
                                                "fullStart": 828,
                                                "fullEnd": 862,
                                                "start": 840,
                                                "end": 861,
                                                "fullWidth": 34,
                                                "width": 21,
                                                "expression": {
                                                    "kind": "IdentifierName",
                                                    "fullStart": 828,
                                                    "fullEnd": 843,
                                                    "start": 840,
                                                    "end": 843,
                                                    "fullWidth": 15,
                                                    "width": 3,
                                                    "text": "obj",
                                                    "value": "obj",
                                                    "valueText": "obj",
                                                    "hasLeadingTrivia": true,
                                                    "leadingTrivia": [
                                                        {
                                                            "kind": "WhitespaceTrivia",
                                                            "text": "            "
                                                        }
                                                    ]
                                                },
                                                "dotToken": {
                                                    "kind": "DotToken",
                                                    "fullStart": 843,
                                                    "fullEnd": 844,
                                                    "start": 843,
                                                    "end": 844,
                                                    "fullWidth": 1,
                                                    "width": 1,
                                                    "text": ".",
                                                    "value": ".",
                                                    "valueText": "."
                                                },
                                                "name": {
                                                    "kind": "IdentifierName",
                                                    "fullStart": 844,
                                                    "fullEnd": 862,
                                                    "start": 844,
                                                    "end": 861,
                                                    "fullWidth": 18,
                                                    "width": 17,
                                                    "text": "setVerifyHelpProp",
                                                    "value": "setVerifyHelpProp",
                                                    "valueText": "setVerifyHelpProp",
                                                    "hasTrailingTrivia": true,
                                                    "trailingTrivia": [
                                                        {
                                                            "kind": "WhitespaceTrivia",
                                                            "text": " "
                                                        }
                                                    ]
                                                }
                                            },
                                            "operatorToken": {
                                                "kind": "EqualsToken",
                                                "fullStart": 862,
                                                "fullEnd": 864,
                                                "start": 862,
                                                "end": 863,
                                                "fullWidth": 2,
                                                "width": 1,
                                                "text": "=",
                                                "value": "=",
                                                "valueText": "=",
                                                "hasTrailingTrivia": true,
                                                "trailingTrivia": [
                                                    {
                                                        "kind": "WhitespaceTrivia",
                                                        "text": " "
                                                    }
                                                ]
                                            },
                                            "right": {
                                                "kind": "IdentifierName",
                                                "fullStart": 864,
                                                "fullEnd": 869,
                                                "start": 864,
                                                "end": 869,
                                                "fullWidth": 5,
                                                "width": 5,
                                                "text": "value",
                                                "value": "value",
                                                "valueText": "value"
                                            }
                                        },
                                        "semicolonToken": {
                                            "kind": "SemicolonToken",
                                            "fullStart": 869,
                                            "fullEnd": 872,
                                            "start": 869,
                                            "end": 870,
                                            "fullWidth": 3,
                                            "width": 1,
                                            "text": ";",
                                            "value": ";",
                                            "valueText": ";",
                                            "hasTrailingTrivia": true,
                                            "hasTrailingNewLine": true,
                                            "trailingTrivia": [
                                                {
                                                    "kind": "NewLineTrivia",
                                                    "text": "\r\n"
                                                }
                                            ]
                                        }
                                    }
                                ],
                                "closeBraceToken": {
                                    "kind": "CloseBraceToken",
                                    "fullStart": 872,
                                    "fullEnd": 883,
                                    "start": 880,
                                    "end": 881,
                                    "fullWidth": 11,
                                    "width": 1,
                                    "text": "}",
                                    "value": "}",
                                    "valueText": "}",
                                    "hasLeadingTrivia": true,
                                    "hasTrailingTrivia": true,
                                    "hasTrailingNewLine": true,
                                    "leadingTrivia": [
                                        {
                                            "kind": "WhitespaceTrivia",
                                            "text": "        "
                                        }
                                    ],
                                    "trailingTrivia": [
                                        {
                                            "kind": "NewLineTrivia",
                                            "text": "\r\n"
                                        }
                                    ]
                                }
                            }
                        },
                        {
                            "kind": "ExpressionStatement",
                            "fullStart": 883,
                            "fullEnd": 948,
                            "start": 893,
                            "end": 946,
                            "fullWidth": 65,
                            "width": 53,
                            "isIncrementallyUnusable": true,
                            "expression": {
                                "kind": "InvocationExpression",
                                "fullStart": 883,
                                "fullEnd": 945,
                                "start": 893,
                                "end": 945,
                                "fullWidth": 62,
                                "width": 52,
                                "isIncrementallyUnusable": true,
                                "expression": {
                                    "kind": "MemberAccessExpression",
                                    "fullStart": 883,
                                    "fullEnd": 914,
                                    "start": 893,
                                    "end": 914,
                                    "fullWidth": 31,
                                    "width": 21,
                                    "expression": {
                                        "kind": "IdentifierName",
                                        "fullStart": 883,
                                        "fullEnd": 899,
                                        "start": 893,
                                        "end": 899,
                                        "fullWidth": 16,
                                        "width": 6,
                                        "text": "Object",
                                        "value": "Object",
                                        "valueText": "Object",
                                        "hasLeadingTrivia": true,
                                        "hasLeadingNewLine": true,
                                        "leadingTrivia": [
                                            {
                                                "kind": "NewLineTrivia",
                                                "text": "\r\n"
                                            },
                                            {
                                                "kind": "WhitespaceTrivia",
                                                "text": "        "
                                            }
                                        ]
                                    },
                                    "dotToken": {
                                        "kind": "DotToken",
                                        "fullStart": 899,
                                        "fullEnd": 900,
                                        "start": 899,
                                        "end": 900,
                                        "fullWidth": 1,
                                        "width": 1,
                                        "text": ".",
                                        "value": ".",
                                        "valueText": "."
                                    },
                                    "name": {
                                        "kind": "IdentifierName",
                                        "fullStart": 900,
                                        "fullEnd": 914,
                                        "start": 900,
                                        "end": 914,
                                        "fullWidth": 14,
                                        "width": 14,
                                        "text": "defineProperty",
                                        "value": "defineProperty",
                                        "valueText": "defineProperty"
                                    }
                                },
                                "argumentList": {
                                    "kind": "ArgumentList",
                                    "fullStart": 914,
                                    "fullEnd": 945,
                                    "start": 914,
                                    "end": 945,
                                    "fullWidth": 31,
                                    "width": 31,
                                    "isIncrementallyUnusable": true,
                                    "openParenToken": {
                                        "kind": "OpenParenToken",
                                        "fullStart": 914,
                                        "fullEnd": 915,
                                        "start": 914,
                                        "end": 915,
                                        "fullWidth": 1,
                                        "width": 1,
                                        "text": "(",
                                        "value": "(",
                                        "valueText": "("
                                    },
                                    "arguments": [
                                        {
                                            "kind": "IdentifierName",
                                            "fullStart": 915,
                                            "fullEnd": 918,
                                            "start": 915,
                                            "end": 918,
                                            "fullWidth": 3,
                                            "width": 3,
                                            "text": "obj",
                                            "value": "obj",
                                            "valueText": "obj"
                                        },
                                        {
                                            "kind": "CommaToken",
                                            "fullStart": 918,
                                            "fullEnd": 920,
                                            "start": 918,
                                            "end": 919,
                                            "fullWidth": 2,
                                            "width": 1,
                                            "text": ",",
                                            "value": ",",
                                            "valueText": ",",
                                            "hasTrailingTrivia": true,
                                            "trailingTrivia": [
                                                {
                                                    "kind": "WhitespaceTrivia",
                                                    "text": " "
                                                }
                                            ]
                                        },
                                        {
                                            "kind": "StringLiteral",
                                            "fullStart": 920,
                                            "fullEnd": 925,
                                            "start": 920,
                                            "end": 925,
                                            "fullWidth": 5,
                                            "width": 5,
                                            "text": "\"foo\"",
                                            "value": "foo",
                                            "valueText": "foo"
                                        },
                                        {
                                            "kind": "CommaToken",
                                            "fullStart": 925,
                                            "fullEnd": 927,
                                            "start": 925,
                                            "end": 926,
                                            "fullWidth": 2,
                                            "width": 1,
                                            "text": ",",
                                            "value": ",",
                                            "valueText": ",",
                                            "hasTrailingTrivia": true,
                                            "trailingTrivia": [
                                                {
                                                    "kind": "WhitespaceTrivia",
                                                    "text": " "
                                                }
                                            ]
                                        },
                                        {
                                            "kind": "ObjectLiteralExpression",
                                            "fullStart": 927,
                                            "fullEnd": 944,
                                            "start": 927,
                                            "end": 944,
                                            "fullWidth": 17,
                                            "width": 17,
                                            "isIncrementallyUnusable": true,
                                            "openBraceToken": {
                                                "kind": "OpenBraceToken",
                                                "fullStart": 927,
                                                "fullEnd": 929,
                                                "start": 927,
                                                "end": 928,
                                                "fullWidth": 2,
                                                "width": 1,
                                                "text": "{",
                                                "value": "{",
                                                "valueText": "{",
                                                "hasTrailingTrivia": true,
                                                "trailingTrivia": [
                                                    {
                                                        "kind": "WhitespaceTrivia",
                                                        "text": " "
                                                    }
                                                ]
                                            },
                                            "propertyAssignments": [
                                                {
                                                    "kind": "SimplePropertyAssignment",
                                                    "fullStart": 929,
                                                    "fullEnd": 943,
                                                    "start": 929,
                                                    "end": 942,
                                                    "fullWidth": 14,
                                                    "width": 13,
                                                    "isIncrementallyUnusable": true,
                                                    "propertyName": {
                                                        "kind": "IdentifierName",
                                                        "fullStart": 929,
                                                        "fullEnd": 932,
                                                        "start": 929,
                                                        "end": 932,
                                                        "fullWidth": 3,
                                                        "width": 3,
                                                        "text": "set",
                                                        "value": "set",
                                                        "valueText": "set"
                                                    },
                                                    "colonToken": {
                                                        "kind": "ColonToken",
                                                        "fullStart": 932,
                                                        "fullEnd": 934,
                                                        "start": 932,
                                                        "end": 933,
                                                        "fullWidth": 2,
                                                        "width": 1,
                                                        "text": ":",
                                                        "value": ":",
                                                        "valueText": ":",
                                                        "hasTrailingTrivia": true,
                                                        "trailingTrivia": [
                                                            {
                                                                "kind": "WhitespaceTrivia",
                                                                "text": " "
                                                            }
                                                        ]
                                                    },
                                                    "expression": {
                                                        "kind": "IdentifierName",
                                                        "fullStart": 934,
                                                        "fullEnd": 943,
                                                        "start": 934,
                                                        "end": 942,
                                                        "fullWidth": 9,
                                                        "width": 8,
                                                        "text": "setFunc2",
                                                        "value": "setFunc2",
                                                        "valueText": "setFunc2",
                                                        "hasTrailingTrivia": true,
                                                        "trailingTrivia": [
                                                            {
                                                                "kind": "WhitespaceTrivia",
                                                                "text": " "
                                                            }
                                                        ]
                                                    }
                                                }
                                            ],
                                            "closeBraceToken": {
                                                "kind": "CloseBraceToken",
                                                "fullStart": 943,
                                                "fullEnd": 944,
                                                "start": 943,
                                                "end": 944,
                                                "fullWidth": 1,
                                                "width": 1,
                                                "text": "}",
                                                "value": "}",
                                                "valueText": "}"
                                            }
                                        }
                                    ],
                                    "closeParenToken": {
                                        "kind": "CloseParenToken",
                                        "fullStart": 944,
                                        "fullEnd": 945,
                                        "start": 944,
                                        "end": 945,
                                        "fullWidth": 1,
                                        "width": 1,
                                        "text": ")",
                                        "value": ")",
                                        "valueText": ")"
                                    }
                                }
                            },
                            "semicolonToken": {
                                "kind": "SemicolonToken",
                                "fullStart": 945,
                                "fullEnd": 948,
                                "start": 945,
                                "end": 946,
                                "fullWidth": 3,
                                "width": 1,
                                "text": ";",
                                "value": ";",
                                "valueText": ";",
                                "hasTrailingTrivia": true,
                                "hasTrailingNewLine": true,
                                "trailingTrivia": [
                                    {
                                        "kind": "NewLineTrivia",
                                        "text": "\r\n"
                                    }
                                ]
                            }
                        },
                        {
                            "kind": "ReturnStatement",
                            "fullStart": 948,
                            "fullEnd": 1069,
                            "start": 956,
                            "end": 1067,
                            "fullWidth": 121,
                            "width": 111,
                            "returnKeyword": {
                                "kind": "ReturnKeyword",
                                "fullStart": 948,
                                "fullEnd": 963,
                                "start": 956,
                                "end": 962,
                                "fullWidth": 15,
                                "width": 6,
                                "text": "return",
                                "value": "return",
                                "valueText": "return",
                                "hasLeadingTrivia": true,
                                "hasTrailingTrivia": true,
                                "leadingTrivia": [
                                    {
                                        "kind": "WhitespaceTrivia",
                                        "text": "        "
                                    }
                                ],
                                "trailingTrivia": [
                                    {
                                        "kind": "WhitespaceTrivia",
                                        "text": " "
                                    }
                                ]
                            },
                            "expression": {
                                "kind": "InvocationExpression",
                                "fullStart": 963,
                                "fullEnd": 1066,
                                "start": 963,
                                "end": 1066,
                                "fullWidth": 103,
                                "width": 103,
                                "expression": {
                                    "kind": "IdentifierName",
                                    "fullStart": 963,
                                    "fullEnd": 999,
                                    "start": 963,
                                    "end": 999,
                                    "fullWidth": 36,
                                    "width": 36,
                                    "text": "accessorPropertyAttributesAreCorrect",
                                    "value": "accessorPropertyAttributesAreCorrect",
                                    "valueText": "accessorPropertyAttributesAreCorrect"
                                },
                                "argumentList": {
                                    "kind": "ArgumentList",
                                    "fullStart": 999,
                                    "fullEnd": 1066,
                                    "start": 999,
                                    "end": 1066,
                                    "fullWidth": 67,
                                    "width": 67,
                                    "openParenToken": {
                                        "kind": "OpenParenToken",
                                        "fullStart": 999,
                                        "fullEnd": 1000,
                                        "start": 999,
                                        "end": 1000,
                                        "fullWidth": 1,
                                        "width": 1,
                                        "text": "(",
                                        "value": "(",
                                        "valueText": "("
                                    },
                                    "arguments": [
                                        {
                                            "kind": "IdentifierName",
                                            "fullStart": 1000,
                                            "fullEnd": 1003,
                                            "start": 1000,
                                            "end": 1003,
                                            "fullWidth": 3,
                                            "width": 3,
                                            "text": "obj",
                                            "value": "obj",
                                            "valueText": "obj"
                                        },
                                        {
                                            "kind": "CommaToken",
                                            "fullStart": 1003,
                                            "fullEnd": 1005,
                                            "start": 1003,
                                            "end": 1004,
                                            "fullWidth": 2,
                                            "width": 1,
                                            "text": ",",
                                            "value": ",",
                                            "valueText": ",",
                                            "hasTrailingTrivia": true,
                                            "trailingTrivia": [
                                                {
                                                    "kind": "WhitespaceTrivia",
                                                    "text": " "
                                                }
                                            ]
                                        },
                                        {
                                            "kind": "StringLiteral",
                                            "fullStart": 1005,
                                            "fullEnd": 1010,
                                            "start": 1005,
                                            "end": 1010,
                                            "fullWidth": 5,
                                            "width": 5,
                                            "text": "\"foo\"",
                                            "value": "foo",
                                            "valueText": "foo"
                                        },
                                        {
                                            "kind": "CommaToken",
                                            "fullStart": 1010,
                                            "fullEnd": 1012,
                                            "start": 1010,
                                            "end": 1011,
                                            "fullWidth": 2,
                                            "width": 1,
                                            "text": ",",
                                            "value": ",",
                                            "valueText": ",",
                                            "hasTrailingTrivia": true,
                                            "trailingTrivia": [
                                                {
                                                    "kind": "WhitespaceTrivia",
                                                    "text": " "
                                                }
                                            ]
                                        },
                                        {
                                            "kind": "IdentifierName",
                                            "fullStart": 1012,
                                            "fullEnd": 1021,
                                            "start": 1012,
                                            "end": 1021,
                                            "fullWidth": 9,
                                            "width": 9,
                                            "text": "undefined",
                                            "value": "undefined",
                                            "valueText": "undefined"
                                        },
                                        {
                                            "kind": "CommaToken",
                                            "fullStart": 1021,
                                            "fullEnd": 1023,
                                            "start": 1021,
                                            "end": 1022,
                                            "fullWidth": 2,
                                            "width": 1,
                                            "text": ",",
                                            "value": ",",
                                            "valueText": ",",
                                            "hasTrailingTrivia": true,
                                            "trailingTrivia": [
                                                {
                                                    "kind": "WhitespaceTrivia",
                                                    "text": " "
                                                }
                                            ]
                                        },
                                        {
                                            "kind": "IdentifierName",
                                            "fullStart": 1023,
                                            "fullEnd": 1031,
                                            "start": 1023,
                                            "end": 1031,
                                            "fullWidth": 8,
                                            "width": 8,
                                            "text": "setFunc2",
                                            "value": "setFunc2",
                                            "valueText": "setFunc2"
                                        },
                                        {
                                            "kind": "CommaToken",
                                            "fullStart": 1031,
                                            "fullEnd": 1033,
                                            "start": 1031,
                                            "end": 1032,
                                            "fullWidth": 2,
                                            "width": 1,
                                            "text": ",",
                                            "value": ",",
                                            "valueText": ",",
                                            "hasTrailingTrivia": true,
                                            "trailingTrivia": [
                                                {
                                                    "kind": "WhitespaceTrivia",
                                                    "text": " "
                                                }
                                            ]
                                        },
                                        {
                                            "kind": "StringLiteral",
                                            "fullStart": 1033,
                                            "fullEnd": 1052,
                                            "start": 1033,
                                            "end": 1052,
                                            "fullWidth": 19,
                                            "width": 19,
                                            "text": "\"setVerifyHelpProp\"",
                                            "value": "setVerifyHelpProp",
                                            "valueText": "setVerifyHelpProp"
                                        },
                                        {
                                            "kind": "CommaToken",
                                            "fullStart": 1052,
                                            "fullEnd": 1054,
                                            "start": 1052,
                                            "end": 1053,
                                            "fullWidth": 2,
                                            "width": 1,
                                            "text": ",",
                                            "value": ",",
                                            "valueText": ",",
                                            "hasTrailingTrivia": true,
                                            "trailingTrivia": [
                                                {
                                                    "kind": "WhitespaceTrivia",
                                                    "text": " "
                                                }
                                            ]
                                        },
                                        {
                                            "kind": "FalseKeyword",
                                            "fullStart": 1054,
                                            "fullEnd": 1059,
                                            "start": 1054,
                                            "end": 1059,
                                            "fullWidth": 5,
                                            "width": 5,
                                            "text": "false",
                                            "value": false,
                                            "valueText": "false"
                                        },
                                        {
                                            "kind": "CommaToken",
                                            "fullStart": 1059,
                                            "fullEnd": 1061,
                                            "start": 1059,
                                            "end": 1060,
                                            "fullWidth": 2,
                                            "width": 1,
                                            "text": ",",
                                            "value": ",",
                                            "valueText": ",",
                                            "hasTrailingTrivia": true,
                                            "trailingTrivia": [
                                                {
                                                    "kind": "WhitespaceTrivia",
                                                    "text": " "
                                                }
                                            ]
                                        },
                                        {
                                            "kind": "TrueKeyword",
                                            "fullStart": 1061,
                                            "fullEnd": 1065,
                                            "start": 1061,
                                            "end": 1065,
                                            "fullWidth": 4,
                                            "width": 4,
                                            "text": "true",
                                            "value": true,
                                            "valueText": "true"
                                        }
                                    ],
                                    "closeParenToken": {
                                        "kind": "CloseParenToken",
                                        "fullStart": 1065,
                                        "fullEnd": 1066,
                                        "start": 1065,
                                        "end": 1066,
                                        "fullWidth": 1,
                                        "width": 1,
                                        "text": ")",
                                        "value": ")",
                                        "valueText": ")"
                                    }
                                }
                            },
                            "semicolonToken": {
                                "kind": "SemicolonToken",
                                "fullStart": 1066,
                                "fullEnd": 1069,
                                "start": 1066,
                                "end": 1067,
                                "fullWidth": 3,
                                "width": 1,
                                "text": ";",
                                "value": ";",
                                "valueText": ";",
                                "hasTrailingTrivia": true,
                                "hasTrailingNewLine": true,
                                "trailingTrivia": [
                                    {
                                        "kind": "NewLineTrivia",
                                        "text": "\r\n"
                                    }
                                ]
                            }
                        }
                    ],
                    "closeBraceToken": {
                        "kind": "CloseBraceToken",
                        "fullStart": 1069,
                        "fullEnd": 1076,
                        "start": 1073,
                        "end": 1074,
                        "fullWidth": 7,
                        "width": 1,
                        "text": "}",
                        "value": "}",
                        "valueText": "}",
                        "hasLeadingTrivia": true,
                        "hasTrailingTrivia": true,
                        "hasTrailingNewLine": true,
                        "leadingTrivia": [
                            {
                                "kind": "WhitespaceTrivia",
                                "text": "    "
                            }
                        ],
                        "trailingTrivia": [
                            {
                                "kind": "NewLineTrivia",
                                "text": "\r\n"
                            }
                        ]
                    }
                }
            },
            {
                "kind": "ExpressionStatement",
                "fullStart": 1076,
                "fullEnd": 1100,
                "start": 1076,
                "end": 1098,
                "fullWidth": 24,
                "width": 22,
                "expression": {
                    "kind": "InvocationExpression",
                    "fullStart": 1076,
                    "fullEnd": 1097,
                    "start": 1076,
                    "end": 1097,
                    "fullWidth": 21,
                    "width": 21,
                    "expression": {
                        "kind": "IdentifierName",
                        "fullStart": 1076,
                        "fullEnd": 1087,
                        "start": 1076,
                        "end": 1087,
                        "fullWidth": 11,
                        "width": 11,
                        "text": "runTestCase",
                        "value": "runTestCase",
                        "valueText": "runTestCase"
                    },
                    "argumentList": {
                        "kind": "ArgumentList",
                        "fullStart": 1087,
                        "fullEnd": 1097,
                        "start": 1087,
                        "end": 1097,
                        "fullWidth": 10,
                        "width": 10,
                        "openParenToken": {
                            "kind": "OpenParenToken",
                            "fullStart": 1087,
                            "fullEnd": 1088,
                            "start": 1087,
                            "end": 1088,
                            "fullWidth": 1,
                            "width": 1,
                            "text": "(",
                            "value": "(",
                            "valueText": "("
                        },
                        "arguments": [
                            {
                                "kind": "IdentifierName",
                                "fullStart": 1088,
                                "fullEnd": 1096,
                                "start": 1088,
                                "end": 1096,
                                "fullWidth": 8,
                                "width": 8,
                                "text": "testcase",
                                "value": "testcase",
                                "valueText": "testcase"
                            }
                        ],
                        "closeParenToken": {
                            "kind": "CloseParenToken",
                            "fullStart": 1096,
                            "fullEnd": 1097,
                            "start": 1096,
                            "end": 1097,
                            "fullWidth": 1,
                            "width": 1,
                            "text": ")",
                            "value": ")",
                            "valueText": ")"
                        }
                    }
                },
                "semicolonToken": {
                    "kind": "SemicolonToken",
                    "fullStart": 1097,
                    "fullEnd": 1100,
                    "start": 1097,
                    "end": 1098,
                    "fullWidth": 3,
                    "width": 1,
                    "text": ";",
                    "value": ";",
                    "valueText": ";",
                    "hasTrailingTrivia": true,
                    "hasTrailingNewLine": true,
                    "trailingTrivia": [
                        {
                            "kind": "NewLineTrivia",
                            "text": "\r\n"
                        }
                    ]
                }
            }
        ],
        "endOfFileToken": {
            "kind": "EndOfFileToken",
            "fullStart": 1100,
            "fullEnd": 1100,
            "start": 1100,
            "end": 1100,
            "fullWidth": 0,
            "width": 0,
            "text": ""
        }
    },
    "lineMap": {
        "lineStarts": [
            0,
            67,
            152,
            232,
            308,
            380,
            385,
            438,
            578,
            583,
            585,
            587,
            610,
            612,
            635,
            637,
            670,
            672,
            717,
            745,
            777,
            790,
            792,
            828,
            872,
            883,
            885,
            948,
            1069,
            1076,
            1100
        ],
        "length": 1100
    }
}<|MERGE_RESOLUTION|>--- conflicted
+++ resolved
@@ -991,11 +991,8 @@
                                             "start": 818,
                                             "end": 823,
                                             "fullWidth": 5,
-<<<<<<< HEAD
                                             "width": 5,
-=======
                                             "modifiers": [],
->>>>>>> e3c38734
                                             "identifier": {
                                                 "kind": "IdentifierName",
                                                 "fullStart": 818,
