{
    "isDeclaration": false,
    "languageVersion": "EcmaScript5",
    "parseOptions": {
        "allowAutomaticSemicolonInsertion": true
    },
    "sourceUnit": {
        "kind": "SourceUnit",
        "fullStart": 0,
        "fullEnd": 1325,
        "start": 601,
        "end": 1325,
        "fullWidth": 1325,
        "width": 724,
        "isIncrementallyUnusable": true,
        "moduleElements": [
            {
                "kind": "FunctionDeclaration",
                "fullStart": 0,
                "fullEnd": 1301,
                "start": 601,
                "end": 1299,
                "fullWidth": 1301,
                "width": 698,
                "isIncrementallyUnusable": true,
                "modifiers": [],
                "functionKeyword": {
                    "kind": "FunctionKeyword",
                    "fullStart": 0,
                    "fullEnd": 610,
                    "start": 601,
                    "end": 609,
                    "fullWidth": 610,
                    "width": 8,
                    "text": "function",
                    "value": "function",
                    "valueText": "function",
                    "hasLeadingTrivia": true,
                    "hasLeadingComment": true,
                    "hasLeadingNewLine": true,
                    "hasTrailingTrivia": true,
                    "leadingTrivia": [
                        {
                            "kind": "SingleLineCommentTrivia",
                            "text": "/// Copyright (c) 2012 Ecma International.  All rights reserved. "
                        },
                        {
                            "kind": "NewLineTrivia",
                            "text": "\r\n"
                        },
                        {
                            "kind": "SingleLineCommentTrivia",
                            "text": "/// Ecma International makes this code available under the terms and conditions set"
                        },
                        {
                            "kind": "NewLineTrivia",
                            "text": "\r\n"
                        },
                        {
                            "kind": "SingleLineCommentTrivia",
                            "text": "/// forth on http://hg.ecmascript.org/tests/test262/raw-file/tip/LICENSE (the "
                        },
                        {
                            "kind": "NewLineTrivia",
                            "text": "\r\n"
                        },
                        {
                            "kind": "SingleLineCommentTrivia",
                            "text": "/// \"Use Terms\").   Any redistribution of this code must retain the above "
                        },
                        {
                            "kind": "NewLineTrivia",
                            "text": "\r\n"
                        },
                        {
                            "kind": "SingleLineCommentTrivia",
                            "text": "/// copyright and this notice and otherwise comply with the Use Terms."
                        },
                        {
                            "kind": "NewLineTrivia",
                            "text": "\r\n"
                        },
                        {
                            "kind": "MultiLineCommentTrivia",
                            "text": "/**\r\n * @path ch15/15.2/15.2.3/15.2.3.6/15.2.3.6-4-533.js\r\n * @description ES5 Attributes - property ([[Get]] is a Function, [[Set]] is a Function, [[Enumerable]] is true, [[Configurable]] is true) is deletable\r\n */"
                        },
                        {
                            "kind": "NewLineTrivia",
                            "text": "\r\n"
                        },
                        {
                            "kind": "NewLineTrivia",
                            "text": "\r\n"
                        },
                        {
                            "kind": "NewLineTrivia",
                            "text": "\r\n"
                        }
                    ],
                    "trailingTrivia": [
                        {
                            "kind": "WhitespaceTrivia",
                            "text": " "
                        }
                    ]
                },
                "identifier": {
                    "kind": "IdentifierName",
                    "fullStart": 610,
                    "fullEnd": 618,
                    "start": 610,
                    "end": 618,
                    "fullWidth": 8,
                    "width": 8,
                    "text": "testcase",
                    "value": "testcase",
                    "valueText": "testcase"
                },
                "callSignature": {
                    "kind": "CallSignature",
                    "fullStart": 618,
                    "fullEnd": 621,
                    "start": 618,
                    "end": 620,
                    "fullWidth": 3,
                    "width": 2,
                    "parameterList": {
                        "kind": "ParameterList",
                        "fullStart": 618,
                        "fullEnd": 621,
                        "start": 618,
                        "end": 620,
                        "fullWidth": 3,
                        "width": 2,
                        "openParenToken": {
                            "kind": "OpenParenToken",
                            "fullStart": 618,
                            "fullEnd": 619,
                            "start": 618,
                            "end": 619,
                            "fullWidth": 1,
                            "width": 1,
                            "text": "(",
                            "value": "(",
                            "valueText": "("
                        },
                        "parameters": [],
                        "closeParenToken": {
                            "kind": "CloseParenToken",
                            "fullStart": 619,
                            "fullEnd": 621,
                            "start": 619,
                            "end": 620,
                            "fullWidth": 2,
                            "width": 1,
                            "text": ")",
                            "value": ")",
                            "valueText": ")",
                            "hasTrailingTrivia": true,
                            "trailingTrivia": [
                                {
                                    "kind": "WhitespaceTrivia",
                                    "text": " "
                                }
                            ]
                        }
                    }
                },
                "block": {
                    "kind": "Block",
                    "fullStart": 621,
                    "fullEnd": 1301,
                    "start": 621,
                    "end": 1299,
                    "fullWidth": 680,
                    "width": 678,
                    "isIncrementallyUnusable": true,
                    "openBraceToken": {
                        "kind": "OpenBraceToken",
                        "fullStart": 621,
                        "fullEnd": 624,
                        "start": 621,
                        "end": 622,
                        "fullWidth": 3,
                        "width": 1,
                        "text": "{",
                        "value": "{",
                        "valueText": "{",
                        "hasTrailingTrivia": true,
                        "hasTrailingNewLine": true,
                        "trailingTrivia": [
                            {
                                "kind": "NewLineTrivia",
                                "text": "\r\n"
                            }
                        ]
                    },
                    "statements": [
                        {
                            "kind": "VariableStatement",
                            "fullStart": 624,
                            "fullEnd": 647,
                            "start": 632,
                            "end": 645,
                            "fullWidth": 23,
                            "width": 13,
                            "modifiers": [],
                            "variableDeclaration": {
                                "kind": "VariableDeclaration",
                                "fullStart": 624,
                                "fullEnd": 644,
                                "start": 632,
                                "end": 644,
                                "fullWidth": 20,
                                "width": 12,
                                "varKeyword": {
                                    "kind": "VarKeyword",
                                    "fullStart": 624,
                                    "fullEnd": 636,
                                    "start": 632,
                                    "end": 635,
                                    "fullWidth": 12,
                                    "width": 3,
                                    "text": "var",
                                    "value": "var",
                                    "valueText": "var",
                                    "hasLeadingTrivia": true,
                                    "hasTrailingTrivia": true,
                                    "leadingTrivia": [
                                        {
                                            "kind": "WhitespaceTrivia",
                                            "text": "        "
                                        }
                                    ],
                                    "trailingTrivia": [
                                        {
                                            "kind": "WhitespaceTrivia",
                                            "text": " "
                                        }
                                    ]
                                },
                                "variableDeclarators": [
                                    {
                                        "kind": "VariableDeclarator",
                                        "fullStart": 636,
                                        "fullEnd": 644,
                                        "start": 636,
                                        "end": 644,
                                        "fullWidth": 8,
<<<<<<< HEAD
                                        "width": 8,
                                        "identifier": {
=======
                                        "propertyName": {
>>>>>>> 85e84683
                                            "kind": "IdentifierName",
                                            "fullStart": 636,
                                            "fullEnd": 640,
                                            "start": 636,
                                            "end": 639,
                                            "fullWidth": 4,
                                            "width": 3,
                                            "text": "obj",
                                            "value": "obj",
                                            "valueText": "obj",
                                            "hasTrailingTrivia": true,
                                            "trailingTrivia": [
                                                {
                                                    "kind": "WhitespaceTrivia",
                                                    "text": " "
                                                }
                                            ]
                                        },
                                        "equalsValueClause": {
                                            "kind": "EqualsValueClause",
                                            "fullStart": 640,
                                            "fullEnd": 644,
                                            "start": 640,
                                            "end": 644,
                                            "fullWidth": 4,
                                            "width": 4,
                                            "equalsToken": {
                                                "kind": "EqualsToken",
                                                "fullStart": 640,
                                                "fullEnd": 642,
                                                "start": 640,
                                                "end": 641,
                                                "fullWidth": 2,
                                                "width": 1,
                                                "text": "=",
                                                "value": "=",
                                                "valueText": "=",
                                                "hasTrailingTrivia": true,
                                                "trailingTrivia": [
                                                    {
                                                        "kind": "WhitespaceTrivia",
                                                        "text": " "
                                                    }
                                                ]
                                            },
                                            "value": {
                                                "kind": "ObjectLiteralExpression",
                                                "fullStart": 642,
                                                "fullEnd": 644,
                                                "start": 642,
                                                "end": 644,
                                                "fullWidth": 2,
                                                "width": 2,
                                                "openBraceToken": {
                                                    "kind": "OpenBraceToken",
                                                    "fullStart": 642,
                                                    "fullEnd": 643,
                                                    "start": 642,
                                                    "end": 643,
                                                    "fullWidth": 1,
                                                    "width": 1,
                                                    "text": "{",
                                                    "value": "{",
                                                    "valueText": "{"
                                                },
                                                "propertyAssignments": [],
                                                "closeBraceToken": {
                                                    "kind": "CloseBraceToken",
                                                    "fullStart": 643,
                                                    "fullEnd": 644,
                                                    "start": 643,
                                                    "end": 644,
                                                    "fullWidth": 1,
                                                    "width": 1,
                                                    "text": "}",
                                                    "value": "}",
                                                    "valueText": "}"
                                                }
                                            }
                                        }
                                    }
                                ]
                            },
                            "semicolonToken": {
                                "kind": "SemicolonToken",
                                "fullStart": 644,
                                "fullEnd": 647,
                                "start": 644,
                                "end": 645,
                                "fullWidth": 3,
                                "width": 1,
                                "text": ";",
                                "value": ";",
                                "valueText": ";",
                                "hasTrailingTrivia": true,
                                "hasTrailingNewLine": true,
                                "trailingTrivia": [
                                    {
                                        "kind": "NewLineTrivia",
                                        "text": "\r\n"
                                    }
                                ]
                            }
                        },
                        {
                            "kind": "VariableStatement",
                            "fullStart": 647,
                            "fullEnd": 724,
                            "start": 657,
                            "end": 722,
                            "fullWidth": 77,
                            "width": 65,
                            "modifiers": [],
                            "variableDeclaration": {
                                "kind": "VariableDeclaration",
                                "fullStart": 647,
                                "fullEnd": 721,
                                "start": 657,
                                "end": 721,
                                "fullWidth": 74,
                                "width": 64,
                                "varKeyword": {
                                    "kind": "VarKeyword",
                                    "fullStart": 647,
                                    "fullEnd": 661,
                                    "start": 657,
                                    "end": 660,
                                    "fullWidth": 14,
                                    "width": 3,
                                    "text": "var",
                                    "value": "var",
                                    "valueText": "var",
                                    "hasLeadingTrivia": true,
                                    "hasLeadingNewLine": true,
                                    "hasTrailingTrivia": true,
                                    "leadingTrivia": [
                                        {
                                            "kind": "NewLineTrivia",
                                            "text": "\r\n"
                                        },
                                        {
                                            "kind": "WhitespaceTrivia",
                                            "text": "        "
                                        }
                                    ],
                                    "trailingTrivia": [
                                        {
                                            "kind": "WhitespaceTrivia",
                                            "text": " "
                                        }
                                    ]
                                },
                                "variableDeclarators": [
                                    {
                                        "kind": "VariableDeclarator",
                                        "fullStart": 661,
                                        "fullEnd": 721,
                                        "start": 661,
                                        "end": 721,
                                        "fullWidth": 60,
<<<<<<< HEAD
                                        "width": 60,
                                        "identifier": {
=======
                                        "propertyName": {
>>>>>>> 85e84683
                                            "kind": "IdentifierName",
                                            "fullStart": 661,
                                            "fullEnd": 669,
                                            "start": 661,
                                            "end": 668,
                                            "fullWidth": 8,
                                            "width": 7,
                                            "text": "getFunc",
                                            "value": "getFunc",
                                            "valueText": "getFunc",
                                            "hasTrailingTrivia": true,
                                            "trailingTrivia": [
                                                {
                                                    "kind": "WhitespaceTrivia",
                                                    "text": " "
                                                }
                                            ]
                                        },
                                        "equalsValueClause": {
                                            "kind": "EqualsValueClause",
                                            "fullStart": 669,
                                            "fullEnd": 721,
                                            "start": 669,
                                            "end": 721,
                                            "fullWidth": 52,
                                            "width": 52,
                                            "equalsToken": {
                                                "kind": "EqualsToken",
                                                "fullStart": 669,
                                                "fullEnd": 671,
                                                "start": 669,
                                                "end": 670,
                                                "fullWidth": 2,
                                                "width": 1,
                                                "text": "=",
                                                "value": "=",
                                                "valueText": "=",
                                                "hasTrailingTrivia": true,
                                                "trailingTrivia": [
                                                    {
                                                        "kind": "WhitespaceTrivia",
                                                        "text": " "
                                                    }
                                                ]
                                            },
                                            "value": {
                                                "kind": "FunctionExpression",
                                                "fullStart": 671,
                                                "fullEnd": 721,
                                                "start": 671,
                                                "end": 721,
                                                "fullWidth": 50,
                                                "width": 50,
                                                "functionKeyword": {
                                                    "kind": "FunctionKeyword",
                                                    "fullStart": 671,
                                                    "fullEnd": 680,
                                                    "start": 671,
                                                    "end": 679,
                                                    "fullWidth": 9,
                                                    "width": 8,
                                                    "text": "function",
                                                    "value": "function",
                                                    "valueText": "function",
                                                    "hasTrailingTrivia": true,
                                                    "trailingTrivia": [
                                                        {
                                                            "kind": "WhitespaceTrivia",
                                                            "text": " "
                                                        }
                                                    ]
                                                },
                                                "callSignature": {
                                                    "kind": "CallSignature",
                                                    "fullStart": 680,
                                                    "fullEnd": 683,
                                                    "start": 680,
                                                    "end": 682,
                                                    "fullWidth": 3,
                                                    "width": 2,
                                                    "parameterList": {
                                                        "kind": "ParameterList",
                                                        "fullStart": 680,
                                                        "fullEnd": 683,
                                                        "start": 680,
                                                        "end": 682,
                                                        "fullWidth": 3,
                                                        "width": 2,
                                                        "openParenToken": {
                                                            "kind": "OpenParenToken",
                                                            "fullStart": 680,
                                                            "fullEnd": 681,
                                                            "start": 680,
                                                            "end": 681,
                                                            "fullWidth": 1,
                                                            "width": 1,
                                                            "text": "(",
                                                            "value": "(",
                                                            "valueText": "("
                                                        },
                                                        "parameters": [],
                                                        "closeParenToken": {
                                                            "kind": "CloseParenToken",
                                                            "fullStart": 681,
                                                            "fullEnd": 683,
                                                            "start": 681,
                                                            "end": 682,
                                                            "fullWidth": 2,
                                                            "width": 1,
                                                            "text": ")",
                                                            "value": ")",
                                                            "valueText": ")",
                                                            "hasTrailingTrivia": true,
                                                            "trailingTrivia": [
                                                                {
                                                                    "kind": "WhitespaceTrivia",
                                                                    "text": " "
                                                                }
                                                            ]
                                                        }
                                                    }
                                                },
                                                "block": {
                                                    "kind": "Block",
                                                    "fullStart": 683,
                                                    "fullEnd": 721,
                                                    "start": 683,
                                                    "end": 721,
                                                    "fullWidth": 38,
                                                    "width": 38,
                                                    "openBraceToken": {
                                                        "kind": "OpenBraceToken",
                                                        "fullStart": 683,
                                                        "fullEnd": 686,
                                                        "start": 683,
                                                        "end": 684,
                                                        "fullWidth": 3,
                                                        "width": 1,
                                                        "text": "{",
                                                        "value": "{",
                                                        "valueText": "{",
                                                        "hasTrailingTrivia": true,
                                                        "hasTrailingNewLine": true,
                                                        "trailingTrivia": [
                                                            {
                                                                "kind": "NewLineTrivia",
                                                                "text": "\r\n"
                                                            }
                                                        ]
                                                    },
                                                    "statements": [
                                                        {
                                                            "kind": "ReturnStatement",
                                                            "fullStart": 686,
                                                            "fullEnd": 712,
                                                            "start": 698,
                                                            "end": 710,
                                                            "fullWidth": 26,
                                                            "width": 12,
                                                            "returnKeyword": {
                                                                "kind": "ReturnKeyword",
                                                                "fullStart": 686,
                                                                "fullEnd": 705,
                                                                "start": 698,
                                                                "end": 704,
                                                                "fullWidth": 19,
                                                                "width": 6,
                                                                "text": "return",
                                                                "value": "return",
                                                                "valueText": "return",
                                                                "hasLeadingTrivia": true,
                                                                "hasTrailingTrivia": true,
                                                                "leadingTrivia": [
                                                                    {
                                                                        "kind": "WhitespaceTrivia",
                                                                        "text": "            "
                                                                    }
                                                                ],
                                                                "trailingTrivia": [
                                                                    {
                                                                        "kind": "WhitespaceTrivia",
                                                                        "text": " "
                                                                    }
                                                                ]
                                                            },
                                                            "expression": {
                                                                "kind": "NumericLiteral",
                                                                "fullStart": 705,
                                                                "fullEnd": 709,
                                                                "start": 705,
                                                                "end": 709,
                                                                "fullWidth": 4,
                                                                "width": 4,
                                                                "text": "1001",
                                                                "value": 1001,
                                                                "valueText": "1001"
                                                            },
                                                            "semicolonToken": {
                                                                "kind": "SemicolonToken",
                                                                "fullStart": 709,
                                                                "fullEnd": 712,
                                                                "start": 709,
                                                                "end": 710,
                                                                "fullWidth": 3,
                                                                "width": 1,
                                                                "text": ";",
                                                                "value": ";",
                                                                "valueText": ";",
                                                                "hasTrailingTrivia": true,
                                                                "hasTrailingNewLine": true,
                                                                "trailingTrivia": [
                                                                    {
                                                                        "kind": "NewLineTrivia",
                                                                        "text": "\r\n"
                                                                    }
                                                                ]
                                                            }
                                                        }
                                                    ],
                                                    "closeBraceToken": {
                                                        "kind": "CloseBraceToken",
                                                        "fullStart": 712,
                                                        "fullEnd": 721,
                                                        "start": 720,
                                                        "end": 721,
                                                        "fullWidth": 9,
                                                        "width": 1,
                                                        "text": "}",
                                                        "value": "}",
                                                        "valueText": "}",
                                                        "hasLeadingTrivia": true,
                                                        "leadingTrivia": [
                                                            {
                                                                "kind": "WhitespaceTrivia",
                                                                "text": "        "
                                                            }
                                                        ]
                                                    }
                                                }
                                            }
                                        }
                                    }
                                ]
                            },
                            "semicolonToken": {
                                "kind": "SemicolonToken",
                                "fullStart": 721,
                                "fullEnd": 724,
                                "start": 721,
                                "end": 722,
                                "fullWidth": 3,
                                "width": 1,
                                "text": ";",
                                "value": ";",
                                "valueText": ";",
                                "hasTrailingTrivia": true,
                                "hasTrailingNewLine": true,
                                "trailingTrivia": [
                                    {
                                        "kind": "NewLineTrivia",
                                        "text": "\r\n"
                                    }
                                ]
                            }
                        },
                        {
                            "kind": "VariableStatement",
                            "fullStart": 724,
                            "fullEnd": 763,
                            "start": 734,
                            "end": 761,
                            "fullWidth": 39,
                            "width": 27,
                            "modifiers": [],
                            "variableDeclaration": {
                                "kind": "VariableDeclaration",
                                "fullStart": 724,
                                "fullEnd": 760,
                                "start": 734,
                                "end": 760,
                                "fullWidth": 36,
                                "width": 26,
                                "varKeyword": {
                                    "kind": "VarKeyword",
                                    "fullStart": 724,
                                    "fullEnd": 738,
                                    "start": 734,
                                    "end": 737,
                                    "fullWidth": 14,
                                    "width": 3,
                                    "text": "var",
                                    "value": "var",
                                    "valueText": "var",
                                    "hasLeadingTrivia": true,
                                    "hasLeadingNewLine": true,
                                    "hasTrailingTrivia": true,
                                    "leadingTrivia": [
                                        {
                                            "kind": "NewLineTrivia",
                                            "text": "\r\n"
                                        },
                                        {
                                            "kind": "WhitespaceTrivia",
                                            "text": "        "
                                        }
                                    ],
                                    "trailingTrivia": [
                                        {
                                            "kind": "WhitespaceTrivia",
                                            "text": " "
                                        }
                                    ]
                                },
                                "variableDeclarators": [
                                    {
                                        "kind": "VariableDeclarator",
                                        "fullStart": 738,
                                        "fullEnd": 760,
                                        "start": 738,
                                        "end": 760,
                                        "fullWidth": 22,
<<<<<<< HEAD
                                        "width": 22,
                                        "identifier": {
=======
                                        "propertyName": {
>>>>>>> 85e84683
                                            "kind": "IdentifierName",
                                            "fullStart": 738,
                                            "fullEnd": 752,
                                            "start": 738,
                                            "end": 751,
                                            "fullWidth": 14,
                                            "width": 13,
                                            "text": "verifySetFunc",
                                            "value": "verifySetFunc",
                                            "valueText": "verifySetFunc",
                                            "hasTrailingTrivia": true,
                                            "trailingTrivia": [
                                                {
                                                    "kind": "WhitespaceTrivia",
                                                    "text": " "
                                                }
                                            ]
                                        },
                                        "equalsValueClause": {
                                            "kind": "EqualsValueClause",
                                            "fullStart": 752,
                                            "fullEnd": 760,
                                            "start": 752,
                                            "end": 760,
                                            "fullWidth": 8,
                                            "width": 8,
                                            "equalsToken": {
                                                "kind": "EqualsToken",
                                                "fullStart": 752,
                                                "fullEnd": 754,
                                                "start": 752,
                                                "end": 753,
                                                "fullWidth": 2,
                                                "width": 1,
                                                "text": "=",
                                                "value": "=",
                                                "valueText": "=",
                                                "hasTrailingTrivia": true,
                                                "trailingTrivia": [
                                                    {
                                                        "kind": "WhitespaceTrivia",
                                                        "text": " "
                                                    }
                                                ]
                                            },
                                            "value": {
                                                "kind": "StringLiteral",
                                                "fullStart": 754,
                                                "fullEnd": 760,
                                                "start": 754,
                                                "end": 760,
                                                "fullWidth": 6,
                                                "width": 6,
                                                "text": "\"data\"",
                                                "value": "data",
                                                "valueText": "data"
                                            }
                                        }
                                    }
                                ]
                            },
                            "semicolonToken": {
                                "kind": "SemicolonToken",
                                "fullStart": 760,
                                "fullEnd": 763,
                                "start": 760,
                                "end": 761,
                                "fullWidth": 3,
                                "width": 1,
                                "text": ";",
                                "value": ";",
                                "valueText": ";",
                                "hasTrailingTrivia": true,
                                "hasTrailingNewLine": true,
                                "trailingTrivia": [
                                    {
                                        "kind": "NewLineTrivia",
                                        "text": "\r\n"
                                    }
                                ]
                            }
                        },
                        {
                            "kind": "VariableStatement",
                            "fullStart": 763,
                            "fullEnd": 853,
                            "start": 771,
                            "end": 851,
                            "fullWidth": 90,
                            "width": 80,
                            "modifiers": [],
                            "variableDeclaration": {
                                "kind": "VariableDeclaration",
                                "fullStart": 763,
                                "fullEnd": 850,
                                "start": 771,
                                "end": 850,
                                "fullWidth": 87,
                                "width": 79,
                                "varKeyword": {
                                    "kind": "VarKeyword",
                                    "fullStart": 763,
                                    "fullEnd": 775,
                                    "start": 771,
                                    "end": 774,
                                    "fullWidth": 12,
                                    "width": 3,
                                    "text": "var",
                                    "value": "var",
                                    "valueText": "var",
                                    "hasLeadingTrivia": true,
                                    "hasTrailingTrivia": true,
                                    "leadingTrivia": [
                                        {
                                            "kind": "WhitespaceTrivia",
                                            "text": "        "
                                        }
                                    ],
                                    "trailingTrivia": [
                                        {
                                            "kind": "WhitespaceTrivia",
                                            "text": " "
                                        }
                                    ]
                                },
                                "variableDeclarators": [
                                    {
                                        "kind": "VariableDeclarator",
                                        "fullStart": 775,
                                        "fullEnd": 850,
                                        "start": 775,
                                        "end": 850,
                                        "fullWidth": 75,
<<<<<<< HEAD
                                        "width": 75,
                                        "identifier": {
=======
                                        "propertyName": {
>>>>>>> 85e84683
                                            "kind": "IdentifierName",
                                            "fullStart": 775,
                                            "fullEnd": 783,
                                            "start": 775,
                                            "end": 782,
                                            "fullWidth": 8,
                                            "width": 7,
                                            "text": "setFunc",
                                            "value": "setFunc",
                                            "valueText": "setFunc",
                                            "hasTrailingTrivia": true,
                                            "trailingTrivia": [
                                                {
                                                    "kind": "WhitespaceTrivia",
                                                    "text": " "
                                                }
                                            ]
                                        },
                                        "equalsValueClause": {
                                            "kind": "EqualsValueClause",
                                            "fullStart": 783,
                                            "fullEnd": 850,
                                            "start": 783,
                                            "end": 850,
                                            "fullWidth": 67,
                                            "width": 67,
                                            "equalsToken": {
                                                "kind": "EqualsToken",
                                                "fullStart": 783,
                                                "fullEnd": 785,
                                                "start": 783,
                                                "end": 784,
                                                "fullWidth": 2,
                                                "width": 1,
                                                "text": "=",
                                                "value": "=",
                                                "valueText": "=",
                                                "hasTrailingTrivia": true,
                                                "trailingTrivia": [
                                                    {
                                                        "kind": "WhitespaceTrivia",
                                                        "text": " "
                                                    }
                                                ]
                                            },
                                            "value": {
                                                "kind": "FunctionExpression",
                                                "fullStart": 785,
                                                "fullEnd": 850,
                                                "start": 785,
                                                "end": 850,
                                                "fullWidth": 65,
                                                "width": 65,
                                                "functionKeyword": {
                                                    "kind": "FunctionKeyword",
                                                    "fullStart": 785,
                                                    "fullEnd": 794,
                                                    "start": 785,
                                                    "end": 793,
                                                    "fullWidth": 9,
                                                    "width": 8,
                                                    "text": "function",
                                                    "value": "function",
                                                    "valueText": "function",
                                                    "hasTrailingTrivia": true,
                                                    "trailingTrivia": [
                                                        {
                                                            "kind": "WhitespaceTrivia",
                                                            "text": " "
                                                        }
                                                    ]
                                                },
                                                "callSignature": {
                                                    "kind": "CallSignature",
                                                    "fullStart": 794,
                                                    "fullEnd": 802,
                                                    "start": 794,
                                                    "end": 801,
                                                    "fullWidth": 8,
                                                    "width": 7,
                                                    "parameterList": {
                                                        "kind": "ParameterList",
                                                        "fullStart": 794,
                                                        "fullEnd": 802,
                                                        "start": 794,
                                                        "end": 801,
                                                        "fullWidth": 8,
                                                        "width": 7,
                                                        "openParenToken": {
                                                            "kind": "OpenParenToken",
                                                            "fullStart": 794,
                                                            "fullEnd": 795,
                                                            "start": 794,
                                                            "end": 795,
                                                            "fullWidth": 1,
                                                            "width": 1,
                                                            "text": "(",
                                                            "value": "(",
                                                            "valueText": "("
                                                        },
                                                        "parameters": [
                                                            {
                                                                "kind": "Parameter",
                                                                "fullStart": 795,
                                                                "fullEnd": 800,
                                                                "start": 795,
                                                                "end": 800,
                                                                "fullWidth": 5,
                                                                "width": 5,
                                                                "modifiers": [],
                                                                "identifier": {
                                                                    "kind": "IdentifierName",
                                                                    "fullStart": 795,
                                                                    "fullEnd": 800,
                                                                    "start": 795,
                                                                    "end": 800,
                                                                    "fullWidth": 5,
                                                                    "width": 5,
                                                                    "text": "value",
                                                                    "value": "value",
                                                                    "valueText": "value"
                                                                }
                                                            }
                                                        ],
                                                        "closeParenToken": {
                                                            "kind": "CloseParenToken",
                                                            "fullStart": 800,
                                                            "fullEnd": 802,
                                                            "start": 800,
                                                            "end": 801,
                                                            "fullWidth": 2,
                                                            "width": 1,
                                                            "text": ")",
                                                            "value": ")",
                                                            "valueText": ")",
                                                            "hasTrailingTrivia": true,
                                                            "trailingTrivia": [
                                                                {
                                                                    "kind": "WhitespaceTrivia",
                                                                    "text": " "
                                                                }
                                                            ]
                                                        }
                                                    }
                                                },
                                                "block": {
                                                    "kind": "Block",
                                                    "fullStart": 802,
                                                    "fullEnd": 850,
                                                    "start": 802,
                                                    "end": 850,
                                                    "fullWidth": 48,
                                                    "width": 48,
                                                    "openBraceToken": {
                                                        "kind": "OpenBraceToken",
                                                        "fullStart": 802,
                                                        "fullEnd": 805,
                                                        "start": 802,
                                                        "end": 803,
                                                        "fullWidth": 3,
                                                        "width": 1,
                                                        "text": "{",
                                                        "value": "{",
                                                        "valueText": "{",
                                                        "hasTrailingTrivia": true,
                                                        "hasTrailingNewLine": true,
                                                        "trailingTrivia": [
                                                            {
                                                                "kind": "NewLineTrivia",
                                                                "text": "\r\n"
                                                            }
                                                        ]
                                                    },
                                                    "statements": [
                                                        {
                                                            "kind": "ExpressionStatement",
                                                            "fullStart": 805,
                                                            "fullEnd": 841,
                                                            "start": 817,
                                                            "end": 839,
                                                            "fullWidth": 36,
                                                            "width": 22,
                                                            "expression": {
                                                                "kind": "AssignmentExpression",
                                                                "fullStart": 805,
                                                                "fullEnd": 838,
                                                                "start": 817,
                                                                "end": 838,
                                                                "fullWidth": 33,
                                                                "width": 21,
                                                                "left": {
                                                                    "kind": "IdentifierName",
                                                                    "fullStart": 805,
                                                                    "fullEnd": 831,
                                                                    "start": 817,
                                                                    "end": 830,
                                                                    "fullWidth": 26,
                                                                    "width": 13,
                                                                    "text": "verifySetFunc",
                                                                    "value": "verifySetFunc",
                                                                    "valueText": "verifySetFunc",
                                                                    "hasLeadingTrivia": true,
                                                                    "hasTrailingTrivia": true,
                                                                    "leadingTrivia": [
                                                                        {
                                                                            "kind": "WhitespaceTrivia",
                                                                            "text": "            "
                                                                        }
                                                                    ],
                                                                    "trailingTrivia": [
                                                                        {
                                                                            "kind": "WhitespaceTrivia",
                                                                            "text": " "
                                                                        }
                                                                    ]
                                                                },
                                                                "operatorToken": {
                                                                    "kind": "EqualsToken",
                                                                    "fullStart": 831,
                                                                    "fullEnd": 833,
                                                                    "start": 831,
                                                                    "end": 832,
                                                                    "fullWidth": 2,
                                                                    "width": 1,
                                                                    "text": "=",
                                                                    "value": "=",
                                                                    "valueText": "=",
                                                                    "hasTrailingTrivia": true,
                                                                    "trailingTrivia": [
                                                                        {
                                                                            "kind": "WhitespaceTrivia",
                                                                            "text": " "
                                                                        }
                                                                    ]
                                                                },
                                                                "right": {
                                                                    "kind": "IdentifierName",
                                                                    "fullStart": 833,
                                                                    "fullEnd": 838,
                                                                    "start": 833,
                                                                    "end": 838,
                                                                    "fullWidth": 5,
                                                                    "width": 5,
                                                                    "text": "value",
                                                                    "value": "value",
                                                                    "valueText": "value"
                                                                }
                                                            },
                                                            "semicolonToken": {
                                                                "kind": "SemicolonToken",
                                                                "fullStart": 838,
                                                                "fullEnd": 841,
                                                                "start": 838,
                                                                "end": 839,
                                                                "fullWidth": 3,
                                                                "width": 1,
                                                                "text": ";",
                                                                "value": ";",
                                                                "valueText": ";",
                                                                "hasTrailingTrivia": true,
                                                                "hasTrailingNewLine": true,
                                                                "trailingTrivia": [
                                                                    {
                                                                        "kind": "NewLineTrivia",
                                                                        "text": "\r\n"
                                                                    }
                                                                ]
                                                            }
                                                        }
                                                    ],
                                                    "closeBraceToken": {
                                                        "kind": "CloseBraceToken",
                                                        "fullStart": 841,
                                                        "fullEnd": 850,
                                                        "start": 849,
                                                        "end": 850,
                                                        "fullWidth": 9,
                                                        "width": 1,
                                                        "text": "}",
                                                        "value": "}",
                                                        "valueText": "}",
                                                        "hasLeadingTrivia": true,
                                                        "leadingTrivia": [
                                                            {
                                                                "kind": "WhitespaceTrivia",
                                                                "text": "        "
                                                            }
                                                        ]
                                                    }
                                                }
                                            }
                                        }
                                    }
                                ]
                            },
                            "semicolonToken": {
                                "kind": "SemicolonToken",
                                "fullStart": 850,
                                "fullEnd": 853,
                                "start": 850,
                                "end": 851,
                                "fullWidth": 3,
                                "width": 1,
                                "text": ";",
                                "value": ";",
                                "valueText": ";",
                                "hasTrailingTrivia": true,
                                "hasTrailingNewLine": true,
                                "trailingTrivia": [
                                    {
                                        "kind": "NewLineTrivia",
                                        "text": "\r\n"
                                    }
                                ]
                            }
                        },
                        {
                            "kind": "ExpressionStatement",
                            "fullStart": 853,
                            "fullEnd": 1031,
                            "start": 863,
                            "end": 1029,
                            "fullWidth": 178,
                            "width": 166,
                            "isIncrementallyUnusable": true,
                            "expression": {
                                "kind": "InvocationExpression",
                                "fullStart": 853,
                                "fullEnd": 1028,
                                "start": 863,
                                "end": 1028,
                                "fullWidth": 175,
                                "width": 165,
                                "isIncrementallyUnusable": true,
                                "expression": {
                                    "kind": "MemberAccessExpression",
                                    "fullStart": 853,
                                    "fullEnd": 884,
                                    "start": 863,
                                    "end": 884,
                                    "fullWidth": 31,
                                    "width": 21,
                                    "expression": {
                                        "kind": "IdentifierName",
                                        "fullStart": 853,
                                        "fullEnd": 869,
                                        "start": 863,
                                        "end": 869,
                                        "fullWidth": 16,
                                        "width": 6,
                                        "text": "Object",
                                        "value": "Object",
                                        "valueText": "Object",
                                        "hasLeadingTrivia": true,
                                        "hasLeadingNewLine": true,
                                        "leadingTrivia": [
                                            {
                                                "kind": "NewLineTrivia",
                                                "text": "\r\n"
                                            },
                                            {
                                                "kind": "WhitespaceTrivia",
                                                "text": "        "
                                            }
                                        ]
                                    },
                                    "dotToken": {
                                        "kind": "DotToken",
                                        "fullStart": 869,
                                        "fullEnd": 870,
                                        "start": 869,
                                        "end": 870,
                                        "fullWidth": 1,
                                        "width": 1,
                                        "text": ".",
                                        "value": ".",
                                        "valueText": "."
                                    },
                                    "name": {
                                        "kind": "IdentifierName",
                                        "fullStart": 870,
                                        "fullEnd": 884,
                                        "start": 870,
                                        "end": 884,
                                        "fullWidth": 14,
                                        "width": 14,
                                        "text": "defineProperty",
                                        "value": "defineProperty",
                                        "valueText": "defineProperty"
                                    }
                                },
                                "argumentList": {
                                    "kind": "ArgumentList",
                                    "fullStart": 884,
                                    "fullEnd": 1028,
                                    "start": 884,
                                    "end": 1028,
                                    "fullWidth": 144,
                                    "width": 144,
                                    "isIncrementallyUnusable": true,
                                    "openParenToken": {
                                        "kind": "OpenParenToken",
                                        "fullStart": 884,
                                        "fullEnd": 885,
                                        "start": 884,
                                        "end": 885,
                                        "fullWidth": 1,
                                        "width": 1,
                                        "text": "(",
                                        "value": "(",
                                        "valueText": "("
                                    },
                                    "arguments": [
                                        {
                                            "kind": "IdentifierName",
                                            "fullStart": 885,
                                            "fullEnd": 888,
                                            "start": 885,
                                            "end": 888,
                                            "fullWidth": 3,
                                            "width": 3,
                                            "text": "obj",
                                            "value": "obj",
                                            "valueText": "obj"
                                        },
                                        {
                                            "kind": "CommaToken",
                                            "fullStart": 888,
                                            "fullEnd": 890,
                                            "start": 888,
                                            "end": 889,
                                            "fullWidth": 2,
                                            "width": 1,
                                            "text": ",",
                                            "value": ",",
                                            "valueText": ",",
                                            "hasTrailingTrivia": true,
                                            "trailingTrivia": [
                                                {
                                                    "kind": "WhitespaceTrivia",
                                                    "text": " "
                                                }
                                            ]
                                        },
                                        {
                                            "kind": "StringLiteral",
                                            "fullStart": 890,
                                            "fullEnd": 896,
                                            "start": 890,
                                            "end": 896,
                                            "fullWidth": 6,
                                            "width": 6,
                                            "text": "\"prop\"",
                                            "value": "prop",
                                            "valueText": "prop"
                                        },
                                        {
                                            "kind": "CommaToken",
                                            "fullStart": 896,
                                            "fullEnd": 898,
                                            "start": 896,
                                            "end": 897,
                                            "fullWidth": 2,
                                            "width": 1,
                                            "text": ",",
                                            "value": ",",
                                            "valueText": ",",
                                            "hasTrailingTrivia": true,
                                            "trailingTrivia": [
                                                {
                                                    "kind": "WhitespaceTrivia",
                                                    "text": " "
                                                }
                                            ]
                                        },
                                        {
                                            "kind": "ObjectLiteralExpression",
                                            "fullStart": 898,
                                            "fullEnd": 1027,
                                            "start": 898,
                                            "end": 1027,
                                            "fullWidth": 129,
                                            "width": 129,
                                            "isIncrementallyUnusable": true,
                                            "openBraceToken": {
                                                "kind": "OpenBraceToken",
                                                "fullStart": 898,
                                                "fullEnd": 901,
                                                "start": 898,
                                                "end": 899,
                                                "fullWidth": 3,
                                                "width": 1,
                                                "text": "{",
                                                "value": "{",
                                                "valueText": "{",
                                                "hasTrailingTrivia": true,
                                                "hasTrailingNewLine": true,
                                                "trailingTrivia": [
                                                    {
                                                        "kind": "NewLineTrivia",
                                                        "text": "\r\n"
                                                    }
                                                ]
                                            },
                                            "propertyAssignments": [
                                                {
                                                    "kind": "SimplePropertyAssignment",
                                                    "fullStart": 901,
                                                    "fullEnd": 925,
                                                    "start": 913,
                                                    "end": 925,
                                                    "fullWidth": 24,
                                                    "width": 12,
                                                    "isIncrementallyUnusable": true,
                                                    "propertyName": {
                                                        "kind": "IdentifierName",
                                                        "fullStart": 901,
                                                        "fullEnd": 916,
                                                        "start": 913,
                                                        "end": 916,
                                                        "fullWidth": 15,
                                                        "width": 3,
                                                        "text": "get",
                                                        "value": "get",
                                                        "valueText": "get",
                                                        "hasLeadingTrivia": true,
                                                        "leadingTrivia": [
                                                            {
                                                                "kind": "WhitespaceTrivia",
                                                                "text": "            "
                                                            }
                                                        ]
                                                    },
                                                    "colonToken": {
                                                        "kind": "ColonToken",
                                                        "fullStart": 916,
                                                        "fullEnd": 918,
                                                        "start": 916,
                                                        "end": 917,
                                                        "fullWidth": 2,
                                                        "width": 1,
                                                        "text": ":",
                                                        "value": ":",
                                                        "valueText": ":",
                                                        "hasTrailingTrivia": true,
                                                        "trailingTrivia": [
                                                            {
                                                                "kind": "WhitespaceTrivia",
                                                                "text": " "
                                                            }
                                                        ]
                                                    },
                                                    "expression": {
                                                        "kind": "IdentifierName",
                                                        "fullStart": 918,
                                                        "fullEnd": 925,
                                                        "start": 918,
                                                        "end": 925,
                                                        "fullWidth": 7,
                                                        "width": 7,
                                                        "text": "getFunc",
                                                        "value": "getFunc",
                                                        "valueText": "getFunc"
                                                    }
                                                },
                                                {
                                                    "kind": "CommaToken",
                                                    "fullStart": 925,
                                                    "fullEnd": 928,
                                                    "start": 925,
                                                    "end": 926,
                                                    "fullWidth": 3,
                                                    "width": 1,
                                                    "text": ",",
                                                    "value": ",",
                                                    "valueText": ",",
                                                    "hasTrailingTrivia": true,
                                                    "hasTrailingNewLine": true,
                                                    "trailingTrivia": [
                                                        {
                                                            "kind": "NewLineTrivia",
                                                            "text": "\r\n"
                                                        }
                                                    ]
                                                },
                                                {
                                                    "kind": "SimplePropertyAssignment",
                                                    "fullStart": 928,
                                                    "fullEnd": 952,
                                                    "start": 940,
                                                    "end": 952,
                                                    "fullWidth": 24,
                                                    "width": 12,
                                                    "isIncrementallyUnusable": true,
                                                    "propertyName": {
                                                        "kind": "IdentifierName",
                                                        "fullStart": 928,
                                                        "fullEnd": 943,
                                                        "start": 940,
                                                        "end": 943,
                                                        "fullWidth": 15,
                                                        "width": 3,
                                                        "text": "set",
                                                        "value": "set",
                                                        "valueText": "set",
                                                        "hasLeadingTrivia": true,
                                                        "leadingTrivia": [
                                                            {
                                                                "kind": "WhitespaceTrivia",
                                                                "text": "            "
                                                            }
                                                        ]
                                                    },
                                                    "colonToken": {
                                                        "kind": "ColonToken",
                                                        "fullStart": 943,
                                                        "fullEnd": 945,
                                                        "start": 943,
                                                        "end": 944,
                                                        "fullWidth": 2,
                                                        "width": 1,
                                                        "text": ":",
                                                        "value": ":",
                                                        "valueText": ":",
                                                        "hasTrailingTrivia": true,
                                                        "trailingTrivia": [
                                                            {
                                                                "kind": "WhitespaceTrivia",
                                                                "text": " "
                                                            }
                                                        ]
                                                    },
                                                    "expression": {
                                                        "kind": "IdentifierName",
                                                        "fullStart": 945,
                                                        "fullEnd": 952,
                                                        "start": 945,
                                                        "end": 952,
                                                        "fullWidth": 7,
                                                        "width": 7,
                                                        "text": "setFunc",
                                                        "value": "setFunc",
                                                        "valueText": "setFunc"
                                                    }
                                                },
                                                {
                                                    "kind": "CommaToken",
                                                    "fullStart": 952,
                                                    "fullEnd": 955,
                                                    "start": 952,
                                                    "end": 953,
                                                    "fullWidth": 3,
                                                    "width": 1,
                                                    "text": ",",
                                                    "value": ",",
                                                    "valueText": ",",
                                                    "hasTrailingTrivia": true,
                                                    "hasTrailingNewLine": true,
                                                    "trailingTrivia": [
                                                        {
                                                            "kind": "NewLineTrivia",
                                                            "text": "\r\n"
                                                        }
                                                    ]
                                                },
                                                {
                                                    "kind": "SimplePropertyAssignment",
                                                    "fullStart": 955,
                                                    "fullEnd": 983,
                                                    "start": 967,
                                                    "end": 983,
                                                    "fullWidth": 28,
                                                    "width": 16,
                                                    "propertyName": {
                                                        "kind": "IdentifierName",
                                                        "fullStart": 955,
                                                        "fullEnd": 977,
                                                        "start": 967,
                                                        "end": 977,
                                                        "fullWidth": 22,
                                                        "width": 10,
                                                        "text": "enumerable",
                                                        "value": "enumerable",
                                                        "valueText": "enumerable",
                                                        "hasLeadingTrivia": true,
                                                        "leadingTrivia": [
                                                            {
                                                                "kind": "WhitespaceTrivia",
                                                                "text": "            "
                                                            }
                                                        ]
                                                    },
                                                    "colonToken": {
                                                        "kind": "ColonToken",
                                                        "fullStart": 977,
                                                        "fullEnd": 979,
                                                        "start": 977,
                                                        "end": 978,
                                                        "fullWidth": 2,
                                                        "width": 1,
                                                        "text": ":",
                                                        "value": ":",
                                                        "valueText": ":",
                                                        "hasTrailingTrivia": true,
                                                        "trailingTrivia": [
                                                            {
                                                                "kind": "WhitespaceTrivia",
                                                                "text": " "
                                                            }
                                                        ]
                                                    },
                                                    "expression": {
                                                        "kind": "TrueKeyword",
                                                        "fullStart": 979,
                                                        "fullEnd": 983,
                                                        "start": 979,
                                                        "end": 983,
                                                        "fullWidth": 4,
                                                        "width": 4,
                                                        "text": "true",
                                                        "value": true,
                                                        "valueText": "true"
                                                    }
                                                },
                                                {
                                                    "kind": "CommaToken",
                                                    "fullStart": 983,
                                                    "fullEnd": 986,
                                                    "start": 983,
                                                    "end": 984,
                                                    "fullWidth": 3,
                                                    "width": 1,
                                                    "text": ",",
                                                    "value": ",",
                                                    "valueText": ",",
                                                    "hasTrailingTrivia": true,
                                                    "hasTrailingNewLine": true,
                                                    "trailingTrivia": [
                                                        {
                                                            "kind": "NewLineTrivia",
                                                            "text": "\r\n"
                                                        }
                                                    ]
                                                },
                                                {
                                                    "kind": "SimplePropertyAssignment",
                                                    "fullStart": 986,
                                                    "fullEnd": 1018,
                                                    "start": 998,
                                                    "end": 1016,
                                                    "fullWidth": 32,
                                                    "width": 18,
                                                    "propertyName": {
                                                        "kind": "IdentifierName",
                                                        "fullStart": 986,
                                                        "fullEnd": 1010,
                                                        "start": 998,
                                                        "end": 1010,
                                                        "fullWidth": 24,
                                                        "width": 12,
                                                        "text": "configurable",
                                                        "value": "configurable",
                                                        "valueText": "configurable",
                                                        "hasLeadingTrivia": true,
                                                        "leadingTrivia": [
                                                            {
                                                                "kind": "WhitespaceTrivia",
                                                                "text": "            "
                                                            }
                                                        ]
                                                    },
                                                    "colonToken": {
                                                        "kind": "ColonToken",
                                                        "fullStart": 1010,
                                                        "fullEnd": 1012,
                                                        "start": 1010,
                                                        "end": 1011,
                                                        "fullWidth": 2,
                                                        "width": 1,
                                                        "text": ":",
                                                        "value": ":",
                                                        "valueText": ":",
                                                        "hasTrailingTrivia": true,
                                                        "trailingTrivia": [
                                                            {
                                                                "kind": "WhitespaceTrivia",
                                                                "text": " "
                                                            }
                                                        ]
                                                    },
                                                    "expression": {
                                                        "kind": "TrueKeyword",
                                                        "fullStart": 1012,
                                                        "fullEnd": 1018,
                                                        "start": 1012,
                                                        "end": 1016,
                                                        "fullWidth": 6,
                                                        "width": 4,
                                                        "text": "true",
                                                        "value": true,
                                                        "valueText": "true",
                                                        "hasTrailingTrivia": true,
                                                        "hasTrailingNewLine": true,
                                                        "trailingTrivia": [
                                                            {
                                                                "kind": "NewLineTrivia",
                                                                "text": "\r\n"
                                                            }
                                                        ]
                                                    }
                                                }
                                            ],
                                            "closeBraceToken": {
                                                "kind": "CloseBraceToken",
                                                "fullStart": 1018,
                                                "fullEnd": 1027,
                                                "start": 1026,
                                                "end": 1027,
                                                "fullWidth": 9,
                                                "width": 1,
                                                "text": "}",
                                                "value": "}",
                                                "valueText": "}",
                                                "hasLeadingTrivia": true,
                                                "leadingTrivia": [
                                                    {
                                                        "kind": "WhitespaceTrivia",
                                                        "text": "        "
                                                    }
                                                ]
                                            }
                                        }
                                    ],
                                    "closeParenToken": {
                                        "kind": "CloseParenToken",
                                        "fullStart": 1027,
                                        "fullEnd": 1028,
                                        "start": 1027,
                                        "end": 1028,
                                        "fullWidth": 1,
                                        "width": 1,
                                        "text": ")",
                                        "value": ")",
                                        "valueText": ")"
                                    }
                                }
                            },
                            "semicolonToken": {
                                "kind": "SemicolonToken",
                                "fullStart": 1028,
                                "fullEnd": 1031,
                                "start": 1028,
                                "end": 1029,
                                "fullWidth": 3,
                                "width": 1,
                                "text": ";",
                                "value": ";",
                                "valueText": ";",
                                "hasTrailingTrivia": true,
                                "hasTrailingNewLine": true,
                                "trailingTrivia": [
                                    {
                                        "kind": "NewLineTrivia",
                                        "text": "\r\n"
                                    }
                                ]
                            }
                        },
                        {
                            "kind": "VariableStatement",
                            "fullStart": 1031,
                            "fullEnd": 1098,
                            "start": 1041,
                            "end": 1096,
                            "fullWidth": 67,
                            "width": 55,
                            "modifiers": [],
                            "variableDeclaration": {
                                "kind": "VariableDeclaration",
                                "fullStart": 1031,
                                "fullEnd": 1095,
                                "start": 1041,
                                "end": 1095,
                                "fullWidth": 64,
                                "width": 54,
                                "varKeyword": {
                                    "kind": "VarKeyword",
                                    "fullStart": 1031,
                                    "fullEnd": 1045,
                                    "start": 1041,
                                    "end": 1044,
                                    "fullWidth": 14,
                                    "width": 3,
                                    "text": "var",
                                    "value": "var",
                                    "valueText": "var",
                                    "hasLeadingTrivia": true,
                                    "hasLeadingNewLine": true,
                                    "hasTrailingTrivia": true,
                                    "leadingTrivia": [
                                        {
                                            "kind": "NewLineTrivia",
                                            "text": "\r\n"
                                        },
                                        {
                                            "kind": "WhitespaceTrivia",
                                            "text": "        "
                                        }
                                    ],
                                    "trailingTrivia": [
                                        {
                                            "kind": "WhitespaceTrivia",
                                            "text": " "
                                        }
                                    ]
                                },
                                "variableDeclarators": [
                                    {
                                        "kind": "VariableDeclarator",
                                        "fullStart": 1045,
                                        "fullEnd": 1095,
                                        "start": 1045,
                                        "end": 1095,
                                        "fullWidth": 50,
<<<<<<< HEAD
                                        "width": 50,
                                        "identifier": {
=======
                                        "propertyName": {
>>>>>>> 85e84683
                                            "kind": "IdentifierName",
                                            "fullStart": 1045,
                                            "fullEnd": 1067,
                                            "start": 1045,
                                            "end": 1066,
                                            "fullWidth": 22,
                                            "width": 21,
                                            "text": "propertyDefineCorrect",
                                            "value": "propertyDefineCorrect",
                                            "valueText": "propertyDefineCorrect",
                                            "hasTrailingTrivia": true,
                                            "trailingTrivia": [
                                                {
                                                    "kind": "WhitespaceTrivia",
                                                    "text": " "
                                                }
                                            ]
                                        },
                                        "equalsValueClause": {
                                            "kind": "EqualsValueClause",
                                            "fullStart": 1067,
                                            "fullEnd": 1095,
                                            "start": 1067,
                                            "end": 1095,
                                            "fullWidth": 28,
                                            "width": 28,
                                            "equalsToken": {
                                                "kind": "EqualsToken",
                                                "fullStart": 1067,
                                                "fullEnd": 1069,
                                                "start": 1067,
                                                "end": 1068,
                                                "fullWidth": 2,
                                                "width": 1,
                                                "text": "=",
                                                "value": "=",
                                                "valueText": "=",
                                                "hasTrailingTrivia": true,
                                                "trailingTrivia": [
                                                    {
                                                        "kind": "WhitespaceTrivia",
                                                        "text": " "
                                                    }
                                                ]
                                            },
                                            "value": {
                                                "kind": "InvocationExpression",
                                                "fullStart": 1069,
                                                "fullEnd": 1095,
                                                "start": 1069,
                                                "end": 1095,
                                                "fullWidth": 26,
                                                "width": 26,
                                                "expression": {
                                                    "kind": "MemberAccessExpression",
                                                    "fullStart": 1069,
                                                    "fullEnd": 1087,
                                                    "start": 1069,
                                                    "end": 1087,
                                                    "fullWidth": 18,
                                                    "width": 18,
                                                    "expression": {
                                                        "kind": "IdentifierName",
                                                        "fullStart": 1069,
                                                        "fullEnd": 1072,
                                                        "start": 1069,
                                                        "end": 1072,
                                                        "fullWidth": 3,
                                                        "width": 3,
                                                        "text": "obj",
                                                        "value": "obj",
                                                        "valueText": "obj"
                                                    },
                                                    "dotToken": {
                                                        "kind": "DotToken",
                                                        "fullStart": 1072,
                                                        "fullEnd": 1073,
                                                        "start": 1072,
                                                        "end": 1073,
                                                        "fullWidth": 1,
                                                        "width": 1,
                                                        "text": ".",
                                                        "value": ".",
                                                        "valueText": "."
                                                    },
                                                    "name": {
                                                        "kind": "IdentifierName",
                                                        "fullStart": 1073,
                                                        "fullEnd": 1087,
                                                        "start": 1073,
                                                        "end": 1087,
                                                        "fullWidth": 14,
                                                        "width": 14,
                                                        "text": "hasOwnProperty",
                                                        "value": "hasOwnProperty",
                                                        "valueText": "hasOwnProperty"
                                                    }
                                                },
                                                "argumentList": {
                                                    "kind": "ArgumentList",
                                                    "fullStart": 1087,
                                                    "fullEnd": 1095,
                                                    "start": 1087,
                                                    "end": 1095,
                                                    "fullWidth": 8,
                                                    "width": 8,
                                                    "openParenToken": {
                                                        "kind": "OpenParenToken",
                                                        "fullStart": 1087,
                                                        "fullEnd": 1088,
                                                        "start": 1087,
                                                        "end": 1088,
                                                        "fullWidth": 1,
                                                        "width": 1,
                                                        "text": "(",
                                                        "value": "(",
                                                        "valueText": "("
                                                    },
                                                    "arguments": [
                                                        {
                                                            "kind": "StringLiteral",
                                                            "fullStart": 1088,
                                                            "fullEnd": 1094,
                                                            "start": 1088,
                                                            "end": 1094,
                                                            "fullWidth": 6,
                                                            "width": 6,
                                                            "text": "\"prop\"",
                                                            "value": "prop",
                                                            "valueText": "prop"
                                                        }
                                                    ],
                                                    "closeParenToken": {
                                                        "kind": "CloseParenToken",
                                                        "fullStart": 1094,
                                                        "fullEnd": 1095,
                                                        "start": 1094,
                                                        "end": 1095,
                                                        "fullWidth": 1,
                                                        "width": 1,
                                                        "text": ")",
                                                        "value": ")",
                                                        "valueText": ")"
                                                    }
                                                }
                                            }
                                        }
                                    }
                                ]
                            },
                            "semicolonToken": {
                                "kind": "SemicolonToken",
                                "fullStart": 1095,
                                "fullEnd": 1098,
                                "start": 1095,
                                "end": 1096,
                                "fullWidth": 3,
                                "width": 1,
                                "text": ";",
                                "value": ";",
                                "valueText": ";",
                                "hasTrailingTrivia": true,
                                "hasTrailingNewLine": true,
                                "trailingTrivia": [
                                    {
                                        "kind": "NewLineTrivia",
                                        "text": "\r\n"
                                    }
                                ]
                            }
                        },
                        {
                            "kind": "VariableStatement",
                            "fullStart": 1098,
                            "fullEnd": 1164,
                            "start": 1106,
                            "end": 1162,
                            "fullWidth": 66,
                            "width": 56,
                            "modifiers": [],
                            "variableDeclaration": {
                                "kind": "VariableDeclaration",
                                "fullStart": 1098,
                                "fullEnd": 1161,
                                "start": 1106,
                                "end": 1161,
                                "fullWidth": 63,
                                "width": 55,
                                "varKeyword": {
                                    "kind": "VarKeyword",
                                    "fullStart": 1098,
                                    "fullEnd": 1110,
                                    "start": 1106,
                                    "end": 1109,
                                    "fullWidth": 12,
                                    "width": 3,
                                    "text": "var",
                                    "value": "var",
                                    "valueText": "var",
                                    "hasLeadingTrivia": true,
                                    "hasTrailingTrivia": true,
                                    "leadingTrivia": [
                                        {
                                            "kind": "WhitespaceTrivia",
                                            "text": "        "
                                        }
                                    ],
                                    "trailingTrivia": [
                                        {
                                            "kind": "WhitespaceTrivia",
                                            "text": " "
                                        }
                                    ]
                                },
                                "variableDeclarators": [
                                    {
                                        "kind": "VariableDeclarator",
                                        "fullStart": 1110,
                                        "fullEnd": 1161,
                                        "start": 1110,
                                        "end": 1161,
                                        "fullWidth": 51,
<<<<<<< HEAD
                                        "width": 51,
                                        "identifier": {
=======
                                        "propertyName": {
>>>>>>> 85e84683
                                            "kind": "IdentifierName",
                                            "fullStart": 1110,
                                            "fullEnd": 1115,
                                            "start": 1110,
                                            "end": 1114,
                                            "fullWidth": 5,
                                            "width": 4,
                                            "text": "desc",
                                            "value": "desc",
                                            "valueText": "desc",
                                            "hasTrailingTrivia": true,
                                            "trailingTrivia": [
                                                {
                                                    "kind": "WhitespaceTrivia",
                                                    "text": " "
                                                }
                                            ]
                                        },
                                        "equalsValueClause": {
                                            "kind": "EqualsValueClause",
                                            "fullStart": 1115,
                                            "fullEnd": 1161,
                                            "start": 1115,
                                            "end": 1161,
                                            "fullWidth": 46,
                                            "width": 46,
                                            "equalsToken": {
                                                "kind": "EqualsToken",
                                                "fullStart": 1115,
                                                "fullEnd": 1117,
                                                "start": 1115,
                                                "end": 1116,
                                                "fullWidth": 2,
                                                "width": 1,
                                                "text": "=",
                                                "value": "=",
                                                "valueText": "=",
                                                "hasTrailingTrivia": true,
                                                "trailingTrivia": [
                                                    {
                                                        "kind": "WhitespaceTrivia",
                                                        "text": " "
                                                    }
                                                ]
                                            },
                                            "value": {
                                                "kind": "InvocationExpression",
                                                "fullStart": 1117,
                                                "fullEnd": 1161,
                                                "start": 1117,
                                                "end": 1161,
                                                "fullWidth": 44,
                                                "width": 44,
                                                "expression": {
                                                    "kind": "MemberAccessExpression",
                                                    "fullStart": 1117,
                                                    "fullEnd": 1148,
                                                    "start": 1117,
                                                    "end": 1148,
                                                    "fullWidth": 31,
                                                    "width": 31,
                                                    "expression": {
                                                        "kind": "IdentifierName",
                                                        "fullStart": 1117,
                                                        "fullEnd": 1123,
                                                        "start": 1117,
                                                        "end": 1123,
                                                        "fullWidth": 6,
                                                        "width": 6,
                                                        "text": "Object",
                                                        "value": "Object",
                                                        "valueText": "Object"
                                                    },
                                                    "dotToken": {
                                                        "kind": "DotToken",
                                                        "fullStart": 1123,
                                                        "fullEnd": 1124,
                                                        "start": 1123,
                                                        "end": 1124,
                                                        "fullWidth": 1,
                                                        "width": 1,
                                                        "text": ".",
                                                        "value": ".",
                                                        "valueText": "."
                                                    },
                                                    "name": {
                                                        "kind": "IdentifierName",
                                                        "fullStart": 1124,
                                                        "fullEnd": 1148,
                                                        "start": 1124,
                                                        "end": 1148,
                                                        "fullWidth": 24,
                                                        "width": 24,
                                                        "text": "getOwnPropertyDescriptor",
                                                        "value": "getOwnPropertyDescriptor",
                                                        "valueText": "getOwnPropertyDescriptor"
                                                    }
                                                },
                                                "argumentList": {
                                                    "kind": "ArgumentList",
                                                    "fullStart": 1148,
                                                    "fullEnd": 1161,
                                                    "start": 1148,
                                                    "end": 1161,
                                                    "fullWidth": 13,
                                                    "width": 13,
                                                    "openParenToken": {
                                                        "kind": "OpenParenToken",
                                                        "fullStart": 1148,
                                                        "fullEnd": 1149,
                                                        "start": 1148,
                                                        "end": 1149,
                                                        "fullWidth": 1,
                                                        "width": 1,
                                                        "text": "(",
                                                        "value": "(",
                                                        "valueText": "("
                                                    },
                                                    "arguments": [
                                                        {
                                                            "kind": "IdentifierName",
                                                            "fullStart": 1149,
                                                            "fullEnd": 1152,
                                                            "start": 1149,
                                                            "end": 1152,
                                                            "fullWidth": 3,
                                                            "width": 3,
                                                            "text": "obj",
                                                            "value": "obj",
                                                            "valueText": "obj"
                                                        },
                                                        {
                                                            "kind": "CommaToken",
                                                            "fullStart": 1152,
                                                            "fullEnd": 1154,
                                                            "start": 1152,
                                                            "end": 1153,
                                                            "fullWidth": 2,
                                                            "width": 1,
                                                            "text": ",",
                                                            "value": ",",
                                                            "valueText": ",",
                                                            "hasTrailingTrivia": true,
                                                            "trailingTrivia": [
                                                                {
                                                                    "kind": "WhitespaceTrivia",
                                                                    "text": " "
                                                                }
                                                            ]
                                                        },
                                                        {
                                                            "kind": "StringLiteral",
                                                            "fullStart": 1154,
                                                            "fullEnd": 1160,
                                                            "start": 1154,
                                                            "end": 1160,
                                                            "fullWidth": 6,
                                                            "width": 6,
                                                            "text": "\"prop\"",
                                                            "value": "prop",
                                                            "valueText": "prop"
                                                        }
                                                    ],
                                                    "closeParenToken": {
                                                        "kind": "CloseParenToken",
                                                        "fullStart": 1160,
                                                        "fullEnd": 1161,
                                                        "start": 1160,
                                                        "end": 1161,
                                                        "fullWidth": 1,
                                                        "width": 1,
                                                        "text": ")",
                                                        "value": ")",
                                                        "valueText": ")"
                                                    }
                                                }
                                            }
                                        }
                                    }
                                ]
                            },
                            "semicolonToken": {
                                "kind": "SemicolonToken",
                                "fullStart": 1161,
                                "fullEnd": 1164,
                                "start": 1161,
                                "end": 1162,
                                "fullWidth": 3,
                                "width": 1,
                                "text": ";",
                                "value": ";",
                                "valueText": ";",
                                "hasTrailingTrivia": true,
                                "hasTrailingNewLine": true,
                                "trailingTrivia": [
                                    {
                                        "kind": "NewLineTrivia",
                                        "text": "\r\n"
                                    }
                                ]
                            }
                        },
                        {
                            "kind": "ExpressionStatement",
                            "fullStart": 1164,
                            "fullEnd": 1192,
                            "start": 1174,
                            "end": 1190,
                            "fullWidth": 28,
                            "width": 16,
                            "expression": {
                                "kind": "DeleteExpression",
                                "fullStart": 1164,
                                "fullEnd": 1189,
                                "start": 1174,
                                "end": 1189,
                                "fullWidth": 25,
                                "width": 15,
                                "deleteKeyword": {
                                    "kind": "DeleteKeyword",
                                    "fullStart": 1164,
                                    "fullEnd": 1181,
                                    "start": 1174,
                                    "end": 1180,
                                    "fullWidth": 17,
                                    "width": 6,
                                    "text": "delete",
                                    "value": "delete",
                                    "valueText": "delete",
                                    "hasLeadingTrivia": true,
                                    "hasLeadingNewLine": true,
                                    "hasTrailingTrivia": true,
                                    "leadingTrivia": [
                                        {
                                            "kind": "NewLineTrivia",
                                            "text": "\r\n"
                                        },
                                        {
                                            "kind": "WhitespaceTrivia",
                                            "text": "        "
                                        }
                                    ],
                                    "trailingTrivia": [
                                        {
                                            "kind": "WhitespaceTrivia",
                                            "text": " "
                                        }
                                    ]
                                },
                                "expression": {
                                    "kind": "MemberAccessExpression",
                                    "fullStart": 1181,
                                    "fullEnd": 1189,
                                    "start": 1181,
                                    "end": 1189,
                                    "fullWidth": 8,
                                    "width": 8,
                                    "expression": {
                                        "kind": "IdentifierName",
                                        "fullStart": 1181,
                                        "fullEnd": 1184,
                                        "start": 1181,
                                        "end": 1184,
                                        "fullWidth": 3,
                                        "width": 3,
                                        "text": "obj",
                                        "value": "obj",
                                        "valueText": "obj"
                                    },
                                    "dotToken": {
                                        "kind": "DotToken",
                                        "fullStart": 1184,
                                        "fullEnd": 1185,
                                        "start": 1184,
                                        "end": 1185,
                                        "fullWidth": 1,
                                        "width": 1,
                                        "text": ".",
                                        "value": ".",
                                        "valueText": "."
                                    },
                                    "name": {
                                        "kind": "IdentifierName",
                                        "fullStart": 1185,
                                        "fullEnd": 1189,
                                        "start": 1185,
                                        "end": 1189,
                                        "fullWidth": 4,
                                        "width": 4,
                                        "text": "prop",
                                        "value": "prop",
                                        "valueText": "prop"
                                    }
                                }
                            },
                            "semicolonToken": {
                                "kind": "SemicolonToken",
                                "fullStart": 1189,
                                "fullEnd": 1192,
                                "start": 1189,
                                "end": 1190,
                                "fullWidth": 3,
                                "width": 1,
                                "text": ";",
                                "value": ";",
                                "valueText": ";",
                                "hasTrailingTrivia": true,
                                "hasTrailingNewLine": true,
                                "trailingTrivia": [
                                    {
                                        "kind": "NewLineTrivia",
                                        "text": "\r\n"
                                    }
                                ]
                            }
                        },
                        {
                            "kind": "ReturnStatement",
                            "fullStart": 1192,
                            "fullEnd": 1294,
                            "start": 1202,
                            "end": 1292,
                            "fullWidth": 102,
                            "width": 90,
                            "returnKeyword": {
                                "kind": "ReturnKeyword",
                                "fullStart": 1192,
                                "fullEnd": 1209,
                                "start": 1202,
                                "end": 1208,
                                "fullWidth": 17,
                                "width": 6,
                                "text": "return",
                                "value": "return",
                                "valueText": "return",
                                "hasLeadingTrivia": true,
                                "hasLeadingNewLine": true,
                                "hasTrailingTrivia": true,
                                "leadingTrivia": [
                                    {
                                        "kind": "NewLineTrivia",
                                        "text": "\r\n"
                                    },
                                    {
                                        "kind": "WhitespaceTrivia",
                                        "text": "        "
                                    }
                                ],
                                "trailingTrivia": [
                                    {
                                        "kind": "WhitespaceTrivia",
                                        "text": " "
                                    }
                                ]
                            },
                            "expression": {
                                "kind": "LogicalAndExpression",
                                "fullStart": 1209,
                                "fullEnd": 1291,
                                "start": 1209,
                                "end": 1291,
                                "fullWidth": 82,
                                "width": 82,
                                "left": {
                                    "kind": "LogicalAndExpression",
                                    "fullStart": 1209,
                                    "fullEnd": 1261,
                                    "start": 1209,
                                    "end": 1260,
                                    "fullWidth": 52,
                                    "width": 51,
                                    "left": {
                                        "kind": "IdentifierName",
                                        "fullStart": 1209,
                                        "fullEnd": 1231,
                                        "start": 1209,
                                        "end": 1230,
                                        "fullWidth": 22,
                                        "width": 21,
                                        "text": "propertyDefineCorrect",
                                        "value": "propertyDefineCorrect",
                                        "valueText": "propertyDefineCorrect",
                                        "hasTrailingTrivia": true,
                                        "trailingTrivia": [
                                            {
                                                "kind": "WhitespaceTrivia",
                                                "text": " "
                                            }
                                        ]
                                    },
                                    "operatorToken": {
                                        "kind": "AmpersandAmpersandToken",
                                        "fullStart": 1231,
                                        "fullEnd": 1234,
                                        "start": 1231,
                                        "end": 1233,
                                        "fullWidth": 3,
                                        "width": 2,
                                        "text": "&&",
                                        "value": "&&",
                                        "valueText": "&&",
                                        "hasTrailingTrivia": true,
                                        "trailingTrivia": [
                                            {
                                                "kind": "WhitespaceTrivia",
                                                "text": " "
                                            }
                                        ]
                                    },
                                    "right": {
                                        "kind": "EqualsExpression",
                                        "fullStart": 1234,
                                        "fullEnd": 1261,
                                        "start": 1234,
                                        "end": 1260,
                                        "fullWidth": 27,
                                        "width": 26,
                                        "left": {
                                            "kind": "MemberAccessExpression",
                                            "fullStart": 1234,
                                            "fullEnd": 1252,
                                            "start": 1234,
                                            "end": 1251,
                                            "fullWidth": 18,
                                            "width": 17,
                                            "expression": {
                                                "kind": "IdentifierName",
                                                "fullStart": 1234,
                                                "fullEnd": 1238,
                                                "start": 1234,
                                                "end": 1238,
                                                "fullWidth": 4,
                                                "width": 4,
                                                "text": "desc",
                                                "value": "desc",
                                                "valueText": "desc"
                                            },
                                            "dotToken": {
                                                "kind": "DotToken",
                                                "fullStart": 1238,
                                                "fullEnd": 1239,
                                                "start": 1238,
                                                "end": 1239,
                                                "fullWidth": 1,
                                                "width": 1,
                                                "text": ".",
                                                "value": ".",
                                                "valueText": "."
                                            },
                                            "name": {
                                                "kind": "IdentifierName",
                                                "fullStart": 1239,
                                                "fullEnd": 1252,
                                                "start": 1239,
                                                "end": 1251,
                                                "fullWidth": 13,
                                                "width": 12,
                                                "text": "configurable",
                                                "value": "configurable",
                                                "valueText": "configurable",
                                                "hasTrailingTrivia": true,
                                                "trailingTrivia": [
                                                    {
                                                        "kind": "WhitespaceTrivia",
                                                        "text": " "
                                                    }
                                                ]
                                            }
                                        },
                                        "operatorToken": {
                                            "kind": "EqualsEqualsEqualsToken",
                                            "fullStart": 1252,
                                            "fullEnd": 1256,
                                            "start": 1252,
                                            "end": 1255,
                                            "fullWidth": 4,
                                            "width": 3,
                                            "text": "===",
                                            "value": "===",
                                            "valueText": "===",
                                            "hasTrailingTrivia": true,
                                            "trailingTrivia": [
                                                {
                                                    "kind": "WhitespaceTrivia",
                                                    "text": " "
                                                }
                                            ]
                                        },
                                        "right": {
                                            "kind": "TrueKeyword",
                                            "fullStart": 1256,
                                            "fullEnd": 1261,
                                            "start": 1256,
                                            "end": 1260,
                                            "fullWidth": 5,
                                            "width": 4,
                                            "text": "true",
                                            "value": true,
                                            "valueText": "true",
                                            "hasTrailingTrivia": true,
                                            "trailingTrivia": [
                                                {
                                                    "kind": "WhitespaceTrivia",
                                                    "text": " "
                                                }
                                            ]
                                        }
                                    }
                                },
                                "operatorToken": {
                                    "kind": "AmpersandAmpersandToken",
                                    "fullStart": 1261,
                                    "fullEnd": 1264,
                                    "start": 1261,
                                    "end": 1263,
                                    "fullWidth": 3,
                                    "width": 2,
                                    "text": "&&",
                                    "value": "&&",
                                    "valueText": "&&",
                                    "hasTrailingTrivia": true,
                                    "trailingTrivia": [
                                        {
                                            "kind": "WhitespaceTrivia",
                                            "text": " "
                                        }
                                    ]
                                },
                                "right": {
                                    "kind": "LogicalNotExpression",
                                    "fullStart": 1264,
                                    "fullEnd": 1291,
                                    "start": 1264,
                                    "end": 1291,
                                    "fullWidth": 27,
                                    "width": 27,
                                    "operatorToken": {
                                        "kind": "ExclamationToken",
                                        "fullStart": 1264,
                                        "fullEnd": 1265,
                                        "start": 1264,
                                        "end": 1265,
                                        "fullWidth": 1,
                                        "width": 1,
                                        "text": "!",
                                        "value": "!",
                                        "valueText": "!"
                                    },
                                    "operand": {
                                        "kind": "InvocationExpression",
                                        "fullStart": 1265,
                                        "fullEnd": 1291,
                                        "start": 1265,
                                        "end": 1291,
                                        "fullWidth": 26,
                                        "width": 26,
                                        "expression": {
                                            "kind": "MemberAccessExpression",
                                            "fullStart": 1265,
                                            "fullEnd": 1283,
                                            "start": 1265,
                                            "end": 1283,
                                            "fullWidth": 18,
                                            "width": 18,
                                            "expression": {
                                                "kind": "IdentifierName",
                                                "fullStart": 1265,
                                                "fullEnd": 1268,
                                                "start": 1265,
                                                "end": 1268,
                                                "fullWidth": 3,
                                                "width": 3,
                                                "text": "obj",
                                                "value": "obj",
                                                "valueText": "obj"
                                            },
                                            "dotToken": {
                                                "kind": "DotToken",
                                                "fullStart": 1268,
                                                "fullEnd": 1269,
                                                "start": 1268,
                                                "end": 1269,
                                                "fullWidth": 1,
                                                "width": 1,
                                                "text": ".",
                                                "value": ".",
                                                "valueText": "."
                                            },
                                            "name": {
                                                "kind": "IdentifierName",
                                                "fullStart": 1269,
                                                "fullEnd": 1283,
                                                "start": 1269,
                                                "end": 1283,
                                                "fullWidth": 14,
                                                "width": 14,
                                                "text": "hasOwnProperty",
                                                "value": "hasOwnProperty",
                                                "valueText": "hasOwnProperty"
                                            }
                                        },
                                        "argumentList": {
                                            "kind": "ArgumentList",
                                            "fullStart": 1283,
                                            "fullEnd": 1291,
                                            "start": 1283,
                                            "end": 1291,
                                            "fullWidth": 8,
                                            "width": 8,
                                            "openParenToken": {
                                                "kind": "OpenParenToken",
                                                "fullStart": 1283,
                                                "fullEnd": 1284,
                                                "start": 1283,
                                                "end": 1284,
                                                "fullWidth": 1,
                                                "width": 1,
                                                "text": "(",
                                                "value": "(",
                                                "valueText": "("
                                            },
                                            "arguments": [
                                                {
                                                    "kind": "StringLiteral",
                                                    "fullStart": 1284,
                                                    "fullEnd": 1290,
                                                    "start": 1284,
                                                    "end": 1290,
                                                    "fullWidth": 6,
                                                    "width": 6,
                                                    "text": "\"prop\"",
                                                    "value": "prop",
                                                    "valueText": "prop"
                                                }
                                            ],
                                            "closeParenToken": {
                                                "kind": "CloseParenToken",
                                                "fullStart": 1290,
                                                "fullEnd": 1291,
                                                "start": 1290,
                                                "end": 1291,
                                                "fullWidth": 1,
                                                "width": 1,
                                                "text": ")",
                                                "value": ")",
                                                "valueText": ")"
                                            }
                                        }
                                    }
                                }
                            },
                            "semicolonToken": {
                                "kind": "SemicolonToken",
                                "fullStart": 1291,
                                "fullEnd": 1294,
                                "start": 1291,
                                "end": 1292,
                                "fullWidth": 3,
                                "width": 1,
                                "text": ";",
                                "value": ";",
                                "valueText": ";",
                                "hasTrailingTrivia": true,
                                "hasTrailingNewLine": true,
                                "trailingTrivia": [
                                    {
                                        "kind": "NewLineTrivia",
                                        "text": "\r\n"
                                    }
                                ]
                            }
                        }
                    ],
                    "closeBraceToken": {
                        "kind": "CloseBraceToken",
                        "fullStart": 1294,
                        "fullEnd": 1301,
                        "start": 1298,
                        "end": 1299,
                        "fullWidth": 7,
                        "width": 1,
                        "text": "}",
                        "value": "}",
                        "valueText": "}",
                        "hasLeadingTrivia": true,
                        "hasTrailingTrivia": true,
                        "hasTrailingNewLine": true,
                        "leadingTrivia": [
                            {
                                "kind": "WhitespaceTrivia",
                                "text": "    "
                            }
                        ],
                        "trailingTrivia": [
                            {
                                "kind": "NewLineTrivia",
                                "text": "\r\n"
                            }
                        ]
                    }
                }
            },
            {
                "kind": "ExpressionStatement",
                "fullStart": 1301,
                "fullEnd": 1325,
                "start": 1301,
                "end": 1323,
                "fullWidth": 24,
                "width": 22,
                "expression": {
                    "kind": "InvocationExpression",
                    "fullStart": 1301,
                    "fullEnd": 1322,
                    "start": 1301,
                    "end": 1322,
                    "fullWidth": 21,
                    "width": 21,
                    "expression": {
                        "kind": "IdentifierName",
                        "fullStart": 1301,
                        "fullEnd": 1312,
                        "start": 1301,
                        "end": 1312,
                        "fullWidth": 11,
                        "width": 11,
                        "text": "runTestCase",
                        "value": "runTestCase",
                        "valueText": "runTestCase"
                    },
                    "argumentList": {
                        "kind": "ArgumentList",
                        "fullStart": 1312,
                        "fullEnd": 1322,
                        "start": 1312,
                        "end": 1322,
                        "fullWidth": 10,
                        "width": 10,
                        "openParenToken": {
                            "kind": "OpenParenToken",
                            "fullStart": 1312,
                            "fullEnd": 1313,
                            "start": 1312,
                            "end": 1313,
                            "fullWidth": 1,
                            "width": 1,
                            "text": "(",
                            "value": "(",
                            "valueText": "("
                        },
                        "arguments": [
                            {
                                "kind": "IdentifierName",
                                "fullStart": 1313,
                                "fullEnd": 1321,
                                "start": 1313,
                                "end": 1321,
                                "fullWidth": 8,
                                "width": 8,
                                "text": "testcase",
                                "value": "testcase",
                                "valueText": "testcase"
                            }
                        ],
                        "closeParenToken": {
                            "kind": "CloseParenToken",
                            "fullStart": 1321,
                            "fullEnd": 1322,
                            "start": 1321,
                            "end": 1322,
                            "fullWidth": 1,
                            "width": 1,
                            "text": ")",
                            "value": ")",
                            "valueText": ")"
                        }
                    }
                },
                "semicolonToken": {
                    "kind": "SemicolonToken",
                    "fullStart": 1322,
                    "fullEnd": 1325,
                    "start": 1322,
                    "end": 1323,
                    "fullWidth": 3,
                    "width": 1,
                    "text": ";",
                    "value": ";",
                    "valueText": ";",
                    "hasTrailingTrivia": true,
                    "hasTrailingNewLine": true,
                    "trailingTrivia": [
                        {
                            "kind": "NewLineTrivia",
                            "text": "\r\n"
                        }
                    ]
                }
            }
        ],
        "endOfFileToken": {
            "kind": "EndOfFileToken",
            "fullStart": 1325,
            "fullEnd": 1325,
            "start": 1325,
            "end": 1325,
            "fullWidth": 0,
            "width": 0,
            "text": ""
        }
    },
    "lineMap": {
        "lineStarts": [
            0,
            67,
            152,
            232,
            308,
            380,
            385,
            439,
            592,
            597,
            599,
            601,
            624,
            647,
            649,
            686,
            712,
            724,
            726,
            763,
            805,
            841,
            853,
            855,
            901,
            928,
            955,
            986,
            1018,
            1031,
            1033,
            1098,
            1164,
            1166,
            1192,
            1194,
            1294,
            1301,
            1325
        ],
        "length": 1325
    }
}<|MERGE_RESOLUTION|>--- conflicted
+++ resolved
@@ -247,12 +247,8 @@
                                         "start": 636,
                                         "end": 644,
                                         "fullWidth": 8,
-<<<<<<< HEAD
                                         "width": 8,
-                                        "identifier": {
-=======
                                         "propertyName": {
->>>>>>> 85e84683
                                             "kind": "IdentifierName",
                                             "fullStart": 636,
                                             "fullEnd": 640,
@@ -413,12 +409,8 @@
                                         "start": 661,
                                         "end": 721,
                                         "fullWidth": 60,
-<<<<<<< HEAD
                                         "width": 60,
-                                        "identifier": {
-=======
                                         "propertyName": {
->>>>>>> 85e84683
                                             "kind": "IdentifierName",
                                             "fullStart": 661,
                                             "fullEnd": 669,
@@ -740,12 +732,8 @@
                                         "start": 738,
                                         "end": 760,
                                         "fullWidth": 22,
-<<<<<<< HEAD
                                         "width": 22,
-                                        "identifier": {
-=======
                                         "propertyName": {
->>>>>>> 85e84683
                                             "kind": "IdentifierName",
                                             "fullStart": 738,
                                             "fullEnd": 752,
@@ -879,12 +867,8 @@
                                         "start": 775,
                                         "end": 850,
                                         "fullWidth": 75,
-<<<<<<< HEAD
                                         "width": 75,
-                                        "identifier": {
-=======
                                         "propertyName": {
->>>>>>> 85e84683
                                             "kind": "IdentifierName",
                                             "fullStart": 775,
                                             "fullEnd": 783,
@@ -1809,12 +1793,8 @@
                                         "start": 1045,
                                         "end": 1095,
                                         "fullWidth": 50,
-<<<<<<< HEAD
                                         "width": 50,
-                                        "identifier": {
-=======
                                         "propertyName": {
->>>>>>> 85e84683
                                             "kind": "IdentifierName",
                                             "fullStart": 1045,
                                             "fullEnd": 1067,
@@ -2037,12 +2017,8 @@
                                         "start": 1110,
                                         "end": 1161,
                                         "fullWidth": 51,
-<<<<<<< HEAD
                                         "width": 51,
-                                        "identifier": {
-=======
                                         "propertyName": {
->>>>>>> 85e84683
                                             "kind": "IdentifierName",
                                             "fullStart": 1110,
                                             "fullEnd": 1115,
