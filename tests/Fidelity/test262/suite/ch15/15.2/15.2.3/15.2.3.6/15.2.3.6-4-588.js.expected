--- conflicted
+++ resolved
@@ -1835,11 +1835,8 @@
                                                                         "start": 1067,
                                                                         "end": 1072,
                                                                         "fullWidth": 5,
-<<<<<<< HEAD
                                                                         "width": 5,
-=======
                                                                         "modifiers": [],
->>>>>>> e3c38734
                                                                         "identifier": {
                                                                             "kind": "IdentifierName",
                                                                             "fullStart": 1067,
