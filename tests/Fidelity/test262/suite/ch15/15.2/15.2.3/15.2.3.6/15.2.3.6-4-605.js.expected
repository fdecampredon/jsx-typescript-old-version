--- conflicted
+++ resolved
@@ -245,12 +245,8 @@
                                         "start": 561,
                                         "end": 617,
                                         "fullWidth": 56,
-<<<<<<< HEAD
                                         "width": 56,
-                                        "identifier": {
-=======
                                         "propertyName": {
->>>>>>> 85e84683
                                             "kind": "IdentifierName",
                                             "fullStart": 561,
                                             "fullEnd": 566,
@@ -509,12 +505,8 @@
                                         "start": 634,
                                         "end": 738,
                                         "fullWidth": 104,
-<<<<<<< HEAD
                                         "width": 104,
-                                        "identifier": {
-=======
                                         "propertyName": {
->>>>>>> 85e84683
                                             "kind": "IdentifierName",
                                             "fullStart": 634,
                                             "fullEnd": 653,
@@ -1020,12 +1012,8 @@
                                         "start": 755,
                                         "end": 775,
                                         "fullWidth": 20,
-<<<<<<< HEAD
                                         "width": 20,
-                                        "identifier": {
-=======
                                         "propertyName": {
->>>>>>> 85e84683
                                             "kind": "IdentifierName",
                                             "fullStart": 755,
                                             "fullEnd": 760,
@@ -1393,12 +1381,8 @@
                                                     "start": 850,
                                                     "end": 889,
                                                     "fullWidth": 39,
-<<<<<<< HEAD
                                                     "width": 39,
-                                                    "identifier": {
-=======
                                                     "propertyName": {
->>>>>>> 85e84683
                                                         "kind": "IdentifierName",
                                                         "fullStart": 850,
                                                         "fullEnd": 861,
@@ -1650,12 +1634,8 @@
                                                     "start": 910,
                                                     "end": 930,
                                                     "fullWidth": 20,
-<<<<<<< HEAD
                                                     "width": 20,
-                                                    "identifier": {
-=======
                                                     "propertyName": {
->>>>>>> 85e84683
                                                         "kind": "IdentifierName",
                                                         "fullStart": 910,
                                                         "fullEnd": 923,
@@ -1824,12 +1804,8 @@
                                                     "start": 956,
                                                     "end": 960,
                                                     "fullWidth": 5,
-<<<<<<< HEAD
                                                     "width": 4,
-                                                    "identifier": {
-=======
                                                     "propertyName": {
->>>>>>> 85e84683
                                                         "kind": "IdentifierName",
                                                         "fullStart": 956,
                                                         "fullEnd": 961,
@@ -2412,12 +2388,8 @@
                                                     "start": 1156,
                                                     "end": 1205,
                                                     "fullWidth": 49,
-<<<<<<< HEAD
                                                     "width": 49,
-                                                    "identifier": {
-=======
                                                     "propertyName": {
->>>>>>> 85e84683
                                                         "kind": "IdentifierName",
                                                         "fullStart": 1156,
                                                         "fullEnd": 1171,
