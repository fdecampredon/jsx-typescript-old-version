--- conflicted
+++ resolved
@@ -250,12 +250,8 @@
                                         "start": 574,
                                         "end": 582,
                                         "fullWidth": 8,
-<<<<<<< HEAD
                                         "width": 8,
-                                        "identifier": {
-=======
                                         "propertyName": {
->>>>>>> 85e84683
                                             "kind": "IdentifierName",
                                             "fullStart": 574,
                                             "fullEnd": 578,
@@ -411,12 +407,8 @@
                                         "start": 597,
                                         "end": 637,
                                         "fullWidth": 40,
-<<<<<<< HEAD
                                         "width": 40,
-                                        "identifier": {
-=======
                                         "propertyName": {
->>>>>>> 85e84683
                                             "kind": "IdentifierName",
                                             "fullStart": 597,
                                             "fullEnd": 604,
