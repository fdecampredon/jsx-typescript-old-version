{
    "isDeclaration": false,
    "languageVersion": "EcmaScript5",
    "parseOptions": {
        "allowAutomaticSemicolonInsertion": true
    },
    "sourceUnit": {
        "kind": "SourceUnit",
        "fullStart": 0,
        "fullEnd": 1334,
        "start": 548,
        "end": 1334,
        "fullWidth": 1334,
        "width": 786,
        "isIncrementallyUnusable": true,
        "moduleElements": [
            {
                "kind": "FunctionDeclaration",
                "fullStart": 0,
                "fullEnd": 1310,
                "start": 548,
                "end": 1308,
                "fullWidth": 1310,
                "width": 760,
                "isIncrementallyUnusable": true,
                "modifiers": [],
                "functionKeyword": {
                    "kind": "FunctionKeyword",
                    "fullStart": 0,
                    "fullEnd": 557,
                    "start": 548,
                    "end": 556,
                    "fullWidth": 557,
                    "width": 8,
                    "text": "function",
                    "value": "function",
                    "valueText": "function",
                    "hasLeadingTrivia": true,
                    "hasLeadingComment": true,
                    "hasLeadingNewLine": true,
                    "hasTrailingTrivia": true,
                    "leadingTrivia": [
                        {
                            "kind": "SingleLineCommentTrivia",
                            "text": "/// Copyright (c) 2012 Ecma International.  All rights reserved. "
                        },
                        {
                            "kind": "NewLineTrivia",
                            "text": "\r\n"
                        },
                        {
                            "kind": "SingleLineCommentTrivia",
                            "text": "/// Ecma International makes this code available under the terms and conditions set"
                        },
                        {
                            "kind": "NewLineTrivia",
                            "text": "\r\n"
                        },
                        {
                            "kind": "SingleLineCommentTrivia",
                            "text": "/// forth on http://hg.ecmascript.org/tests/test262/raw-file/tip/LICENSE (the "
                        },
                        {
                            "kind": "NewLineTrivia",
                            "text": "\r\n"
                        },
                        {
                            "kind": "SingleLineCommentTrivia",
                            "text": "/// \"Use Terms\").   Any redistribution of this code must retain the above "
                        },
                        {
                            "kind": "NewLineTrivia",
                            "text": "\r\n"
                        },
                        {
                            "kind": "SingleLineCommentTrivia",
                            "text": "/// copyright and this notice and otherwise comply with the Use Terms."
                        },
                        {
                            "kind": "NewLineTrivia",
                            "text": "\r\n"
                        },
                        {
                            "kind": "MultiLineCommentTrivia",
                            "text": "/**\r\n * @path ch15/15.2/15.2.3/15.2.3.4/15.2.3.4-4-b-2.js\r\n * @description Object.getOwnPropertyNames - all own properties are pushed into the returned array\r\n */"
                        },
                        {
                            "kind": "NewLineTrivia",
                            "text": "\r\n"
                        },
                        {
                            "kind": "NewLineTrivia",
                            "text": "\r\n"
                        },
                        {
                            "kind": "NewLineTrivia",
                            "text": "\r\n"
                        }
                    ],
                    "trailingTrivia": [
                        {
                            "kind": "WhitespaceTrivia",
                            "text": " "
                        }
                    ]
                },
                "identifier": {
                    "kind": "IdentifierName",
                    "fullStart": 557,
                    "fullEnd": 565,
                    "start": 557,
                    "end": 565,
                    "fullWidth": 8,
                    "width": 8,
                    "text": "testcase",
                    "value": "testcase",
                    "valueText": "testcase"
                },
                "callSignature": {
                    "kind": "CallSignature",
                    "fullStart": 565,
                    "fullEnd": 568,
                    "start": 565,
                    "end": 567,
                    "fullWidth": 3,
                    "width": 2,
                    "parameterList": {
                        "kind": "ParameterList",
                        "fullStart": 565,
                        "fullEnd": 568,
                        "start": 565,
                        "end": 567,
                        "fullWidth": 3,
                        "width": 2,
                        "openParenToken": {
                            "kind": "OpenParenToken",
                            "fullStart": 565,
                            "fullEnd": 566,
                            "start": 565,
                            "end": 566,
                            "fullWidth": 1,
                            "width": 1,
                            "text": "(",
                            "value": "(",
                            "valueText": "("
                        },
                        "parameters": [],
                        "closeParenToken": {
                            "kind": "CloseParenToken",
                            "fullStart": 566,
                            "fullEnd": 568,
                            "start": 566,
                            "end": 567,
                            "fullWidth": 2,
                            "width": 1,
                            "text": ")",
                            "value": ")",
                            "valueText": ")",
                            "hasTrailingTrivia": true,
                            "trailingTrivia": [
                                {
                                    "kind": "WhitespaceTrivia",
                                    "text": " "
                                }
                            ]
                        }
                    }
                },
                "block": {
                    "kind": "Block",
                    "fullStart": 568,
                    "fullEnd": 1310,
                    "start": 568,
                    "end": 1308,
                    "fullWidth": 742,
                    "width": 740,
                    "isIncrementallyUnusable": true,
                    "openBraceToken": {
                        "kind": "OpenBraceToken",
                        "fullStart": 568,
                        "fullEnd": 571,
                        "start": 568,
                        "end": 569,
                        "fullWidth": 3,
                        "width": 1,
                        "text": "{",
                        "value": "{",
                        "valueText": "{",
                        "hasTrailingTrivia": true,
                        "hasTrailingNewLine": true,
                        "trailingTrivia": [
                            {
                                "kind": "NewLineTrivia",
                                "text": "\r\n"
                            }
                        ]
                    },
                    "statements": [
                        {
                            "kind": "VariableStatement",
                            "fullStart": 571,
                            "fullEnd": 604,
                            "start": 579,
                            "end": 602,
                            "fullWidth": 33,
                            "width": 23,
                            "modifiers": [],
                            "variableDeclaration": {
                                "kind": "VariableDeclaration",
                                "fullStart": 571,
                                "fullEnd": 601,
                                "start": 579,
                                "end": 601,
                                "fullWidth": 30,
                                "width": 22,
                                "varKeyword": {
                                    "kind": "VarKeyword",
                                    "fullStart": 571,
                                    "fullEnd": 583,
                                    "start": 579,
                                    "end": 582,
                                    "fullWidth": 12,
                                    "width": 3,
                                    "text": "var",
                                    "value": "var",
                                    "valueText": "var",
                                    "hasLeadingTrivia": true,
                                    "hasTrailingTrivia": true,
                                    "leadingTrivia": [
                                        {
                                            "kind": "WhitespaceTrivia",
                                            "text": "        "
                                        }
                                    ],
                                    "trailingTrivia": [
                                        {
                                            "kind": "WhitespaceTrivia",
                                            "text": " "
                                        }
                                    ]
                                },
                                "variableDeclarators": [
                                    {
                                        "kind": "VariableDeclarator",
                                        "fullStart": 583,
                                        "fullEnd": 601,
                                        "start": 583,
                                        "end": 601,
                                        "fullWidth": 18,
<<<<<<< HEAD
                                        "width": 18,
                                        "identifier": {
=======
                                        "propertyName": {
>>>>>>> 85e84683
                                            "kind": "IdentifierName",
                                            "fullStart": 583,
                                            "fullEnd": 587,
                                            "start": 583,
                                            "end": 586,
                                            "fullWidth": 4,
                                            "width": 3,
                                            "text": "obj",
                                            "value": "obj",
                                            "valueText": "obj",
                                            "hasTrailingTrivia": true,
                                            "trailingTrivia": [
                                                {
                                                    "kind": "WhitespaceTrivia",
                                                    "text": " "
                                                }
                                            ]
                                        },
                                        "equalsValueClause": {
                                            "kind": "EqualsValueClause",
                                            "fullStart": 587,
                                            "fullEnd": 601,
                                            "start": 587,
                                            "end": 601,
                                            "fullWidth": 14,
                                            "width": 14,
                                            "equalsToken": {
                                                "kind": "EqualsToken",
                                                "fullStart": 587,
                                                "fullEnd": 589,
                                                "start": 587,
                                                "end": 588,
                                                "fullWidth": 2,
                                                "width": 1,
                                                "text": "=",
                                                "value": "=",
                                                "valueText": "=",
                                                "hasTrailingTrivia": true,
                                                "trailingTrivia": [
                                                    {
                                                        "kind": "WhitespaceTrivia",
                                                        "text": " "
                                                    }
                                                ]
                                            },
                                            "value": {
                                                "kind": "ObjectLiteralExpression",
                                                "fullStart": 589,
                                                "fullEnd": 601,
                                                "start": 589,
                                                "end": 601,
                                                "fullWidth": 12,
                                                "width": 12,
                                                "openBraceToken": {
                                                    "kind": "OpenBraceToken",
                                                    "fullStart": 589,
                                                    "fullEnd": 591,
                                                    "start": 589,
                                                    "end": 590,
                                                    "fullWidth": 2,
                                                    "width": 1,
                                                    "text": "{",
                                                    "value": "{",
                                                    "valueText": "{",
                                                    "hasTrailingTrivia": true,
                                                    "trailingTrivia": [
                                                        {
                                                            "kind": "WhitespaceTrivia",
                                                            "text": " "
                                                        }
                                                    ]
                                                },
                                                "propertyAssignments": [
                                                    {
                                                        "kind": "SimplePropertyAssignment",
                                                        "fullStart": 591,
                                                        "fullEnd": 600,
                                                        "start": 591,
                                                        "end": 599,
                                                        "fullWidth": 9,
                                                        "width": 8,
                                                        "propertyName": {
                                                            "kind": "StringLiteral",
                                                            "fullStart": 591,
                                                            "fullEnd": 594,
                                                            "start": 591,
                                                            "end": 594,
                                                            "fullWidth": 3,
                                                            "width": 3,
                                                            "text": "\"a\"",
                                                            "value": "a",
                                                            "valueText": "a"
                                                        },
                                                        "colonToken": {
                                                            "kind": "ColonToken",
                                                            "fullStart": 594,
                                                            "fullEnd": 596,
                                                            "start": 594,
                                                            "end": 595,
                                                            "fullWidth": 2,
                                                            "width": 1,
                                                            "text": ":",
                                                            "value": ":",
                                                            "valueText": ":",
                                                            "hasTrailingTrivia": true,
                                                            "trailingTrivia": [
                                                                {
                                                                    "kind": "WhitespaceTrivia",
                                                                    "text": " "
                                                                }
                                                            ]
                                                        },
                                                        "expression": {
                                                            "kind": "StringLiteral",
                                                            "fullStart": 596,
                                                            "fullEnd": 600,
                                                            "start": 596,
                                                            "end": 599,
                                                            "fullWidth": 4,
                                                            "width": 3,
                                                            "text": "\"a\"",
                                                            "value": "a",
                                                            "valueText": "a",
                                                            "hasTrailingTrivia": true,
                                                            "trailingTrivia": [
                                                                {
                                                                    "kind": "WhitespaceTrivia",
                                                                    "text": " "
                                                                }
                                                            ]
                                                        }
                                                    }
                                                ],
                                                "closeBraceToken": {
                                                    "kind": "CloseBraceToken",
                                                    "fullStart": 600,
                                                    "fullEnd": 601,
                                                    "start": 600,
                                                    "end": 601,
                                                    "fullWidth": 1,
                                                    "width": 1,
                                                    "text": "}",
                                                    "value": "}",
                                                    "valueText": "}"
                                                }
                                            }
                                        }
                                    }
                                ]
                            },
                            "semicolonToken": {
                                "kind": "SemicolonToken",
                                "fullStart": 601,
                                "fullEnd": 604,
                                "start": 601,
                                "end": 602,
                                "fullWidth": 3,
                                "width": 1,
                                "text": ";",
                                "value": ";",
                                "valueText": ";",
                                "hasTrailingTrivia": true,
                                "hasTrailingNewLine": true,
                                "trailingTrivia": [
                                    {
                                        "kind": "NewLineTrivia",
                                        "text": "\r\n"
                                    }
                                ]
                            }
                        },
                        {
                            "kind": "ExpressionStatement",
                            "fullStart": 604,
                            "fullEnd": 803,
                            "start": 614,
                            "end": 801,
                            "fullWidth": 199,
                            "width": 187,
                            "isIncrementallyUnusable": true,
                            "expression": {
                                "kind": "InvocationExpression",
                                "fullStart": 604,
                                "fullEnd": 800,
                                "start": 614,
                                "end": 800,
                                "fullWidth": 196,
                                "width": 186,
                                "isIncrementallyUnusable": true,
                                "expression": {
                                    "kind": "MemberAccessExpression",
                                    "fullStart": 604,
                                    "fullEnd": 635,
                                    "start": 614,
                                    "end": 635,
                                    "fullWidth": 31,
                                    "width": 21,
                                    "expression": {
                                        "kind": "IdentifierName",
                                        "fullStart": 604,
                                        "fullEnd": 620,
                                        "start": 614,
                                        "end": 620,
                                        "fullWidth": 16,
                                        "width": 6,
                                        "text": "Object",
                                        "value": "Object",
                                        "valueText": "Object",
                                        "hasLeadingTrivia": true,
                                        "hasLeadingNewLine": true,
                                        "leadingTrivia": [
                                            {
                                                "kind": "NewLineTrivia",
                                                "text": "\r\n"
                                            },
                                            {
                                                "kind": "WhitespaceTrivia",
                                                "text": "        "
                                            }
                                        ]
                                    },
                                    "dotToken": {
                                        "kind": "DotToken",
                                        "fullStart": 620,
                                        "fullEnd": 621,
                                        "start": 620,
                                        "end": 621,
                                        "fullWidth": 1,
                                        "width": 1,
                                        "text": ".",
                                        "value": ".",
                                        "valueText": "."
                                    },
                                    "name": {
                                        "kind": "IdentifierName",
                                        "fullStart": 621,
                                        "fullEnd": 635,
                                        "start": 621,
                                        "end": 635,
                                        "fullWidth": 14,
                                        "width": 14,
                                        "text": "defineProperty",
                                        "value": "defineProperty",
                                        "valueText": "defineProperty"
                                    }
                                },
                                "argumentList": {
                                    "kind": "ArgumentList",
                                    "fullStart": 635,
                                    "fullEnd": 800,
                                    "start": 635,
                                    "end": 800,
                                    "fullWidth": 165,
                                    "width": 165,
                                    "isIncrementallyUnusable": true,
                                    "openParenToken": {
                                        "kind": "OpenParenToken",
                                        "fullStart": 635,
                                        "fullEnd": 636,
                                        "start": 635,
                                        "end": 636,
                                        "fullWidth": 1,
                                        "width": 1,
                                        "text": "(",
                                        "value": "(",
                                        "valueText": "("
                                    },
                                    "arguments": [
                                        {
                                            "kind": "IdentifierName",
                                            "fullStart": 636,
                                            "fullEnd": 639,
                                            "start": 636,
                                            "end": 639,
                                            "fullWidth": 3,
                                            "width": 3,
                                            "text": "obj",
                                            "value": "obj",
                                            "valueText": "obj"
                                        },
                                        {
                                            "kind": "CommaToken",
                                            "fullStart": 639,
                                            "fullEnd": 641,
                                            "start": 639,
                                            "end": 640,
                                            "fullWidth": 2,
                                            "width": 1,
                                            "text": ",",
                                            "value": ",",
                                            "valueText": ",",
                                            "hasTrailingTrivia": true,
                                            "trailingTrivia": [
                                                {
                                                    "kind": "WhitespaceTrivia",
                                                    "text": " "
                                                }
                                            ]
                                        },
                                        {
                                            "kind": "StringLiteral",
                                            "fullStart": 641,
                                            "fullEnd": 644,
                                            "start": 641,
                                            "end": 644,
                                            "fullWidth": 3,
                                            "width": 3,
                                            "text": "\"b\"",
                                            "value": "b",
                                            "valueText": "b"
                                        },
                                        {
                                            "kind": "CommaToken",
                                            "fullStart": 644,
                                            "fullEnd": 646,
                                            "start": 644,
                                            "end": 645,
                                            "fullWidth": 2,
                                            "width": 1,
                                            "text": ",",
                                            "value": ",",
                                            "valueText": ",",
                                            "hasTrailingTrivia": true,
                                            "trailingTrivia": [
                                                {
                                                    "kind": "WhitespaceTrivia",
                                                    "text": " "
                                                }
                                            ]
                                        },
                                        {
                                            "kind": "ObjectLiteralExpression",
                                            "fullStart": 646,
                                            "fullEnd": 799,
                                            "start": 646,
                                            "end": 799,
                                            "fullWidth": 153,
                                            "width": 153,
                                            "isIncrementallyUnusable": true,
                                            "openBraceToken": {
                                                "kind": "OpenBraceToken",
                                                "fullStart": 646,
                                                "fullEnd": 649,
                                                "start": 646,
                                                "end": 647,
                                                "fullWidth": 3,
                                                "width": 1,
                                                "text": "{",
                                                "value": "{",
                                                "valueText": "{",
                                                "hasTrailingTrivia": true,
                                                "hasTrailingNewLine": true,
                                                "trailingTrivia": [
                                                    {
                                                        "kind": "NewLineTrivia",
                                                        "text": "\r\n"
                                                    }
                                                ]
                                            },
                                            "propertyAssignments": [
                                                {
                                                    "kind": "SimplePropertyAssignment",
                                                    "fullStart": 649,
                                                    "fullEnd": 723,
                                                    "start": 661,
                                                    "end": 723,
                                                    "fullWidth": 74,
                                                    "width": 62,
                                                    "isIncrementallyUnusable": true,
                                                    "propertyName": {
                                                        "kind": "IdentifierName",
                                                        "fullStart": 649,
                                                        "fullEnd": 664,
                                                        "start": 661,
                                                        "end": 664,
                                                        "fullWidth": 15,
                                                        "width": 3,
                                                        "text": "get",
                                                        "value": "get",
                                                        "valueText": "get",
                                                        "hasLeadingTrivia": true,
                                                        "leadingTrivia": [
                                                            {
                                                                "kind": "WhitespaceTrivia",
                                                                "text": "            "
                                                            }
                                                        ]
                                                    },
                                                    "colonToken": {
                                                        "kind": "ColonToken",
                                                        "fullStart": 664,
                                                        "fullEnd": 666,
                                                        "start": 664,
                                                        "end": 665,
                                                        "fullWidth": 2,
                                                        "width": 1,
                                                        "text": ":",
                                                        "value": ":",
                                                        "valueText": ":",
                                                        "hasTrailingTrivia": true,
                                                        "trailingTrivia": [
                                                            {
                                                                "kind": "WhitespaceTrivia",
                                                                "text": " "
                                                            }
                                                        ]
                                                    },
                                                    "expression": {
                                                        "kind": "FunctionExpression",
                                                        "fullStart": 666,
                                                        "fullEnd": 723,
                                                        "start": 666,
                                                        "end": 723,
                                                        "fullWidth": 57,
                                                        "width": 57,
                                                        "functionKeyword": {
                                                            "kind": "FunctionKeyword",
                                                            "fullStart": 666,
                                                            "fullEnd": 675,
                                                            "start": 666,
                                                            "end": 674,
                                                            "fullWidth": 9,
                                                            "width": 8,
                                                            "text": "function",
                                                            "value": "function",
                                                            "valueText": "function",
                                                            "hasTrailingTrivia": true,
                                                            "trailingTrivia": [
                                                                {
                                                                    "kind": "WhitespaceTrivia",
                                                                    "text": " "
                                                                }
                                                            ]
                                                        },
                                                        "callSignature": {
                                                            "kind": "CallSignature",
                                                            "fullStart": 675,
                                                            "fullEnd": 678,
                                                            "start": 675,
                                                            "end": 677,
                                                            "fullWidth": 3,
                                                            "width": 2,
                                                            "parameterList": {
                                                                "kind": "ParameterList",
                                                                "fullStart": 675,
                                                                "fullEnd": 678,
                                                                "start": 675,
                                                                "end": 677,
                                                                "fullWidth": 3,
                                                                "width": 2,
                                                                "openParenToken": {
                                                                    "kind": "OpenParenToken",
                                                                    "fullStart": 675,
                                                                    "fullEnd": 676,
                                                                    "start": 675,
                                                                    "end": 676,
                                                                    "fullWidth": 1,
                                                                    "width": 1,
                                                                    "text": "(",
                                                                    "value": "(",
                                                                    "valueText": "("
                                                                },
                                                                "parameters": [],
                                                                "closeParenToken": {
                                                                    "kind": "CloseParenToken",
                                                                    "fullStart": 676,
                                                                    "fullEnd": 678,
                                                                    "start": 676,
                                                                    "end": 677,
                                                                    "fullWidth": 2,
                                                                    "width": 1,
                                                                    "text": ")",
                                                                    "value": ")",
                                                                    "valueText": ")",
                                                                    "hasTrailingTrivia": true,
                                                                    "trailingTrivia": [
                                                                        {
                                                                            "kind": "WhitespaceTrivia",
                                                                            "text": " "
                                                                        }
                                                                    ]
                                                                }
                                                            }
                                                        },
                                                        "block": {
                                                            "kind": "Block",
                                                            "fullStart": 678,
                                                            "fullEnd": 723,
                                                            "start": 678,
                                                            "end": 723,
                                                            "fullWidth": 45,
                                                            "width": 45,
                                                            "openBraceToken": {
                                                                "kind": "OpenBraceToken",
                                                                "fullStart": 678,
                                                                "fullEnd": 681,
                                                                "start": 678,
                                                                "end": 679,
                                                                "fullWidth": 3,
                                                                "width": 1,
                                                                "text": "{",
                                                                "value": "{",
                                                                "valueText": "{",
                                                                "hasTrailingTrivia": true,
                                                                "hasTrailingNewLine": true,
                                                                "trailingTrivia": [
                                                                    {
                                                                        "kind": "NewLineTrivia",
                                                                        "text": "\r\n"
                                                                    }
                                                                ]
                                                            },
                                                            "statements": [
                                                                {
                                                                    "kind": "ReturnStatement",
                                                                    "fullStart": 681,
                                                                    "fullEnd": 710,
                                                                    "start": 697,
                                                                    "end": 708,
                                                                    "fullWidth": 29,
                                                                    "width": 11,
                                                                    "returnKeyword": {
                                                                        "kind": "ReturnKeyword",
                                                                        "fullStart": 681,
                                                                        "fullEnd": 704,
                                                                        "start": 697,
                                                                        "end": 703,
                                                                        "fullWidth": 23,
                                                                        "width": 6,
                                                                        "text": "return",
                                                                        "value": "return",
                                                                        "valueText": "return",
                                                                        "hasLeadingTrivia": true,
                                                                        "hasTrailingTrivia": true,
                                                                        "leadingTrivia": [
                                                                            {
                                                                                "kind": "WhitespaceTrivia",
                                                                                "text": "                "
                                                                            }
                                                                        ],
                                                                        "trailingTrivia": [
                                                                            {
                                                                                "kind": "WhitespaceTrivia",
                                                                                "text": " "
                                                                            }
                                                                        ]
                                                                    },
                                                                    "expression": {
                                                                        "kind": "StringLiteral",
                                                                        "fullStart": 704,
                                                                        "fullEnd": 707,
                                                                        "start": 704,
                                                                        "end": 707,
                                                                        "fullWidth": 3,
                                                                        "width": 3,
                                                                        "text": "\"b\"",
                                                                        "value": "b",
                                                                        "valueText": "b"
                                                                    },
                                                                    "semicolonToken": {
                                                                        "kind": "SemicolonToken",
                                                                        "fullStart": 707,
                                                                        "fullEnd": 710,
                                                                        "start": 707,
                                                                        "end": 708,
                                                                        "fullWidth": 3,
                                                                        "width": 1,
                                                                        "text": ";",
                                                                        "value": ";",
                                                                        "valueText": ";",
                                                                        "hasTrailingTrivia": true,
                                                                        "hasTrailingNewLine": true,
                                                                        "trailingTrivia": [
                                                                            {
                                                                                "kind": "NewLineTrivia",
                                                                                "text": "\r\n"
                                                                            }
                                                                        ]
                                                                    }
                                                                }
                                                            ],
                                                            "closeBraceToken": {
                                                                "kind": "CloseBraceToken",
                                                                "fullStart": 710,
                                                                "fullEnd": 723,
                                                                "start": 722,
                                                                "end": 723,
                                                                "fullWidth": 13,
                                                                "width": 1,
                                                                "text": "}",
                                                                "value": "}",
                                                                "valueText": "}",
                                                                "hasLeadingTrivia": true,
                                                                "leadingTrivia": [
                                                                    {
                                                                        "kind": "WhitespaceTrivia",
                                                                        "text": "            "
                                                                    }
                                                                ]
                                                            }
                                                        }
                                                    }
                                                },
                                                {
                                                    "kind": "CommaToken",
                                                    "fullStart": 723,
                                                    "fullEnd": 726,
                                                    "start": 723,
                                                    "end": 724,
                                                    "fullWidth": 3,
                                                    "width": 1,
                                                    "text": ",",
                                                    "value": ",",
                                                    "valueText": ",",
                                                    "hasTrailingTrivia": true,
                                                    "hasTrailingNewLine": true,
                                                    "trailingTrivia": [
                                                        {
                                                            "kind": "NewLineTrivia",
                                                            "text": "\r\n"
                                                        }
                                                    ]
                                                },
                                                {
                                                    "kind": "SimplePropertyAssignment",
                                                    "fullStart": 726,
                                                    "fullEnd": 755,
                                                    "start": 738,
                                                    "end": 755,
                                                    "fullWidth": 29,
                                                    "width": 17,
                                                    "propertyName": {
                                                        "kind": "IdentifierName",
                                                        "fullStart": 726,
                                                        "fullEnd": 748,
                                                        "start": 738,
                                                        "end": 748,
                                                        "fullWidth": 22,
                                                        "width": 10,
                                                        "text": "enumerable",
                                                        "value": "enumerable",
                                                        "valueText": "enumerable",
                                                        "hasLeadingTrivia": true,
                                                        "leadingTrivia": [
                                                            {
                                                                "kind": "WhitespaceTrivia",
                                                                "text": "            "
                                                            }
                                                        ]
                                                    },
                                                    "colonToken": {
                                                        "kind": "ColonToken",
                                                        "fullStart": 748,
                                                        "fullEnd": 750,
                                                        "start": 748,
                                                        "end": 749,
                                                        "fullWidth": 2,
                                                        "width": 1,
                                                        "text": ":",
                                                        "value": ":",
                                                        "valueText": ":",
                                                        "hasTrailingTrivia": true,
                                                        "trailingTrivia": [
                                                            {
                                                                "kind": "WhitespaceTrivia",
                                                                "text": " "
                                                            }
                                                        ]
                                                    },
                                                    "expression": {
                                                        "kind": "FalseKeyword",
                                                        "fullStart": 750,
                                                        "fullEnd": 755,
                                                        "start": 750,
                                                        "end": 755,
                                                        "fullWidth": 5,
                                                        "width": 5,
                                                        "text": "false",
                                                        "value": false,
                                                        "valueText": "false"
                                                    }
                                                },
                                                {
                                                    "kind": "CommaToken",
                                                    "fullStart": 755,
                                                    "fullEnd": 758,
                                                    "start": 755,
                                                    "end": 756,
                                                    "fullWidth": 3,
                                                    "width": 1,
                                                    "text": ",",
                                                    "value": ",",
                                                    "valueText": ",",
                                                    "hasTrailingTrivia": true,
                                                    "hasTrailingNewLine": true,
                                                    "trailingTrivia": [
                                                        {
                                                            "kind": "NewLineTrivia",
                                                            "text": "\r\n"
                                                        }
                                                    ]
                                                },
                                                {
                                                    "kind": "SimplePropertyAssignment",
                                                    "fullStart": 758,
                                                    "fullEnd": 790,
                                                    "start": 770,
                                                    "end": 788,
                                                    "fullWidth": 32,
                                                    "width": 18,
                                                    "propertyName": {
                                                        "kind": "IdentifierName",
                                                        "fullStart": 758,
                                                        "fullEnd": 782,
                                                        "start": 770,
                                                        "end": 782,
                                                        "fullWidth": 24,
                                                        "width": 12,
                                                        "text": "configurable",
                                                        "value": "configurable",
                                                        "valueText": "configurable",
                                                        "hasLeadingTrivia": true,
                                                        "leadingTrivia": [
                                                            {
                                                                "kind": "WhitespaceTrivia",
                                                                "text": "            "
                                                            }
                                                        ]
                                                    },
                                                    "colonToken": {
                                                        "kind": "ColonToken",
                                                        "fullStart": 782,
                                                        "fullEnd": 784,
                                                        "start": 782,
                                                        "end": 783,
                                                        "fullWidth": 2,
                                                        "width": 1,
                                                        "text": ":",
                                                        "value": ":",
                                                        "valueText": ":",
                                                        "hasTrailingTrivia": true,
                                                        "trailingTrivia": [
                                                            {
                                                                "kind": "WhitespaceTrivia",
                                                                "text": " "
                                                            }
                                                        ]
                                                    },
                                                    "expression": {
                                                        "kind": "TrueKeyword",
                                                        "fullStart": 784,
                                                        "fullEnd": 790,
                                                        "start": 784,
                                                        "end": 788,
                                                        "fullWidth": 6,
                                                        "width": 4,
                                                        "text": "true",
                                                        "value": true,
                                                        "valueText": "true",
                                                        "hasTrailingTrivia": true,
                                                        "hasTrailingNewLine": true,
                                                        "trailingTrivia": [
                                                            {
                                                                "kind": "NewLineTrivia",
                                                                "text": "\r\n"
                                                            }
                                                        ]
                                                    }
                                                }
                                            ],
                                            "closeBraceToken": {
                                                "kind": "CloseBraceToken",
                                                "fullStart": 790,
                                                "fullEnd": 799,
                                                "start": 798,
                                                "end": 799,
                                                "fullWidth": 9,
                                                "width": 1,
                                                "text": "}",
                                                "value": "}",
                                                "valueText": "}",
                                                "hasLeadingTrivia": true,
                                                "leadingTrivia": [
                                                    {
                                                        "kind": "WhitespaceTrivia",
                                                        "text": "        "
                                                    }
                                                ]
                                            }
                                        }
                                    ],
                                    "closeParenToken": {
                                        "kind": "CloseParenToken",
                                        "fullStart": 799,
                                        "fullEnd": 800,
                                        "start": 799,
                                        "end": 800,
                                        "fullWidth": 1,
                                        "width": 1,
                                        "text": ")",
                                        "value": ")",
                                        "valueText": ")"
                                    }
                                }
                            },
                            "semicolonToken": {
                                "kind": "SemicolonToken",
                                "fullStart": 800,
                                "fullEnd": 803,
                                "start": 800,
                                "end": 801,
                                "fullWidth": 3,
                                "width": 1,
                                "text": ";",
                                "value": ";",
                                "valueText": ";",
                                "hasTrailingTrivia": true,
                                "hasTrailingNewLine": true,
                                "trailingTrivia": [
                                    {
                                        "kind": "NewLineTrivia",
                                        "text": "\r\n"
                                    }
                                ]
                            }
                        },
                        {
                            "kind": "ExpressionStatement",
                            "fullStart": 803,
                            "fullEnd": 1001,
                            "start": 813,
                            "end": 999,
                            "fullWidth": 198,
                            "width": 186,
                            "isIncrementallyUnusable": true,
                            "expression": {
                                "kind": "InvocationExpression",
                                "fullStart": 803,
                                "fullEnd": 998,
                                "start": 813,
                                "end": 998,
                                "fullWidth": 195,
                                "width": 185,
                                "isIncrementallyUnusable": true,
                                "expression": {
                                    "kind": "MemberAccessExpression",
                                    "fullStart": 803,
                                    "fullEnd": 834,
                                    "start": 813,
                                    "end": 834,
                                    "fullWidth": 31,
                                    "width": 21,
                                    "expression": {
                                        "kind": "IdentifierName",
                                        "fullStart": 803,
                                        "fullEnd": 819,
                                        "start": 813,
                                        "end": 819,
                                        "fullWidth": 16,
                                        "width": 6,
                                        "text": "Object",
                                        "value": "Object",
                                        "valueText": "Object",
                                        "hasLeadingTrivia": true,
                                        "hasLeadingNewLine": true,
                                        "leadingTrivia": [
                                            {
                                                "kind": "NewLineTrivia",
                                                "text": "\r\n"
                                            },
                                            {
                                                "kind": "WhitespaceTrivia",
                                                "text": "        "
                                            }
                                        ]
                                    },
                                    "dotToken": {
                                        "kind": "DotToken",
                                        "fullStart": 819,
                                        "fullEnd": 820,
                                        "start": 819,
                                        "end": 820,
                                        "fullWidth": 1,
                                        "width": 1,
                                        "text": ".",
                                        "value": ".",
                                        "valueText": "."
                                    },
                                    "name": {
                                        "kind": "IdentifierName",
                                        "fullStart": 820,
                                        "fullEnd": 834,
                                        "start": 820,
                                        "end": 834,
                                        "fullWidth": 14,
                                        "width": 14,
                                        "text": "defineProperty",
                                        "value": "defineProperty",
                                        "valueText": "defineProperty"
                                    }
                                },
                                "argumentList": {
                                    "kind": "ArgumentList",
                                    "fullStart": 834,
                                    "fullEnd": 998,
                                    "start": 834,
                                    "end": 998,
                                    "fullWidth": 164,
                                    "width": 164,
                                    "isIncrementallyUnusable": true,
                                    "openParenToken": {
                                        "kind": "OpenParenToken",
                                        "fullStart": 834,
                                        "fullEnd": 835,
                                        "start": 834,
                                        "end": 835,
                                        "fullWidth": 1,
                                        "width": 1,
                                        "text": "(",
                                        "value": "(",
                                        "valueText": "("
                                    },
                                    "arguments": [
                                        {
                                            "kind": "IdentifierName",
                                            "fullStart": 835,
                                            "fullEnd": 838,
                                            "start": 835,
                                            "end": 838,
                                            "fullWidth": 3,
                                            "width": 3,
                                            "text": "obj",
                                            "value": "obj",
                                            "valueText": "obj"
                                        },
                                        {
                                            "kind": "CommaToken",
                                            "fullStart": 838,
                                            "fullEnd": 840,
                                            "start": 838,
                                            "end": 839,
                                            "fullWidth": 2,
                                            "width": 1,
                                            "text": ",",
                                            "value": ",",
                                            "valueText": ",",
                                            "hasTrailingTrivia": true,
                                            "trailingTrivia": [
                                                {
                                                    "kind": "WhitespaceTrivia",
                                                    "text": " "
                                                }
                                            ]
                                        },
                                        {
                                            "kind": "StringLiteral",
                                            "fullStart": 840,
                                            "fullEnd": 843,
                                            "start": 840,
                                            "end": 843,
                                            "fullWidth": 3,
                                            "width": 3,
                                            "text": "\"c\"",
                                            "value": "c",
                                            "valueText": "c"
                                        },
                                        {
                                            "kind": "CommaToken",
                                            "fullStart": 843,
                                            "fullEnd": 845,
                                            "start": 843,
                                            "end": 844,
                                            "fullWidth": 2,
                                            "width": 1,
                                            "text": ",",
                                            "value": ",",
                                            "valueText": ",",
                                            "hasTrailingTrivia": true,
                                            "trailingTrivia": [
                                                {
                                                    "kind": "WhitespaceTrivia",
                                                    "text": " "
                                                }
                                            ]
                                        },
                                        {
                                            "kind": "ObjectLiteralExpression",
                                            "fullStart": 845,
                                            "fullEnd": 997,
                                            "start": 845,
                                            "end": 997,
                                            "fullWidth": 152,
                                            "width": 152,
                                            "isIncrementallyUnusable": true,
                                            "openBraceToken": {
                                                "kind": "OpenBraceToken",
                                                "fullStart": 845,
                                                "fullEnd": 848,
                                                "start": 845,
                                                "end": 846,
                                                "fullWidth": 3,
                                                "width": 1,
                                                "text": "{",
                                                "value": "{",
                                                "valueText": "{",
                                                "hasTrailingTrivia": true,
                                                "hasTrailingNewLine": true,
                                                "trailingTrivia": [
                                                    {
                                                        "kind": "NewLineTrivia",
                                                        "text": "\r\n"
                                                    }
                                                ]
                                            },
                                            "propertyAssignments": [
                                                {
                                                    "kind": "SimplePropertyAssignment",
                                                    "fullStart": 848,
                                                    "fullEnd": 922,
                                                    "start": 860,
                                                    "end": 922,
                                                    "fullWidth": 74,
                                                    "width": 62,
                                                    "isIncrementallyUnusable": true,
                                                    "propertyName": {
                                                        "kind": "IdentifierName",
                                                        "fullStart": 848,
                                                        "fullEnd": 863,
                                                        "start": 860,
                                                        "end": 863,
                                                        "fullWidth": 15,
                                                        "width": 3,
                                                        "text": "get",
                                                        "value": "get",
                                                        "valueText": "get",
                                                        "hasLeadingTrivia": true,
                                                        "leadingTrivia": [
                                                            {
                                                                "kind": "WhitespaceTrivia",
                                                                "text": "            "
                                                            }
                                                        ]
                                                    },
                                                    "colonToken": {
                                                        "kind": "ColonToken",
                                                        "fullStart": 863,
                                                        "fullEnd": 865,
                                                        "start": 863,
                                                        "end": 864,
                                                        "fullWidth": 2,
                                                        "width": 1,
                                                        "text": ":",
                                                        "value": ":",
                                                        "valueText": ":",
                                                        "hasTrailingTrivia": true,
                                                        "trailingTrivia": [
                                                            {
                                                                "kind": "WhitespaceTrivia",
                                                                "text": " "
                                                            }
                                                        ]
                                                    },
                                                    "expression": {
                                                        "kind": "FunctionExpression",
                                                        "fullStart": 865,
                                                        "fullEnd": 922,
                                                        "start": 865,
                                                        "end": 922,
                                                        "fullWidth": 57,
                                                        "width": 57,
                                                        "functionKeyword": {
                                                            "kind": "FunctionKeyword",
                                                            "fullStart": 865,
                                                            "fullEnd": 874,
                                                            "start": 865,
                                                            "end": 873,
                                                            "fullWidth": 9,
                                                            "width": 8,
                                                            "text": "function",
                                                            "value": "function",
                                                            "valueText": "function",
                                                            "hasTrailingTrivia": true,
                                                            "trailingTrivia": [
                                                                {
                                                                    "kind": "WhitespaceTrivia",
                                                                    "text": " "
                                                                }
                                                            ]
                                                        },
                                                        "callSignature": {
                                                            "kind": "CallSignature",
                                                            "fullStart": 874,
                                                            "fullEnd": 877,
                                                            "start": 874,
                                                            "end": 876,
                                                            "fullWidth": 3,
                                                            "width": 2,
                                                            "parameterList": {
                                                                "kind": "ParameterList",
                                                                "fullStart": 874,
                                                                "fullEnd": 877,
                                                                "start": 874,
                                                                "end": 876,
                                                                "fullWidth": 3,
                                                                "width": 2,
                                                                "openParenToken": {
                                                                    "kind": "OpenParenToken",
                                                                    "fullStart": 874,
                                                                    "fullEnd": 875,
                                                                    "start": 874,
                                                                    "end": 875,
                                                                    "fullWidth": 1,
                                                                    "width": 1,
                                                                    "text": "(",
                                                                    "value": "(",
                                                                    "valueText": "("
                                                                },
                                                                "parameters": [],
                                                                "closeParenToken": {
                                                                    "kind": "CloseParenToken",
                                                                    "fullStart": 875,
                                                                    "fullEnd": 877,
                                                                    "start": 875,
                                                                    "end": 876,
                                                                    "fullWidth": 2,
                                                                    "width": 1,
                                                                    "text": ")",
                                                                    "value": ")",
                                                                    "valueText": ")",
                                                                    "hasTrailingTrivia": true,
                                                                    "trailingTrivia": [
                                                                        {
                                                                            "kind": "WhitespaceTrivia",
                                                                            "text": " "
                                                                        }
                                                                    ]
                                                                }
                                                            }
                                                        },
                                                        "block": {
                                                            "kind": "Block",
                                                            "fullStart": 877,
                                                            "fullEnd": 922,
                                                            "start": 877,
                                                            "end": 922,
                                                            "fullWidth": 45,
                                                            "width": 45,
                                                            "openBraceToken": {
                                                                "kind": "OpenBraceToken",
                                                                "fullStart": 877,
                                                                "fullEnd": 880,
                                                                "start": 877,
                                                                "end": 878,
                                                                "fullWidth": 3,
                                                                "width": 1,
                                                                "text": "{",
                                                                "value": "{",
                                                                "valueText": "{",
                                                                "hasTrailingTrivia": true,
                                                                "hasTrailingNewLine": true,
                                                                "trailingTrivia": [
                                                                    {
                                                                        "kind": "NewLineTrivia",
                                                                        "text": "\r\n"
                                                                    }
                                                                ]
                                                            },
                                                            "statements": [
                                                                {
                                                                    "kind": "ReturnStatement",
                                                                    "fullStart": 880,
                                                                    "fullEnd": 909,
                                                                    "start": 896,
                                                                    "end": 907,
                                                                    "fullWidth": 29,
                                                                    "width": 11,
                                                                    "returnKeyword": {
                                                                        "kind": "ReturnKeyword",
                                                                        "fullStart": 880,
                                                                        "fullEnd": 903,
                                                                        "start": 896,
                                                                        "end": 902,
                                                                        "fullWidth": 23,
                                                                        "width": 6,
                                                                        "text": "return",
                                                                        "value": "return",
                                                                        "valueText": "return",
                                                                        "hasLeadingTrivia": true,
                                                                        "hasTrailingTrivia": true,
                                                                        "leadingTrivia": [
                                                                            {
                                                                                "kind": "WhitespaceTrivia",
                                                                                "text": "                "
                                                                            }
                                                                        ],
                                                                        "trailingTrivia": [
                                                                            {
                                                                                "kind": "WhitespaceTrivia",
                                                                                "text": " "
                                                                            }
                                                                        ]
                                                                    },
                                                                    "expression": {
                                                                        "kind": "StringLiteral",
                                                                        "fullStart": 903,
                                                                        "fullEnd": 906,
                                                                        "start": 903,
                                                                        "end": 906,
                                                                        "fullWidth": 3,
                                                                        "width": 3,
                                                                        "text": "\"c\"",
                                                                        "value": "c",
                                                                        "valueText": "c"
                                                                    },
                                                                    "semicolonToken": {
                                                                        "kind": "SemicolonToken",
                                                                        "fullStart": 906,
                                                                        "fullEnd": 909,
                                                                        "start": 906,
                                                                        "end": 907,
                                                                        "fullWidth": 3,
                                                                        "width": 1,
                                                                        "text": ";",
                                                                        "value": ";",
                                                                        "valueText": ";",
                                                                        "hasTrailingTrivia": true,
                                                                        "hasTrailingNewLine": true,
                                                                        "trailingTrivia": [
                                                                            {
                                                                                "kind": "NewLineTrivia",
                                                                                "text": "\r\n"
                                                                            }
                                                                        ]
                                                                    }
                                                                }
                                                            ],
                                                            "closeBraceToken": {
                                                                "kind": "CloseBraceToken",
                                                                "fullStart": 909,
                                                                "fullEnd": 922,
                                                                "start": 921,
                                                                "end": 922,
                                                                "fullWidth": 13,
                                                                "width": 1,
                                                                "text": "}",
                                                                "value": "}",
                                                                "valueText": "}",
                                                                "hasLeadingTrivia": true,
                                                                "leadingTrivia": [
                                                                    {
                                                                        "kind": "WhitespaceTrivia",
                                                                        "text": "            "
                                                                    }
                                                                ]
                                                            }
                                                        }
                                                    }
                                                },
                                                {
                                                    "kind": "CommaToken",
                                                    "fullStart": 922,
                                                    "fullEnd": 925,
                                                    "start": 922,
                                                    "end": 923,
                                                    "fullWidth": 3,
                                                    "width": 1,
                                                    "text": ",",
                                                    "value": ",",
                                                    "valueText": ",",
                                                    "hasTrailingTrivia": true,
                                                    "hasTrailingNewLine": true,
                                                    "trailingTrivia": [
                                                        {
                                                            "kind": "NewLineTrivia",
                                                            "text": "\r\n"
                                                        }
                                                    ]
                                                },
                                                {
                                                    "kind": "SimplePropertyAssignment",
                                                    "fullStart": 925,
                                                    "fullEnd": 953,
                                                    "start": 937,
                                                    "end": 953,
                                                    "fullWidth": 28,
                                                    "width": 16,
                                                    "propertyName": {
                                                        "kind": "IdentifierName",
                                                        "fullStart": 925,
                                                        "fullEnd": 947,
                                                        "start": 937,
                                                        "end": 947,
                                                        "fullWidth": 22,
                                                        "width": 10,
                                                        "text": "enumerable",
                                                        "value": "enumerable",
                                                        "valueText": "enumerable",
                                                        "hasLeadingTrivia": true,
                                                        "leadingTrivia": [
                                                            {
                                                                "kind": "WhitespaceTrivia",
                                                                "text": "            "
                                                            }
                                                        ]
                                                    },
                                                    "colonToken": {
                                                        "kind": "ColonToken",
                                                        "fullStart": 947,
                                                        "fullEnd": 949,
                                                        "start": 947,
                                                        "end": 948,
                                                        "fullWidth": 2,
                                                        "width": 1,
                                                        "text": ":",
                                                        "value": ":",
                                                        "valueText": ":",
                                                        "hasTrailingTrivia": true,
                                                        "trailingTrivia": [
                                                            {
                                                                "kind": "WhitespaceTrivia",
                                                                "text": " "
                                                            }
                                                        ]
                                                    },
                                                    "expression": {
                                                        "kind": "TrueKeyword",
                                                        "fullStart": 949,
                                                        "fullEnd": 953,
                                                        "start": 949,
                                                        "end": 953,
                                                        "fullWidth": 4,
                                                        "width": 4,
                                                        "text": "true",
                                                        "value": true,
                                                        "valueText": "true"
                                                    }
                                                },
                                                {
                                                    "kind": "CommaToken",
                                                    "fullStart": 953,
                                                    "fullEnd": 956,
                                                    "start": 953,
                                                    "end": 954,
                                                    "fullWidth": 3,
                                                    "width": 1,
                                                    "text": ",",
                                                    "value": ",",
                                                    "valueText": ",",
                                                    "hasTrailingTrivia": true,
                                                    "hasTrailingNewLine": true,
                                                    "trailingTrivia": [
                                                        {
                                                            "kind": "NewLineTrivia",
                                                            "text": "\r\n"
                                                        }
                                                    ]
                                                },
                                                {
                                                    "kind": "SimplePropertyAssignment",
                                                    "fullStart": 956,
                                                    "fullEnd": 988,
                                                    "start": 968,
                                                    "end": 986,
                                                    "fullWidth": 32,
                                                    "width": 18,
                                                    "propertyName": {
                                                        "kind": "IdentifierName",
                                                        "fullStart": 956,
                                                        "fullEnd": 980,
                                                        "start": 968,
                                                        "end": 980,
                                                        "fullWidth": 24,
                                                        "width": 12,
                                                        "text": "configurable",
                                                        "value": "configurable",
                                                        "valueText": "configurable",
                                                        "hasLeadingTrivia": true,
                                                        "leadingTrivia": [
                                                            {
                                                                "kind": "WhitespaceTrivia",
                                                                "text": "            "
                                                            }
                                                        ]
                                                    },
                                                    "colonToken": {
                                                        "kind": "ColonToken",
                                                        "fullStart": 980,
                                                        "fullEnd": 982,
                                                        "start": 980,
                                                        "end": 981,
                                                        "fullWidth": 2,
                                                        "width": 1,
                                                        "text": ":",
                                                        "value": ":",
                                                        "valueText": ":",
                                                        "hasTrailingTrivia": true,
                                                        "trailingTrivia": [
                                                            {
                                                                "kind": "WhitespaceTrivia",
                                                                "text": " "
                                                            }
                                                        ]
                                                    },
                                                    "expression": {
                                                        "kind": "TrueKeyword",
                                                        "fullStart": 982,
                                                        "fullEnd": 988,
                                                        "start": 982,
                                                        "end": 986,
                                                        "fullWidth": 6,
                                                        "width": 4,
                                                        "text": "true",
                                                        "value": true,
                                                        "valueText": "true",
                                                        "hasTrailingTrivia": true,
                                                        "hasTrailingNewLine": true,
                                                        "trailingTrivia": [
                                                            {
                                                                "kind": "NewLineTrivia",
                                                                "text": "\r\n"
                                                            }
                                                        ]
                                                    }
                                                }
                                            ],
                                            "closeBraceToken": {
                                                "kind": "CloseBraceToken",
                                                "fullStart": 988,
                                                "fullEnd": 997,
                                                "start": 996,
                                                "end": 997,
                                                "fullWidth": 9,
                                                "width": 1,
                                                "text": "}",
                                                "value": "}",
                                                "valueText": "}",
                                                "hasLeadingTrivia": true,
                                                "leadingTrivia": [
                                                    {
                                                        "kind": "WhitespaceTrivia",
                                                        "text": "        "
                                                    }
                                                ]
                                            }
                                        }
                                    ],
                                    "closeParenToken": {
                                        "kind": "CloseParenToken",
                                        "fullStart": 997,
                                        "fullEnd": 998,
                                        "start": 997,
                                        "end": 998,
                                        "fullWidth": 1,
                                        "width": 1,
                                        "text": ")",
                                        "value": ")",
                                        "valueText": ")"
                                    }
                                }
                            },
                            "semicolonToken": {
                                "kind": "SemicolonToken",
                                "fullStart": 998,
                                "fullEnd": 1001,
                                "start": 998,
                                "end": 999,
                                "fullWidth": 3,
                                "width": 1,
                                "text": ";",
                                "value": ";",
                                "valueText": ";",
                                "hasTrailingTrivia": true,
                                "hasTrailingNewLine": true,
                                "trailingTrivia": [
                                    {
                                        "kind": "NewLineTrivia",
                                        "text": "\r\n"
                                    }
                                ]
                            }
                        },
                        {
                            "kind": "ExpressionStatement",
                            "fullStart": 1001,
                            "fullEnd": 1148,
                            "start": 1011,
                            "end": 1146,
                            "fullWidth": 147,
                            "width": 135,
                            "expression": {
                                "kind": "InvocationExpression",
                                "fullStart": 1001,
                                "fullEnd": 1145,
                                "start": 1011,
                                "end": 1145,
                                "fullWidth": 144,
                                "width": 134,
                                "expression": {
                                    "kind": "MemberAccessExpression",
                                    "fullStart": 1001,
                                    "fullEnd": 1032,
                                    "start": 1011,
                                    "end": 1032,
                                    "fullWidth": 31,
                                    "width": 21,
                                    "expression": {
                                        "kind": "IdentifierName",
                                        "fullStart": 1001,
                                        "fullEnd": 1017,
                                        "start": 1011,
                                        "end": 1017,
                                        "fullWidth": 16,
                                        "width": 6,
                                        "text": "Object",
                                        "value": "Object",
                                        "valueText": "Object",
                                        "hasLeadingTrivia": true,
                                        "hasLeadingNewLine": true,
                                        "leadingTrivia": [
                                            {
                                                "kind": "NewLineTrivia",
                                                "text": "\r\n"
                                            },
                                            {
                                                "kind": "WhitespaceTrivia",
                                                "text": "        "
                                            }
                                        ]
                                    },
                                    "dotToken": {
                                        "kind": "DotToken",
                                        "fullStart": 1017,
                                        "fullEnd": 1018,
                                        "start": 1017,
                                        "end": 1018,
                                        "fullWidth": 1,
                                        "width": 1,
                                        "text": ".",
                                        "value": ".",
                                        "valueText": "."
                                    },
                                    "name": {
                                        "kind": "IdentifierName",
                                        "fullStart": 1018,
                                        "fullEnd": 1032,
                                        "start": 1018,
                                        "end": 1032,
                                        "fullWidth": 14,
                                        "width": 14,
                                        "text": "defineProperty",
                                        "value": "defineProperty",
                                        "valueText": "defineProperty"
                                    }
                                },
                                "argumentList": {
                                    "kind": "ArgumentList",
                                    "fullStart": 1032,
                                    "fullEnd": 1145,
                                    "start": 1032,
                                    "end": 1145,
                                    "fullWidth": 113,
                                    "width": 113,
                                    "openParenToken": {
                                        "kind": "OpenParenToken",
                                        "fullStart": 1032,
                                        "fullEnd": 1033,
                                        "start": 1032,
                                        "end": 1033,
                                        "fullWidth": 1,
                                        "width": 1,
                                        "text": "(",
                                        "value": "(",
                                        "valueText": "("
                                    },
                                    "arguments": [
                                        {
                                            "kind": "IdentifierName",
                                            "fullStart": 1033,
                                            "fullEnd": 1036,
                                            "start": 1033,
                                            "end": 1036,
                                            "fullWidth": 3,
                                            "width": 3,
                                            "text": "obj",
                                            "value": "obj",
                                            "valueText": "obj"
                                        },
                                        {
                                            "kind": "CommaToken",
                                            "fullStart": 1036,
                                            "fullEnd": 1038,
                                            "start": 1036,
                                            "end": 1037,
                                            "fullWidth": 2,
                                            "width": 1,
                                            "text": ",",
                                            "value": ",",
                                            "valueText": ",",
                                            "hasTrailingTrivia": true,
                                            "trailingTrivia": [
                                                {
                                                    "kind": "WhitespaceTrivia",
                                                    "text": " "
                                                }
                                            ]
                                        },
                                        {
                                            "kind": "StringLiteral",
                                            "fullStart": 1038,
                                            "fullEnd": 1041,
                                            "start": 1038,
                                            "end": 1041,
                                            "fullWidth": 3,
                                            "width": 3,
                                            "text": "\"d\"",
                                            "value": "d",
                                            "valueText": "d"
                                        },
                                        {
                                            "kind": "CommaToken",
                                            "fullStart": 1041,
                                            "fullEnd": 1043,
                                            "start": 1041,
                                            "end": 1042,
                                            "fullWidth": 2,
                                            "width": 1,
                                            "text": ",",
                                            "value": ",",
                                            "valueText": ",",
                                            "hasTrailingTrivia": true,
                                            "trailingTrivia": [
                                                {
                                                    "kind": "WhitespaceTrivia",
                                                    "text": " "
                                                }
                                            ]
                                        },
                                        {
                                            "kind": "ObjectLiteralExpression",
                                            "fullStart": 1043,
                                            "fullEnd": 1144,
                                            "start": 1043,
                                            "end": 1144,
                                            "fullWidth": 101,
                                            "width": 101,
                                            "openBraceToken": {
                                                "kind": "OpenBraceToken",
                                                "fullStart": 1043,
                                                "fullEnd": 1046,
                                                "start": 1043,
                                                "end": 1044,
                                                "fullWidth": 3,
                                                "width": 1,
                                                "text": "{",
                                                "value": "{",
                                                "valueText": "{",
                                                "hasTrailingTrivia": true,
                                                "hasTrailingNewLine": true,
                                                "trailingTrivia": [
                                                    {
                                                        "kind": "NewLineTrivia",
                                                        "text": "\r\n"
                                                    }
                                                ]
                                            },
                                            "propertyAssignments": [
                                                {
                                                    "kind": "SimplePropertyAssignment",
                                                    "fullStart": 1046,
                                                    "fullEnd": 1068,
                                                    "start": 1058,
                                                    "end": 1068,
                                                    "fullWidth": 22,
                                                    "width": 10,
                                                    "propertyName": {
                                                        "kind": "IdentifierName",
                                                        "fullStart": 1046,
                                                        "fullEnd": 1063,
                                                        "start": 1058,
                                                        "end": 1063,
                                                        "fullWidth": 17,
                                                        "width": 5,
                                                        "text": "value",
                                                        "value": "value",
                                                        "valueText": "value",
                                                        "hasLeadingTrivia": true,
                                                        "leadingTrivia": [
                                                            {
                                                                "kind": "WhitespaceTrivia",
                                                                "text": "            "
                                                            }
                                                        ]
                                                    },
                                                    "colonToken": {
                                                        "kind": "ColonToken",
                                                        "fullStart": 1063,
                                                        "fullEnd": 1065,
                                                        "start": 1063,
                                                        "end": 1064,
                                                        "fullWidth": 2,
                                                        "width": 1,
                                                        "text": ":",
                                                        "value": ":",
                                                        "valueText": ":",
                                                        "hasTrailingTrivia": true,
                                                        "trailingTrivia": [
                                                            {
                                                                "kind": "WhitespaceTrivia",
                                                                "text": " "
                                                            }
                                                        ]
                                                    },
                                                    "expression": {
                                                        "kind": "StringLiteral",
                                                        "fullStart": 1065,
                                                        "fullEnd": 1068,
                                                        "start": 1065,
                                                        "end": 1068,
                                                        "fullWidth": 3,
                                                        "width": 3,
                                                        "text": "\"d\"",
                                                        "value": "d",
                                                        "valueText": "d"
                                                    }
                                                },
                                                {
                                                    "kind": "CommaToken",
                                                    "fullStart": 1068,
                                                    "fullEnd": 1071,
                                                    "start": 1068,
                                                    "end": 1069,
                                                    "fullWidth": 3,
                                                    "width": 1,
                                                    "text": ",",
                                                    "value": ",",
                                                    "valueText": ",",
                                                    "hasTrailingTrivia": true,
                                                    "hasTrailingNewLine": true,
                                                    "trailingTrivia": [
                                                        {
                                                            "kind": "NewLineTrivia",
                                                            "text": "\r\n"
                                                        }
                                                    ]
                                                },
                                                {
                                                    "kind": "SimplePropertyAssignment",
                                                    "fullStart": 1071,
                                                    "fullEnd": 1100,
                                                    "start": 1083,
                                                    "end": 1100,
                                                    "fullWidth": 29,
                                                    "width": 17,
                                                    "propertyName": {
                                                        "kind": "IdentifierName",
                                                        "fullStart": 1071,
                                                        "fullEnd": 1093,
                                                        "start": 1083,
                                                        "end": 1093,
                                                        "fullWidth": 22,
                                                        "width": 10,
                                                        "text": "enumerable",
                                                        "value": "enumerable",
                                                        "valueText": "enumerable",
                                                        "hasLeadingTrivia": true,
                                                        "leadingTrivia": [
                                                            {
                                                                "kind": "WhitespaceTrivia",
                                                                "text": "            "
                                                            }
                                                        ]
                                                    },
                                                    "colonToken": {
                                                        "kind": "ColonToken",
                                                        "fullStart": 1093,
                                                        "fullEnd": 1095,
                                                        "start": 1093,
                                                        "end": 1094,
                                                        "fullWidth": 2,
                                                        "width": 1,
                                                        "text": ":",
                                                        "value": ":",
                                                        "valueText": ":",
                                                        "hasTrailingTrivia": true,
                                                        "trailingTrivia": [
                                                            {
                                                                "kind": "WhitespaceTrivia",
                                                                "text": " "
                                                            }
                                                        ]
                                                    },
                                                    "expression": {
                                                        "kind": "FalseKeyword",
                                                        "fullStart": 1095,
                                                        "fullEnd": 1100,
                                                        "start": 1095,
                                                        "end": 1100,
                                                        "fullWidth": 5,
                                                        "width": 5,
                                                        "text": "false",
                                                        "value": false,
                                                        "valueText": "false"
                                                    }
                                                },
                                                {
                                                    "kind": "CommaToken",
                                                    "fullStart": 1100,
                                                    "fullEnd": 1103,
                                                    "start": 1100,
                                                    "end": 1101,
                                                    "fullWidth": 3,
                                                    "width": 1,
                                                    "text": ",",
                                                    "value": ",",
                                                    "valueText": ",",
                                                    "hasTrailingTrivia": true,
                                                    "hasTrailingNewLine": true,
                                                    "trailingTrivia": [
                                                        {
                                                            "kind": "NewLineTrivia",
                                                            "text": "\r\n"
                                                        }
                                                    ]
                                                },
                                                {
                                                    "kind": "SimplePropertyAssignment",
                                                    "fullStart": 1103,
                                                    "fullEnd": 1135,
                                                    "start": 1115,
                                                    "end": 1133,
                                                    "fullWidth": 32,
                                                    "width": 18,
                                                    "propertyName": {
                                                        "kind": "IdentifierName",
                                                        "fullStart": 1103,
                                                        "fullEnd": 1127,
                                                        "start": 1115,
                                                        "end": 1127,
                                                        "fullWidth": 24,
                                                        "width": 12,
                                                        "text": "configurable",
                                                        "value": "configurable",
                                                        "valueText": "configurable",
                                                        "hasLeadingTrivia": true,
                                                        "leadingTrivia": [
                                                            {
                                                                "kind": "WhitespaceTrivia",
                                                                "text": "            "
                                                            }
                                                        ]
                                                    },
                                                    "colonToken": {
                                                        "kind": "ColonToken",
                                                        "fullStart": 1127,
                                                        "fullEnd": 1129,
                                                        "start": 1127,
                                                        "end": 1128,
                                                        "fullWidth": 2,
                                                        "width": 1,
                                                        "text": ":",
                                                        "value": ":",
                                                        "valueText": ":",
                                                        "hasTrailingTrivia": true,
                                                        "trailingTrivia": [
                                                            {
                                                                "kind": "WhitespaceTrivia",
                                                                "text": " "
                                                            }
                                                        ]
                                                    },
                                                    "expression": {
                                                        "kind": "TrueKeyword",
                                                        "fullStart": 1129,
                                                        "fullEnd": 1135,
                                                        "start": 1129,
                                                        "end": 1133,
                                                        "fullWidth": 6,
                                                        "width": 4,
                                                        "text": "true",
                                                        "value": true,
                                                        "valueText": "true",
                                                        "hasTrailingTrivia": true,
                                                        "hasTrailingNewLine": true,
                                                        "trailingTrivia": [
                                                            {
                                                                "kind": "NewLineTrivia",
                                                                "text": "\r\n"
                                                            }
                                                        ]
                                                    }
                                                }
                                            ],
                                            "closeBraceToken": {
                                                "kind": "CloseBraceToken",
                                                "fullStart": 1135,
                                                "fullEnd": 1144,
                                                "start": 1143,
                                                "end": 1144,
                                                "fullWidth": 9,
                                                "width": 1,
                                                "text": "}",
                                                "value": "}",
                                                "valueText": "}",
                                                "hasLeadingTrivia": true,
                                                "leadingTrivia": [
                                                    {
                                                        "kind": "WhitespaceTrivia",
                                                        "text": "        "
                                                    }
                                                ]
                                            }
                                        }
                                    ],
                                    "closeParenToken": {
                                        "kind": "CloseParenToken",
                                        "fullStart": 1144,
                                        "fullEnd": 1145,
                                        "start": 1144,
                                        "end": 1145,
                                        "fullWidth": 1,
                                        "width": 1,
                                        "text": ")",
                                        "value": ")",
                                        "valueText": ")"
                                    }
                                }
                            },
                            "semicolonToken": {
                                "kind": "SemicolonToken",
                                "fullStart": 1145,
                                "fullEnd": 1148,
                                "start": 1145,
                                "end": 1146,
                                "fullWidth": 3,
                                "width": 1,
                                "text": ";",
                                "value": ";",
                                "valueText": ";",
                                "hasTrailingTrivia": true,
                                "hasTrailingNewLine": true,
                                "trailingTrivia": [
                                    {
                                        "kind": "NewLineTrivia",
                                        "text": "\r\n"
                                    }
                                ]
                            }
                        },
                        {
                            "kind": "VariableStatement",
                            "fullStart": 1148,
                            "fullEnd": 1205,
                            "start": 1158,
                            "end": 1203,
                            "fullWidth": 57,
                            "width": 45,
                            "modifiers": [],
                            "variableDeclaration": {
                                "kind": "VariableDeclaration",
                                "fullStart": 1148,
                                "fullEnd": 1202,
                                "start": 1158,
                                "end": 1202,
                                "fullWidth": 54,
                                "width": 44,
                                "varKeyword": {
                                    "kind": "VarKeyword",
                                    "fullStart": 1148,
                                    "fullEnd": 1162,
                                    "start": 1158,
                                    "end": 1161,
                                    "fullWidth": 14,
                                    "width": 3,
                                    "text": "var",
                                    "value": "var",
                                    "valueText": "var",
                                    "hasLeadingTrivia": true,
                                    "hasLeadingNewLine": true,
                                    "hasTrailingTrivia": true,
                                    "leadingTrivia": [
                                        {
                                            "kind": "NewLineTrivia",
                                            "text": "\r\n"
                                        },
                                        {
                                            "kind": "WhitespaceTrivia",
                                            "text": "        "
                                        }
                                    ],
                                    "trailingTrivia": [
                                        {
                                            "kind": "WhitespaceTrivia",
                                            "text": " "
                                        }
                                    ]
                                },
                                "variableDeclarators": [
                                    {
                                        "kind": "VariableDeclarator",
                                        "fullStart": 1162,
                                        "fullEnd": 1202,
                                        "start": 1162,
                                        "end": 1202,
                                        "fullWidth": 40,
<<<<<<< HEAD
                                        "width": 40,
                                        "identifier": {
=======
                                        "propertyName": {
>>>>>>> 85e84683
                                            "kind": "IdentifierName",
                                            "fullStart": 1162,
                                            "fullEnd": 1169,
                                            "start": 1162,
                                            "end": 1168,
                                            "fullWidth": 7,
                                            "width": 6,
                                            "text": "result",
                                            "value": "result",
                                            "valueText": "result",
                                            "hasTrailingTrivia": true,
                                            "trailingTrivia": [
                                                {
                                                    "kind": "WhitespaceTrivia",
                                                    "text": " "
                                                }
                                            ]
                                        },
                                        "equalsValueClause": {
                                            "kind": "EqualsValueClause",
                                            "fullStart": 1169,
                                            "fullEnd": 1202,
                                            "start": 1169,
                                            "end": 1202,
                                            "fullWidth": 33,
                                            "width": 33,
                                            "equalsToken": {
                                                "kind": "EqualsToken",
                                                "fullStart": 1169,
                                                "fullEnd": 1171,
                                                "start": 1169,
                                                "end": 1170,
                                                "fullWidth": 2,
                                                "width": 1,
                                                "text": "=",
                                                "value": "=",
                                                "valueText": "=",
                                                "hasTrailingTrivia": true,
                                                "trailingTrivia": [
                                                    {
                                                        "kind": "WhitespaceTrivia",
                                                        "text": " "
                                                    }
                                                ]
                                            },
                                            "value": {
                                                "kind": "InvocationExpression",
                                                "fullStart": 1171,
                                                "fullEnd": 1202,
                                                "start": 1171,
                                                "end": 1202,
                                                "fullWidth": 31,
                                                "width": 31,
                                                "expression": {
                                                    "kind": "MemberAccessExpression",
                                                    "fullStart": 1171,
                                                    "fullEnd": 1197,
                                                    "start": 1171,
                                                    "end": 1197,
                                                    "fullWidth": 26,
                                                    "width": 26,
                                                    "expression": {
                                                        "kind": "IdentifierName",
                                                        "fullStart": 1171,
                                                        "fullEnd": 1177,
                                                        "start": 1171,
                                                        "end": 1177,
                                                        "fullWidth": 6,
                                                        "width": 6,
                                                        "text": "Object",
                                                        "value": "Object",
                                                        "valueText": "Object"
                                                    },
                                                    "dotToken": {
                                                        "kind": "DotToken",
                                                        "fullStart": 1177,
                                                        "fullEnd": 1178,
                                                        "start": 1177,
                                                        "end": 1178,
                                                        "fullWidth": 1,
                                                        "width": 1,
                                                        "text": ".",
                                                        "value": ".",
                                                        "valueText": "."
                                                    },
                                                    "name": {
                                                        "kind": "IdentifierName",
                                                        "fullStart": 1178,
                                                        "fullEnd": 1197,
                                                        "start": 1178,
                                                        "end": 1197,
                                                        "fullWidth": 19,
                                                        "width": 19,
                                                        "text": "getOwnPropertyNames",
                                                        "value": "getOwnPropertyNames",
                                                        "valueText": "getOwnPropertyNames"
                                                    }
                                                },
                                                "argumentList": {
                                                    "kind": "ArgumentList",
                                                    "fullStart": 1197,
                                                    "fullEnd": 1202,
                                                    "start": 1197,
                                                    "end": 1202,
                                                    "fullWidth": 5,
                                                    "width": 5,
                                                    "openParenToken": {
                                                        "kind": "OpenParenToken",
                                                        "fullStart": 1197,
                                                        "fullEnd": 1198,
                                                        "start": 1197,
                                                        "end": 1198,
                                                        "fullWidth": 1,
                                                        "width": 1,
                                                        "text": "(",
                                                        "value": "(",
                                                        "valueText": "("
                                                    },
                                                    "arguments": [
                                                        {
                                                            "kind": "IdentifierName",
                                                            "fullStart": 1198,
                                                            "fullEnd": 1201,
                                                            "start": 1198,
                                                            "end": 1201,
                                                            "fullWidth": 3,
                                                            "width": 3,
                                                            "text": "obj",
                                                            "value": "obj",
                                                            "valueText": "obj"
                                                        }
                                                    ],
                                                    "closeParenToken": {
                                                        "kind": "CloseParenToken",
                                                        "fullStart": 1201,
                                                        "fullEnd": 1202,
                                                        "start": 1201,
                                                        "end": 1202,
                                                        "fullWidth": 1,
                                                        "width": 1,
                                                        "text": ")",
                                                        "value": ")",
                                                        "valueText": ")"
                                                    }
                                                }
                                            }
                                        }
                                    }
                                ]
                            },
                            "semicolonToken": {
                                "kind": "SemicolonToken",
                                "fullStart": 1202,
                                "fullEnd": 1205,
                                "start": 1202,
                                "end": 1203,
                                "fullWidth": 3,
                                "width": 1,
                                "text": ";",
                                "value": ";",
                                "valueText": ";",
                                "hasTrailingTrivia": true,
                                "hasTrailingNewLine": true,
                                "trailingTrivia": [
                                    {
                                        "kind": "NewLineTrivia",
                                        "text": "\r\n"
                                    }
                                ]
                            }
                        },
                        {
                            "kind": "VariableStatement",
                            "fullStart": 1205,
                            "fullEnd": 1252,
                            "start": 1213,
                            "end": 1250,
                            "fullWidth": 47,
                            "width": 37,
                            "modifiers": [],
                            "variableDeclaration": {
                                "kind": "VariableDeclaration",
                                "fullStart": 1205,
                                "fullEnd": 1249,
                                "start": 1213,
                                "end": 1249,
                                "fullWidth": 44,
                                "width": 36,
                                "varKeyword": {
                                    "kind": "VarKeyword",
                                    "fullStart": 1205,
                                    "fullEnd": 1217,
                                    "start": 1213,
                                    "end": 1216,
                                    "fullWidth": 12,
                                    "width": 3,
                                    "text": "var",
                                    "value": "var",
                                    "valueText": "var",
                                    "hasLeadingTrivia": true,
                                    "hasTrailingTrivia": true,
                                    "leadingTrivia": [
                                        {
                                            "kind": "WhitespaceTrivia",
                                            "text": "        "
                                        }
                                    ],
                                    "trailingTrivia": [
                                        {
                                            "kind": "WhitespaceTrivia",
                                            "text": " "
                                        }
                                    ]
                                },
                                "variableDeclarators": [
                                    {
                                        "kind": "VariableDeclarator",
                                        "fullStart": 1217,
                                        "fullEnd": 1249,
                                        "start": 1217,
                                        "end": 1249,
                                        "fullWidth": 32,
<<<<<<< HEAD
                                        "width": 32,
                                        "identifier": {
=======
                                        "propertyName": {
>>>>>>> 85e84683
                                            "kind": "IdentifierName",
                                            "fullStart": 1217,
                                            "fullEnd": 1227,
                                            "start": 1217,
                                            "end": 1226,
                                            "fullWidth": 10,
                                            "width": 9,
                                            "text": "expResult",
                                            "value": "expResult",
                                            "valueText": "expResult",
                                            "hasTrailingTrivia": true,
                                            "trailingTrivia": [
                                                {
                                                    "kind": "WhitespaceTrivia",
                                                    "text": " "
                                                }
                                            ]
                                        },
                                        "equalsValueClause": {
                                            "kind": "EqualsValueClause",
                                            "fullStart": 1227,
                                            "fullEnd": 1249,
                                            "start": 1227,
                                            "end": 1249,
                                            "fullWidth": 22,
                                            "width": 22,
                                            "equalsToken": {
                                                "kind": "EqualsToken",
                                                "fullStart": 1227,
                                                "fullEnd": 1229,
                                                "start": 1227,
                                                "end": 1228,
                                                "fullWidth": 2,
                                                "width": 1,
                                                "text": "=",
                                                "value": "=",
                                                "valueText": "=",
                                                "hasTrailingTrivia": true,
                                                "trailingTrivia": [
                                                    {
                                                        "kind": "WhitespaceTrivia",
                                                        "text": " "
                                                    }
                                                ]
                                            },
                                            "value": {
                                                "kind": "ArrayLiteralExpression",
                                                "fullStart": 1229,
                                                "fullEnd": 1249,
                                                "start": 1229,
                                                "end": 1249,
                                                "fullWidth": 20,
                                                "width": 20,
                                                "openBracketToken": {
                                                    "kind": "OpenBracketToken",
                                                    "fullStart": 1229,
                                                    "fullEnd": 1230,
                                                    "start": 1229,
                                                    "end": 1230,
                                                    "fullWidth": 1,
                                                    "width": 1,
                                                    "text": "[",
                                                    "value": "[",
                                                    "valueText": "["
                                                },
                                                "expressions": [
                                                    {
                                                        "kind": "StringLiteral",
                                                        "fullStart": 1230,
                                                        "fullEnd": 1233,
                                                        "start": 1230,
                                                        "end": 1233,
                                                        "fullWidth": 3,
                                                        "width": 3,
                                                        "text": "\"a\"",
                                                        "value": "a",
                                                        "valueText": "a"
                                                    },
                                                    {
                                                        "kind": "CommaToken",
                                                        "fullStart": 1233,
                                                        "fullEnd": 1235,
                                                        "start": 1233,
                                                        "end": 1234,
                                                        "fullWidth": 2,
                                                        "width": 1,
                                                        "text": ",",
                                                        "value": ",",
                                                        "valueText": ",",
                                                        "hasTrailingTrivia": true,
                                                        "trailingTrivia": [
                                                            {
                                                                "kind": "WhitespaceTrivia",
                                                                "text": " "
                                                            }
                                                        ]
                                                    },
                                                    {
                                                        "kind": "StringLiteral",
                                                        "fullStart": 1235,
                                                        "fullEnd": 1238,
                                                        "start": 1235,
                                                        "end": 1238,
                                                        "fullWidth": 3,
                                                        "width": 3,
                                                        "text": "\"b\"",
                                                        "value": "b",
                                                        "valueText": "b"
                                                    },
                                                    {
                                                        "kind": "CommaToken",
                                                        "fullStart": 1238,
                                                        "fullEnd": 1240,
                                                        "start": 1238,
                                                        "end": 1239,
                                                        "fullWidth": 2,
                                                        "width": 1,
                                                        "text": ",",
                                                        "value": ",",
                                                        "valueText": ",",
                                                        "hasTrailingTrivia": true,
                                                        "trailingTrivia": [
                                                            {
                                                                "kind": "WhitespaceTrivia",
                                                                "text": " "
                                                            }
                                                        ]
                                                    },
                                                    {
                                                        "kind": "StringLiteral",
                                                        "fullStart": 1240,
                                                        "fullEnd": 1243,
                                                        "start": 1240,
                                                        "end": 1243,
                                                        "fullWidth": 3,
                                                        "width": 3,
                                                        "text": "\"c\"",
                                                        "value": "c",
                                                        "valueText": "c"
                                                    },
                                                    {
                                                        "kind": "CommaToken",
                                                        "fullStart": 1243,
                                                        "fullEnd": 1245,
                                                        "start": 1243,
                                                        "end": 1244,
                                                        "fullWidth": 2,
                                                        "width": 1,
                                                        "text": ",",
                                                        "value": ",",
                                                        "valueText": ",",
                                                        "hasTrailingTrivia": true,
                                                        "trailingTrivia": [
                                                            {
                                                                "kind": "WhitespaceTrivia",
                                                                "text": " "
                                                            }
                                                        ]
                                                    },
                                                    {
                                                        "kind": "StringLiteral",
                                                        "fullStart": 1245,
                                                        "fullEnd": 1248,
                                                        "start": 1245,
                                                        "end": 1248,
                                                        "fullWidth": 3,
                                                        "width": 3,
                                                        "text": "\"d\"",
                                                        "value": "d",
                                                        "valueText": "d"
                                                    }
                                                ],
                                                "closeBracketToken": {
                                                    "kind": "CloseBracketToken",
                                                    "fullStart": 1248,
                                                    "fullEnd": 1249,
                                                    "start": 1248,
                                                    "end": 1249,
                                                    "fullWidth": 1,
                                                    "width": 1,
                                                    "text": "]",
                                                    "value": "]",
                                                    "valueText": "]"
                                                }
                                            }
                                        }
                                    }
                                ]
                            },
                            "semicolonToken": {
                                "kind": "SemicolonToken",
                                "fullStart": 1249,
                                "fullEnd": 1252,
                                "start": 1249,
                                "end": 1250,
                                "fullWidth": 3,
                                "width": 1,
                                "text": ";",
                                "value": ";",
                                "valueText": ";",
                                "hasTrailingTrivia": true,
                                "hasTrailingNewLine": true,
                                "trailingTrivia": [
                                    {
                                        "kind": "NewLineTrivia",
                                        "text": "\r\n"
                                    }
                                ]
                            }
                        },
                        {
                            "kind": "ReturnStatement",
                            "fullStart": 1252,
                            "fullEnd": 1303,
                            "start": 1262,
                            "end": 1301,
                            "fullWidth": 51,
                            "width": 39,
                            "returnKeyword": {
                                "kind": "ReturnKeyword",
                                "fullStart": 1252,
                                "fullEnd": 1269,
                                "start": 1262,
                                "end": 1268,
                                "fullWidth": 17,
                                "width": 6,
                                "text": "return",
                                "value": "return",
                                "valueText": "return",
                                "hasLeadingTrivia": true,
                                "hasLeadingNewLine": true,
                                "hasTrailingTrivia": true,
                                "leadingTrivia": [
                                    {
                                        "kind": "NewLineTrivia",
                                        "text": "\r\n"
                                    },
                                    {
                                        "kind": "WhitespaceTrivia",
                                        "text": "        "
                                    }
                                ],
                                "trailingTrivia": [
                                    {
                                        "kind": "WhitespaceTrivia",
                                        "text": " "
                                    }
                                ]
                            },
                            "expression": {
                                "kind": "InvocationExpression",
                                "fullStart": 1269,
                                "fullEnd": 1300,
                                "start": 1269,
                                "end": 1300,
                                "fullWidth": 31,
                                "width": 31,
                                "expression": {
                                    "kind": "IdentifierName",
                                    "fullStart": 1269,
                                    "fullEnd": 1281,
                                    "start": 1269,
                                    "end": 1281,
                                    "fullWidth": 12,
                                    "width": 12,
                                    "text": "compareArray",
                                    "value": "compareArray",
                                    "valueText": "compareArray"
                                },
                                "argumentList": {
                                    "kind": "ArgumentList",
                                    "fullStart": 1281,
                                    "fullEnd": 1300,
                                    "start": 1281,
                                    "end": 1300,
                                    "fullWidth": 19,
                                    "width": 19,
                                    "openParenToken": {
                                        "kind": "OpenParenToken",
                                        "fullStart": 1281,
                                        "fullEnd": 1282,
                                        "start": 1281,
                                        "end": 1282,
                                        "fullWidth": 1,
                                        "width": 1,
                                        "text": "(",
                                        "value": "(",
                                        "valueText": "("
                                    },
                                    "arguments": [
                                        {
                                            "kind": "IdentifierName",
                                            "fullStart": 1282,
                                            "fullEnd": 1291,
                                            "start": 1282,
                                            "end": 1291,
                                            "fullWidth": 9,
                                            "width": 9,
                                            "text": "expResult",
                                            "value": "expResult",
                                            "valueText": "expResult"
                                        },
                                        {
                                            "kind": "CommaToken",
                                            "fullStart": 1291,
                                            "fullEnd": 1293,
                                            "start": 1291,
                                            "end": 1292,
                                            "fullWidth": 2,
                                            "width": 1,
                                            "text": ",",
                                            "value": ",",
                                            "valueText": ",",
                                            "hasTrailingTrivia": true,
                                            "trailingTrivia": [
                                                {
                                                    "kind": "WhitespaceTrivia",
                                                    "text": " "
                                                }
                                            ]
                                        },
                                        {
                                            "kind": "IdentifierName",
                                            "fullStart": 1293,
                                            "fullEnd": 1299,
                                            "start": 1293,
                                            "end": 1299,
                                            "fullWidth": 6,
                                            "width": 6,
                                            "text": "result",
                                            "value": "result",
                                            "valueText": "result"
                                        }
                                    ],
                                    "closeParenToken": {
                                        "kind": "CloseParenToken",
                                        "fullStart": 1299,
                                        "fullEnd": 1300,
                                        "start": 1299,
                                        "end": 1300,
                                        "fullWidth": 1,
                                        "width": 1,
                                        "text": ")",
                                        "value": ")",
                                        "valueText": ")"
                                    }
                                }
                            },
                            "semicolonToken": {
                                "kind": "SemicolonToken",
                                "fullStart": 1300,
                                "fullEnd": 1303,
                                "start": 1300,
                                "end": 1301,
                                "fullWidth": 3,
                                "width": 1,
                                "text": ";",
                                "value": ";",
                                "valueText": ";",
                                "hasTrailingTrivia": true,
                                "hasTrailingNewLine": true,
                                "trailingTrivia": [
                                    {
                                        "kind": "NewLineTrivia",
                                        "text": "\r\n"
                                    }
                                ]
                            }
                        }
                    ],
                    "closeBraceToken": {
                        "kind": "CloseBraceToken",
                        "fullStart": 1303,
                        "fullEnd": 1310,
                        "start": 1307,
                        "end": 1308,
                        "fullWidth": 7,
                        "width": 1,
                        "text": "}",
                        "value": "}",
                        "valueText": "}",
                        "hasLeadingTrivia": true,
                        "hasTrailingTrivia": true,
                        "hasTrailingNewLine": true,
                        "leadingTrivia": [
                            {
                                "kind": "WhitespaceTrivia",
                                "text": "    "
                            }
                        ],
                        "trailingTrivia": [
                            {
                                "kind": "NewLineTrivia",
                                "text": "\r\n"
                            }
                        ]
                    }
                }
            },
            {
                "kind": "ExpressionStatement",
                "fullStart": 1310,
                "fullEnd": 1334,
                "start": 1310,
                "end": 1332,
                "fullWidth": 24,
                "width": 22,
                "expression": {
                    "kind": "InvocationExpression",
                    "fullStart": 1310,
                    "fullEnd": 1331,
                    "start": 1310,
                    "end": 1331,
                    "fullWidth": 21,
                    "width": 21,
                    "expression": {
                        "kind": "IdentifierName",
                        "fullStart": 1310,
                        "fullEnd": 1321,
                        "start": 1310,
                        "end": 1321,
                        "fullWidth": 11,
                        "width": 11,
                        "text": "runTestCase",
                        "value": "runTestCase",
                        "valueText": "runTestCase"
                    },
                    "argumentList": {
                        "kind": "ArgumentList",
                        "fullStart": 1321,
                        "fullEnd": 1331,
                        "start": 1321,
                        "end": 1331,
                        "fullWidth": 10,
                        "width": 10,
                        "openParenToken": {
                            "kind": "OpenParenToken",
                            "fullStart": 1321,
                            "fullEnd": 1322,
                            "start": 1321,
                            "end": 1322,
                            "fullWidth": 1,
                            "width": 1,
                            "text": "(",
                            "value": "(",
                            "valueText": "("
                        },
                        "arguments": [
                            {
                                "kind": "IdentifierName",
                                "fullStart": 1322,
                                "fullEnd": 1330,
                                "start": 1322,
                                "end": 1330,
                                "fullWidth": 8,
                                "width": 8,
                                "text": "testcase",
                                "value": "testcase",
                                "valueText": "testcase"
                            }
                        ],
                        "closeParenToken": {
                            "kind": "CloseParenToken",
                            "fullStart": 1330,
                            "fullEnd": 1331,
                            "start": 1330,
                            "end": 1331,
                            "fullWidth": 1,
                            "width": 1,
                            "text": ")",
                            "value": ")",
                            "valueText": ")"
                        }
                    }
                },
                "semicolonToken": {
                    "kind": "SemicolonToken",
                    "fullStart": 1331,
                    "fullEnd": 1334,
                    "start": 1331,
                    "end": 1332,
                    "fullWidth": 3,
                    "width": 1,
                    "text": ";",
                    "value": ";",
                    "valueText": ";",
                    "hasTrailingTrivia": true,
                    "hasTrailingNewLine": true,
                    "trailingTrivia": [
                        {
                            "kind": "NewLineTrivia",
                            "text": "\r\n"
                        }
                    ]
                }
            }
        ],
        "endOfFileToken": {
            "kind": "EndOfFileToken",
            "fullStart": 1334,
            "fullEnd": 1334,
            "start": 1334,
            "end": 1334,
            "fullWidth": 0,
            "width": 0,
            "text": ""
        }
    },
    "lineMap": {
        "lineStarts": [
            0,
            67,
            152,
            232,
            308,
            380,
            385,
            439,
            539,
            544,
            546,
            548,
            571,
            604,
            606,
            649,
            681,
            710,
            726,
            758,
            790,
            803,
            805,
            848,
            880,
            909,
            925,
            956,
            988,
            1001,
            1003,
            1046,
            1071,
            1103,
            1135,
            1148,
            1150,
            1205,
            1252,
            1254,
            1303,
            1310,
            1334
        ],
        "length": 1334
    }
}<|MERGE_RESOLUTION|>--- conflicted
+++ resolved
@@ -247,12 +247,8 @@
                                         "start": 583,
                                         "end": 601,
                                         "fullWidth": 18,
-<<<<<<< HEAD
                                         "width": 18,
-                                        "identifier": {
-=======
                                         "propertyName": {
->>>>>>> 85e84683
                                             "kind": "IdentifierName",
                                             "fullStart": 583,
                                             "fullEnd": 587,
@@ -2257,12 +2253,8 @@
                                         "start": 1162,
                                         "end": 1202,
                                         "fullWidth": 40,
-<<<<<<< HEAD
                                         "width": 40,
-                                        "identifier": {
-=======
                                         "propertyName": {
->>>>>>> 85e84683
                                             "kind": "IdentifierName",
                                             "fullStart": 1162,
                                             "fullEnd": 1169,
@@ -2485,12 +2477,8 @@
                                         "start": 1217,
                                         "end": 1249,
                                         "fullWidth": 32,
-<<<<<<< HEAD
                                         "width": 32,
-                                        "identifier": {
-=======
                                         "propertyName": {
->>>>>>> 85e84683
                                             "kind": "IdentifierName",
                                             "fullStart": 1217,
                                             "fullEnd": 1227,
