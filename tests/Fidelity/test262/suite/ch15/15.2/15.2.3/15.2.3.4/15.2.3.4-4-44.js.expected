--- conflicted
+++ resolved
@@ -250,12 +250,8 @@
                                         "start": 603,
                                         "end": 626,
                                         "fullWidth": 23,
-<<<<<<< HEAD
                                         "width": 23,
-                                        "identifier": {
-=======
                                         "propertyName": {
->>>>>>> 85e84683
                                             "kind": "IdentifierName",
                                             "fullStart": 603,
                                             "fullEnd": 607,
@@ -609,12 +605,8 @@
                                         "start": 667,
                                         "end": 709,
                                         "fullWidth": 42,
-<<<<<<< HEAD
                                         "width": 42,
-                                        "identifier": {
-=======
                                         "propertyName": {
->>>>>>> 85e84683
                                             "kind": "IdentifierName",
                                             "fullStart": 667,
                                             "fullEnd": 677,
@@ -912,12 +904,8 @@
                                         "start": 726,
                                         "end": 766,
                                         "fullWidth": 40,
-<<<<<<< HEAD
                                         "width": 40,
-                                        "identifier": {
-=======
                                         "propertyName": {
->>>>>>> 85e84683
                                             "kind": "IdentifierName",
                                             "fullStart": 726,
                                             "fullEnd": 733,
