--- conflicted
+++ resolved
@@ -245,12 +245,8 @@
                                         "start": 566,
                                         "end": 574,
                                         "fullWidth": 8,
-<<<<<<< HEAD
                                         "width": 8,
-                                        "identifier": {
-=======
                                         "propertyName": {
->>>>>>> 85e84683
                                             "kind": "IdentifierName",
                                             "fullStart": 566,
                                             "fullEnd": 570,
@@ -406,12 +402,8 @@
                                         "start": 589,
                                         "end": 629,
                                         "fullWidth": 40,
-<<<<<<< HEAD
                                         "width": 40,
-                                        "identifier": {
-=======
                                         "propertyName": {
->>>>>>> 85e84683
                                             "kind": "IdentifierName",
                                             "fullStart": 589,
                                             "fullEnd": 596,
