--- conflicted
+++ resolved
@@ -308,12 +308,8 @@
                                                     "start": 630,
                                                     "end": 645,
                                                     "fullWidth": 15,
-<<<<<<< HEAD
                                                     "width": 15,
-                                                    "identifier": {
-=======
                                                     "propertyName": {
->>>>>>> 85e84683
                                                         "kind": "IdentifierName",
                                                         "fullStart": 630,
                                                         "fullEnd": 634,
@@ -715,12 +711,8 @@
                                                     "start": 727,
                                                     "end": 767,
                                                     "fullWidth": 40,
-<<<<<<< HEAD
                                                     "width": 40,
-                                                    "identifier": {
-=======
                                                     "propertyName": {
->>>>>>> 85e84683
                                                         "kind": "IdentifierName",
                                                         "fullStart": 727,
                                                         "fullEnd": 734,
@@ -978,12 +970,8 @@
                                                     "start": 793,
                                                     "end": 794,
                                                     "fullWidth": 2,
-<<<<<<< HEAD
                                                     "width": 1,
-                                                    "identifier": {
-=======
                                                     "propertyName": {
->>>>>>> 85e84683
                                                         "kind": "IdentifierName",
                                                         "fullStart": 793,
                                                         "fullEnd": 795,
