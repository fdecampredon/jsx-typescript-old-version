--- conflicted
+++ resolved
@@ -250,12 +250,8 @@
                                         "start": 585,
                                         "end": 603,
                                         "fullWidth": 18,
-<<<<<<< HEAD
                                         "width": 18,
-                                        "identifier": {
-=======
                                         "propertyName": {
->>>>>>> 85e84683
                                             "kind": "IdentifierName",
                                             "fullStart": 585,
                                             "fullEnd": 589,
@@ -483,12 +479,8 @@
                                         "start": 620,
                                         "end": 660,
                                         "fullWidth": 40,
-<<<<<<< HEAD
                                         "width": 40,
-                                        "identifier": {
-=======
                                         "propertyName": {
->>>>>>> 85e84683
                                             "kind": "IdentifierName",
                                             "fullStart": 620,
                                             "fullEnd": 627,
