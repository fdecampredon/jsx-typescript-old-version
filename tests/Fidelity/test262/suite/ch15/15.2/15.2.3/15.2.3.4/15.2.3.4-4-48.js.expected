{
    "isDeclaration": false,
    "languageVersion": "EcmaScript5",
    "parseOptions": {
        "allowAutomaticSemicolonInsertion": true
    },
    "sourceUnit": {
        "kind": "SourceUnit",
        "fullStart": 0,
        "fullEnd": 1059,
        "start": 570,
        "end": 1059,
        "fullWidth": 1059,
        "width": 489,
        "isIncrementallyUnusable": true,
        "moduleElements": [
            {
                "kind": "FunctionDeclaration",
                "fullStart": 0,
                "fullEnd": 1035,
                "start": 570,
                "end": 1033,
                "fullWidth": 1035,
                "width": 463,
                "isIncrementallyUnusable": true,
                "modifiers": [],
                "functionKeyword": {
                    "kind": "FunctionKeyword",
                    "fullStart": 0,
                    "fullEnd": 579,
                    "start": 570,
                    "end": 578,
                    "fullWidth": 579,
                    "width": 8,
                    "text": "function",
                    "value": "function",
                    "valueText": "function",
                    "hasLeadingTrivia": true,
                    "hasLeadingComment": true,
                    "hasLeadingNewLine": true,
                    "hasTrailingTrivia": true,
                    "leadingTrivia": [
                        {
                            "kind": "SingleLineCommentTrivia",
                            "text": "/// Copyright (c) 2012 Ecma International.  All rights reserved. "
                        },
                        {
                            "kind": "NewLineTrivia",
                            "text": "\r\n"
                        },
                        {
                            "kind": "SingleLineCommentTrivia",
                            "text": "/// Ecma International makes this code available under the terms and conditions set"
                        },
                        {
                            "kind": "NewLineTrivia",
                            "text": "\r\n"
                        },
                        {
                            "kind": "SingleLineCommentTrivia",
                            "text": "/// forth on http://hg.ecmascript.org/tests/test262/raw-file/tip/LICENSE (the "
                        },
                        {
                            "kind": "NewLineTrivia",
                            "text": "\r\n"
                        },
                        {
                            "kind": "SingleLineCommentTrivia",
                            "text": "/// \"Use Terms\").   Any redistribution of this code must retain the above "
                        },
                        {
                            "kind": "NewLineTrivia",
                            "text": "\r\n"
                        },
                        {
                            "kind": "SingleLineCommentTrivia",
                            "text": "/// copyright and this notice and otherwise comply with the Use Terms."
                        },
                        {
                            "kind": "NewLineTrivia",
                            "text": "\r\n"
                        },
                        {
                            "kind": "MultiLineCommentTrivia",
                            "text": "/**\r\n * @path ch15/15.2/15.2.3/15.2.3.4/15.2.3.4-4-48.js\r\n * @description Object.getOwnPropertyNames - own accessor property of Array object 'O' is pushed into the returned array.\r\n */"
                        },
                        {
                            "kind": "NewLineTrivia",
                            "text": "\r\n"
                        },
                        {
                            "kind": "NewLineTrivia",
                            "text": "\r\n"
                        },
                        {
                            "kind": "NewLineTrivia",
                            "text": "\r\n"
                        }
                    ],
                    "trailingTrivia": [
                        {
                            "kind": "WhitespaceTrivia",
                            "text": " "
                        }
                    ]
                },
                "identifier": {
                    "kind": "IdentifierName",
                    "fullStart": 579,
                    "fullEnd": 587,
                    "start": 579,
                    "end": 587,
                    "fullWidth": 8,
                    "width": 8,
                    "text": "testcase",
                    "value": "testcase",
                    "valueText": "testcase"
                },
                "callSignature": {
                    "kind": "CallSignature",
                    "fullStart": 587,
                    "fullEnd": 590,
                    "start": 587,
                    "end": 589,
                    "fullWidth": 3,
                    "width": 2,
                    "parameterList": {
                        "kind": "ParameterList",
                        "fullStart": 587,
                        "fullEnd": 590,
                        "start": 587,
                        "end": 589,
                        "fullWidth": 3,
                        "width": 2,
                        "openParenToken": {
                            "kind": "OpenParenToken",
                            "fullStart": 587,
                            "fullEnd": 588,
                            "start": 587,
                            "end": 588,
                            "fullWidth": 1,
                            "width": 1,
                            "text": "(",
                            "value": "(",
                            "valueText": "("
                        },
                        "parameters": [],
                        "closeParenToken": {
                            "kind": "CloseParenToken",
                            "fullStart": 588,
                            "fullEnd": 590,
                            "start": 588,
                            "end": 589,
                            "fullWidth": 2,
                            "width": 1,
                            "text": ")",
                            "value": ")",
                            "valueText": ")",
                            "hasTrailingTrivia": true,
                            "trailingTrivia": [
                                {
                                    "kind": "WhitespaceTrivia",
                                    "text": " "
                                }
                            ]
                        }
                    }
                },
                "block": {
                    "kind": "Block",
                    "fullStart": 590,
                    "fullEnd": 1035,
                    "start": 590,
                    "end": 1033,
                    "fullWidth": 445,
                    "width": 443,
                    "isIncrementallyUnusable": true,
                    "openBraceToken": {
                        "kind": "OpenBraceToken",
                        "fullStart": 590,
                        "fullEnd": 593,
                        "start": 590,
                        "end": 591,
                        "fullWidth": 3,
                        "width": 1,
                        "text": "{",
                        "value": "{",
                        "valueText": "{",
                        "hasTrailingTrivia": true,
                        "hasTrailingNewLine": true,
                        "trailingTrivia": [
                            {
                                "kind": "NewLineTrivia",
                                "text": "\r\n"
                            }
                        ]
                    },
                    "statements": [
                        {
                            "kind": "VariableStatement",
                            "fullStart": 593,
                            "fullEnd": 623,
                            "start": 601,
                            "end": 621,
                            "fullWidth": 30,
                            "width": 20,
                            "modifiers": [],
                            "variableDeclaration": {
                                "kind": "VariableDeclaration",
                                "fullStart": 593,
                                "fullEnd": 620,
                                "start": 601,
                                "end": 620,
                                "fullWidth": 27,
                                "width": 19,
                                "varKeyword": {
                                    "kind": "VarKeyword",
                                    "fullStart": 593,
                                    "fullEnd": 605,
                                    "start": 601,
                                    "end": 604,
                                    "fullWidth": 12,
                                    "width": 3,
                                    "text": "var",
                                    "value": "var",
                                    "valueText": "var",
                                    "hasLeadingTrivia": true,
                                    "hasTrailingTrivia": true,
                                    "leadingTrivia": [
                                        {
                                            "kind": "WhitespaceTrivia",
                                            "text": "        "
                                        }
                                    ],
                                    "trailingTrivia": [
                                        {
                                            "kind": "WhitespaceTrivia",
                                            "text": " "
                                        }
                                    ]
                                },
                                "variableDeclarators": [
                                    {
                                        "kind": "VariableDeclarator",
                                        "fullStart": 605,
                                        "fullEnd": 620,
                                        "start": 605,
                                        "end": 620,
                                        "fullWidth": 15,
<<<<<<< HEAD
                                        "width": 15,
                                        "identifier": {
=======
                                        "propertyName": {
>>>>>>> 85e84683
                                            "kind": "IdentifierName",
                                            "fullStart": 605,
                                            "fullEnd": 609,
                                            "start": 605,
                                            "end": 608,
                                            "fullWidth": 4,
                                            "width": 3,
                                            "text": "arr",
                                            "value": "arr",
                                            "valueText": "arr",
                                            "hasTrailingTrivia": true,
                                            "trailingTrivia": [
                                                {
                                                    "kind": "WhitespaceTrivia",
                                                    "text": " "
                                                }
                                            ]
                                        },
                                        "equalsValueClause": {
                                            "kind": "EqualsValueClause",
                                            "fullStart": 609,
                                            "fullEnd": 620,
                                            "start": 609,
                                            "end": 620,
                                            "fullWidth": 11,
                                            "width": 11,
                                            "equalsToken": {
                                                "kind": "EqualsToken",
                                                "fullStart": 609,
                                                "fullEnd": 611,
                                                "start": 609,
                                                "end": 610,
                                                "fullWidth": 2,
                                                "width": 1,
                                                "text": "=",
                                                "value": "=",
                                                "valueText": "=",
                                                "hasTrailingTrivia": true,
                                                "trailingTrivia": [
                                                    {
                                                        "kind": "WhitespaceTrivia",
                                                        "text": " "
                                                    }
                                                ]
                                            },
                                            "value": {
                                                "kind": "ArrayLiteralExpression",
                                                "fullStart": 611,
                                                "fullEnd": 620,
                                                "start": 611,
                                                "end": 620,
                                                "fullWidth": 9,
                                                "width": 9,
                                                "openBracketToken": {
                                                    "kind": "OpenBracketToken",
                                                    "fullStart": 611,
                                                    "fullEnd": 612,
                                                    "start": 611,
                                                    "end": 612,
                                                    "fullWidth": 1,
                                                    "width": 1,
                                                    "text": "[",
                                                    "value": "[",
                                                    "valueText": "["
                                                },
                                                "expressions": [
                                                    {
                                                        "kind": "NumericLiteral",
                                                        "fullStart": 612,
                                                        "fullEnd": 613,
                                                        "start": 612,
                                                        "end": 613,
                                                        "fullWidth": 1,
                                                        "width": 1,
                                                        "text": "0",
                                                        "value": 0,
                                                        "valueText": "0"
                                                    },
                                                    {
                                                        "kind": "CommaToken",
                                                        "fullStart": 613,
                                                        "fullEnd": 615,
                                                        "start": 613,
                                                        "end": 614,
                                                        "fullWidth": 2,
                                                        "width": 1,
                                                        "text": ",",
                                                        "value": ",",
                                                        "valueText": ",",
                                                        "hasTrailingTrivia": true,
                                                        "trailingTrivia": [
                                                            {
                                                                "kind": "WhitespaceTrivia",
                                                                "text": " "
                                                            }
                                                        ]
                                                    },
                                                    {
                                                        "kind": "NumericLiteral",
                                                        "fullStart": 615,
                                                        "fullEnd": 616,
                                                        "start": 615,
                                                        "end": 616,
                                                        "fullWidth": 1,
                                                        "width": 1,
                                                        "text": "1",
                                                        "value": 1,
                                                        "valueText": "1"
                                                    },
                                                    {
                                                        "kind": "CommaToken",
                                                        "fullStart": 616,
                                                        "fullEnd": 618,
                                                        "start": 616,
                                                        "end": 617,
                                                        "fullWidth": 2,
                                                        "width": 1,
                                                        "text": ",",
                                                        "value": ",",
                                                        "valueText": ",",
                                                        "hasTrailingTrivia": true,
                                                        "trailingTrivia": [
                                                            {
                                                                "kind": "WhitespaceTrivia",
                                                                "text": " "
                                                            }
                                                        ]
                                                    },
                                                    {
                                                        "kind": "NumericLiteral",
                                                        "fullStart": 618,
                                                        "fullEnd": 619,
                                                        "start": 618,
                                                        "end": 619,
                                                        "fullWidth": 1,
                                                        "width": 1,
                                                        "text": "2",
                                                        "value": 2,
                                                        "valueText": "2"
                                                    }
                                                ],
                                                "closeBracketToken": {
                                                    "kind": "CloseBracketToken",
                                                    "fullStart": 619,
                                                    "fullEnd": 620,
                                                    "start": 619,
                                                    "end": 620,
                                                    "fullWidth": 1,
                                                    "width": 1,
                                                    "text": "]",
                                                    "value": "]",
                                                    "valueText": "]"
                                                }
                                            }
                                        }
                                    }
                                ]
                            },
                            "semicolonToken": {
                                "kind": "SemicolonToken",
                                "fullStart": 620,
                                "fullEnd": 623,
                                "start": 620,
                                "end": 621,
                                "fullWidth": 3,
                                "width": 1,
                                "text": ";",
                                "value": ";",
                                "valueText": ";",
                                "hasTrailingTrivia": true,
                                "hasTrailingNewLine": true,
                                "trailingTrivia": [
                                    {
                                        "kind": "NewLineTrivia",
                                        "text": "\r\n"
                                    }
                                ]
                            }
                        },
                        {
                            "kind": "ExpressionStatement",
                            "fullStart": 623,
                            "fullEnd": 807,
                            "start": 633,
                            "end": 805,
                            "fullWidth": 184,
                            "width": 172,
                            "isIncrementallyUnusable": true,
                            "expression": {
                                "kind": "InvocationExpression",
                                "fullStart": 623,
                                "fullEnd": 804,
                                "start": 633,
                                "end": 804,
                                "fullWidth": 181,
                                "width": 171,
                                "isIncrementallyUnusable": true,
                                "expression": {
                                    "kind": "MemberAccessExpression",
                                    "fullStart": 623,
                                    "fullEnd": 654,
                                    "start": 633,
                                    "end": 654,
                                    "fullWidth": 31,
                                    "width": 21,
                                    "expression": {
                                        "kind": "IdentifierName",
                                        "fullStart": 623,
                                        "fullEnd": 639,
                                        "start": 633,
                                        "end": 639,
                                        "fullWidth": 16,
                                        "width": 6,
                                        "text": "Object",
                                        "value": "Object",
                                        "valueText": "Object",
                                        "hasLeadingTrivia": true,
                                        "hasLeadingNewLine": true,
                                        "leadingTrivia": [
                                            {
                                                "kind": "NewLineTrivia",
                                                "text": "\r\n"
                                            },
                                            {
                                                "kind": "WhitespaceTrivia",
                                                "text": "        "
                                            }
                                        ]
                                    },
                                    "dotToken": {
                                        "kind": "DotToken",
                                        "fullStart": 639,
                                        "fullEnd": 640,
                                        "start": 639,
                                        "end": 640,
                                        "fullWidth": 1,
                                        "width": 1,
                                        "text": ".",
                                        "value": ".",
                                        "valueText": "."
                                    },
                                    "name": {
                                        "kind": "IdentifierName",
                                        "fullStart": 640,
                                        "fullEnd": 654,
                                        "start": 640,
                                        "end": 654,
                                        "fullWidth": 14,
                                        "width": 14,
                                        "text": "defineProperty",
                                        "value": "defineProperty",
                                        "valueText": "defineProperty"
                                    }
                                },
                                "argumentList": {
                                    "kind": "ArgumentList",
                                    "fullStart": 654,
                                    "fullEnd": 804,
                                    "start": 654,
                                    "end": 804,
                                    "fullWidth": 150,
                                    "width": 150,
                                    "isIncrementallyUnusable": true,
                                    "openParenToken": {
                                        "kind": "OpenParenToken",
                                        "fullStart": 654,
                                        "fullEnd": 655,
                                        "start": 654,
                                        "end": 655,
                                        "fullWidth": 1,
                                        "width": 1,
                                        "text": "(",
                                        "value": "(",
                                        "valueText": "("
                                    },
                                    "arguments": [
                                        {
                                            "kind": "IdentifierName",
                                            "fullStart": 655,
                                            "fullEnd": 658,
                                            "start": 655,
                                            "end": 658,
                                            "fullWidth": 3,
                                            "width": 3,
                                            "text": "arr",
                                            "value": "arr",
                                            "valueText": "arr"
                                        },
                                        {
                                            "kind": "CommaToken",
                                            "fullStart": 658,
                                            "fullEnd": 660,
                                            "start": 658,
                                            "end": 659,
                                            "fullWidth": 2,
                                            "width": 1,
                                            "text": ",",
                                            "value": ",",
                                            "valueText": ",",
                                            "hasTrailingTrivia": true,
                                            "trailingTrivia": [
                                                {
                                                    "kind": "WhitespaceTrivia",
                                                    "text": " "
                                                }
                                            ]
                                        },
                                        {
                                            "kind": "StringLiteral",
                                            "fullStart": 660,
                                            "fullEnd": 673,
                                            "start": 660,
                                            "end": 673,
                                            "fullWidth": 13,
                                            "width": 13,
                                            "text": "\"ownProperty\"",
                                            "value": "ownProperty",
                                            "valueText": "ownProperty"
                                        },
                                        {
                                            "kind": "CommaToken",
                                            "fullStart": 673,
                                            "fullEnd": 675,
                                            "start": 673,
                                            "end": 674,
                                            "fullWidth": 2,
                                            "width": 1,
                                            "text": ",",
                                            "value": ",",
                                            "valueText": ",",
                                            "hasTrailingTrivia": true,
                                            "trailingTrivia": [
                                                {
                                                    "kind": "WhitespaceTrivia",
                                                    "text": " "
                                                }
                                            ]
                                        },
                                        {
                                            "kind": "ObjectLiteralExpression",
                                            "fullStart": 675,
                                            "fullEnd": 803,
                                            "start": 675,
                                            "end": 803,
                                            "fullWidth": 128,
                                            "width": 128,
                                            "isIncrementallyUnusable": true,
                                            "openBraceToken": {
                                                "kind": "OpenBraceToken",
                                                "fullStart": 675,
                                                "fullEnd": 678,
                                                "start": 675,
                                                "end": 676,
                                                "fullWidth": 3,
                                                "width": 1,
                                                "text": "{",
                                                "value": "{",
                                                "valueText": "{",
                                                "hasTrailingTrivia": true,
                                                "hasTrailingNewLine": true,
                                                "trailingTrivia": [
                                                    {
                                                        "kind": "NewLineTrivia",
                                                        "text": "\r\n"
                                                    }
                                                ]
                                            },
                                            "propertyAssignments": [
                                                {
                                                    "kind": "SimplePropertyAssignment",
                                                    "fullStart": 678,
                                                    "fullEnd": 759,
                                                    "start": 690,
                                                    "end": 759,
                                                    "fullWidth": 81,
                                                    "width": 69,
                                                    "isIncrementallyUnusable": true,
                                                    "propertyName": {
                                                        "kind": "IdentifierName",
                                                        "fullStart": 678,
                                                        "fullEnd": 693,
                                                        "start": 690,
                                                        "end": 693,
                                                        "fullWidth": 15,
                                                        "width": 3,
                                                        "text": "get",
                                                        "value": "get",
                                                        "valueText": "get",
                                                        "hasLeadingTrivia": true,
                                                        "leadingTrivia": [
                                                            {
                                                                "kind": "WhitespaceTrivia",
                                                                "text": "            "
                                                            }
                                                        ]
                                                    },
                                                    "colonToken": {
                                                        "kind": "ColonToken",
                                                        "fullStart": 693,
                                                        "fullEnd": 695,
                                                        "start": 693,
                                                        "end": 694,
                                                        "fullWidth": 2,
                                                        "width": 1,
                                                        "text": ":",
                                                        "value": ":",
                                                        "valueText": ":",
                                                        "hasTrailingTrivia": true,
                                                        "trailingTrivia": [
                                                            {
                                                                "kind": "WhitespaceTrivia",
                                                                "text": " "
                                                            }
                                                        ]
                                                    },
                                                    "expression": {
                                                        "kind": "FunctionExpression",
                                                        "fullStart": 695,
                                                        "fullEnd": 759,
                                                        "start": 695,
                                                        "end": 759,
                                                        "fullWidth": 64,
                                                        "width": 64,
                                                        "functionKeyword": {
                                                            "kind": "FunctionKeyword",
                                                            "fullStart": 695,
                                                            "fullEnd": 704,
                                                            "start": 695,
                                                            "end": 703,
                                                            "fullWidth": 9,
                                                            "width": 8,
                                                            "text": "function",
                                                            "value": "function",
                                                            "valueText": "function",
                                                            "hasTrailingTrivia": true,
                                                            "trailingTrivia": [
                                                                {
                                                                    "kind": "WhitespaceTrivia",
                                                                    "text": " "
                                                                }
                                                            ]
                                                        },
                                                        "callSignature": {
                                                            "kind": "CallSignature",
                                                            "fullStart": 704,
                                                            "fullEnd": 707,
                                                            "start": 704,
                                                            "end": 706,
                                                            "fullWidth": 3,
                                                            "width": 2,
                                                            "parameterList": {
                                                                "kind": "ParameterList",
                                                                "fullStart": 704,
                                                                "fullEnd": 707,
                                                                "start": 704,
                                                                "end": 706,
                                                                "fullWidth": 3,
                                                                "width": 2,
                                                                "openParenToken": {
                                                                    "kind": "OpenParenToken",
                                                                    "fullStart": 704,
                                                                    "fullEnd": 705,
                                                                    "start": 704,
                                                                    "end": 705,
                                                                    "fullWidth": 1,
                                                                    "width": 1,
                                                                    "text": "(",
                                                                    "value": "(",
                                                                    "valueText": "("
                                                                },
                                                                "parameters": [],
                                                                "closeParenToken": {
                                                                    "kind": "CloseParenToken",
                                                                    "fullStart": 705,
                                                                    "fullEnd": 707,
                                                                    "start": 705,
                                                                    "end": 706,
                                                                    "fullWidth": 2,
                                                                    "width": 1,
                                                                    "text": ")",
                                                                    "value": ")",
                                                                    "valueText": ")",
                                                                    "hasTrailingTrivia": true,
                                                                    "trailingTrivia": [
                                                                        {
                                                                            "kind": "WhitespaceTrivia",
                                                                            "text": " "
                                                                        }
                                                                    ]
                                                                }
                                                            }
                                                        },
                                                        "block": {
                                                            "kind": "Block",
                                                            "fullStart": 707,
                                                            "fullEnd": 759,
                                                            "start": 707,
                                                            "end": 759,
                                                            "fullWidth": 52,
                                                            "width": 52,
                                                            "openBraceToken": {
                                                                "kind": "OpenBraceToken",
                                                                "fullStart": 707,
                                                                "fullEnd": 710,
                                                                "start": 707,
                                                                "end": 708,
                                                                "fullWidth": 3,
                                                                "width": 1,
                                                                "text": "{",
                                                                "value": "{",
                                                                "valueText": "{",
                                                                "hasTrailingTrivia": true,
                                                                "hasTrailingNewLine": true,
                                                                "trailingTrivia": [
                                                                    {
                                                                        "kind": "NewLineTrivia",
                                                                        "text": "\r\n"
                                                                    }
                                                                ]
                                                            },
                                                            "statements": [
                                                                {
                                                                    "kind": "ReturnStatement",
                                                                    "fullStart": 710,
                                                                    "fullEnd": 746,
                                                                    "start": 726,
                                                                    "end": 744,
                                                                    "fullWidth": 36,
                                                                    "width": 18,
                                                                    "returnKeyword": {
                                                                        "kind": "ReturnKeyword",
                                                                        "fullStart": 710,
                                                                        "fullEnd": 733,
                                                                        "start": 726,
                                                                        "end": 732,
                                                                        "fullWidth": 23,
                                                                        "width": 6,
                                                                        "text": "return",
                                                                        "value": "return",
                                                                        "valueText": "return",
                                                                        "hasLeadingTrivia": true,
                                                                        "hasTrailingTrivia": true,
                                                                        "leadingTrivia": [
                                                                            {
                                                                                "kind": "WhitespaceTrivia",
                                                                                "text": "                "
                                                                            }
                                                                        ],
                                                                        "trailingTrivia": [
                                                                            {
                                                                                "kind": "WhitespaceTrivia",
                                                                                "text": " "
                                                                            }
                                                                        ]
                                                                    },
                                                                    "expression": {
                                                                        "kind": "StringLiteral",
                                                                        "fullStart": 733,
                                                                        "fullEnd": 743,
                                                                        "start": 733,
                                                                        "end": 743,
                                                                        "fullWidth": 10,
                                                                        "width": 10,
                                                                        "text": "\"ownArray\"",
                                                                        "value": "ownArray",
                                                                        "valueText": "ownArray"
                                                                    },
                                                                    "semicolonToken": {
                                                                        "kind": "SemicolonToken",
                                                                        "fullStart": 743,
                                                                        "fullEnd": 746,
                                                                        "start": 743,
                                                                        "end": 744,
                                                                        "fullWidth": 3,
                                                                        "width": 1,
                                                                        "text": ";",
                                                                        "value": ";",
                                                                        "valueText": ";",
                                                                        "hasTrailingTrivia": true,
                                                                        "hasTrailingNewLine": true,
                                                                        "trailingTrivia": [
                                                                            {
                                                                                "kind": "NewLineTrivia",
                                                                                "text": "\r\n"
                                                                            }
                                                                        ]
                                                                    }
                                                                }
                                                            ],
                                                            "closeBraceToken": {
                                                                "kind": "CloseBraceToken",
                                                                "fullStart": 746,
                                                                "fullEnd": 759,
                                                                "start": 758,
                                                                "end": 759,
                                                                "fullWidth": 13,
                                                                "width": 1,
                                                                "text": "}",
                                                                "value": "}",
                                                                "valueText": "}",
                                                                "hasLeadingTrivia": true,
                                                                "leadingTrivia": [
                                                                    {
                                                                        "kind": "WhitespaceTrivia",
                                                                        "text": "            "
                                                                    }
                                                                ]
                                                            }
                                                        }
                                                    }
                                                },
                                                {
                                                    "kind": "CommaToken",
                                                    "fullStart": 759,
                                                    "fullEnd": 762,
                                                    "start": 759,
                                                    "end": 760,
                                                    "fullWidth": 3,
                                                    "width": 1,
                                                    "text": ",",
                                                    "value": ",",
                                                    "valueText": ",",
                                                    "hasTrailingTrivia": true,
                                                    "hasTrailingNewLine": true,
                                                    "trailingTrivia": [
                                                        {
                                                            "kind": "NewLineTrivia",
                                                            "text": "\r\n"
                                                        }
                                                    ]
                                                },
                                                {
                                                    "kind": "SimplePropertyAssignment",
                                                    "fullStart": 762,
                                                    "fullEnd": 794,
                                                    "start": 774,
                                                    "end": 792,
                                                    "fullWidth": 32,
                                                    "width": 18,
                                                    "propertyName": {
                                                        "kind": "IdentifierName",
                                                        "fullStart": 762,
                                                        "fullEnd": 786,
                                                        "start": 774,
                                                        "end": 786,
                                                        "fullWidth": 24,
                                                        "width": 12,
                                                        "text": "configurable",
                                                        "value": "configurable",
                                                        "valueText": "configurable",
                                                        "hasLeadingTrivia": true,
                                                        "leadingTrivia": [
                                                            {
                                                                "kind": "WhitespaceTrivia",
                                                                "text": "            "
                                                            }
                                                        ]
                                                    },
                                                    "colonToken": {
                                                        "kind": "ColonToken",
                                                        "fullStart": 786,
                                                        "fullEnd": 788,
                                                        "start": 786,
                                                        "end": 787,
                                                        "fullWidth": 2,
                                                        "width": 1,
                                                        "text": ":",
                                                        "value": ":",
                                                        "valueText": ":",
                                                        "hasTrailingTrivia": true,
                                                        "trailingTrivia": [
                                                            {
                                                                "kind": "WhitespaceTrivia",
                                                                "text": " "
                                                            }
                                                        ]
                                                    },
                                                    "expression": {
                                                        "kind": "TrueKeyword",
                                                        "fullStart": 788,
                                                        "fullEnd": 794,
                                                        "start": 788,
                                                        "end": 792,
                                                        "fullWidth": 6,
                                                        "width": 4,
                                                        "text": "true",
                                                        "value": true,
                                                        "valueText": "true",
                                                        "hasTrailingTrivia": true,
                                                        "hasTrailingNewLine": true,
                                                        "trailingTrivia": [
                                                            {
                                                                "kind": "NewLineTrivia",
                                                                "text": "\r\n"
                                                            }
                                                        ]
                                                    }
                                                }
                                            ],
                                            "closeBraceToken": {
                                                "kind": "CloseBraceToken",
                                                "fullStart": 794,
                                                "fullEnd": 803,
                                                "start": 802,
                                                "end": 803,
                                                "fullWidth": 9,
                                                "width": 1,
                                                "text": "}",
                                                "value": "}",
                                                "valueText": "}",
                                                "hasLeadingTrivia": true,
                                                "leadingTrivia": [
                                                    {
                                                        "kind": "WhitespaceTrivia",
                                                        "text": "        "
                                                    }
                                                ]
                                            }
                                        }
                                    ],
                                    "closeParenToken": {
                                        "kind": "CloseParenToken",
                                        "fullStart": 803,
                                        "fullEnd": 804,
                                        "start": 803,
                                        "end": 804,
                                        "fullWidth": 1,
                                        "width": 1,
                                        "text": ")",
                                        "value": ")",
                                        "valueText": ")"
                                    }
                                }
                            },
                            "semicolonToken": {
                                "kind": "SemicolonToken",
                                "fullStart": 804,
                                "fullEnd": 807,
                                "start": 804,
                                "end": 805,
                                "fullWidth": 3,
                                "width": 1,
                                "text": ";",
                                "value": ";",
                                "valueText": ";",
                                "hasTrailingTrivia": true,
                                "hasTrailingNewLine": true,
                                "trailingTrivia": [
                                    {
                                        "kind": "NewLineTrivia",
                                        "text": "\r\n"
                                    }
                                ]
                            }
                        },
                        {
                            "kind": "VariableStatement",
                            "fullStart": 807,
                            "fullEnd": 864,
                            "start": 817,
                            "end": 862,
                            "fullWidth": 57,
                            "width": 45,
                            "modifiers": [],
                            "variableDeclaration": {
                                "kind": "VariableDeclaration",
                                "fullStart": 807,
                                "fullEnd": 861,
                                "start": 817,
                                "end": 861,
                                "fullWidth": 54,
                                "width": 44,
                                "varKeyword": {
                                    "kind": "VarKeyword",
                                    "fullStart": 807,
                                    "fullEnd": 821,
                                    "start": 817,
                                    "end": 820,
                                    "fullWidth": 14,
                                    "width": 3,
                                    "text": "var",
                                    "value": "var",
                                    "valueText": "var",
                                    "hasLeadingTrivia": true,
                                    "hasLeadingNewLine": true,
                                    "hasTrailingTrivia": true,
                                    "leadingTrivia": [
                                        {
                                            "kind": "NewLineTrivia",
                                            "text": "\r\n"
                                        },
                                        {
                                            "kind": "WhitespaceTrivia",
                                            "text": "        "
                                        }
                                    ],
                                    "trailingTrivia": [
                                        {
                                            "kind": "WhitespaceTrivia",
                                            "text": " "
                                        }
                                    ]
                                },
                                "variableDeclarators": [
                                    {
                                        "kind": "VariableDeclarator",
                                        "fullStart": 821,
                                        "fullEnd": 861,
                                        "start": 821,
                                        "end": 861,
                                        "fullWidth": 40,
<<<<<<< HEAD
                                        "width": 40,
                                        "identifier": {
=======
                                        "propertyName": {
>>>>>>> 85e84683
                                            "kind": "IdentifierName",
                                            "fullStart": 821,
                                            "fullEnd": 828,
                                            "start": 821,
                                            "end": 827,
                                            "fullWidth": 7,
                                            "width": 6,
                                            "text": "result",
                                            "value": "result",
                                            "valueText": "result",
                                            "hasTrailingTrivia": true,
                                            "trailingTrivia": [
                                                {
                                                    "kind": "WhitespaceTrivia",
                                                    "text": " "
                                                }
                                            ]
                                        },
                                        "equalsValueClause": {
                                            "kind": "EqualsValueClause",
                                            "fullStart": 828,
                                            "fullEnd": 861,
                                            "start": 828,
                                            "end": 861,
                                            "fullWidth": 33,
                                            "width": 33,
                                            "equalsToken": {
                                                "kind": "EqualsToken",
                                                "fullStart": 828,
                                                "fullEnd": 830,
                                                "start": 828,
                                                "end": 829,
                                                "fullWidth": 2,
                                                "width": 1,
                                                "text": "=",
                                                "value": "=",
                                                "valueText": "=",
                                                "hasTrailingTrivia": true,
                                                "trailingTrivia": [
                                                    {
                                                        "kind": "WhitespaceTrivia",
                                                        "text": " "
                                                    }
                                                ]
                                            },
                                            "value": {
                                                "kind": "InvocationExpression",
                                                "fullStart": 830,
                                                "fullEnd": 861,
                                                "start": 830,
                                                "end": 861,
                                                "fullWidth": 31,
                                                "width": 31,
                                                "expression": {
                                                    "kind": "MemberAccessExpression",
                                                    "fullStart": 830,
                                                    "fullEnd": 856,
                                                    "start": 830,
                                                    "end": 856,
                                                    "fullWidth": 26,
                                                    "width": 26,
                                                    "expression": {
                                                        "kind": "IdentifierName",
                                                        "fullStart": 830,
                                                        "fullEnd": 836,
                                                        "start": 830,
                                                        "end": 836,
                                                        "fullWidth": 6,
                                                        "width": 6,
                                                        "text": "Object",
                                                        "value": "Object",
                                                        "valueText": "Object"
                                                    },
                                                    "dotToken": {
                                                        "kind": "DotToken",
                                                        "fullStart": 836,
                                                        "fullEnd": 837,
                                                        "start": 836,
                                                        "end": 837,
                                                        "fullWidth": 1,
                                                        "width": 1,
                                                        "text": ".",
                                                        "value": ".",
                                                        "valueText": "."
                                                    },
                                                    "name": {
                                                        "kind": "IdentifierName",
                                                        "fullStart": 837,
                                                        "fullEnd": 856,
                                                        "start": 837,
                                                        "end": 856,
                                                        "fullWidth": 19,
                                                        "width": 19,
                                                        "text": "getOwnPropertyNames",
                                                        "value": "getOwnPropertyNames",
                                                        "valueText": "getOwnPropertyNames"
                                                    }
                                                },
                                                "argumentList": {
                                                    "kind": "ArgumentList",
                                                    "fullStart": 856,
                                                    "fullEnd": 861,
                                                    "start": 856,
                                                    "end": 861,
                                                    "fullWidth": 5,
                                                    "width": 5,
                                                    "openParenToken": {
                                                        "kind": "OpenParenToken",
                                                        "fullStart": 856,
                                                        "fullEnd": 857,
                                                        "start": 856,
                                                        "end": 857,
                                                        "fullWidth": 1,
                                                        "width": 1,
                                                        "text": "(",
                                                        "value": "(",
                                                        "valueText": "("
                                                    },
                                                    "arguments": [
                                                        {
                                                            "kind": "IdentifierName",
                                                            "fullStart": 857,
                                                            "fullEnd": 860,
                                                            "start": 857,
                                                            "end": 860,
                                                            "fullWidth": 3,
                                                            "width": 3,
                                                            "text": "arr",
                                                            "value": "arr",
                                                            "valueText": "arr"
                                                        }
                                                    ],
                                                    "closeParenToken": {
                                                        "kind": "CloseParenToken",
                                                        "fullStart": 860,
                                                        "fullEnd": 861,
                                                        "start": 860,
                                                        "end": 861,
                                                        "fullWidth": 1,
                                                        "width": 1,
                                                        "text": ")",
                                                        "value": ")",
                                                        "valueText": ")"
                                                    }
                                                }
                                            }
                                        }
                                    }
                                ]
                            },
                            "semicolonToken": {
                                "kind": "SemicolonToken",
                                "fullStart": 861,
                                "fullEnd": 864,
                                "start": 861,
                                "end": 862,
                                "fullWidth": 3,
                                "width": 1,
                                "text": ";",
                                "value": ";",
                                "valueText": ";",
                                "hasTrailingTrivia": true,
                                "hasTrailingNewLine": true,
                                "trailingTrivia": [
                                    {
                                        "kind": "NewLineTrivia",
                                        "text": "\r\n"
                                    }
                                ]
                            }
                        },
                        {
                            "kind": "ForInStatement",
                            "fullStart": 864,
                            "fullEnd": 1003,
                            "start": 874,
                            "end": 1001,
                            "fullWidth": 139,
                            "width": 127,
                            "forKeyword": {
                                "kind": "ForKeyword",
                                "fullStart": 864,
                                "fullEnd": 878,
                                "start": 874,
                                "end": 877,
                                "fullWidth": 14,
                                "width": 3,
                                "text": "for",
                                "value": "for",
                                "valueText": "for",
                                "hasLeadingTrivia": true,
                                "hasLeadingNewLine": true,
                                "hasTrailingTrivia": true,
                                "leadingTrivia": [
                                    {
                                        "kind": "NewLineTrivia",
                                        "text": "\r\n"
                                    },
                                    {
                                        "kind": "WhitespaceTrivia",
                                        "text": "        "
                                    }
                                ],
                                "trailingTrivia": [
                                    {
                                        "kind": "WhitespaceTrivia",
                                        "text": " "
                                    }
                                ]
                            },
                            "openParenToken": {
                                "kind": "OpenParenToken",
                                "fullStart": 878,
                                "fullEnd": 879,
                                "start": 878,
                                "end": 879,
                                "fullWidth": 1,
                                "width": 1,
                                "text": "(",
                                "value": "(",
                                "valueText": "("
                            },
                            "variableDeclaration": {
                                "kind": "VariableDeclaration",
                                "fullStart": 879,
                                "fullEnd": 885,
                                "start": 879,
                                "end": 884,
                                "fullWidth": 6,
                                "width": 5,
                                "varKeyword": {
                                    "kind": "VarKeyword",
                                    "fullStart": 879,
                                    "fullEnd": 883,
                                    "start": 879,
                                    "end": 882,
                                    "fullWidth": 4,
                                    "width": 3,
                                    "text": "var",
                                    "value": "var",
                                    "valueText": "var",
                                    "hasTrailingTrivia": true,
                                    "trailingTrivia": [
                                        {
                                            "kind": "WhitespaceTrivia",
                                            "text": " "
                                        }
                                    ]
                                },
                                "variableDeclarators": [
                                    {
                                        "kind": "VariableDeclarator",
                                        "fullStart": 883,
                                        "fullEnd": 885,
                                        "start": 883,
                                        "end": 884,
                                        "fullWidth": 2,
<<<<<<< HEAD
                                        "width": 1,
                                        "identifier": {
=======
                                        "propertyName": {
>>>>>>> 85e84683
                                            "kind": "IdentifierName",
                                            "fullStart": 883,
                                            "fullEnd": 885,
                                            "start": 883,
                                            "end": 884,
                                            "fullWidth": 2,
                                            "width": 1,
                                            "text": "p",
                                            "value": "p",
                                            "valueText": "p",
                                            "hasTrailingTrivia": true,
                                            "trailingTrivia": [
                                                {
                                                    "kind": "WhitespaceTrivia",
                                                    "text": " "
                                                }
                                            ]
                                        }
                                    }
                                ]
                            },
                            "inKeyword": {
                                "kind": "InKeyword",
                                "fullStart": 885,
                                "fullEnd": 888,
                                "start": 885,
                                "end": 887,
                                "fullWidth": 3,
                                "width": 2,
                                "text": "in",
                                "value": "in",
                                "valueText": "in",
                                "hasTrailingTrivia": true,
                                "trailingTrivia": [
                                    {
                                        "kind": "WhitespaceTrivia",
                                        "text": " "
                                    }
                                ]
                            },
                            "expression": {
                                "kind": "IdentifierName",
                                "fullStart": 888,
                                "fullEnd": 894,
                                "start": 888,
                                "end": 894,
                                "fullWidth": 6,
                                "width": 6,
                                "text": "result",
                                "value": "result",
                                "valueText": "result"
                            },
                            "closeParenToken": {
                                "kind": "CloseParenToken",
                                "fullStart": 894,
                                "fullEnd": 896,
                                "start": 894,
                                "end": 895,
                                "fullWidth": 2,
                                "width": 1,
                                "text": ")",
                                "value": ")",
                                "valueText": ")",
                                "hasTrailingTrivia": true,
                                "trailingTrivia": [
                                    {
                                        "kind": "WhitespaceTrivia",
                                        "text": " "
                                    }
                                ]
                            },
                            "statement": {
                                "kind": "Block",
                                "fullStart": 896,
                                "fullEnd": 1003,
                                "start": 896,
                                "end": 1001,
                                "fullWidth": 107,
                                "width": 105,
                                "openBraceToken": {
                                    "kind": "OpenBraceToken",
                                    "fullStart": 896,
                                    "fullEnd": 899,
                                    "start": 896,
                                    "end": 897,
                                    "fullWidth": 3,
                                    "width": 1,
                                    "text": "{",
                                    "value": "{",
                                    "valueText": "{",
                                    "hasTrailingTrivia": true,
                                    "hasTrailingNewLine": true,
                                    "trailingTrivia": [
                                        {
                                            "kind": "NewLineTrivia",
                                            "text": "\r\n"
                                        }
                                    ]
                                },
                                "statements": [
                                    {
                                        "kind": "IfStatement",
                                        "fullStart": 899,
                                        "fullEnd": 992,
                                        "start": 911,
                                        "end": 990,
                                        "fullWidth": 93,
                                        "width": 79,
                                        "ifKeyword": {
                                            "kind": "IfKeyword",
                                            "fullStart": 899,
                                            "fullEnd": 914,
                                            "start": 911,
                                            "end": 913,
                                            "fullWidth": 15,
                                            "width": 2,
                                            "text": "if",
                                            "value": "if",
                                            "valueText": "if",
                                            "hasLeadingTrivia": true,
                                            "hasTrailingTrivia": true,
                                            "leadingTrivia": [
                                                {
                                                    "kind": "WhitespaceTrivia",
                                                    "text": "            "
                                                }
                                            ],
                                            "trailingTrivia": [
                                                {
                                                    "kind": "WhitespaceTrivia",
                                                    "text": " "
                                                }
                                            ]
                                        },
                                        "openParenToken": {
                                            "kind": "OpenParenToken",
                                            "fullStart": 914,
                                            "fullEnd": 915,
                                            "start": 914,
                                            "end": 915,
                                            "fullWidth": 1,
                                            "width": 1,
                                            "text": "(",
                                            "value": "(",
                                            "valueText": "("
                                        },
                                        "condition": {
                                            "kind": "EqualsExpression",
                                            "fullStart": 915,
                                            "fullEnd": 942,
                                            "start": 915,
                                            "end": 942,
                                            "fullWidth": 27,
                                            "width": 27,
                                            "left": {
                                                "kind": "ElementAccessExpression",
                                                "fullStart": 915,
                                                "fullEnd": 925,
                                                "start": 915,
                                                "end": 924,
                                                "fullWidth": 10,
                                                "width": 9,
                                                "expression": {
                                                    "kind": "IdentifierName",
                                                    "fullStart": 915,
                                                    "fullEnd": 921,
                                                    "start": 915,
                                                    "end": 921,
                                                    "fullWidth": 6,
                                                    "width": 6,
                                                    "text": "result",
                                                    "value": "result",
                                                    "valueText": "result"
                                                },
                                                "openBracketToken": {
                                                    "kind": "OpenBracketToken",
                                                    "fullStart": 921,
                                                    "fullEnd": 922,
                                                    "start": 921,
                                                    "end": 922,
                                                    "fullWidth": 1,
                                                    "width": 1,
                                                    "text": "[",
                                                    "value": "[",
                                                    "valueText": "["
                                                },
                                                "argumentExpression": {
                                                    "kind": "IdentifierName",
                                                    "fullStart": 922,
                                                    "fullEnd": 923,
                                                    "start": 922,
                                                    "end": 923,
                                                    "fullWidth": 1,
                                                    "width": 1,
                                                    "text": "p",
                                                    "value": "p",
                                                    "valueText": "p"
                                                },
                                                "closeBracketToken": {
                                                    "kind": "CloseBracketToken",
                                                    "fullStart": 923,
                                                    "fullEnd": 925,
                                                    "start": 923,
                                                    "end": 924,
                                                    "fullWidth": 2,
                                                    "width": 1,
                                                    "text": "]",
                                                    "value": "]",
                                                    "valueText": "]",
                                                    "hasTrailingTrivia": true,
                                                    "trailingTrivia": [
                                                        {
                                                            "kind": "WhitespaceTrivia",
                                                            "text": " "
                                                        }
                                                    ]
                                                }
                                            },
                                            "operatorToken": {
                                                "kind": "EqualsEqualsEqualsToken",
                                                "fullStart": 925,
                                                "fullEnd": 929,
                                                "start": 925,
                                                "end": 928,
                                                "fullWidth": 4,
                                                "width": 3,
                                                "text": "===",
                                                "value": "===",
                                                "valueText": "===",
                                                "hasTrailingTrivia": true,
                                                "trailingTrivia": [
                                                    {
                                                        "kind": "WhitespaceTrivia",
                                                        "text": " "
                                                    }
                                                ]
                                            },
                                            "right": {
                                                "kind": "StringLiteral",
                                                "fullStart": 929,
                                                "fullEnd": 942,
                                                "start": 929,
                                                "end": 942,
                                                "fullWidth": 13,
                                                "width": 13,
                                                "text": "\"ownProperty\"",
                                                "value": "ownProperty",
                                                "valueText": "ownProperty"
                                            }
                                        },
                                        "closeParenToken": {
                                            "kind": "CloseParenToken",
                                            "fullStart": 942,
                                            "fullEnd": 944,
                                            "start": 942,
                                            "end": 943,
                                            "fullWidth": 2,
                                            "width": 1,
                                            "text": ")",
                                            "value": ")",
                                            "valueText": ")",
                                            "hasTrailingTrivia": true,
                                            "trailingTrivia": [
                                                {
                                                    "kind": "WhitespaceTrivia",
                                                    "text": " "
                                                }
                                            ]
                                        },
                                        "statement": {
                                            "kind": "Block",
                                            "fullStart": 944,
                                            "fullEnd": 992,
                                            "start": 944,
                                            "end": 990,
                                            "fullWidth": 48,
                                            "width": 46,
                                            "openBraceToken": {
                                                "kind": "OpenBraceToken",
                                                "fullStart": 944,
                                                "fullEnd": 947,
                                                "start": 944,
                                                "end": 945,
                                                "fullWidth": 3,
                                                "width": 1,
                                                "text": "{",
                                                "value": "{",
                                                "valueText": "{",
                                                "hasTrailingTrivia": true,
                                                "hasTrailingNewLine": true,
                                                "trailingTrivia": [
                                                    {
                                                        "kind": "NewLineTrivia",
                                                        "text": "\r\n"
                                                    }
                                                ]
                                            },
                                            "statements": [
                                                {
                                                    "kind": "ReturnStatement",
                                                    "fullStart": 947,
                                                    "fullEnd": 977,
                                                    "start": 963,
                                                    "end": 975,
                                                    "fullWidth": 30,
                                                    "width": 12,
                                                    "returnKeyword": {
                                                        "kind": "ReturnKeyword",
                                                        "fullStart": 947,
                                                        "fullEnd": 970,
                                                        "start": 963,
                                                        "end": 969,
                                                        "fullWidth": 23,
                                                        "width": 6,
                                                        "text": "return",
                                                        "value": "return",
                                                        "valueText": "return",
                                                        "hasLeadingTrivia": true,
                                                        "hasTrailingTrivia": true,
                                                        "leadingTrivia": [
                                                            {
                                                                "kind": "WhitespaceTrivia",
                                                                "text": "                "
                                                            }
                                                        ],
                                                        "trailingTrivia": [
                                                            {
                                                                "kind": "WhitespaceTrivia",
                                                                "text": " "
                                                            }
                                                        ]
                                                    },
                                                    "expression": {
                                                        "kind": "TrueKeyword",
                                                        "fullStart": 970,
                                                        "fullEnd": 974,
                                                        "start": 970,
                                                        "end": 974,
                                                        "fullWidth": 4,
                                                        "width": 4,
                                                        "text": "true",
                                                        "value": true,
                                                        "valueText": "true"
                                                    },
                                                    "semicolonToken": {
                                                        "kind": "SemicolonToken",
                                                        "fullStart": 974,
                                                        "fullEnd": 977,
                                                        "start": 974,
                                                        "end": 975,
                                                        "fullWidth": 3,
                                                        "width": 1,
                                                        "text": ";",
                                                        "value": ";",
                                                        "valueText": ";",
                                                        "hasTrailingTrivia": true,
                                                        "hasTrailingNewLine": true,
                                                        "trailingTrivia": [
                                                            {
                                                                "kind": "NewLineTrivia",
                                                                "text": "\r\n"
                                                            }
                                                        ]
                                                    }
                                                }
                                            ],
                                            "closeBraceToken": {
                                                "kind": "CloseBraceToken",
                                                "fullStart": 977,
                                                "fullEnd": 992,
                                                "start": 989,
                                                "end": 990,
                                                "fullWidth": 15,
                                                "width": 1,
                                                "text": "}",
                                                "value": "}",
                                                "valueText": "}",
                                                "hasLeadingTrivia": true,
                                                "hasTrailingTrivia": true,
                                                "hasTrailingNewLine": true,
                                                "leadingTrivia": [
                                                    {
                                                        "kind": "WhitespaceTrivia",
                                                        "text": "            "
                                                    }
                                                ],
                                                "trailingTrivia": [
                                                    {
                                                        "kind": "NewLineTrivia",
                                                        "text": "\r\n"
                                                    }
                                                ]
                                            }
                                        }
                                    }
                                ],
                                "closeBraceToken": {
                                    "kind": "CloseBraceToken",
                                    "fullStart": 992,
                                    "fullEnd": 1003,
                                    "start": 1000,
                                    "end": 1001,
                                    "fullWidth": 11,
                                    "width": 1,
                                    "text": "}",
                                    "value": "}",
                                    "valueText": "}",
                                    "hasLeadingTrivia": true,
                                    "hasTrailingTrivia": true,
                                    "hasTrailingNewLine": true,
                                    "leadingTrivia": [
                                        {
                                            "kind": "WhitespaceTrivia",
                                            "text": "        "
                                        }
                                    ],
                                    "trailingTrivia": [
                                        {
                                            "kind": "NewLineTrivia",
                                            "text": "\r\n"
                                        }
                                    ]
                                }
                            }
                        },
                        {
                            "kind": "ReturnStatement",
                            "fullStart": 1003,
                            "fullEnd": 1028,
                            "start": 1013,
                            "end": 1026,
                            "fullWidth": 25,
                            "width": 13,
                            "returnKeyword": {
                                "kind": "ReturnKeyword",
                                "fullStart": 1003,
                                "fullEnd": 1020,
                                "start": 1013,
                                "end": 1019,
                                "fullWidth": 17,
                                "width": 6,
                                "text": "return",
                                "value": "return",
                                "valueText": "return",
                                "hasLeadingTrivia": true,
                                "hasLeadingNewLine": true,
                                "hasTrailingTrivia": true,
                                "leadingTrivia": [
                                    {
                                        "kind": "NewLineTrivia",
                                        "text": "\r\n"
                                    },
                                    {
                                        "kind": "WhitespaceTrivia",
                                        "text": "        "
                                    }
                                ],
                                "trailingTrivia": [
                                    {
                                        "kind": "WhitespaceTrivia",
                                        "text": " "
                                    }
                                ]
                            },
                            "expression": {
                                "kind": "FalseKeyword",
                                "fullStart": 1020,
                                "fullEnd": 1025,
                                "start": 1020,
                                "end": 1025,
                                "fullWidth": 5,
                                "width": 5,
                                "text": "false",
                                "value": false,
                                "valueText": "false"
                            },
                            "semicolonToken": {
                                "kind": "SemicolonToken",
                                "fullStart": 1025,
                                "fullEnd": 1028,
                                "start": 1025,
                                "end": 1026,
                                "fullWidth": 3,
                                "width": 1,
                                "text": ";",
                                "value": ";",
                                "valueText": ";",
                                "hasTrailingTrivia": true,
                                "hasTrailingNewLine": true,
                                "trailingTrivia": [
                                    {
                                        "kind": "NewLineTrivia",
                                        "text": "\r\n"
                                    }
                                ]
                            }
                        }
                    ],
                    "closeBraceToken": {
                        "kind": "CloseBraceToken",
                        "fullStart": 1028,
                        "fullEnd": 1035,
                        "start": 1032,
                        "end": 1033,
                        "fullWidth": 7,
                        "width": 1,
                        "text": "}",
                        "value": "}",
                        "valueText": "}",
                        "hasLeadingTrivia": true,
                        "hasTrailingTrivia": true,
                        "hasTrailingNewLine": true,
                        "leadingTrivia": [
                            {
                                "kind": "WhitespaceTrivia",
                                "text": "    "
                            }
                        ],
                        "trailingTrivia": [
                            {
                                "kind": "NewLineTrivia",
                                "text": "\r\n"
                            }
                        ]
                    }
                }
            },
            {
                "kind": "ExpressionStatement",
                "fullStart": 1035,
                "fullEnd": 1059,
                "start": 1035,
                "end": 1057,
                "fullWidth": 24,
                "width": 22,
                "expression": {
                    "kind": "InvocationExpression",
                    "fullStart": 1035,
                    "fullEnd": 1056,
                    "start": 1035,
                    "end": 1056,
                    "fullWidth": 21,
                    "width": 21,
                    "expression": {
                        "kind": "IdentifierName",
                        "fullStart": 1035,
                        "fullEnd": 1046,
                        "start": 1035,
                        "end": 1046,
                        "fullWidth": 11,
                        "width": 11,
                        "text": "runTestCase",
                        "value": "runTestCase",
                        "valueText": "runTestCase"
                    },
                    "argumentList": {
                        "kind": "ArgumentList",
                        "fullStart": 1046,
                        "fullEnd": 1056,
                        "start": 1046,
                        "end": 1056,
                        "fullWidth": 10,
                        "width": 10,
                        "openParenToken": {
                            "kind": "OpenParenToken",
                            "fullStart": 1046,
                            "fullEnd": 1047,
                            "start": 1046,
                            "end": 1047,
                            "fullWidth": 1,
                            "width": 1,
                            "text": "(",
                            "value": "(",
                            "valueText": "("
                        },
                        "arguments": [
                            {
                                "kind": "IdentifierName",
                                "fullStart": 1047,
                                "fullEnd": 1055,
                                "start": 1047,
                                "end": 1055,
                                "fullWidth": 8,
                                "width": 8,
                                "text": "testcase",
                                "value": "testcase",
                                "valueText": "testcase"
                            }
                        ],
                        "closeParenToken": {
                            "kind": "CloseParenToken",
                            "fullStart": 1055,
                            "fullEnd": 1056,
                            "start": 1055,
                            "end": 1056,
                            "fullWidth": 1,
                            "width": 1,
                            "text": ")",
                            "value": ")",
                            "valueText": ")"
                        }
                    }
                },
                "semicolonToken": {
                    "kind": "SemicolonToken",
                    "fullStart": 1056,
                    "fullEnd": 1059,
                    "start": 1056,
                    "end": 1057,
                    "fullWidth": 3,
                    "width": 1,
                    "text": ";",
                    "value": ";",
                    "valueText": ";",
                    "hasTrailingTrivia": true,
                    "hasTrailingNewLine": true,
                    "trailingTrivia": [
                        {
                            "kind": "NewLineTrivia",
                            "text": "\r\n"
                        }
                    ]
                }
            }
        ],
        "endOfFileToken": {
            "kind": "EndOfFileToken",
            "fullStart": 1059,
            "fullEnd": 1059,
            "start": 1059,
            "end": 1059,
            "fullWidth": 0,
            "width": 0,
            "text": ""
        }
    },
    "lineMap": {
        "lineStarts": [
            0,
            67,
            152,
            232,
            308,
            380,
            385,
            438,
            561,
            566,
            568,
            570,
            593,
            623,
            625,
            678,
            710,
            746,
            762,
            794,
            807,
            809,
            864,
            866,
            899,
            947,
            977,
            992,
            1003,
            1005,
            1028,
            1035,
            1059
        ],
        "length": 1059
    }
}<|MERGE_RESOLUTION|>--- conflicted
+++ resolved
@@ -247,12 +247,8 @@
                                         "start": 605,
                                         "end": 620,
                                         "fullWidth": 15,
-<<<<<<< HEAD
                                         "width": 15,
-                                        "identifier": {
-=======
                                         "propertyName": {
->>>>>>> 85e84683
                                             "kind": "IdentifierName",
                                             "fullStart": 605,
                                             "fullEnd": 609,
@@ -1064,12 +1060,8 @@
                                         "start": 821,
                                         "end": 861,
                                         "fullWidth": 40,
-<<<<<<< HEAD
                                         "width": 40,
-                                        "identifier": {
-=======
                                         "propertyName": {
->>>>>>> 85e84683
                                             "kind": "IdentifierName",
                                             "fullStart": 821,
                                             "fullEnd": 828,
@@ -1327,12 +1319,8 @@
                                         "start": 883,
                                         "end": 884,
                                         "fullWidth": 2,
-<<<<<<< HEAD
                                         "width": 1,
-                                        "identifier": {
-=======
                                         "propertyName": {
->>>>>>> 85e84683
                                             "kind": "IdentifierName",
                                             "fullStart": 883,
                                             "fullEnd": 885,
