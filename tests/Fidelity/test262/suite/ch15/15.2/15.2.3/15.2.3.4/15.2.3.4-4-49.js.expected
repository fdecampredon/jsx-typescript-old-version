{
    "isDeclaration": false,
    "languageVersion": "EcmaScript5",
    "parseOptions": {
        "allowAutomaticSemicolonInsertion": true
    },
    "sourceUnit": {
        "kind": "SourceUnit",
        "fullStart": 0,
        "fullEnd": 812,
        "start": 566,
        "end": 812,
        "fullWidth": 812,
        "width": 246,
        "isIncrementallyUnusable": true,
        "moduleElements": [
            {
                "kind": "FunctionDeclaration",
                "fullStart": 0,
                "fullEnd": 788,
                "start": 566,
                "end": 786,
                "fullWidth": 788,
                "width": 220,
                "modifiers": [],
                "functionKeyword": {
                    "kind": "FunctionKeyword",
                    "fullStart": 0,
                    "fullEnd": 575,
                    "start": 566,
                    "end": 574,
                    "fullWidth": 575,
                    "width": 8,
                    "text": "function",
                    "value": "function",
                    "valueText": "function",
                    "hasLeadingTrivia": true,
                    "hasLeadingComment": true,
                    "hasLeadingNewLine": true,
                    "hasTrailingTrivia": true,
                    "leadingTrivia": [
                        {
                            "kind": "SingleLineCommentTrivia",
                            "text": "/// Copyright (c) 2012 Ecma International.  All rights reserved. "
                        },
                        {
                            "kind": "NewLineTrivia",
                            "text": "\r\n"
                        },
                        {
                            "kind": "SingleLineCommentTrivia",
                            "text": "/// Ecma International makes this code available under the terms and conditions set"
                        },
                        {
                            "kind": "NewLineTrivia",
                            "text": "\r\n"
                        },
                        {
                            "kind": "SingleLineCommentTrivia",
                            "text": "/// forth on http://hg.ecmascript.org/tests/test262/raw-file/tip/LICENSE (the "
                        },
                        {
                            "kind": "NewLineTrivia",
                            "text": "\r\n"
                        },
                        {
                            "kind": "SingleLineCommentTrivia",
                            "text": "/// \"Use Terms\").   Any redistribution of this code must retain the above "
                        },
                        {
                            "kind": "NewLineTrivia",
                            "text": "\r\n"
                        },
                        {
                            "kind": "SingleLineCommentTrivia",
                            "text": "/// copyright and this notice and otherwise comply with the Use Terms."
                        },
                        {
                            "kind": "NewLineTrivia",
                            "text": "\r\n"
                        },
                        {
                            "kind": "MultiLineCommentTrivia",
                            "text": "/**\r\n * @path ch15/15.2/15.2.3/15.2.3.4/15.2.3.4-4-49.js\r\n * @description Object.getOwnPropertyNames - own index properties of Array objcect are pushed into the returned Array\r\n */"
                        },
                        {
                            "kind": "NewLineTrivia",
                            "text": "\r\n"
                        },
                        {
                            "kind": "NewLineTrivia",
                            "text": "\r\n"
                        },
                        {
                            "kind": "NewLineTrivia",
                            "text": "\r\n"
                        }
                    ],
                    "trailingTrivia": [
                        {
                            "kind": "WhitespaceTrivia",
                            "text": " "
                        }
                    ]
                },
                "identifier": {
                    "kind": "IdentifierName",
                    "fullStart": 575,
                    "fullEnd": 583,
                    "start": 575,
                    "end": 583,
                    "fullWidth": 8,
                    "width": 8,
                    "text": "testcase",
                    "value": "testcase",
                    "valueText": "testcase"
                },
                "callSignature": {
                    "kind": "CallSignature",
                    "fullStart": 583,
                    "fullEnd": 586,
                    "start": 583,
                    "end": 585,
                    "fullWidth": 3,
                    "width": 2,
                    "parameterList": {
                        "kind": "ParameterList",
                        "fullStart": 583,
                        "fullEnd": 586,
                        "start": 583,
                        "end": 585,
                        "fullWidth": 3,
                        "width": 2,
                        "openParenToken": {
                            "kind": "OpenParenToken",
                            "fullStart": 583,
                            "fullEnd": 584,
                            "start": 583,
                            "end": 584,
                            "fullWidth": 1,
                            "width": 1,
                            "text": "(",
                            "value": "(",
                            "valueText": "("
                        },
                        "parameters": [],
                        "closeParenToken": {
                            "kind": "CloseParenToken",
                            "fullStart": 584,
                            "fullEnd": 586,
                            "start": 584,
                            "end": 585,
                            "fullWidth": 2,
                            "width": 1,
                            "text": ")",
                            "value": ")",
                            "valueText": ")",
                            "hasTrailingTrivia": true,
                            "trailingTrivia": [
                                {
                                    "kind": "WhitespaceTrivia",
                                    "text": " "
                                }
                            ]
                        }
                    }
                },
                "block": {
                    "kind": "Block",
                    "fullStart": 586,
                    "fullEnd": 788,
                    "start": 586,
                    "end": 786,
                    "fullWidth": 202,
                    "width": 200,
                    "openBraceToken": {
                        "kind": "OpenBraceToken",
                        "fullStart": 586,
                        "fullEnd": 589,
                        "start": 586,
                        "end": 587,
                        "fullWidth": 3,
                        "width": 1,
                        "text": "{",
                        "value": "{",
                        "valueText": "{",
                        "hasTrailingTrivia": true,
                        "hasTrailingNewLine": true,
                        "trailingTrivia": [
                            {
                                "kind": "NewLineTrivia",
                                "text": "\r\n"
                            }
                        ]
                    },
                    "statements": [
                        {
                            "kind": "VariableStatement",
                            "fullStart": 589,
                            "fullEnd": 619,
                            "start": 597,
                            "end": 617,
                            "fullWidth": 30,
                            "width": 20,
                            "modifiers": [],
                            "variableDeclaration": {
                                "kind": "VariableDeclaration",
                                "fullStart": 589,
                                "fullEnd": 616,
                                "start": 597,
                                "end": 616,
                                "fullWidth": 27,
                                "width": 19,
                                "varKeyword": {
                                    "kind": "VarKeyword",
                                    "fullStart": 589,
                                    "fullEnd": 601,
                                    "start": 597,
                                    "end": 600,
                                    "fullWidth": 12,
                                    "width": 3,
                                    "text": "var",
                                    "value": "var",
                                    "valueText": "var",
                                    "hasLeadingTrivia": true,
                                    "hasTrailingTrivia": true,
                                    "leadingTrivia": [
                                        {
                                            "kind": "WhitespaceTrivia",
                                            "text": "        "
                                        }
                                    ],
                                    "trailingTrivia": [
                                        {
                                            "kind": "WhitespaceTrivia",
                                            "text": " "
                                        }
                                    ]
                                },
                                "variableDeclarators": [
                                    {
                                        "kind": "VariableDeclarator",
                                        "fullStart": 601,
                                        "fullEnd": 616,
                                        "start": 601,
                                        "end": 616,
                                        "fullWidth": 15,
<<<<<<< HEAD
                                        "width": 15,
                                        "identifier": {
=======
                                        "propertyName": {
>>>>>>> 85e84683
                                            "kind": "IdentifierName",
                                            "fullStart": 601,
                                            "fullEnd": 605,
                                            "start": 601,
                                            "end": 604,
                                            "fullWidth": 4,
                                            "width": 3,
                                            "text": "arr",
                                            "value": "arr",
                                            "valueText": "arr",
                                            "hasTrailingTrivia": true,
                                            "trailingTrivia": [
                                                {
                                                    "kind": "WhitespaceTrivia",
                                                    "text": " "
                                                }
                                            ]
                                        },
                                        "equalsValueClause": {
                                            "kind": "EqualsValueClause",
                                            "fullStart": 605,
                                            "fullEnd": 616,
                                            "start": 605,
                                            "end": 616,
                                            "fullWidth": 11,
                                            "width": 11,
                                            "equalsToken": {
                                                "kind": "EqualsToken",
                                                "fullStart": 605,
                                                "fullEnd": 607,
                                                "start": 605,
                                                "end": 606,
                                                "fullWidth": 2,
                                                "width": 1,
                                                "text": "=",
                                                "value": "=",
                                                "valueText": "=",
                                                "hasTrailingTrivia": true,
                                                "trailingTrivia": [
                                                    {
                                                        "kind": "WhitespaceTrivia",
                                                        "text": " "
                                                    }
                                                ]
                                            },
                                            "value": {
                                                "kind": "ArrayLiteralExpression",
                                                "fullStart": 607,
                                                "fullEnd": 616,
                                                "start": 607,
                                                "end": 616,
                                                "fullWidth": 9,
                                                "width": 9,
                                                "openBracketToken": {
                                                    "kind": "OpenBracketToken",
                                                    "fullStart": 607,
                                                    "fullEnd": 608,
                                                    "start": 607,
                                                    "end": 608,
                                                    "fullWidth": 1,
                                                    "width": 1,
                                                    "text": "[",
                                                    "value": "[",
                                                    "valueText": "["
                                                },
                                                "expressions": [
                                                    {
                                                        "kind": "NumericLiteral",
                                                        "fullStart": 608,
                                                        "fullEnd": 609,
                                                        "start": 608,
                                                        "end": 609,
                                                        "fullWidth": 1,
                                                        "width": 1,
                                                        "text": "0",
                                                        "value": 0,
                                                        "valueText": "0"
                                                    },
                                                    {
                                                        "kind": "CommaToken",
                                                        "fullStart": 609,
                                                        "fullEnd": 611,
                                                        "start": 609,
                                                        "end": 610,
                                                        "fullWidth": 2,
                                                        "width": 1,
                                                        "text": ",",
                                                        "value": ",",
                                                        "valueText": ",",
                                                        "hasTrailingTrivia": true,
                                                        "trailingTrivia": [
                                                            {
                                                                "kind": "WhitespaceTrivia",
                                                                "text": " "
                                                            }
                                                        ]
                                                    },
                                                    {
                                                        "kind": "NumericLiteral",
                                                        "fullStart": 611,
                                                        "fullEnd": 612,
                                                        "start": 611,
                                                        "end": 612,
                                                        "fullWidth": 1,
                                                        "width": 1,
                                                        "text": "1",
                                                        "value": 1,
                                                        "valueText": "1"
                                                    },
                                                    {
                                                        "kind": "CommaToken",
                                                        "fullStart": 612,
                                                        "fullEnd": 614,
                                                        "start": 612,
                                                        "end": 613,
                                                        "fullWidth": 2,
                                                        "width": 1,
                                                        "text": ",",
                                                        "value": ",",
                                                        "valueText": ",",
                                                        "hasTrailingTrivia": true,
                                                        "trailingTrivia": [
                                                            {
                                                                "kind": "WhitespaceTrivia",
                                                                "text": " "
                                                            }
                                                        ]
                                                    },
                                                    {
                                                        "kind": "NumericLiteral",
                                                        "fullStart": 614,
                                                        "fullEnd": 615,
                                                        "start": 614,
                                                        "end": 615,
                                                        "fullWidth": 1,
                                                        "width": 1,
                                                        "text": "2",
                                                        "value": 2,
                                                        "valueText": "2"
                                                    }
                                                ],
                                                "closeBracketToken": {
                                                    "kind": "CloseBracketToken",
                                                    "fullStart": 615,
                                                    "fullEnd": 616,
                                                    "start": 615,
                                                    "end": 616,
                                                    "fullWidth": 1,
                                                    "width": 1,
                                                    "text": "]",
                                                    "value": "]",
                                                    "valueText": "]"
                                                }
                                            }
                                        }
                                    }
                                ]
                            },
                            "semicolonToken": {
                                "kind": "SemicolonToken",
                                "fullStart": 616,
                                "fullEnd": 619,
                                "start": 616,
                                "end": 617,
                                "fullWidth": 3,
                                "width": 1,
                                "text": ";",
                                "value": ";",
                                "valueText": ";",
                                "hasTrailingTrivia": true,
                                "hasTrailingNewLine": true,
                                "trailingTrivia": [
                                    {
                                        "kind": "NewLineTrivia",
                                        "text": "\r\n"
                                    }
                                ]
                            }
                        },
                        {
                            "kind": "VariableStatement",
                            "fullStart": 619,
                            "fullEnd": 673,
                            "start": 629,
                            "end": 671,
                            "fullWidth": 54,
                            "width": 42,
                            "modifiers": [],
                            "variableDeclaration": {
                                "kind": "VariableDeclaration",
                                "fullStart": 619,
                                "fullEnd": 670,
                                "start": 629,
                                "end": 670,
                                "fullWidth": 51,
                                "width": 41,
                                "varKeyword": {
                                    "kind": "VarKeyword",
                                    "fullStart": 619,
                                    "fullEnd": 633,
                                    "start": 629,
                                    "end": 632,
                                    "fullWidth": 14,
                                    "width": 3,
                                    "text": "var",
                                    "value": "var",
                                    "valueText": "var",
                                    "hasLeadingTrivia": true,
                                    "hasLeadingNewLine": true,
                                    "hasTrailingTrivia": true,
                                    "leadingTrivia": [
                                        {
                                            "kind": "NewLineTrivia",
                                            "text": "\r\n"
                                        },
                                        {
                                            "kind": "WhitespaceTrivia",
                                            "text": "        "
                                        }
                                    ],
                                    "trailingTrivia": [
                                        {
                                            "kind": "WhitespaceTrivia",
                                            "text": " "
                                        }
                                    ]
                                },
                                "variableDeclarators": [
                                    {
                                        "kind": "VariableDeclarator",
                                        "fullStart": 633,
                                        "fullEnd": 670,
                                        "start": 633,
                                        "end": 670,
                                        "fullWidth": 37,
<<<<<<< HEAD
                                        "width": 37,
                                        "identifier": {
=======
                                        "propertyName": {
>>>>>>> 85e84683
                                            "kind": "IdentifierName",
                                            "fullStart": 633,
                                            "fullEnd": 643,
                                            "start": 633,
                                            "end": 642,
                                            "fullWidth": 10,
                                            "width": 9,
                                            "text": "expResult",
                                            "value": "expResult",
                                            "valueText": "expResult",
                                            "hasTrailingTrivia": true,
                                            "trailingTrivia": [
                                                {
                                                    "kind": "WhitespaceTrivia",
                                                    "text": " "
                                                }
                                            ]
                                        },
                                        "equalsValueClause": {
                                            "kind": "EqualsValueClause",
                                            "fullStart": 643,
                                            "fullEnd": 670,
                                            "start": 643,
                                            "end": 670,
                                            "fullWidth": 27,
                                            "width": 27,
                                            "equalsToken": {
                                                "kind": "EqualsToken",
                                                "fullStart": 643,
                                                "fullEnd": 645,
                                                "start": 643,
                                                "end": 644,
                                                "fullWidth": 2,
                                                "width": 1,
                                                "text": "=",
                                                "value": "=",
                                                "valueText": "=",
                                                "hasTrailingTrivia": true,
                                                "trailingTrivia": [
                                                    {
                                                        "kind": "WhitespaceTrivia",
                                                        "text": " "
                                                    }
                                                ]
                                            },
                                            "value": {
                                                "kind": "ArrayLiteralExpression",
                                                "fullStart": 645,
                                                "fullEnd": 670,
                                                "start": 645,
                                                "end": 670,
                                                "fullWidth": 25,
                                                "width": 25,
                                                "openBracketToken": {
                                                    "kind": "OpenBracketToken",
                                                    "fullStart": 645,
                                                    "fullEnd": 646,
                                                    "start": 645,
                                                    "end": 646,
                                                    "fullWidth": 1,
                                                    "width": 1,
                                                    "text": "[",
                                                    "value": "[",
                                                    "valueText": "["
                                                },
                                                "expressions": [
                                                    {
                                                        "kind": "StringLiteral",
                                                        "fullStart": 646,
                                                        "fullEnd": 649,
                                                        "start": 646,
                                                        "end": 649,
                                                        "fullWidth": 3,
                                                        "width": 3,
                                                        "text": "\"0\"",
                                                        "value": "0",
                                                        "valueText": "0"
                                                    },
                                                    {
                                                        "kind": "CommaToken",
                                                        "fullStart": 649,
                                                        "fullEnd": 651,
                                                        "start": 649,
                                                        "end": 650,
                                                        "fullWidth": 2,
                                                        "width": 1,
                                                        "text": ",",
                                                        "value": ",",
                                                        "valueText": ",",
                                                        "hasTrailingTrivia": true,
                                                        "trailingTrivia": [
                                                            {
                                                                "kind": "WhitespaceTrivia",
                                                                "text": " "
                                                            }
                                                        ]
                                                    },
                                                    {
                                                        "kind": "StringLiteral",
                                                        "fullStart": 651,
                                                        "fullEnd": 654,
                                                        "start": 651,
                                                        "end": 654,
                                                        "fullWidth": 3,
                                                        "width": 3,
                                                        "text": "\"1\"",
                                                        "value": "1",
                                                        "valueText": "1"
                                                    },
                                                    {
                                                        "kind": "CommaToken",
                                                        "fullStart": 654,
                                                        "fullEnd": 656,
                                                        "start": 654,
                                                        "end": 655,
                                                        "fullWidth": 2,
                                                        "width": 1,
                                                        "text": ",",
                                                        "value": ",",
                                                        "valueText": ",",
                                                        "hasTrailingTrivia": true,
                                                        "trailingTrivia": [
                                                            {
                                                                "kind": "WhitespaceTrivia",
                                                                "text": " "
                                                            }
                                                        ]
                                                    },
                                                    {
                                                        "kind": "StringLiteral",
                                                        "fullStart": 656,
                                                        "fullEnd": 659,
                                                        "start": 656,
                                                        "end": 659,
                                                        "fullWidth": 3,
                                                        "width": 3,
                                                        "text": "\"2\"",
                                                        "value": "2",
                                                        "valueText": "2"
                                                    },
                                                    {
                                                        "kind": "CommaToken",
                                                        "fullStart": 659,
                                                        "fullEnd": 661,
                                                        "start": 659,
                                                        "end": 660,
                                                        "fullWidth": 2,
                                                        "width": 1,
                                                        "text": ",",
                                                        "value": ",",
                                                        "valueText": ",",
                                                        "hasTrailingTrivia": true,
                                                        "trailingTrivia": [
                                                            {
                                                                "kind": "WhitespaceTrivia",
                                                                "text": " "
                                                            }
                                                        ]
                                                    },
                                                    {
                                                        "kind": "StringLiteral",
                                                        "fullStart": 661,
                                                        "fullEnd": 669,
                                                        "start": 661,
                                                        "end": 669,
                                                        "fullWidth": 8,
                                                        "width": 8,
                                                        "text": "\"length\"",
                                                        "value": "length",
                                                        "valueText": "length"
                                                    }
                                                ],
                                                "closeBracketToken": {
                                                    "kind": "CloseBracketToken",
                                                    "fullStart": 669,
                                                    "fullEnd": 670,
                                                    "start": 669,
                                                    "end": 670,
                                                    "fullWidth": 1,
                                                    "width": 1,
                                                    "text": "]",
                                                    "value": "]",
                                                    "valueText": "]"
                                                }
                                            }
                                        }
                                    }
                                ]
                            },
                            "semicolonToken": {
                                "kind": "SemicolonToken",
                                "fullStart": 670,
                                "fullEnd": 673,
                                "start": 670,
                                "end": 671,
                                "fullWidth": 3,
                                "width": 1,
                                "text": ";",
                                "value": ";",
                                "valueText": ";",
                                "hasTrailingTrivia": true,
                                "hasTrailingNewLine": true,
                                "trailingTrivia": [
                                    {
                                        "kind": "NewLineTrivia",
                                        "text": "\r\n"
                                    }
                                ]
                            }
                        },
                        {
                            "kind": "VariableStatement",
                            "fullStart": 673,
                            "fullEnd": 730,
                            "start": 683,
                            "end": 728,
                            "fullWidth": 57,
                            "width": 45,
                            "modifiers": [],
                            "variableDeclaration": {
                                "kind": "VariableDeclaration",
                                "fullStart": 673,
                                "fullEnd": 727,
                                "start": 683,
                                "end": 727,
                                "fullWidth": 54,
                                "width": 44,
                                "varKeyword": {
                                    "kind": "VarKeyword",
                                    "fullStart": 673,
                                    "fullEnd": 687,
                                    "start": 683,
                                    "end": 686,
                                    "fullWidth": 14,
                                    "width": 3,
                                    "text": "var",
                                    "value": "var",
                                    "valueText": "var",
                                    "hasLeadingTrivia": true,
                                    "hasLeadingNewLine": true,
                                    "hasTrailingTrivia": true,
                                    "leadingTrivia": [
                                        {
                                            "kind": "NewLineTrivia",
                                            "text": "\r\n"
                                        },
                                        {
                                            "kind": "WhitespaceTrivia",
                                            "text": "        "
                                        }
                                    ],
                                    "trailingTrivia": [
                                        {
                                            "kind": "WhitespaceTrivia",
                                            "text": " "
                                        }
                                    ]
                                },
                                "variableDeclarators": [
                                    {
                                        "kind": "VariableDeclarator",
                                        "fullStart": 687,
                                        "fullEnd": 727,
                                        "start": 687,
                                        "end": 727,
                                        "fullWidth": 40,
<<<<<<< HEAD
                                        "width": 40,
                                        "identifier": {
=======
                                        "propertyName": {
>>>>>>> 85e84683
                                            "kind": "IdentifierName",
                                            "fullStart": 687,
                                            "fullEnd": 694,
                                            "start": 687,
                                            "end": 693,
                                            "fullWidth": 7,
                                            "width": 6,
                                            "text": "result",
                                            "value": "result",
                                            "valueText": "result",
                                            "hasTrailingTrivia": true,
                                            "trailingTrivia": [
                                                {
                                                    "kind": "WhitespaceTrivia",
                                                    "text": " "
                                                }
                                            ]
                                        },
                                        "equalsValueClause": {
                                            "kind": "EqualsValueClause",
                                            "fullStart": 694,
                                            "fullEnd": 727,
                                            "start": 694,
                                            "end": 727,
                                            "fullWidth": 33,
                                            "width": 33,
                                            "equalsToken": {
                                                "kind": "EqualsToken",
                                                "fullStart": 694,
                                                "fullEnd": 696,
                                                "start": 694,
                                                "end": 695,
                                                "fullWidth": 2,
                                                "width": 1,
                                                "text": "=",
                                                "value": "=",
                                                "valueText": "=",
                                                "hasTrailingTrivia": true,
                                                "trailingTrivia": [
                                                    {
                                                        "kind": "WhitespaceTrivia",
                                                        "text": " "
                                                    }
                                                ]
                                            },
                                            "value": {
                                                "kind": "InvocationExpression",
                                                "fullStart": 696,
                                                "fullEnd": 727,
                                                "start": 696,
                                                "end": 727,
                                                "fullWidth": 31,
                                                "width": 31,
                                                "expression": {
                                                    "kind": "MemberAccessExpression",
                                                    "fullStart": 696,
                                                    "fullEnd": 722,
                                                    "start": 696,
                                                    "end": 722,
                                                    "fullWidth": 26,
                                                    "width": 26,
                                                    "expression": {
                                                        "kind": "IdentifierName",
                                                        "fullStart": 696,
                                                        "fullEnd": 702,
                                                        "start": 696,
                                                        "end": 702,
                                                        "fullWidth": 6,
                                                        "width": 6,
                                                        "text": "Object",
                                                        "value": "Object",
                                                        "valueText": "Object"
                                                    },
                                                    "dotToken": {
                                                        "kind": "DotToken",
                                                        "fullStart": 702,
                                                        "fullEnd": 703,
                                                        "start": 702,
                                                        "end": 703,
                                                        "fullWidth": 1,
                                                        "width": 1,
                                                        "text": ".",
                                                        "value": ".",
                                                        "valueText": "."
                                                    },
                                                    "name": {
                                                        "kind": "IdentifierName",
                                                        "fullStart": 703,
                                                        "fullEnd": 722,
                                                        "start": 703,
                                                        "end": 722,
                                                        "fullWidth": 19,
                                                        "width": 19,
                                                        "text": "getOwnPropertyNames",
                                                        "value": "getOwnPropertyNames",
                                                        "valueText": "getOwnPropertyNames"
                                                    }
                                                },
                                                "argumentList": {
                                                    "kind": "ArgumentList",
                                                    "fullStart": 722,
                                                    "fullEnd": 727,
                                                    "start": 722,
                                                    "end": 727,
                                                    "fullWidth": 5,
                                                    "width": 5,
                                                    "openParenToken": {
                                                        "kind": "OpenParenToken",
                                                        "fullStart": 722,
                                                        "fullEnd": 723,
                                                        "start": 722,
                                                        "end": 723,
                                                        "fullWidth": 1,
                                                        "width": 1,
                                                        "text": "(",
                                                        "value": "(",
                                                        "valueText": "("
                                                    },
                                                    "arguments": [
                                                        {
                                                            "kind": "IdentifierName",
                                                            "fullStart": 723,
                                                            "fullEnd": 726,
                                                            "start": 723,
                                                            "end": 726,
                                                            "fullWidth": 3,
                                                            "width": 3,
                                                            "text": "arr",
                                                            "value": "arr",
                                                            "valueText": "arr"
                                                        }
                                                    ],
                                                    "closeParenToken": {
                                                        "kind": "CloseParenToken",
                                                        "fullStart": 726,
                                                        "fullEnd": 727,
                                                        "start": 726,
                                                        "end": 727,
                                                        "fullWidth": 1,
                                                        "width": 1,
                                                        "text": ")",
                                                        "value": ")",
                                                        "valueText": ")"
                                                    }
                                                }
                                            }
                                        }
                                    }
                                ]
                            },
                            "semicolonToken": {
                                "kind": "SemicolonToken",
                                "fullStart": 727,
                                "fullEnd": 730,
                                "start": 727,
                                "end": 728,
                                "fullWidth": 3,
                                "width": 1,
                                "text": ";",
                                "value": ";",
                                "valueText": ";",
                                "hasTrailingTrivia": true,
                                "hasTrailingNewLine": true,
                                "trailingTrivia": [
                                    {
                                        "kind": "NewLineTrivia",
                                        "text": "\r\n"
                                    }
                                ]
                            }
                        },
                        {
                            "kind": "ReturnStatement",
                            "fullStart": 730,
                            "fullEnd": 781,
                            "start": 740,
                            "end": 779,
                            "fullWidth": 51,
                            "width": 39,
                            "returnKeyword": {
                                "kind": "ReturnKeyword",
                                "fullStart": 730,
                                "fullEnd": 747,
                                "start": 740,
                                "end": 746,
                                "fullWidth": 17,
                                "width": 6,
                                "text": "return",
                                "value": "return",
                                "valueText": "return",
                                "hasLeadingTrivia": true,
                                "hasLeadingNewLine": true,
                                "hasTrailingTrivia": true,
                                "leadingTrivia": [
                                    {
                                        "kind": "NewLineTrivia",
                                        "text": "\r\n"
                                    },
                                    {
                                        "kind": "WhitespaceTrivia",
                                        "text": "        "
                                    }
                                ],
                                "trailingTrivia": [
                                    {
                                        "kind": "WhitespaceTrivia",
                                        "text": " "
                                    }
                                ]
                            },
                            "expression": {
                                "kind": "InvocationExpression",
                                "fullStart": 747,
                                "fullEnd": 778,
                                "start": 747,
                                "end": 778,
                                "fullWidth": 31,
                                "width": 31,
                                "expression": {
                                    "kind": "IdentifierName",
                                    "fullStart": 747,
                                    "fullEnd": 759,
                                    "start": 747,
                                    "end": 759,
                                    "fullWidth": 12,
                                    "width": 12,
                                    "text": "compareArray",
                                    "value": "compareArray",
                                    "valueText": "compareArray"
                                },
                                "argumentList": {
                                    "kind": "ArgumentList",
                                    "fullStart": 759,
                                    "fullEnd": 778,
                                    "start": 759,
                                    "end": 778,
                                    "fullWidth": 19,
                                    "width": 19,
                                    "openParenToken": {
                                        "kind": "OpenParenToken",
                                        "fullStart": 759,
                                        "fullEnd": 760,
                                        "start": 759,
                                        "end": 760,
                                        "fullWidth": 1,
                                        "width": 1,
                                        "text": "(",
                                        "value": "(",
                                        "valueText": "("
                                    },
                                    "arguments": [
                                        {
                                            "kind": "IdentifierName",
                                            "fullStart": 760,
                                            "fullEnd": 769,
                                            "start": 760,
                                            "end": 769,
                                            "fullWidth": 9,
                                            "width": 9,
                                            "text": "expResult",
                                            "value": "expResult",
                                            "valueText": "expResult"
                                        },
                                        {
                                            "kind": "CommaToken",
                                            "fullStart": 769,
                                            "fullEnd": 771,
                                            "start": 769,
                                            "end": 770,
                                            "fullWidth": 2,
                                            "width": 1,
                                            "text": ",",
                                            "value": ",",
                                            "valueText": ",",
                                            "hasTrailingTrivia": true,
                                            "trailingTrivia": [
                                                {
                                                    "kind": "WhitespaceTrivia",
                                                    "text": " "
                                                }
                                            ]
                                        },
                                        {
                                            "kind": "IdentifierName",
                                            "fullStart": 771,
                                            "fullEnd": 777,
                                            "start": 771,
                                            "end": 777,
                                            "fullWidth": 6,
                                            "width": 6,
                                            "text": "result",
                                            "value": "result",
                                            "valueText": "result"
                                        }
                                    ],
                                    "closeParenToken": {
                                        "kind": "CloseParenToken",
                                        "fullStart": 777,
                                        "fullEnd": 778,
                                        "start": 777,
                                        "end": 778,
                                        "fullWidth": 1,
                                        "width": 1,
                                        "text": ")",
                                        "value": ")",
                                        "valueText": ")"
                                    }
                                }
                            },
                            "semicolonToken": {
                                "kind": "SemicolonToken",
                                "fullStart": 778,
                                "fullEnd": 781,
                                "start": 778,
                                "end": 779,
                                "fullWidth": 3,
                                "width": 1,
                                "text": ";",
                                "value": ";",
                                "valueText": ";",
                                "hasTrailingTrivia": true,
                                "hasTrailingNewLine": true,
                                "trailingTrivia": [
                                    {
                                        "kind": "NewLineTrivia",
                                        "text": "\r\n"
                                    }
                                ]
                            }
                        }
                    ],
                    "closeBraceToken": {
                        "kind": "CloseBraceToken",
                        "fullStart": 781,
                        "fullEnd": 788,
                        "start": 785,
                        "end": 786,
                        "fullWidth": 7,
                        "width": 1,
                        "text": "}",
                        "value": "}",
                        "valueText": "}",
                        "hasLeadingTrivia": true,
                        "hasTrailingTrivia": true,
                        "hasTrailingNewLine": true,
                        "leadingTrivia": [
                            {
                                "kind": "WhitespaceTrivia",
                                "text": "    "
                            }
                        ],
                        "trailingTrivia": [
                            {
                                "kind": "NewLineTrivia",
                                "text": "\r\n"
                            }
                        ]
                    }
                }
            },
            {
                "kind": "ExpressionStatement",
                "fullStart": 788,
                "fullEnd": 812,
                "start": 788,
                "end": 810,
                "fullWidth": 24,
                "width": 22,
                "expression": {
                    "kind": "InvocationExpression",
                    "fullStart": 788,
                    "fullEnd": 809,
                    "start": 788,
                    "end": 809,
                    "fullWidth": 21,
                    "width": 21,
                    "expression": {
                        "kind": "IdentifierName",
                        "fullStart": 788,
                        "fullEnd": 799,
                        "start": 788,
                        "end": 799,
                        "fullWidth": 11,
                        "width": 11,
                        "text": "runTestCase",
                        "value": "runTestCase",
                        "valueText": "runTestCase"
                    },
                    "argumentList": {
                        "kind": "ArgumentList",
                        "fullStart": 799,
                        "fullEnd": 809,
                        "start": 799,
                        "end": 809,
                        "fullWidth": 10,
                        "width": 10,
                        "openParenToken": {
                            "kind": "OpenParenToken",
                            "fullStart": 799,
                            "fullEnd": 800,
                            "start": 799,
                            "end": 800,
                            "fullWidth": 1,
                            "width": 1,
                            "text": "(",
                            "value": "(",
                            "valueText": "("
                        },
                        "arguments": [
                            {
                                "kind": "IdentifierName",
                                "fullStart": 800,
                                "fullEnd": 808,
                                "start": 800,
                                "end": 808,
                                "fullWidth": 8,
                                "width": 8,
                                "text": "testcase",
                                "value": "testcase",
                                "valueText": "testcase"
                            }
                        ],
                        "closeParenToken": {
                            "kind": "CloseParenToken",
                            "fullStart": 808,
                            "fullEnd": 809,
                            "start": 808,
                            "end": 809,
                            "fullWidth": 1,
                            "width": 1,
                            "text": ")",
                            "value": ")",
                            "valueText": ")"
                        }
                    }
                },
                "semicolonToken": {
                    "kind": "SemicolonToken",
                    "fullStart": 809,
                    "fullEnd": 812,
                    "start": 809,
                    "end": 810,
                    "fullWidth": 3,
                    "width": 1,
                    "text": ";",
                    "value": ";",
                    "valueText": ";",
                    "hasTrailingTrivia": true,
                    "hasTrailingNewLine": true,
                    "trailingTrivia": [
                        {
                            "kind": "NewLineTrivia",
                            "text": "\r\n"
                        }
                    ]
                }
            }
        ],
        "endOfFileToken": {
            "kind": "EndOfFileToken",
            "fullStart": 812,
            "fullEnd": 812,
            "start": 812,
            "end": 812,
            "fullWidth": 0,
            "width": 0,
            "text": ""
        }
    },
    "lineMap": {
        "lineStarts": [
            0,
            67,
            152,
            232,
            308,
            380,
            385,
            438,
            557,
            562,
            564,
            566,
            589,
            619,
            621,
            673,
            675,
            730,
            732,
            781,
            788,
            812
        ],
        "length": 812
    }
}<|MERGE_RESOLUTION|>--- conflicted
+++ resolved
@@ -245,12 +245,8 @@
                                         "start": 601,
                                         "end": 616,
                                         "fullWidth": 15,
-<<<<<<< HEAD
                                         "width": 15,
-                                        "identifier": {
-=======
                                         "propertyName": {
->>>>>>> 85e84683
                                             "kind": "IdentifierName",
                                             "fullStart": 601,
                                             "fullEnd": 605,
@@ -486,12 +482,8 @@
                                         "start": 633,
                                         "end": 670,
                                         "fullWidth": 37,
-<<<<<<< HEAD
                                         "width": 37,
-                                        "identifier": {
-=======
                                         "propertyName": {
->>>>>>> 85e84683
                                             "kind": "IdentifierName",
                                             "fullStart": 633,
                                             "fullEnd": 643,
@@ -758,12 +750,8 @@
                                         "start": 687,
                                         "end": 727,
                                         "fullWidth": 40,
-<<<<<<< HEAD
                                         "width": 40,
-                                        "identifier": {
-=======
                                         "propertyName": {
->>>>>>> 85e84683
                                             "kind": "IdentifierName",
                                             "fullStart": 687,
                                             "fullEnd": 694,
