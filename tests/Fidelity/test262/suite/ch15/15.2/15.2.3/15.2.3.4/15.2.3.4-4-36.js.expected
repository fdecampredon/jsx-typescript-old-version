{
    "isDeclaration": false,
    "languageVersion": "EcmaScript5",
    "parseOptions": {
        "allowAutomaticSemicolonInsertion": true
    },
    "sourceUnit": {
        "kind": "SourceUnit",
        "fullStart": 0,
        "fullEnd": 979,
        "start": 558,
        "end": 979,
        "fullWidth": 979,
        "width": 421,
        "isIncrementallyUnusable": true,
        "moduleElements": [
            {
                "kind": "FunctionDeclaration",
                "fullStart": 0,
                "fullEnd": 955,
                "start": 558,
                "end": 953,
                "fullWidth": 955,
                "width": 395,
                "modifiers": [],
                "functionKeyword": {
                    "kind": "FunctionKeyword",
                    "fullStart": 0,
                    "fullEnd": 567,
                    "start": 558,
                    "end": 566,
                    "fullWidth": 567,
                    "width": 8,
                    "text": "function",
                    "value": "function",
                    "valueText": "function",
                    "hasLeadingTrivia": true,
                    "hasLeadingComment": true,
                    "hasLeadingNewLine": true,
                    "hasTrailingTrivia": true,
                    "leadingTrivia": [
                        {
                            "kind": "SingleLineCommentTrivia",
                            "text": "/// Copyright (c) 2012 Ecma International.  All rights reserved. "
                        },
                        {
                            "kind": "NewLineTrivia",
                            "text": "\r\n"
                        },
                        {
                            "kind": "SingleLineCommentTrivia",
                            "text": "/// Ecma International makes this code available under the terms and conditions set"
                        },
                        {
                            "kind": "NewLineTrivia",
                            "text": "\r\n"
                        },
                        {
                            "kind": "SingleLineCommentTrivia",
                            "text": "/// forth on http://hg.ecmascript.org/tests/test262/raw-file/tip/LICENSE (the "
                        },
                        {
                            "kind": "NewLineTrivia",
                            "text": "\r\n"
                        },
                        {
                            "kind": "SingleLineCommentTrivia",
                            "text": "/// \"Use Terms\").   Any redistribution of this code must retain the above "
                        },
                        {
                            "kind": "NewLineTrivia",
                            "text": "\r\n"
                        },
                        {
                            "kind": "SingleLineCommentTrivia",
                            "text": "/// copyright and this notice and otherwise comply with the Use Terms."
                        },
                        {
                            "kind": "NewLineTrivia",
                            "text": "\r\n"
                        },
                        {
                            "kind": "MultiLineCommentTrivia",
                            "text": "/**\r\n * @path ch15/15.2/15.2.3/15.2.3.4/15.2.3.4-4-36.js\r\n * @description Object.getOwnPropertyNames - inherited data properties are not pushed into the returned array\r\n */"
                        },
                        {
                            "kind": "NewLineTrivia",
                            "text": "\r\n"
                        },
                        {
                            "kind": "NewLineTrivia",
                            "text": "\r\n"
                        },
                        {
                            "kind": "NewLineTrivia",
                            "text": "\r\n"
                        }
                    ],
                    "trailingTrivia": [
                        {
                            "kind": "WhitespaceTrivia",
                            "text": " "
                        }
                    ]
                },
                "identifier": {
                    "kind": "IdentifierName",
                    "fullStart": 567,
                    "fullEnd": 575,
                    "start": 567,
                    "end": 575,
                    "fullWidth": 8,
                    "width": 8,
                    "text": "testcase",
                    "value": "testcase",
                    "valueText": "testcase"
                },
                "callSignature": {
                    "kind": "CallSignature",
                    "fullStart": 575,
                    "fullEnd": 578,
                    "start": 575,
                    "end": 577,
                    "fullWidth": 3,
                    "width": 2,
                    "parameterList": {
                        "kind": "ParameterList",
                        "fullStart": 575,
                        "fullEnd": 578,
                        "start": 575,
                        "end": 577,
                        "fullWidth": 3,
                        "width": 2,
                        "openParenToken": {
                            "kind": "OpenParenToken",
                            "fullStart": 575,
                            "fullEnd": 576,
                            "start": 575,
                            "end": 576,
                            "fullWidth": 1,
                            "width": 1,
                            "text": "(",
                            "value": "(",
                            "valueText": "("
                        },
                        "parameters": [],
                        "closeParenToken": {
                            "kind": "CloseParenToken",
                            "fullStart": 576,
                            "fullEnd": 578,
                            "start": 576,
                            "end": 577,
                            "fullWidth": 2,
                            "width": 1,
                            "text": ")",
                            "value": ")",
                            "valueText": ")",
                            "hasTrailingTrivia": true,
                            "trailingTrivia": [
                                {
                                    "kind": "WhitespaceTrivia",
                                    "text": " "
                                }
                            ]
                        }
                    }
                },
                "block": {
                    "kind": "Block",
                    "fullStart": 578,
                    "fullEnd": 955,
                    "start": 578,
                    "end": 953,
                    "fullWidth": 377,
                    "width": 375,
                    "openBraceToken": {
                        "kind": "OpenBraceToken",
                        "fullStart": 578,
                        "fullEnd": 581,
                        "start": 578,
                        "end": 579,
                        "fullWidth": 3,
                        "width": 1,
                        "text": "{",
                        "value": "{",
                        "valueText": "{",
                        "hasTrailingTrivia": true,
                        "hasTrailingNewLine": true,
                        "trailingTrivia": [
                            {
                                "kind": "NewLineTrivia",
                                "text": "\r\n"
                            }
                        ]
                    },
                    "statements": [
                        {
                            "kind": "VariableStatement",
                            "fullStart": 581,
                            "fullEnd": 628,
                            "start": 591,
                            "end": 626,
                            "fullWidth": 47,
                            "width": 35,
                            "modifiers": [],
                            "variableDeclaration": {
                                "kind": "VariableDeclaration",
                                "fullStart": 581,
                                "fullEnd": 625,
                                "start": 591,
                                "end": 625,
                                "fullWidth": 44,
                                "width": 34,
                                "varKeyword": {
                                    "kind": "VarKeyword",
                                    "fullStart": 581,
                                    "fullEnd": 595,
                                    "start": 591,
                                    "end": 594,
                                    "fullWidth": 14,
                                    "width": 3,
                                    "text": "var",
                                    "value": "var",
                                    "valueText": "var",
                                    "hasLeadingTrivia": true,
                                    "hasLeadingNewLine": true,
                                    "hasTrailingTrivia": true,
                                    "leadingTrivia": [
                                        {
                                            "kind": "NewLineTrivia",
                                            "text": "\r\n"
                                        },
                                        {
                                            "kind": "WhitespaceTrivia",
                                            "text": "        "
                                        }
                                    ],
                                    "trailingTrivia": [
                                        {
                                            "kind": "WhitespaceTrivia",
                                            "text": " "
                                        }
                                    ]
                                },
                                "variableDeclarators": [
                                    {
                                        "kind": "VariableDeclarator",
                                        "fullStart": 595,
                                        "fullEnd": 625,
                                        "start": 595,
                                        "end": 625,
                                        "fullWidth": 30,
<<<<<<< HEAD
                                        "width": 30,
                                        "identifier": {
=======
                                        "propertyName": {
>>>>>>> 85e84683
                                            "kind": "IdentifierName",
                                            "fullStart": 595,
                                            "fullEnd": 601,
                                            "start": 595,
                                            "end": 600,
                                            "fullWidth": 6,
                                            "width": 5,
                                            "text": "proto",
                                            "value": "proto",
                                            "valueText": "proto",
                                            "hasTrailingTrivia": true,
                                            "trailingTrivia": [
                                                {
                                                    "kind": "WhitespaceTrivia",
                                                    "text": " "
                                                }
                                            ]
                                        },
                                        "equalsValueClause": {
                                            "kind": "EqualsValueClause",
                                            "fullStart": 601,
                                            "fullEnd": 625,
                                            "start": 601,
                                            "end": 625,
                                            "fullWidth": 24,
                                            "width": 24,
                                            "equalsToken": {
                                                "kind": "EqualsToken",
                                                "fullStart": 601,
                                                "fullEnd": 603,
                                                "start": 601,
                                                "end": 602,
                                                "fullWidth": 2,
                                                "width": 1,
                                                "text": "=",
                                                "value": "=",
                                                "valueText": "=",
                                                "hasTrailingTrivia": true,
                                                "trailingTrivia": [
                                                    {
                                                        "kind": "WhitespaceTrivia",
                                                        "text": " "
                                                    }
                                                ]
                                            },
                                            "value": {
                                                "kind": "ObjectLiteralExpression",
                                                "fullStart": 603,
                                                "fullEnd": 625,
                                                "start": 603,
                                                "end": 625,
                                                "fullWidth": 22,
                                                "width": 22,
                                                "openBraceToken": {
                                                    "kind": "OpenBraceToken",
                                                    "fullStart": 603,
                                                    "fullEnd": 605,
                                                    "start": 603,
                                                    "end": 604,
                                                    "fullWidth": 2,
                                                    "width": 1,
                                                    "text": "{",
                                                    "value": "{",
                                                    "valueText": "{",
                                                    "hasTrailingTrivia": true,
                                                    "trailingTrivia": [
                                                        {
                                                            "kind": "WhitespaceTrivia",
                                                            "text": " "
                                                        }
                                                    ]
                                                },
                                                "propertyAssignments": [
                                                    {
                                                        "kind": "SimplePropertyAssignment",
                                                        "fullStart": 605,
                                                        "fullEnd": 624,
                                                        "start": 605,
                                                        "end": 623,
                                                        "fullWidth": 19,
                                                        "width": 18,
                                                        "propertyName": {
                                                            "kind": "StringLiteral",
                                                            "fullStart": 605,
                                                            "fullEnd": 613,
                                                            "start": 605,
                                                            "end": 613,
                                                            "fullWidth": 8,
                                                            "width": 8,
                                                            "text": "\"parent\"",
                                                            "value": "parent",
                                                            "valueText": "parent"
                                                        },
                                                        "colonToken": {
                                                            "kind": "ColonToken",
                                                            "fullStart": 613,
                                                            "fullEnd": 615,
                                                            "start": 613,
                                                            "end": 614,
                                                            "fullWidth": 2,
                                                            "width": 1,
                                                            "text": ":",
                                                            "value": ":",
                                                            "valueText": ":",
                                                            "hasTrailingTrivia": true,
                                                            "trailingTrivia": [
                                                                {
                                                                    "kind": "WhitespaceTrivia",
                                                                    "text": " "
                                                                }
                                                            ]
                                                        },
                                                        "expression": {
                                                            "kind": "StringLiteral",
                                                            "fullStart": 615,
                                                            "fullEnd": 624,
                                                            "start": 615,
                                                            "end": 623,
                                                            "fullWidth": 9,
                                                            "width": 8,
                                                            "text": "\"parent\"",
                                                            "value": "parent",
                                                            "valueText": "parent",
                                                            "hasTrailingTrivia": true,
                                                            "trailingTrivia": [
                                                                {
                                                                    "kind": "WhitespaceTrivia",
                                                                    "text": " "
                                                                }
                                                            ]
                                                        }
                                                    }
                                                ],
                                                "closeBraceToken": {
                                                    "kind": "CloseBraceToken",
                                                    "fullStart": 624,
                                                    "fullEnd": 625,
                                                    "start": 624,
                                                    "end": 625,
                                                    "fullWidth": 1,
                                                    "width": 1,
                                                    "text": "}",
                                                    "value": "}",
                                                    "valueText": "}"
                                                }
                                            }
                                        }
                                    }
                                ]
                            },
                            "semicolonToken": {
                                "kind": "SemicolonToken",
                                "fullStart": 625,
                                "fullEnd": 628,
                                "start": 625,
                                "end": 626,
                                "fullWidth": 3,
                                "width": 1,
                                "text": ";",
                                "value": ";",
                                "valueText": ";",
                                "hasTrailingTrivia": true,
                                "hasTrailingNewLine": true,
                                "trailingTrivia": [
                                    {
                                        "kind": "NewLineTrivia",
                                        "text": "\r\n"
                                    }
                                ]
                            }
                        },
                        {
                            "kind": "VariableStatement",
                            "fullStart": 628,
                            "fullEnd": 666,
                            "start": 638,
                            "end": 664,
                            "fullWidth": 38,
                            "width": 26,
                            "modifiers": [],
                            "variableDeclaration": {
                                "kind": "VariableDeclaration",
                                "fullStart": 628,
                                "fullEnd": 663,
                                "start": 638,
                                "end": 663,
                                "fullWidth": 35,
                                "width": 25,
                                "varKeyword": {
                                    "kind": "VarKeyword",
                                    "fullStart": 628,
                                    "fullEnd": 642,
                                    "start": 638,
                                    "end": 641,
                                    "fullWidth": 14,
                                    "width": 3,
                                    "text": "var",
                                    "value": "var",
                                    "valueText": "var",
                                    "hasLeadingTrivia": true,
                                    "hasLeadingNewLine": true,
                                    "hasTrailingTrivia": true,
                                    "leadingTrivia": [
                                        {
                                            "kind": "NewLineTrivia",
                                            "text": "\r\n"
                                        },
                                        {
                                            "kind": "WhitespaceTrivia",
                                            "text": "        "
                                        }
                                    ],
                                    "trailingTrivia": [
                                        {
                                            "kind": "WhitespaceTrivia",
                                            "text": " "
                                        }
                                    ]
                                },
                                "variableDeclarators": [
                                    {
                                        "kind": "VariableDeclarator",
                                        "fullStart": 642,
                                        "fullEnd": 663,
                                        "start": 642,
                                        "end": 663,
                                        "fullWidth": 21,
<<<<<<< HEAD
                                        "width": 21,
                                        "identifier": {
=======
                                        "propertyName": {
>>>>>>> 85e84683
                                            "kind": "IdentifierName",
                                            "fullStart": 642,
                                            "fullEnd": 646,
                                            "start": 642,
                                            "end": 645,
                                            "fullWidth": 4,
                                            "width": 3,
                                            "text": "Con",
                                            "value": "Con",
                                            "valueText": "Con",
                                            "hasTrailingTrivia": true,
                                            "trailingTrivia": [
                                                {
                                                    "kind": "WhitespaceTrivia",
                                                    "text": " "
                                                }
                                            ]
                                        },
                                        "equalsValueClause": {
                                            "kind": "EqualsValueClause",
                                            "fullStart": 646,
                                            "fullEnd": 663,
                                            "start": 646,
                                            "end": 663,
                                            "fullWidth": 17,
                                            "width": 17,
                                            "equalsToken": {
                                                "kind": "EqualsToken",
                                                "fullStart": 646,
                                                "fullEnd": 648,
                                                "start": 646,
                                                "end": 647,
                                                "fullWidth": 2,
                                                "width": 1,
                                                "text": "=",
                                                "value": "=",
                                                "valueText": "=",
                                                "hasTrailingTrivia": true,
                                                "trailingTrivia": [
                                                    {
                                                        "kind": "WhitespaceTrivia",
                                                        "text": " "
                                                    }
                                                ]
                                            },
                                            "value": {
                                                "kind": "FunctionExpression",
                                                "fullStart": 648,
                                                "fullEnd": 663,
                                                "start": 648,
                                                "end": 663,
                                                "fullWidth": 15,
                                                "width": 15,
                                                "functionKeyword": {
                                                    "kind": "FunctionKeyword",
                                                    "fullStart": 648,
                                                    "fullEnd": 657,
                                                    "start": 648,
                                                    "end": 656,
                                                    "fullWidth": 9,
                                                    "width": 8,
                                                    "text": "function",
                                                    "value": "function",
                                                    "valueText": "function",
                                                    "hasTrailingTrivia": true,
                                                    "trailingTrivia": [
                                                        {
                                                            "kind": "WhitespaceTrivia",
                                                            "text": " "
                                                        }
                                                    ]
                                                },
                                                "callSignature": {
                                                    "kind": "CallSignature",
                                                    "fullStart": 657,
                                                    "fullEnd": 660,
                                                    "start": 657,
                                                    "end": 659,
                                                    "fullWidth": 3,
                                                    "width": 2,
                                                    "parameterList": {
                                                        "kind": "ParameterList",
                                                        "fullStart": 657,
                                                        "fullEnd": 660,
                                                        "start": 657,
                                                        "end": 659,
                                                        "fullWidth": 3,
                                                        "width": 2,
                                                        "openParenToken": {
                                                            "kind": "OpenParenToken",
                                                            "fullStart": 657,
                                                            "fullEnd": 658,
                                                            "start": 657,
                                                            "end": 658,
                                                            "fullWidth": 1,
                                                            "width": 1,
                                                            "text": "(",
                                                            "value": "(",
                                                            "valueText": "("
                                                        },
                                                        "parameters": [],
                                                        "closeParenToken": {
                                                            "kind": "CloseParenToken",
                                                            "fullStart": 658,
                                                            "fullEnd": 660,
                                                            "start": 658,
                                                            "end": 659,
                                                            "fullWidth": 2,
                                                            "width": 1,
                                                            "text": ")",
                                                            "value": ")",
                                                            "valueText": ")",
                                                            "hasTrailingTrivia": true,
                                                            "trailingTrivia": [
                                                                {
                                                                    "kind": "WhitespaceTrivia",
                                                                    "text": " "
                                                                }
                                                            ]
                                                        }
                                                    }
                                                },
                                                "block": {
                                                    "kind": "Block",
                                                    "fullStart": 660,
                                                    "fullEnd": 663,
                                                    "start": 660,
                                                    "end": 663,
                                                    "fullWidth": 3,
                                                    "width": 3,
                                                    "openBraceToken": {
                                                        "kind": "OpenBraceToken",
                                                        "fullStart": 660,
                                                        "fullEnd": 662,
                                                        "start": 660,
                                                        "end": 661,
                                                        "fullWidth": 2,
                                                        "width": 1,
                                                        "text": "{",
                                                        "value": "{",
                                                        "valueText": "{",
                                                        "hasTrailingTrivia": true,
                                                        "trailingTrivia": [
                                                            {
                                                                "kind": "WhitespaceTrivia",
                                                                "text": " "
                                                            }
                                                        ]
                                                    },
                                                    "statements": [],
                                                    "closeBraceToken": {
                                                        "kind": "CloseBraceToken",
                                                        "fullStart": 662,
                                                        "fullEnd": 663,
                                                        "start": 662,
                                                        "end": 663,
                                                        "fullWidth": 1,
                                                        "width": 1,
                                                        "text": "}",
                                                        "value": "}",
                                                        "valueText": "}"
                                                    }
                                                }
                                            }
                                        }
                                    }
                                ]
                            },
                            "semicolonToken": {
                                "kind": "SemicolonToken",
                                "fullStart": 663,
                                "fullEnd": 666,
                                "start": 663,
                                "end": 664,
                                "fullWidth": 3,
                                "width": 1,
                                "text": ";",
                                "value": ";",
                                "valueText": ";",
                                "hasTrailingTrivia": true,
                                "hasTrailingNewLine": true,
                                "trailingTrivia": [
                                    {
                                        "kind": "NewLineTrivia",
                                        "text": "\r\n"
                                    }
                                ]
                            }
                        },
                        {
                            "kind": "ExpressionStatement",
                            "fullStart": 666,
                            "fullEnd": 698,
                            "start": 674,
                            "end": 696,
                            "fullWidth": 32,
                            "width": 22,
                            "expression": {
                                "kind": "AssignmentExpression",
                                "fullStart": 666,
                                "fullEnd": 695,
                                "start": 674,
                                "end": 695,
                                "fullWidth": 29,
                                "width": 21,
                                "left": {
                                    "kind": "MemberAccessExpression",
                                    "fullStart": 666,
                                    "fullEnd": 688,
                                    "start": 674,
                                    "end": 687,
                                    "fullWidth": 22,
                                    "width": 13,
                                    "expression": {
                                        "kind": "IdentifierName",
                                        "fullStart": 666,
                                        "fullEnd": 677,
                                        "start": 674,
                                        "end": 677,
                                        "fullWidth": 11,
                                        "width": 3,
                                        "text": "Con",
                                        "value": "Con",
                                        "valueText": "Con",
                                        "hasLeadingTrivia": true,
                                        "leadingTrivia": [
                                            {
                                                "kind": "WhitespaceTrivia",
                                                "text": "        "
                                            }
                                        ]
                                    },
                                    "dotToken": {
                                        "kind": "DotToken",
                                        "fullStart": 677,
                                        "fullEnd": 678,
                                        "start": 677,
                                        "end": 678,
                                        "fullWidth": 1,
                                        "width": 1,
                                        "text": ".",
                                        "value": ".",
                                        "valueText": "."
                                    },
                                    "name": {
                                        "kind": "IdentifierName",
                                        "fullStart": 678,
                                        "fullEnd": 688,
                                        "start": 678,
                                        "end": 687,
                                        "fullWidth": 10,
                                        "width": 9,
                                        "text": "prototype",
                                        "value": "prototype",
                                        "valueText": "prototype",
                                        "hasTrailingTrivia": true,
                                        "trailingTrivia": [
                                            {
                                                "kind": "WhitespaceTrivia",
                                                "text": " "
                                            }
                                        ]
                                    }
                                },
                                "operatorToken": {
                                    "kind": "EqualsToken",
                                    "fullStart": 688,
                                    "fullEnd": 690,
                                    "start": 688,
                                    "end": 689,
                                    "fullWidth": 2,
                                    "width": 1,
                                    "text": "=",
                                    "value": "=",
                                    "valueText": "=",
                                    "hasTrailingTrivia": true,
                                    "trailingTrivia": [
                                        {
                                            "kind": "WhitespaceTrivia",
                                            "text": " "
                                        }
                                    ]
                                },
                                "right": {
                                    "kind": "IdentifierName",
                                    "fullStart": 690,
                                    "fullEnd": 695,
                                    "start": 690,
                                    "end": 695,
                                    "fullWidth": 5,
                                    "width": 5,
                                    "text": "proto",
                                    "value": "proto",
                                    "valueText": "proto"
                                }
                            },
                            "semicolonToken": {
                                "kind": "SemicolonToken",
                                "fullStart": 695,
                                "fullEnd": 698,
                                "start": 695,
                                "end": 696,
                                "fullWidth": 3,
                                "width": 1,
                                "text": ";",
                                "value": ";",
                                "valueText": ";",
                                "hasTrailingTrivia": true,
                                "hasTrailingNewLine": true,
                                "trailingTrivia": [
                                    {
                                        "kind": "NewLineTrivia",
                                        "text": "\r\n"
                                    }
                                ]
                            }
                        },
                        {
                            "kind": "VariableStatement",
                            "fullStart": 698,
                            "fullEnd": 732,
                            "start": 708,
                            "end": 730,
                            "fullWidth": 34,
                            "width": 22,
                            "modifiers": [],
                            "variableDeclaration": {
                                "kind": "VariableDeclaration",
                                "fullStart": 698,
                                "fullEnd": 729,
                                "start": 708,
                                "end": 729,
                                "fullWidth": 31,
                                "width": 21,
                                "varKeyword": {
                                    "kind": "VarKeyword",
                                    "fullStart": 698,
                                    "fullEnd": 712,
                                    "start": 708,
                                    "end": 711,
                                    "fullWidth": 14,
                                    "width": 3,
                                    "text": "var",
                                    "value": "var",
                                    "valueText": "var",
                                    "hasLeadingTrivia": true,
                                    "hasLeadingNewLine": true,
                                    "hasTrailingTrivia": true,
                                    "leadingTrivia": [
                                        {
                                            "kind": "NewLineTrivia",
                                            "text": "\r\n"
                                        },
                                        {
                                            "kind": "WhitespaceTrivia",
                                            "text": "        "
                                        }
                                    ],
                                    "trailingTrivia": [
                                        {
                                            "kind": "WhitespaceTrivia",
                                            "text": " "
                                        }
                                    ]
                                },
                                "variableDeclarators": [
                                    {
                                        "kind": "VariableDeclarator",
                                        "fullStart": 712,
                                        "fullEnd": 729,
                                        "start": 712,
                                        "end": 729,
                                        "fullWidth": 17,
<<<<<<< HEAD
                                        "width": 17,
                                        "identifier": {
=======
                                        "propertyName": {
>>>>>>> 85e84683
                                            "kind": "IdentifierName",
                                            "fullStart": 712,
                                            "fullEnd": 718,
                                            "start": 712,
                                            "end": 717,
                                            "fullWidth": 6,
                                            "width": 5,
                                            "text": "child",
                                            "value": "child",
                                            "valueText": "child",
                                            "hasTrailingTrivia": true,
                                            "trailingTrivia": [
                                                {
                                                    "kind": "WhitespaceTrivia",
                                                    "text": " "
                                                }
                                            ]
                                        },
                                        "equalsValueClause": {
                                            "kind": "EqualsValueClause",
                                            "fullStart": 718,
                                            "fullEnd": 729,
                                            "start": 718,
                                            "end": 729,
                                            "fullWidth": 11,
                                            "width": 11,
                                            "equalsToken": {
                                                "kind": "EqualsToken",
                                                "fullStart": 718,
                                                "fullEnd": 720,
                                                "start": 718,
                                                "end": 719,
                                                "fullWidth": 2,
                                                "width": 1,
                                                "text": "=",
                                                "value": "=",
                                                "valueText": "=",
                                                "hasTrailingTrivia": true,
                                                "trailingTrivia": [
                                                    {
                                                        "kind": "WhitespaceTrivia",
                                                        "text": " "
                                                    }
                                                ]
                                            },
                                            "value": {
                                                "kind": "ObjectCreationExpression",
                                                "fullStart": 720,
                                                "fullEnd": 729,
                                                "start": 720,
                                                "end": 729,
                                                "fullWidth": 9,
                                                "width": 9,
                                                "newKeyword": {
                                                    "kind": "NewKeyword",
                                                    "fullStart": 720,
                                                    "fullEnd": 724,
                                                    "start": 720,
                                                    "end": 723,
                                                    "fullWidth": 4,
                                                    "width": 3,
                                                    "text": "new",
                                                    "value": "new",
                                                    "valueText": "new",
                                                    "hasTrailingTrivia": true,
                                                    "trailingTrivia": [
                                                        {
                                                            "kind": "WhitespaceTrivia",
                                                            "text": " "
                                                        }
                                                    ]
                                                },
                                                "expression": {
                                                    "kind": "IdentifierName",
                                                    "fullStart": 724,
                                                    "fullEnd": 727,
                                                    "start": 724,
                                                    "end": 727,
                                                    "fullWidth": 3,
                                                    "width": 3,
                                                    "text": "Con",
                                                    "value": "Con",
                                                    "valueText": "Con"
                                                },
                                                "argumentList": {
                                                    "kind": "ArgumentList",
                                                    "fullStart": 727,
                                                    "fullEnd": 729,
                                                    "start": 727,
                                                    "end": 729,
                                                    "fullWidth": 2,
                                                    "width": 2,
                                                    "openParenToken": {
                                                        "kind": "OpenParenToken",
                                                        "fullStart": 727,
                                                        "fullEnd": 728,
                                                        "start": 727,
                                                        "end": 728,
                                                        "fullWidth": 1,
                                                        "width": 1,
                                                        "text": "(",
                                                        "value": "(",
                                                        "valueText": "("
                                                    },
                                                    "arguments": [],
                                                    "closeParenToken": {
                                                        "kind": "CloseParenToken",
                                                        "fullStart": 728,
                                                        "fullEnd": 729,
                                                        "start": 728,
                                                        "end": 729,
                                                        "fullWidth": 1,
                                                        "width": 1,
                                                        "text": ")",
                                                        "value": ")",
                                                        "valueText": ")"
                                                    }
                                                }
                                            }
                                        }
                                    }
                                ]
                            },
                            "semicolonToken": {
                                "kind": "SemicolonToken",
                                "fullStart": 729,
                                "fullEnd": 732,
                                "start": 729,
                                "end": 730,
                                "fullWidth": 3,
                                "width": 1,
                                "text": ";",
                                "value": ";",
                                "valueText": ";",
                                "hasTrailingTrivia": true,
                                "hasTrailingNewLine": true,
                                "trailingTrivia": [
                                    {
                                        "kind": "NewLineTrivia",
                                        "text": "\r\n"
                                    }
                                ]
                            }
                        },
                        {
                            "kind": "VariableStatement",
                            "fullStart": 732,
                            "fullEnd": 791,
                            "start": 742,
                            "end": 789,
                            "fullWidth": 59,
                            "width": 47,
                            "modifiers": [],
                            "variableDeclaration": {
                                "kind": "VariableDeclaration",
                                "fullStart": 732,
                                "fullEnd": 788,
                                "start": 742,
                                "end": 788,
                                "fullWidth": 56,
                                "width": 46,
                                "varKeyword": {
                                    "kind": "VarKeyword",
                                    "fullStart": 732,
                                    "fullEnd": 746,
                                    "start": 742,
                                    "end": 745,
                                    "fullWidth": 14,
                                    "width": 3,
                                    "text": "var",
                                    "value": "var",
                                    "valueText": "var",
                                    "hasLeadingTrivia": true,
                                    "hasLeadingNewLine": true,
                                    "hasTrailingTrivia": true,
                                    "leadingTrivia": [
                                        {
                                            "kind": "NewLineTrivia",
                                            "text": "\r\n"
                                        },
                                        {
                                            "kind": "WhitespaceTrivia",
                                            "text": "        "
                                        }
                                    ],
                                    "trailingTrivia": [
                                        {
                                            "kind": "WhitespaceTrivia",
                                            "text": " "
                                        }
                                    ]
                                },
                                "variableDeclarators": [
                                    {
                                        "kind": "VariableDeclarator",
                                        "fullStart": 746,
                                        "fullEnd": 788,
                                        "start": 746,
                                        "end": 788,
                                        "fullWidth": 42,
<<<<<<< HEAD
                                        "width": 42,
                                        "identifier": {
=======
                                        "propertyName": {
>>>>>>> 85e84683
                                            "kind": "IdentifierName",
                                            "fullStart": 746,
                                            "fullEnd": 753,
                                            "start": 746,
                                            "end": 752,
                                            "fullWidth": 7,
                                            "width": 6,
                                            "text": "result",
                                            "value": "result",
                                            "valueText": "result",
                                            "hasTrailingTrivia": true,
                                            "trailingTrivia": [
                                                {
                                                    "kind": "WhitespaceTrivia",
                                                    "text": " "
                                                }
                                            ]
                                        },
                                        "equalsValueClause": {
                                            "kind": "EqualsValueClause",
                                            "fullStart": 753,
                                            "fullEnd": 788,
                                            "start": 753,
                                            "end": 788,
                                            "fullWidth": 35,
                                            "width": 35,
                                            "equalsToken": {
                                                "kind": "EqualsToken",
                                                "fullStart": 753,
                                                "fullEnd": 755,
                                                "start": 753,
                                                "end": 754,
                                                "fullWidth": 2,
                                                "width": 1,
                                                "text": "=",
                                                "value": "=",
                                                "valueText": "=",
                                                "hasTrailingTrivia": true,
                                                "trailingTrivia": [
                                                    {
                                                        "kind": "WhitespaceTrivia",
                                                        "text": " "
                                                    }
                                                ]
                                            },
                                            "value": {
                                                "kind": "InvocationExpression",
                                                "fullStart": 755,
                                                "fullEnd": 788,
                                                "start": 755,
                                                "end": 788,
                                                "fullWidth": 33,
                                                "width": 33,
                                                "expression": {
                                                    "kind": "MemberAccessExpression",
                                                    "fullStart": 755,
                                                    "fullEnd": 781,
                                                    "start": 755,
                                                    "end": 781,
                                                    "fullWidth": 26,
                                                    "width": 26,
                                                    "expression": {
                                                        "kind": "IdentifierName",
                                                        "fullStart": 755,
                                                        "fullEnd": 761,
                                                        "start": 755,
                                                        "end": 761,
                                                        "fullWidth": 6,
                                                        "width": 6,
                                                        "text": "Object",
                                                        "value": "Object",
                                                        "valueText": "Object"
                                                    },
                                                    "dotToken": {
                                                        "kind": "DotToken",
                                                        "fullStart": 761,
                                                        "fullEnd": 762,
                                                        "start": 761,
                                                        "end": 762,
                                                        "fullWidth": 1,
                                                        "width": 1,
                                                        "text": ".",
                                                        "value": ".",
                                                        "valueText": "."
                                                    },
                                                    "name": {
                                                        "kind": "IdentifierName",
                                                        "fullStart": 762,
                                                        "fullEnd": 781,
                                                        "start": 762,
                                                        "end": 781,
                                                        "fullWidth": 19,
                                                        "width": 19,
                                                        "text": "getOwnPropertyNames",
                                                        "value": "getOwnPropertyNames",
                                                        "valueText": "getOwnPropertyNames"
                                                    }
                                                },
                                                "argumentList": {
                                                    "kind": "ArgumentList",
                                                    "fullStart": 781,
                                                    "fullEnd": 788,
                                                    "start": 781,
                                                    "end": 788,
                                                    "fullWidth": 7,
                                                    "width": 7,
                                                    "openParenToken": {
                                                        "kind": "OpenParenToken",
                                                        "fullStart": 781,
                                                        "fullEnd": 782,
                                                        "start": 781,
                                                        "end": 782,
                                                        "fullWidth": 1,
                                                        "width": 1,
                                                        "text": "(",
                                                        "value": "(",
                                                        "valueText": "("
                                                    },
                                                    "arguments": [
                                                        {
                                                            "kind": "IdentifierName",
                                                            "fullStart": 782,
                                                            "fullEnd": 787,
                                                            "start": 782,
                                                            "end": 787,
                                                            "fullWidth": 5,
                                                            "width": 5,
                                                            "text": "child",
                                                            "value": "child",
                                                            "valueText": "child"
                                                        }
                                                    ],
                                                    "closeParenToken": {
                                                        "kind": "CloseParenToken",
                                                        "fullStart": 787,
                                                        "fullEnd": 788,
                                                        "start": 787,
                                                        "end": 788,
                                                        "fullWidth": 1,
                                                        "width": 1,
                                                        "text": ")",
                                                        "value": ")",
                                                        "valueText": ")"
                                                    }
                                                }
                                            }
                                        }
                                    }
                                ]
                            },
                            "semicolonToken": {
                                "kind": "SemicolonToken",
                                "fullStart": 788,
                                "fullEnd": 791,
                                "start": 788,
                                "end": 789,
                                "fullWidth": 3,
                                "width": 1,
                                "text": ";",
                                "value": ";",
                                "valueText": ";",
                                "hasTrailingTrivia": true,
                                "hasTrailingNewLine": true,
                                "trailingTrivia": [
                                    {
                                        "kind": "NewLineTrivia",
                                        "text": "\r\n"
                                    }
                                ]
                            }
                        },
                        {
                            "kind": "ForInStatement",
                            "fullStart": 791,
                            "fullEnd": 926,
                            "start": 801,
                            "end": 924,
                            "fullWidth": 135,
                            "width": 123,
                            "forKeyword": {
                                "kind": "ForKeyword",
                                "fullStart": 791,
                                "fullEnd": 805,
                                "start": 801,
                                "end": 804,
                                "fullWidth": 14,
                                "width": 3,
                                "text": "for",
                                "value": "for",
                                "valueText": "for",
                                "hasLeadingTrivia": true,
                                "hasLeadingNewLine": true,
                                "hasTrailingTrivia": true,
                                "leadingTrivia": [
                                    {
                                        "kind": "NewLineTrivia",
                                        "text": "\r\n"
                                    },
                                    {
                                        "kind": "WhitespaceTrivia",
                                        "text": "        "
                                    }
                                ],
                                "trailingTrivia": [
                                    {
                                        "kind": "WhitespaceTrivia",
                                        "text": " "
                                    }
                                ]
                            },
                            "openParenToken": {
                                "kind": "OpenParenToken",
                                "fullStart": 805,
                                "fullEnd": 806,
                                "start": 805,
                                "end": 806,
                                "fullWidth": 1,
                                "width": 1,
                                "text": "(",
                                "value": "(",
                                "valueText": "("
                            },
                            "variableDeclaration": {
                                "kind": "VariableDeclaration",
                                "fullStart": 806,
                                "fullEnd": 812,
                                "start": 806,
                                "end": 811,
                                "fullWidth": 6,
                                "width": 5,
                                "varKeyword": {
                                    "kind": "VarKeyword",
                                    "fullStart": 806,
                                    "fullEnd": 810,
                                    "start": 806,
                                    "end": 809,
                                    "fullWidth": 4,
                                    "width": 3,
                                    "text": "var",
                                    "value": "var",
                                    "valueText": "var",
                                    "hasTrailingTrivia": true,
                                    "trailingTrivia": [
                                        {
                                            "kind": "WhitespaceTrivia",
                                            "text": " "
                                        }
                                    ]
                                },
                                "variableDeclarators": [
                                    {
                                        "kind": "VariableDeclarator",
                                        "fullStart": 810,
                                        "fullEnd": 812,
                                        "start": 810,
                                        "end": 811,
                                        "fullWidth": 2,
<<<<<<< HEAD
                                        "width": 1,
                                        "identifier": {
=======
                                        "propertyName": {
>>>>>>> 85e84683
                                            "kind": "IdentifierName",
                                            "fullStart": 810,
                                            "fullEnd": 812,
                                            "start": 810,
                                            "end": 811,
                                            "fullWidth": 2,
                                            "width": 1,
                                            "text": "p",
                                            "value": "p",
                                            "valueText": "p",
                                            "hasTrailingTrivia": true,
                                            "trailingTrivia": [
                                                {
                                                    "kind": "WhitespaceTrivia",
                                                    "text": " "
                                                }
                                            ]
                                        }
                                    }
                                ]
                            },
                            "inKeyword": {
                                "kind": "InKeyword",
                                "fullStart": 812,
                                "fullEnd": 815,
                                "start": 812,
                                "end": 814,
                                "fullWidth": 3,
                                "width": 2,
                                "text": "in",
                                "value": "in",
                                "valueText": "in",
                                "hasTrailingTrivia": true,
                                "trailingTrivia": [
                                    {
                                        "kind": "WhitespaceTrivia",
                                        "text": " "
                                    }
                                ]
                            },
                            "expression": {
                                "kind": "IdentifierName",
                                "fullStart": 815,
                                "fullEnd": 821,
                                "start": 815,
                                "end": 821,
                                "fullWidth": 6,
                                "width": 6,
                                "text": "result",
                                "value": "result",
                                "valueText": "result"
                            },
                            "closeParenToken": {
                                "kind": "CloseParenToken",
                                "fullStart": 821,
                                "fullEnd": 823,
                                "start": 821,
                                "end": 822,
                                "fullWidth": 2,
                                "width": 1,
                                "text": ")",
                                "value": ")",
                                "valueText": ")",
                                "hasTrailingTrivia": true,
                                "trailingTrivia": [
                                    {
                                        "kind": "WhitespaceTrivia",
                                        "text": " "
                                    }
                                ]
                            },
                            "statement": {
                                "kind": "Block",
                                "fullStart": 823,
                                "fullEnd": 926,
                                "start": 823,
                                "end": 924,
                                "fullWidth": 103,
                                "width": 101,
                                "openBraceToken": {
                                    "kind": "OpenBraceToken",
                                    "fullStart": 823,
                                    "fullEnd": 826,
                                    "start": 823,
                                    "end": 824,
                                    "fullWidth": 3,
                                    "width": 1,
                                    "text": "{",
                                    "value": "{",
                                    "valueText": "{",
                                    "hasTrailingTrivia": true,
                                    "hasTrailingNewLine": true,
                                    "trailingTrivia": [
                                        {
                                            "kind": "NewLineTrivia",
                                            "text": "\r\n"
                                        }
                                    ]
                                },
                                "statements": [
                                    {
                                        "kind": "IfStatement",
                                        "fullStart": 826,
                                        "fullEnd": 915,
                                        "start": 838,
                                        "end": 913,
                                        "fullWidth": 89,
                                        "width": 75,
                                        "ifKeyword": {
                                            "kind": "IfKeyword",
                                            "fullStart": 826,
                                            "fullEnd": 841,
                                            "start": 838,
                                            "end": 840,
                                            "fullWidth": 15,
                                            "width": 2,
                                            "text": "if",
                                            "value": "if",
                                            "valueText": "if",
                                            "hasLeadingTrivia": true,
                                            "hasTrailingTrivia": true,
                                            "leadingTrivia": [
                                                {
                                                    "kind": "WhitespaceTrivia",
                                                    "text": "            "
                                                }
                                            ],
                                            "trailingTrivia": [
                                                {
                                                    "kind": "WhitespaceTrivia",
                                                    "text": " "
                                                }
                                            ]
                                        },
                                        "openParenToken": {
                                            "kind": "OpenParenToken",
                                            "fullStart": 841,
                                            "fullEnd": 842,
                                            "start": 841,
                                            "end": 842,
                                            "fullWidth": 1,
                                            "width": 1,
                                            "text": "(",
                                            "value": "(",
                                            "valueText": "("
                                        },
                                        "condition": {
                                            "kind": "EqualsExpression",
                                            "fullStart": 842,
                                            "fullEnd": 864,
                                            "start": 842,
                                            "end": 864,
                                            "fullWidth": 22,
                                            "width": 22,
                                            "left": {
                                                "kind": "ElementAccessExpression",
                                                "fullStart": 842,
                                                "fullEnd": 852,
                                                "start": 842,
                                                "end": 851,
                                                "fullWidth": 10,
                                                "width": 9,
                                                "expression": {
                                                    "kind": "IdentifierName",
                                                    "fullStart": 842,
                                                    "fullEnd": 848,
                                                    "start": 842,
                                                    "end": 848,
                                                    "fullWidth": 6,
                                                    "width": 6,
                                                    "text": "result",
                                                    "value": "result",
                                                    "valueText": "result"
                                                },
                                                "openBracketToken": {
                                                    "kind": "OpenBracketToken",
                                                    "fullStart": 848,
                                                    "fullEnd": 849,
                                                    "start": 848,
                                                    "end": 849,
                                                    "fullWidth": 1,
                                                    "width": 1,
                                                    "text": "[",
                                                    "value": "[",
                                                    "valueText": "["
                                                },
                                                "argumentExpression": {
                                                    "kind": "IdentifierName",
                                                    "fullStart": 849,
                                                    "fullEnd": 850,
                                                    "start": 849,
                                                    "end": 850,
                                                    "fullWidth": 1,
                                                    "width": 1,
                                                    "text": "p",
                                                    "value": "p",
                                                    "valueText": "p"
                                                },
                                                "closeBracketToken": {
                                                    "kind": "CloseBracketToken",
                                                    "fullStart": 850,
                                                    "fullEnd": 852,
                                                    "start": 850,
                                                    "end": 851,
                                                    "fullWidth": 2,
                                                    "width": 1,
                                                    "text": "]",
                                                    "value": "]",
                                                    "valueText": "]",
                                                    "hasTrailingTrivia": true,
                                                    "trailingTrivia": [
                                                        {
                                                            "kind": "WhitespaceTrivia",
                                                            "text": " "
                                                        }
                                                    ]
                                                }
                                            },
                                            "operatorToken": {
                                                "kind": "EqualsEqualsEqualsToken",
                                                "fullStart": 852,
                                                "fullEnd": 856,
                                                "start": 852,
                                                "end": 855,
                                                "fullWidth": 4,
                                                "width": 3,
                                                "text": "===",
                                                "value": "===",
                                                "valueText": "===",
                                                "hasTrailingTrivia": true,
                                                "trailingTrivia": [
                                                    {
                                                        "kind": "WhitespaceTrivia",
                                                        "text": " "
                                                    }
                                                ]
                                            },
                                            "right": {
                                                "kind": "StringLiteral",
                                                "fullStart": 856,
                                                "fullEnd": 864,
                                                "start": 856,
                                                "end": 864,
                                                "fullWidth": 8,
                                                "width": 8,
                                                "text": "\"parent\"",
                                                "value": "parent",
                                                "valueText": "parent"
                                            }
                                        },
                                        "closeParenToken": {
                                            "kind": "CloseParenToken",
                                            "fullStart": 864,
                                            "fullEnd": 866,
                                            "start": 864,
                                            "end": 865,
                                            "fullWidth": 2,
                                            "width": 1,
                                            "text": ")",
                                            "value": ")",
                                            "valueText": ")",
                                            "hasTrailingTrivia": true,
                                            "trailingTrivia": [
                                                {
                                                    "kind": "WhitespaceTrivia",
                                                    "text": " "
                                                }
                                            ]
                                        },
                                        "statement": {
                                            "kind": "Block",
                                            "fullStart": 866,
                                            "fullEnd": 915,
                                            "start": 866,
                                            "end": 913,
                                            "fullWidth": 49,
                                            "width": 47,
                                            "openBraceToken": {
                                                "kind": "OpenBraceToken",
                                                "fullStart": 866,
                                                "fullEnd": 869,
                                                "start": 866,
                                                "end": 867,
                                                "fullWidth": 3,
                                                "width": 1,
                                                "text": "{",
                                                "value": "{",
                                                "valueText": "{",
                                                "hasTrailingTrivia": true,
                                                "hasTrailingNewLine": true,
                                                "trailingTrivia": [
                                                    {
                                                        "kind": "NewLineTrivia",
                                                        "text": "\r\n"
                                                    }
                                                ]
                                            },
                                            "statements": [
                                                {
                                                    "kind": "ReturnStatement",
                                                    "fullStart": 869,
                                                    "fullEnd": 900,
                                                    "start": 885,
                                                    "end": 898,
                                                    "fullWidth": 31,
                                                    "width": 13,
                                                    "returnKeyword": {
                                                        "kind": "ReturnKeyword",
                                                        "fullStart": 869,
                                                        "fullEnd": 892,
                                                        "start": 885,
                                                        "end": 891,
                                                        "fullWidth": 23,
                                                        "width": 6,
                                                        "text": "return",
                                                        "value": "return",
                                                        "valueText": "return",
                                                        "hasLeadingTrivia": true,
                                                        "hasTrailingTrivia": true,
                                                        "leadingTrivia": [
                                                            {
                                                                "kind": "WhitespaceTrivia",
                                                                "text": "                "
                                                            }
                                                        ],
                                                        "trailingTrivia": [
                                                            {
                                                                "kind": "WhitespaceTrivia",
                                                                "text": " "
                                                            }
                                                        ]
                                                    },
                                                    "expression": {
                                                        "kind": "FalseKeyword",
                                                        "fullStart": 892,
                                                        "fullEnd": 897,
                                                        "start": 892,
                                                        "end": 897,
                                                        "fullWidth": 5,
                                                        "width": 5,
                                                        "text": "false",
                                                        "value": false,
                                                        "valueText": "false"
                                                    },
                                                    "semicolonToken": {
                                                        "kind": "SemicolonToken",
                                                        "fullStart": 897,
                                                        "fullEnd": 900,
                                                        "start": 897,
                                                        "end": 898,
                                                        "fullWidth": 3,
                                                        "width": 1,
                                                        "text": ";",
                                                        "value": ";",
                                                        "valueText": ";",
                                                        "hasTrailingTrivia": true,
                                                        "hasTrailingNewLine": true,
                                                        "trailingTrivia": [
                                                            {
                                                                "kind": "NewLineTrivia",
                                                                "text": "\r\n"
                                                            }
                                                        ]
                                                    }
                                                }
                                            ],
                                            "closeBraceToken": {
                                                "kind": "CloseBraceToken",
                                                "fullStart": 900,
                                                "fullEnd": 915,
                                                "start": 912,
                                                "end": 913,
                                                "fullWidth": 15,
                                                "width": 1,
                                                "text": "}",
                                                "value": "}",
                                                "valueText": "}",
                                                "hasLeadingTrivia": true,
                                                "hasTrailingTrivia": true,
                                                "hasTrailingNewLine": true,
                                                "leadingTrivia": [
                                                    {
                                                        "kind": "WhitespaceTrivia",
                                                        "text": "            "
                                                    }
                                                ],
                                                "trailingTrivia": [
                                                    {
                                                        "kind": "NewLineTrivia",
                                                        "text": "\r\n"
                                                    }
                                                ]
                                            }
                                        }
                                    }
                                ],
                                "closeBraceToken": {
                                    "kind": "CloseBraceToken",
                                    "fullStart": 915,
                                    "fullEnd": 926,
                                    "start": 923,
                                    "end": 924,
                                    "fullWidth": 11,
                                    "width": 1,
                                    "text": "}",
                                    "value": "}",
                                    "valueText": "}",
                                    "hasLeadingTrivia": true,
                                    "hasTrailingTrivia": true,
                                    "hasTrailingNewLine": true,
                                    "leadingTrivia": [
                                        {
                                            "kind": "WhitespaceTrivia",
                                            "text": "        "
                                        }
                                    ],
                                    "trailingTrivia": [
                                        {
                                            "kind": "NewLineTrivia",
                                            "text": "\r\n"
                                        }
                                    ]
                                }
                            }
                        },
                        {
                            "kind": "ReturnStatement",
                            "fullStart": 926,
                            "fullEnd": 948,
                            "start": 934,
                            "end": 946,
                            "fullWidth": 22,
                            "width": 12,
                            "returnKeyword": {
                                "kind": "ReturnKeyword",
                                "fullStart": 926,
                                "fullEnd": 941,
                                "start": 934,
                                "end": 940,
                                "fullWidth": 15,
                                "width": 6,
                                "text": "return",
                                "value": "return",
                                "valueText": "return",
                                "hasLeadingTrivia": true,
                                "hasTrailingTrivia": true,
                                "leadingTrivia": [
                                    {
                                        "kind": "WhitespaceTrivia",
                                        "text": "        "
                                    }
                                ],
                                "trailingTrivia": [
                                    {
                                        "kind": "WhitespaceTrivia",
                                        "text": " "
                                    }
                                ]
                            },
                            "expression": {
                                "kind": "TrueKeyword",
                                "fullStart": 941,
                                "fullEnd": 945,
                                "start": 941,
                                "end": 945,
                                "fullWidth": 4,
                                "width": 4,
                                "text": "true",
                                "value": true,
                                "valueText": "true"
                            },
                            "semicolonToken": {
                                "kind": "SemicolonToken",
                                "fullStart": 945,
                                "fullEnd": 948,
                                "start": 945,
                                "end": 946,
                                "fullWidth": 3,
                                "width": 1,
                                "text": ";",
                                "value": ";",
                                "valueText": ";",
                                "hasTrailingTrivia": true,
                                "hasTrailingNewLine": true,
                                "trailingTrivia": [
                                    {
                                        "kind": "NewLineTrivia",
                                        "text": "\r\n"
                                    }
                                ]
                            }
                        }
                    ],
                    "closeBraceToken": {
                        "kind": "CloseBraceToken",
                        "fullStart": 948,
                        "fullEnd": 955,
                        "start": 952,
                        "end": 953,
                        "fullWidth": 7,
                        "width": 1,
                        "text": "}",
                        "value": "}",
                        "valueText": "}",
                        "hasLeadingTrivia": true,
                        "hasTrailingTrivia": true,
                        "hasTrailingNewLine": true,
                        "leadingTrivia": [
                            {
                                "kind": "WhitespaceTrivia",
                                "text": "    "
                            }
                        ],
                        "trailingTrivia": [
                            {
                                "kind": "NewLineTrivia",
                                "text": "\r\n"
                            }
                        ]
                    }
                }
            },
            {
                "kind": "ExpressionStatement",
                "fullStart": 955,
                "fullEnd": 979,
                "start": 955,
                "end": 977,
                "fullWidth": 24,
                "width": 22,
                "expression": {
                    "kind": "InvocationExpression",
                    "fullStart": 955,
                    "fullEnd": 976,
                    "start": 955,
                    "end": 976,
                    "fullWidth": 21,
                    "width": 21,
                    "expression": {
                        "kind": "IdentifierName",
                        "fullStart": 955,
                        "fullEnd": 966,
                        "start": 955,
                        "end": 966,
                        "fullWidth": 11,
                        "width": 11,
                        "text": "runTestCase",
                        "value": "runTestCase",
                        "valueText": "runTestCase"
                    },
                    "argumentList": {
                        "kind": "ArgumentList",
                        "fullStart": 966,
                        "fullEnd": 976,
                        "start": 966,
                        "end": 976,
                        "fullWidth": 10,
                        "width": 10,
                        "openParenToken": {
                            "kind": "OpenParenToken",
                            "fullStart": 966,
                            "fullEnd": 967,
                            "start": 966,
                            "end": 967,
                            "fullWidth": 1,
                            "width": 1,
                            "text": "(",
                            "value": "(",
                            "valueText": "("
                        },
                        "arguments": [
                            {
                                "kind": "IdentifierName",
                                "fullStart": 967,
                                "fullEnd": 975,
                                "start": 967,
                                "end": 975,
                                "fullWidth": 8,
                                "width": 8,
                                "text": "testcase",
                                "value": "testcase",
                                "valueText": "testcase"
                            }
                        ],
                        "closeParenToken": {
                            "kind": "CloseParenToken",
                            "fullStart": 975,
                            "fullEnd": 976,
                            "start": 975,
                            "end": 976,
                            "fullWidth": 1,
                            "width": 1,
                            "text": ")",
                            "value": ")",
                            "valueText": ")"
                        }
                    }
                },
                "semicolonToken": {
                    "kind": "SemicolonToken",
                    "fullStart": 976,
                    "fullEnd": 979,
                    "start": 976,
                    "end": 977,
                    "fullWidth": 3,
                    "width": 1,
                    "text": ";",
                    "value": ";",
                    "valueText": ";",
                    "hasTrailingTrivia": true,
                    "hasTrailingNewLine": true,
                    "trailingTrivia": [
                        {
                            "kind": "NewLineTrivia",
                            "text": "\r\n"
                        }
                    ]
                }
            }
        ],
        "endOfFileToken": {
            "kind": "EndOfFileToken",
            "fullStart": 979,
            "fullEnd": 979,
            "start": 979,
            "end": 979,
            "fullWidth": 0,
            "width": 0,
            "text": ""
        }
    },
    "lineMap": {
        "lineStarts": [
            0,
            67,
            152,
            232,
            308,
            380,
            385,
            438,
            549,
            554,
            556,
            558,
            581,
            583,
            628,
            630,
            666,
            698,
            700,
            732,
            734,
            791,
            793,
            826,
            869,
            900,
            915,
            926,
            948,
            955,
            979
        ],
        "length": 979
    }
}<|MERGE_RESOLUTION|>--- conflicted
+++ resolved
@@ -250,12 +250,8 @@
                                         "start": 595,
                                         "end": 625,
                                         "fullWidth": 30,
-<<<<<<< HEAD
                                         "width": 30,
-                                        "identifier": {
-=======
                                         "propertyName": {
->>>>>>> 85e84683
                                             "kind": "IdentifierName",
                                             "fullStart": 595,
                                             "fullEnd": 601,
@@ -483,12 +479,8 @@
                                         "start": 642,
                                         "end": 663,
                                         "fullWidth": 21,
-<<<<<<< HEAD
                                         "width": 21,
-                                        "identifier": {
-=======
                                         "propertyName": {
->>>>>>> 85e84683
                                             "kind": "IdentifierName",
                                             "fullStart": 642,
                                             "fullEnd": 646,
@@ -862,12 +854,8 @@
                                         "start": 712,
                                         "end": 729,
                                         "fullWidth": 17,
-<<<<<<< HEAD
                                         "width": 17,
-                                        "identifier": {
-=======
                                         "propertyName": {
->>>>>>> 85e84683
                                             "kind": "IdentifierName",
                                             "fullStart": 712,
                                             "fullEnd": 718,
@@ -1068,12 +1056,8 @@
                                         "start": 746,
                                         "end": 788,
                                         "fullWidth": 42,
-<<<<<<< HEAD
                                         "width": 42,
-                                        "identifier": {
-=======
                                         "propertyName": {
->>>>>>> 85e84683
                                             "kind": "IdentifierName",
                                             "fullStart": 746,
                                             "fullEnd": 753,
@@ -1331,12 +1315,8 @@
                                         "start": 810,
                                         "end": 811,
                                         "fullWidth": 2,
-<<<<<<< HEAD
                                         "width": 1,
-                                        "identifier": {
-=======
                                         "propertyName": {
->>>>>>> 85e84683
                                             "kind": "IdentifierName",
                                             "fullStart": 810,
                                             "fullEnd": 812,
