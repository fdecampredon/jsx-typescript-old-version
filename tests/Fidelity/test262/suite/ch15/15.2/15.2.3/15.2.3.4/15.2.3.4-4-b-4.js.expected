{
    "isDeclaration": false,
    "languageVersion": "EcmaScript5",
    "parseOptions": {
        "allowAutomaticSemicolonInsertion": true
    },
    "sourceUnit": {
        "kind": "SourceUnit",
        "fullStart": 0,
        "fullEnd": 955,
        "start": 538,
        "end": 955,
        "fullWidth": 955,
        "width": 417,
        "isIncrementallyUnusable": true,
        "moduleElements": [
            {
                "kind": "FunctionDeclaration",
                "fullStart": 0,
                "fullEnd": 931,
                "start": 538,
                "end": 929,
                "fullWidth": 931,
                "width": 391,
                "modifiers": [],
                "functionKeyword": {
                    "kind": "FunctionKeyword",
                    "fullStart": 0,
                    "fullEnd": 547,
                    "start": 538,
                    "end": 546,
                    "fullWidth": 547,
                    "width": 8,
                    "text": "function",
                    "value": "function",
                    "valueText": "function",
                    "hasLeadingTrivia": true,
                    "hasLeadingComment": true,
                    "hasLeadingNewLine": true,
                    "hasTrailingTrivia": true,
                    "leadingTrivia": [
                        {
                            "kind": "SingleLineCommentTrivia",
                            "text": "/// Copyright (c) 2012 Ecma International.  All rights reserved. "
                        },
                        {
                            "kind": "NewLineTrivia",
                            "text": "\r\n"
                        },
                        {
                            "kind": "SingleLineCommentTrivia",
                            "text": "/// Ecma International makes this code available under the terms and conditions set"
                        },
                        {
                            "kind": "NewLineTrivia",
                            "text": "\r\n"
                        },
                        {
                            "kind": "SingleLineCommentTrivia",
                            "text": "/// forth on http://hg.ecmascript.org/tests/test262/raw-file/tip/LICENSE (the "
                        },
                        {
                            "kind": "NewLineTrivia",
                            "text": "\r\n"
                        },
                        {
                            "kind": "SingleLineCommentTrivia",
                            "text": "/// \"Use Terms\").   Any redistribution of this code must retain the above "
                        },
                        {
                            "kind": "NewLineTrivia",
                            "text": "\r\n"
                        },
                        {
                            "kind": "SingleLineCommentTrivia",
                            "text": "/// copyright and this notice and otherwise comply with the Use Terms."
                        },
                        {
                            "kind": "NewLineTrivia",
                            "text": "\r\n"
                        },
                        {
                            "kind": "MultiLineCommentTrivia",
                            "text": "/**\r\n * @path ch15/15.2/15.2.3/15.2.3.4/15.2.3.4-4-b-4.js\r\n * @description Object.getOwnPropertyNames - elements of the returned array are writable\r\n */"
                        },
                        {
                            "kind": "NewLineTrivia",
                            "text": "\r\n"
                        },
                        {
                            "kind": "NewLineTrivia",
                            "text": "\r\n"
                        },
                        {
                            "kind": "NewLineTrivia",
                            "text": "\r\n"
                        }
                    ],
                    "trailingTrivia": [
                        {
                            "kind": "WhitespaceTrivia",
                            "text": " "
                        }
                    ]
                },
                "identifier": {
                    "kind": "IdentifierName",
                    "fullStart": 547,
                    "fullEnd": 555,
                    "start": 547,
                    "end": 555,
                    "fullWidth": 8,
                    "width": 8,
                    "text": "testcase",
                    "value": "testcase",
                    "valueText": "testcase"
                },
                "callSignature": {
                    "kind": "CallSignature",
                    "fullStart": 555,
                    "fullEnd": 558,
                    "start": 555,
                    "end": 557,
                    "fullWidth": 3,
                    "width": 2,
                    "parameterList": {
                        "kind": "ParameterList",
                        "fullStart": 555,
                        "fullEnd": 558,
                        "start": 555,
                        "end": 557,
                        "fullWidth": 3,
                        "width": 2,
                        "openParenToken": {
                            "kind": "OpenParenToken",
                            "fullStart": 555,
                            "fullEnd": 556,
                            "start": 555,
                            "end": 556,
                            "fullWidth": 1,
                            "width": 1,
                            "text": "(",
                            "value": "(",
                            "valueText": "("
                        },
                        "parameters": [],
                        "closeParenToken": {
                            "kind": "CloseParenToken",
                            "fullStart": 556,
                            "fullEnd": 558,
                            "start": 556,
                            "end": 557,
                            "fullWidth": 2,
                            "width": 1,
                            "text": ")",
                            "value": ")",
                            "valueText": ")",
                            "hasTrailingTrivia": true,
                            "trailingTrivia": [
                                {
                                    "kind": "WhitespaceTrivia",
                                    "text": " "
                                }
                            ]
                        }
                    }
                },
                "block": {
                    "kind": "Block",
                    "fullStart": 558,
                    "fullEnd": 931,
                    "start": 558,
                    "end": 929,
                    "fullWidth": 373,
                    "width": 371,
                    "openBraceToken": {
                        "kind": "OpenBraceToken",
                        "fullStart": 558,
                        "fullEnd": 561,
                        "start": 558,
                        "end": 559,
                        "fullWidth": 3,
                        "width": 1,
                        "text": "{",
                        "value": "{",
                        "valueText": "{",
                        "hasTrailingTrivia": true,
                        "hasTrailingNewLine": true,
                        "trailingTrivia": [
                            {
                                "kind": "NewLineTrivia",
                                "text": "\r\n"
                            }
                        ]
                    },
                    "statements": [
                        {
                            "kind": "VariableStatement",
                            "fullStart": 561,
                            "fullEnd": 594,
                            "start": 569,
                            "end": 592,
                            "fullWidth": 33,
                            "width": 23,
                            "modifiers": [],
                            "variableDeclaration": {
                                "kind": "VariableDeclaration",
                                "fullStart": 561,
                                "fullEnd": 591,
                                "start": 569,
                                "end": 591,
                                "fullWidth": 30,
                                "width": 22,
                                "varKeyword": {
                                    "kind": "VarKeyword",
                                    "fullStart": 561,
                                    "fullEnd": 573,
                                    "start": 569,
                                    "end": 572,
                                    "fullWidth": 12,
                                    "width": 3,
                                    "text": "var",
                                    "value": "var",
                                    "valueText": "var",
                                    "hasLeadingTrivia": true,
                                    "hasTrailingTrivia": true,
                                    "leadingTrivia": [
                                        {
                                            "kind": "WhitespaceTrivia",
                                            "text": "        "
                                        }
                                    ],
                                    "trailingTrivia": [
                                        {
                                            "kind": "WhitespaceTrivia",
                                            "text": " "
                                        }
                                    ]
                                },
                                "variableDeclarators": [
                                    {
                                        "kind": "VariableDeclarator",
                                        "fullStart": 573,
                                        "fullEnd": 591,
                                        "start": 573,
                                        "end": 591,
                                        "fullWidth": 18,
<<<<<<< HEAD
                                        "width": 18,
                                        "identifier": {
=======
                                        "propertyName": {
>>>>>>> 85e84683
                                            "kind": "IdentifierName",
                                            "fullStart": 573,
                                            "fullEnd": 577,
                                            "start": 573,
                                            "end": 576,
                                            "fullWidth": 4,
                                            "width": 3,
                                            "text": "obj",
                                            "value": "obj",
                                            "valueText": "obj",
                                            "hasTrailingTrivia": true,
                                            "trailingTrivia": [
                                                {
                                                    "kind": "WhitespaceTrivia",
                                                    "text": " "
                                                }
                                            ]
                                        },
                                        "equalsValueClause": {
                                            "kind": "EqualsValueClause",
                                            "fullStart": 577,
                                            "fullEnd": 591,
                                            "start": 577,
                                            "end": 591,
                                            "fullWidth": 14,
                                            "width": 14,
                                            "equalsToken": {
                                                "kind": "EqualsToken",
                                                "fullStart": 577,
                                                "fullEnd": 579,
                                                "start": 577,
                                                "end": 578,
                                                "fullWidth": 2,
                                                "width": 1,
                                                "text": "=",
                                                "value": "=",
                                                "valueText": "=",
                                                "hasTrailingTrivia": true,
                                                "trailingTrivia": [
                                                    {
                                                        "kind": "WhitespaceTrivia",
                                                        "text": " "
                                                    }
                                                ]
                                            },
                                            "value": {
                                                "kind": "ObjectLiteralExpression",
                                                "fullStart": 579,
                                                "fullEnd": 591,
                                                "start": 579,
                                                "end": 591,
                                                "fullWidth": 12,
                                                "width": 12,
                                                "openBraceToken": {
                                                    "kind": "OpenBraceToken",
                                                    "fullStart": 579,
                                                    "fullEnd": 581,
                                                    "start": 579,
                                                    "end": 580,
                                                    "fullWidth": 2,
                                                    "width": 1,
                                                    "text": "{",
                                                    "value": "{",
                                                    "valueText": "{",
                                                    "hasTrailingTrivia": true,
                                                    "trailingTrivia": [
                                                        {
                                                            "kind": "WhitespaceTrivia",
                                                            "text": " "
                                                        }
                                                    ]
                                                },
                                                "propertyAssignments": [
                                                    {
                                                        "kind": "SimplePropertyAssignment",
                                                        "fullStart": 581,
                                                        "fullEnd": 590,
                                                        "start": 581,
                                                        "end": 589,
                                                        "fullWidth": 9,
                                                        "width": 8,
                                                        "propertyName": {
                                                            "kind": "StringLiteral",
                                                            "fullStart": 581,
                                                            "fullEnd": 584,
                                                            "start": 581,
                                                            "end": 584,
                                                            "fullWidth": 3,
                                                            "width": 3,
                                                            "text": "\"a\"",
                                                            "value": "a",
                                                            "valueText": "a"
                                                        },
                                                        "colonToken": {
                                                            "kind": "ColonToken",
                                                            "fullStart": 584,
                                                            "fullEnd": 586,
                                                            "start": 584,
                                                            "end": 585,
                                                            "fullWidth": 2,
                                                            "width": 1,
                                                            "text": ":",
                                                            "value": ":",
                                                            "valueText": ":",
                                                            "hasTrailingTrivia": true,
                                                            "trailingTrivia": [
                                                                {
                                                                    "kind": "WhitespaceTrivia",
                                                                    "text": " "
                                                                }
                                                            ]
                                                        },
                                                        "expression": {
                                                            "kind": "StringLiteral",
                                                            "fullStart": 586,
                                                            "fullEnd": 590,
                                                            "start": 586,
                                                            "end": 589,
                                                            "fullWidth": 4,
                                                            "width": 3,
                                                            "text": "\"a\"",
                                                            "value": "a",
                                                            "valueText": "a",
                                                            "hasTrailingTrivia": true,
                                                            "trailingTrivia": [
                                                                {
                                                                    "kind": "WhitespaceTrivia",
                                                                    "text": " "
                                                                }
                                                            ]
                                                        }
                                                    }
                                                ],
                                                "closeBraceToken": {
                                                    "kind": "CloseBraceToken",
                                                    "fullStart": 590,
                                                    "fullEnd": 591,
                                                    "start": 590,
                                                    "end": 591,
                                                    "fullWidth": 1,
                                                    "width": 1,
                                                    "text": "}",
                                                    "value": "}",
                                                    "valueText": "}"
                                                }
                                            }
                                        }
                                    }
                                ]
                            },
                            "semicolonToken": {
                                "kind": "SemicolonToken",
                                "fullStart": 591,
                                "fullEnd": 594,
                                "start": 591,
                                "end": 592,
                                "fullWidth": 3,
                                "width": 1,
                                "text": ";",
                                "value": ";",
                                "valueText": ";",
                                "hasTrailingTrivia": true,
                                "hasTrailingNewLine": true,
                                "trailingTrivia": [
                                    {
                                        "kind": "NewLineTrivia",
                                        "text": "\r\n"
                                    }
                                ]
                            }
                        },
                        {
                            "kind": "VariableStatement",
                            "fullStart": 594,
                            "fullEnd": 651,
                            "start": 604,
                            "end": 649,
                            "fullWidth": 57,
                            "width": 45,
                            "modifiers": [],
                            "variableDeclaration": {
                                "kind": "VariableDeclaration",
                                "fullStart": 594,
                                "fullEnd": 648,
                                "start": 604,
                                "end": 648,
                                "fullWidth": 54,
                                "width": 44,
                                "varKeyword": {
                                    "kind": "VarKeyword",
                                    "fullStart": 594,
                                    "fullEnd": 608,
                                    "start": 604,
                                    "end": 607,
                                    "fullWidth": 14,
                                    "width": 3,
                                    "text": "var",
                                    "value": "var",
                                    "valueText": "var",
                                    "hasLeadingTrivia": true,
                                    "hasLeadingNewLine": true,
                                    "hasTrailingTrivia": true,
                                    "leadingTrivia": [
                                        {
                                            "kind": "NewLineTrivia",
                                            "text": "\r\n"
                                        },
                                        {
                                            "kind": "WhitespaceTrivia",
                                            "text": "        "
                                        }
                                    ],
                                    "trailingTrivia": [
                                        {
                                            "kind": "WhitespaceTrivia",
                                            "text": " "
                                        }
                                    ]
                                },
                                "variableDeclarators": [
                                    {
                                        "kind": "VariableDeclarator",
                                        "fullStart": 608,
                                        "fullEnd": 648,
                                        "start": 608,
                                        "end": 648,
                                        "fullWidth": 40,
<<<<<<< HEAD
                                        "width": 40,
                                        "identifier": {
=======
                                        "propertyName": {
>>>>>>> 85e84683
                                            "kind": "IdentifierName",
                                            "fullStart": 608,
                                            "fullEnd": 615,
                                            "start": 608,
                                            "end": 614,
                                            "fullWidth": 7,
                                            "width": 6,
                                            "text": "result",
                                            "value": "result",
                                            "valueText": "result",
                                            "hasTrailingTrivia": true,
                                            "trailingTrivia": [
                                                {
                                                    "kind": "WhitespaceTrivia",
                                                    "text": " "
                                                }
                                            ]
                                        },
                                        "equalsValueClause": {
                                            "kind": "EqualsValueClause",
                                            "fullStart": 615,
                                            "fullEnd": 648,
                                            "start": 615,
                                            "end": 648,
                                            "fullWidth": 33,
                                            "width": 33,
                                            "equalsToken": {
                                                "kind": "EqualsToken",
                                                "fullStart": 615,
                                                "fullEnd": 617,
                                                "start": 615,
                                                "end": 616,
                                                "fullWidth": 2,
                                                "width": 1,
                                                "text": "=",
                                                "value": "=",
                                                "valueText": "=",
                                                "hasTrailingTrivia": true,
                                                "trailingTrivia": [
                                                    {
                                                        "kind": "WhitespaceTrivia",
                                                        "text": " "
                                                    }
                                                ]
                                            },
                                            "value": {
                                                "kind": "InvocationExpression",
                                                "fullStart": 617,
                                                "fullEnd": 648,
                                                "start": 617,
                                                "end": 648,
                                                "fullWidth": 31,
                                                "width": 31,
                                                "expression": {
                                                    "kind": "MemberAccessExpression",
                                                    "fullStart": 617,
                                                    "fullEnd": 643,
                                                    "start": 617,
                                                    "end": 643,
                                                    "fullWidth": 26,
                                                    "width": 26,
                                                    "expression": {
                                                        "kind": "IdentifierName",
                                                        "fullStart": 617,
                                                        "fullEnd": 623,
                                                        "start": 617,
                                                        "end": 623,
                                                        "fullWidth": 6,
                                                        "width": 6,
                                                        "text": "Object",
                                                        "value": "Object",
                                                        "valueText": "Object"
                                                    },
                                                    "dotToken": {
                                                        "kind": "DotToken",
                                                        "fullStart": 623,
                                                        "fullEnd": 624,
                                                        "start": 623,
                                                        "end": 624,
                                                        "fullWidth": 1,
                                                        "width": 1,
                                                        "text": ".",
                                                        "value": ".",
                                                        "valueText": "."
                                                    },
                                                    "name": {
                                                        "kind": "IdentifierName",
                                                        "fullStart": 624,
                                                        "fullEnd": 643,
                                                        "start": 624,
                                                        "end": 643,
                                                        "fullWidth": 19,
                                                        "width": 19,
                                                        "text": "getOwnPropertyNames",
                                                        "value": "getOwnPropertyNames",
                                                        "valueText": "getOwnPropertyNames"
                                                    }
                                                },
                                                "argumentList": {
                                                    "kind": "ArgumentList",
                                                    "fullStart": 643,
                                                    "fullEnd": 648,
                                                    "start": 643,
                                                    "end": 648,
                                                    "fullWidth": 5,
                                                    "width": 5,
                                                    "openParenToken": {
                                                        "kind": "OpenParenToken",
                                                        "fullStart": 643,
                                                        "fullEnd": 644,
                                                        "start": 643,
                                                        "end": 644,
                                                        "fullWidth": 1,
                                                        "width": 1,
                                                        "text": "(",
                                                        "value": "(",
                                                        "valueText": "("
                                                    },
                                                    "arguments": [
                                                        {
                                                            "kind": "IdentifierName",
                                                            "fullStart": 644,
                                                            "fullEnd": 647,
                                                            "start": 644,
                                                            "end": 647,
                                                            "fullWidth": 3,
                                                            "width": 3,
                                                            "text": "obj",
                                                            "value": "obj",
                                                            "valueText": "obj"
                                                        }
                                                    ],
                                                    "closeParenToken": {
                                                        "kind": "CloseParenToken",
                                                        "fullStart": 647,
                                                        "fullEnd": 648,
                                                        "start": 647,
                                                        "end": 648,
                                                        "fullWidth": 1,
                                                        "width": 1,
                                                        "text": ")",
                                                        "value": ")",
                                                        "valueText": ")"
                                                    }
                                                }
                                            }
                                        }
                                    }
                                ]
                            },
                            "semicolonToken": {
                                "kind": "SemicolonToken",
                                "fullStart": 648,
                                "fullEnd": 651,
                                "start": 648,
                                "end": 649,
                                "fullWidth": 3,
                                "width": 1,
                                "text": ";",
                                "value": ";",
                                "valueText": ";",
                                "hasTrailingTrivia": true,
                                "hasTrailingNewLine": true,
                                "trailingTrivia": [
                                    {
                                        "kind": "NewLineTrivia",
                                        "text": "\r\n"
                                    }
                                ]
                            }
                        },
                        {
                            "kind": "TryStatement",
                            "fullStart": 651,
                            "fullEnd": 924,
                            "start": 661,
                            "end": 922,
                            "fullWidth": 273,
                            "width": 261,
                            "tryKeyword": {
                                "kind": "TryKeyword",
                                "fullStart": 651,
                                "fullEnd": 665,
                                "start": 661,
                                "end": 664,
                                "fullWidth": 14,
                                "width": 3,
                                "text": "try",
                                "value": "try",
                                "valueText": "try",
                                "hasLeadingTrivia": true,
                                "hasLeadingNewLine": true,
                                "hasTrailingTrivia": true,
                                "leadingTrivia": [
                                    {
                                        "kind": "NewLineTrivia",
                                        "text": "\r\n"
                                    },
                                    {
                                        "kind": "WhitespaceTrivia",
                                        "text": "        "
                                    }
                                ],
                                "trailingTrivia": [
                                    {
                                        "kind": "WhitespaceTrivia",
                                        "text": " "
                                    }
                                ]
                            },
                            "block": {
                                "kind": "Block",
                                "fullStart": 665,
                                "fullEnd": 872,
                                "start": 665,
                                "end": 871,
                                "fullWidth": 207,
                                "width": 206,
                                "openBraceToken": {
                                    "kind": "OpenBraceToken",
                                    "fullStart": 665,
                                    "fullEnd": 668,
                                    "start": 665,
                                    "end": 666,
                                    "fullWidth": 3,
                                    "width": 1,
                                    "text": "{",
                                    "value": "{",
                                    "valueText": "{",
                                    "hasTrailingTrivia": true,
                                    "hasTrailingNewLine": true,
                                    "trailingTrivia": [
                                        {
                                            "kind": "NewLineTrivia",
                                            "text": "\r\n"
                                        }
                                    ]
                                },
                                "statements": [
                                    {
                                        "kind": "VariableStatement",
                                        "fullStart": 668,
                                        "fullEnd": 723,
                                        "start": 680,
                                        "end": 721,
                                        "fullWidth": 55,
                                        "width": 41,
                                        "modifiers": [],
                                        "variableDeclaration": {
                                            "kind": "VariableDeclaration",
                                            "fullStart": 668,
                                            "fullEnd": 720,
                                            "start": 680,
                                            "end": 720,
                                            "fullWidth": 52,
                                            "width": 40,
                                            "varKeyword": {
                                                "kind": "VarKeyword",
                                                "fullStart": 668,
                                                "fullEnd": 684,
                                                "start": 680,
                                                "end": 683,
                                                "fullWidth": 16,
                                                "width": 3,
                                                "text": "var",
                                                "value": "var",
                                                "valueText": "var",
                                                "hasLeadingTrivia": true,
                                                "hasTrailingTrivia": true,
                                                "leadingTrivia": [
                                                    {
                                                        "kind": "WhitespaceTrivia",
                                                        "text": "            "
                                                    }
                                                ],
                                                "trailingTrivia": [
                                                    {
                                                        "kind": "WhitespaceTrivia",
                                                        "text": " "
                                                    }
                                                ]
                                            },
                                            "variableDeclarators": [
                                                {
                                                    "kind": "VariableDeclarator",
                                                    "fullStart": 684,
                                                    "fullEnd": 720,
                                                    "start": 684,
                                                    "end": 720,
                                                    "fullWidth": 36,
<<<<<<< HEAD
                                                    "width": 36,
                                                    "identifier": {
=======
                                                    "propertyName": {
>>>>>>> 85e84683
                                                        "kind": "IdentifierName",
                                                        "fullStart": 684,
                                                        "fullEnd": 699,
                                                        "start": 684,
                                                        "end": 698,
                                                        "fullWidth": 15,
                                                        "width": 14,
                                                        "text": "beforeOverride",
                                                        "value": "beforeOverride",
                                                        "valueText": "beforeOverride",
                                                        "hasTrailingTrivia": true,
                                                        "trailingTrivia": [
                                                            {
                                                                "kind": "WhitespaceTrivia",
                                                                "text": " "
                                                            }
                                                        ]
                                                    },
                                                    "equalsValueClause": {
                                                        "kind": "EqualsValueClause",
                                                        "fullStart": 699,
                                                        "fullEnd": 720,
                                                        "start": 699,
                                                        "end": 720,
                                                        "fullWidth": 21,
                                                        "width": 21,
                                                        "equalsToken": {
                                                            "kind": "EqualsToken",
                                                            "fullStart": 699,
                                                            "fullEnd": 701,
                                                            "start": 699,
                                                            "end": 700,
                                                            "fullWidth": 2,
                                                            "width": 1,
                                                            "text": "=",
                                                            "value": "=",
                                                            "valueText": "=",
                                                            "hasTrailingTrivia": true,
                                                            "trailingTrivia": [
                                                                {
                                                                    "kind": "WhitespaceTrivia",
                                                                    "text": " "
                                                                }
                                                            ]
                                                        },
                                                        "value": {
                                                            "kind": "ParenthesizedExpression",
                                                            "fullStart": 701,
                                                            "fullEnd": 720,
                                                            "start": 701,
                                                            "end": 720,
                                                            "fullWidth": 19,
                                                            "width": 19,
                                                            "openParenToken": {
                                                                "kind": "OpenParenToken",
                                                                "fullStart": 701,
                                                                "fullEnd": 702,
                                                                "start": 701,
                                                                "end": 702,
                                                                "fullWidth": 1,
                                                                "width": 1,
                                                                "text": "(",
                                                                "value": "(",
                                                                "valueText": "("
                                                            },
                                                            "expression": {
                                                                "kind": "EqualsExpression",
                                                                "fullStart": 702,
                                                                "fullEnd": 719,
                                                                "start": 702,
                                                                "end": 719,
                                                                "fullWidth": 17,
                                                                "width": 17,
                                                                "left": {
                                                                    "kind": "ElementAccessExpression",
                                                                    "fullStart": 702,
                                                                    "fullEnd": 712,
                                                                    "start": 702,
                                                                    "end": 711,
                                                                    "fullWidth": 10,
                                                                    "width": 9,
                                                                    "expression": {
                                                                        "kind": "IdentifierName",
                                                                        "fullStart": 702,
                                                                        "fullEnd": 708,
                                                                        "start": 702,
                                                                        "end": 708,
                                                                        "fullWidth": 6,
                                                                        "width": 6,
                                                                        "text": "result",
                                                                        "value": "result",
                                                                        "valueText": "result"
                                                                    },
                                                                    "openBracketToken": {
                                                                        "kind": "OpenBracketToken",
                                                                        "fullStart": 708,
                                                                        "fullEnd": 709,
                                                                        "start": 708,
                                                                        "end": 709,
                                                                        "fullWidth": 1,
                                                                        "width": 1,
                                                                        "text": "[",
                                                                        "value": "[",
                                                                        "valueText": "["
                                                                    },
                                                                    "argumentExpression": {
                                                                        "kind": "NumericLiteral",
                                                                        "fullStart": 709,
                                                                        "fullEnd": 710,
                                                                        "start": 709,
                                                                        "end": 710,
                                                                        "fullWidth": 1,
                                                                        "width": 1,
                                                                        "text": "0",
                                                                        "value": 0,
                                                                        "valueText": "0"
                                                                    },
                                                                    "closeBracketToken": {
                                                                        "kind": "CloseBracketToken",
                                                                        "fullStart": 710,
                                                                        "fullEnd": 712,
                                                                        "start": 710,
                                                                        "end": 711,
                                                                        "fullWidth": 2,
                                                                        "width": 1,
                                                                        "text": "]",
                                                                        "value": "]",
                                                                        "valueText": "]",
                                                                        "hasTrailingTrivia": true,
                                                                        "trailingTrivia": [
                                                                            {
                                                                                "kind": "WhitespaceTrivia",
                                                                                "text": " "
                                                                            }
                                                                        ]
                                                                    }
                                                                },
                                                                "operatorToken": {
                                                                    "kind": "EqualsEqualsEqualsToken",
                                                                    "fullStart": 712,
                                                                    "fullEnd": 716,
                                                                    "start": 712,
                                                                    "end": 715,
                                                                    "fullWidth": 4,
                                                                    "width": 3,
                                                                    "text": "===",
                                                                    "value": "===",
                                                                    "valueText": "===",
                                                                    "hasTrailingTrivia": true,
                                                                    "trailingTrivia": [
                                                                        {
                                                                            "kind": "WhitespaceTrivia",
                                                                            "text": " "
                                                                        }
                                                                    ]
                                                                },
                                                                "right": {
                                                                    "kind": "StringLiteral",
                                                                    "fullStart": 716,
                                                                    "fullEnd": 719,
                                                                    "start": 716,
                                                                    "end": 719,
                                                                    "fullWidth": 3,
                                                                    "width": 3,
                                                                    "text": "\"a\"",
                                                                    "value": "a",
                                                                    "valueText": "a"
                                                                }
                                                            },
                                                            "closeParenToken": {
                                                                "kind": "CloseParenToken",
                                                                "fullStart": 719,
                                                                "fullEnd": 720,
                                                                "start": 719,
                                                                "end": 720,
                                                                "fullWidth": 1,
                                                                "width": 1,
                                                                "text": ")",
                                                                "value": ")",
                                                                "valueText": ")"
                                                            }
                                                        }
                                                    }
                                                }
                                            ]
                                        },
                                        "semicolonToken": {
                                            "kind": "SemicolonToken",
                                            "fullStart": 720,
                                            "fullEnd": 723,
                                            "start": 720,
                                            "end": 721,
                                            "fullWidth": 3,
                                            "width": 1,
                                            "text": ";",
                                            "value": ";",
                                            "valueText": ";",
                                            "hasTrailingTrivia": true,
                                            "hasTrailingNewLine": true,
                                            "trailingTrivia": [
                                                {
                                                    "kind": "NewLineTrivia",
                                                    "text": "\r\n"
                                                }
                                            ]
                                        }
                                    },
                                    {
                                        "kind": "ExpressionStatement",
                                        "fullStart": 723,
                                        "fullEnd": 753,
                                        "start": 735,
                                        "end": 751,
                                        "fullWidth": 30,
                                        "width": 16,
                                        "expression": {
                                            "kind": "AssignmentExpression",
                                            "fullStart": 723,
                                            "fullEnd": 750,
                                            "start": 735,
                                            "end": 750,
                                            "fullWidth": 27,
                                            "width": 15,
                                            "left": {
                                                "kind": "ElementAccessExpression",
                                                "fullStart": 723,
                                                "fullEnd": 745,
                                                "start": 735,
                                                "end": 744,
                                                "fullWidth": 22,
                                                "width": 9,
                                                "expression": {
                                                    "kind": "IdentifierName",
                                                    "fullStart": 723,
                                                    "fullEnd": 741,
                                                    "start": 735,
                                                    "end": 741,
                                                    "fullWidth": 18,
                                                    "width": 6,
                                                    "text": "result",
                                                    "value": "result",
                                                    "valueText": "result",
                                                    "hasLeadingTrivia": true,
                                                    "leadingTrivia": [
                                                        {
                                                            "kind": "WhitespaceTrivia",
                                                            "text": "            "
                                                        }
                                                    ]
                                                },
                                                "openBracketToken": {
                                                    "kind": "OpenBracketToken",
                                                    "fullStart": 741,
                                                    "fullEnd": 742,
                                                    "start": 741,
                                                    "end": 742,
                                                    "fullWidth": 1,
                                                    "width": 1,
                                                    "text": "[",
                                                    "value": "[",
                                                    "valueText": "["
                                                },
                                                "argumentExpression": {
                                                    "kind": "NumericLiteral",
                                                    "fullStart": 742,
                                                    "fullEnd": 743,
                                                    "start": 742,
                                                    "end": 743,
                                                    "fullWidth": 1,
                                                    "width": 1,
                                                    "text": "0",
                                                    "value": 0,
                                                    "valueText": "0"
                                                },
                                                "closeBracketToken": {
                                                    "kind": "CloseBracketToken",
                                                    "fullStart": 743,
                                                    "fullEnd": 745,
                                                    "start": 743,
                                                    "end": 744,
                                                    "fullWidth": 2,
                                                    "width": 1,
                                                    "text": "]",
                                                    "value": "]",
                                                    "valueText": "]",
                                                    "hasTrailingTrivia": true,
                                                    "trailingTrivia": [
                                                        {
                                                            "kind": "WhitespaceTrivia",
                                                            "text": " "
                                                        }
                                                    ]
                                                }
                                            },
                                            "operatorToken": {
                                                "kind": "EqualsToken",
                                                "fullStart": 745,
                                                "fullEnd": 747,
                                                "start": 745,
                                                "end": 746,
                                                "fullWidth": 2,
                                                "width": 1,
                                                "text": "=",
                                                "value": "=",
                                                "valueText": "=",
                                                "hasTrailingTrivia": true,
                                                "trailingTrivia": [
                                                    {
                                                        "kind": "WhitespaceTrivia",
                                                        "text": " "
                                                    }
                                                ]
                                            },
                                            "right": {
                                                "kind": "StringLiteral",
                                                "fullStart": 747,
                                                "fullEnd": 750,
                                                "start": 747,
                                                "end": 750,
                                                "fullWidth": 3,
                                                "width": 3,
                                                "text": "\"b\"",
                                                "value": "b",
                                                "valueText": "b"
                                            }
                                        },
                                        "semicolonToken": {
                                            "kind": "SemicolonToken",
                                            "fullStart": 750,
                                            "fullEnd": 753,
                                            "start": 750,
                                            "end": 751,
                                            "fullWidth": 3,
                                            "width": 1,
                                            "text": ";",
                                            "value": ";",
                                            "valueText": ";",
                                            "hasTrailingTrivia": true,
                                            "hasTrailingNewLine": true,
                                            "trailingTrivia": [
                                                {
                                                    "kind": "NewLineTrivia",
                                                    "text": "\r\n"
                                                }
                                            ]
                                        }
                                    },
                                    {
                                        "kind": "VariableStatement",
                                        "fullStart": 753,
                                        "fullEnd": 807,
                                        "start": 765,
                                        "end": 805,
                                        "fullWidth": 54,
                                        "width": 40,
                                        "modifiers": [],
                                        "variableDeclaration": {
                                            "kind": "VariableDeclaration",
                                            "fullStart": 753,
                                            "fullEnd": 804,
                                            "start": 765,
                                            "end": 804,
                                            "fullWidth": 51,
                                            "width": 39,
                                            "varKeyword": {
                                                "kind": "VarKeyword",
                                                "fullStart": 753,
                                                "fullEnd": 769,
                                                "start": 765,
                                                "end": 768,
                                                "fullWidth": 16,
                                                "width": 3,
                                                "text": "var",
                                                "value": "var",
                                                "valueText": "var",
                                                "hasLeadingTrivia": true,
                                                "hasTrailingTrivia": true,
                                                "leadingTrivia": [
                                                    {
                                                        "kind": "WhitespaceTrivia",
                                                        "text": "            "
                                                    }
                                                ],
                                                "trailingTrivia": [
                                                    {
                                                        "kind": "WhitespaceTrivia",
                                                        "text": " "
                                                    }
                                                ]
                                            },
                                            "variableDeclarators": [
                                                {
                                                    "kind": "VariableDeclarator",
                                                    "fullStart": 769,
                                                    "fullEnd": 804,
                                                    "start": 769,
                                                    "end": 804,
                                                    "fullWidth": 35,
<<<<<<< HEAD
                                                    "width": 35,
                                                    "identifier": {
=======
                                                    "propertyName": {
>>>>>>> 85e84683
                                                        "kind": "IdentifierName",
                                                        "fullStart": 769,
                                                        "fullEnd": 783,
                                                        "start": 769,
                                                        "end": 782,
                                                        "fullWidth": 14,
                                                        "width": 13,
                                                        "text": "afterOverride",
                                                        "value": "afterOverride",
                                                        "valueText": "afterOverride",
                                                        "hasTrailingTrivia": true,
                                                        "trailingTrivia": [
                                                            {
                                                                "kind": "WhitespaceTrivia",
                                                                "text": " "
                                                            }
                                                        ]
                                                    },
                                                    "equalsValueClause": {
                                                        "kind": "EqualsValueClause",
                                                        "fullStart": 783,
                                                        "fullEnd": 804,
                                                        "start": 783,
                                                        "end": 804,
                                                        "fullWidth": 21,
                                                        "width": 21,
                                                        "equalsToken": {
                                                            "kind": "EqualsToken",
                                                            "fullStart": 783,
                                                            "fullEnd": 785,
                                                            "start": 783,
                                                            "end": 784,
                                                            "fullWidth": 2,
                                                            "width": 1,
                                                            "text": "=",
                                                            "value": "=",
                                                            "valueText": "=",
                                                            "hasTrailingTrivia": true,
                                                            "trailingTrivia": [
                                                                {
                                                                    "kind": "WhitespaceTrivia",
                                                                    "text": " "
                                                                }
                                                            ]
                                                        },
                                                        "value": {
                                                            "kind": "ParenthesizedExpression",
                                                            "fullStart": 785,
                                                            "fullEnd": 804,
                                                            "start": 785,
                                                            "end": 804,
                                                            "fullWidth": 19,
                                                            "width": 19,
                                                            "openParenToken": {
                                                                "kind": "OpenParenToken",
                                                                "fullStart": 785,
                                                                "fullEnd": 786,
                                                                "start": 785,
                                                                "end": 786,
                                                                "fullWidth": 1,
                                                                "width": 1,
                                                                "text": "(",
                                                                "value": "(",
                                                                "valueText": "("
                                                            },
                                                            "expression": {
                                                                "kind": "EqualsExpression",
                                                                "fullStart": 786,
                                                                "fullEnd": 803,
                                                                "start": 786,
                                                                "end": 803,
                                                                "fullWidth": 17,
                                                                "width": 17,
                                                                "left": {
                                                                    "kind": "ElementAccessExpression",
                                                                    "fullStart": 786,
                                                                    "fullEnd": 796,
                                                                    "start": 786,
                                                                    "end": 795,
                                                                    "fullWidth": 10,
                                                                    "width": 9,
                                                                    "expression": {
                                                                        "kind": "IdentifierName",
                                                                        "fullStart": 786,
                                                                        "fullEnd": 792,
                                                                        "start": 786,
                                                                        "end": 792,
                                                                        "fullWidth": 6,
                                                                        "width": 6,
                                                                        "text": "result",
                                                                        "value": "result",
                                                                        "valueText": "result"
                                                                    },
                                                                    "openBracketToken": {
                                                                        "kind": "OpenBracketToken",
                                                                        "fullStart": 792,
                                                                        "fullEnd": 793,
                                                                        "start": 792,
                                                                        "end": 793,
                                                                        "fullWidth": 1,
                                                                        "width": 1,
                                                                        "text": "[",
                                                                        "value": "[",
                                                                        "valueText": "["
                                                                    },
                                                                    "argumentExpression": {
                                                                        "kind": "NumericLiteral",
                                                                        "fullStart": 793,
                                                                        "fullEnd": 794,
                                                                        "start": 793,
                                                                        "end": 794,
                                                                        "fullWidth": 1,
                                                                        "width": 1,
                                                                        "text": "0",
                                                                        "value": 0,
                                                                        "valueText": "0"
                                                                    },
                                                                    "closeBracketToken": {
                                                                        "kind": "CloseBracketToken",
                                                                        "fullStart": 794,
                                                                        "fullEnd": 796,
                                                                        "start": 794,
                                                                        "end": 795,
                                                                        "fullWidth": 2,
                                                                        "width": 1,
                                                                        "text": "]",
                                                                        "value": "]",
                                                                        "valueText": "]",
                                                                        "hasTrailingTrivia": true,
                                                                        "trailingTrivia": [
                                                                            {
                                                                                "kind": "WhitespaceTrivia",
                                                                                "text": " "
                                                                            }
                                                                        ]
                                                                    }
                                                                },
                                                                "operatorToken": {
                                                                    "kind": "EqualsEqualsEqualsToken",
                                                                    "fullStart": 796,
                                                                    "fullEnd": 800,
                                                                    "start": 796,
                                                                    "end": 799,
                                                                    "fullWidth": 4,
                                                                    "width": 3,
                                                                    "text": "===",
                                                                    "value": "===",
                                                                    "valueText": "===",
                                                                    "hasTrailingTrivia": true,
                                                                    "trailingTrivia": [
                                                                        {
                                                                            "kind": "WhitespaceTrivia",
                                                                            "text": " "
                                                                        }
                                                                    ]
                                                                },
                                                                "right": {
                                                                    "kind": "StringLiteral",
                                                                    "fullStart": 800,
                                                                    "fullEnd": 803,
                                                                    "start": 800,
                                                                    "end": 803,
                                                                    "fullWidth": 3,
                                                                    "width": 3,
                                                                    "text": "\"b\"",
                                                                    "value": "b",
                                                                    "valueText": "b"
                                                                }
                                                            },
                                                            "closeParenToken": {
                                                                "kind": "CloseParenToken",
                                                                "fullStart": 803,
                                                                "fullEnd": 804,
                                                                "start": 803,
                                                                "end": 804,
                                                                "fullWidth": 1,
                                                                "width": 1,
                                                                "text": ")",
                                                                "value": ")",
                                                                "valueText": ")"
                                                            }
                                                        }
                                                    }
                                                }
                                            ]
                                        },
                                        "semicolonToken": {
                                            "kind": "SemicolonToken",
                                            "fullStart": 804,
                                            "fullEnd": 807,
                                            "start": 804,
                                            "end": 805,
                                            "fullWidth": 3,
                                            "width": 1,
                                            "text": ";",
                                            "value": ";",
                                            "valueText": ";",
                                            "hasTrailingTrivia": true,
                                            "hasTrailingNewLine": true,
                                            "trailingTrivia": [
                                                {
                                                    "kind": "NewLineTrivia",
                                                    "text": "\r\n"
                                                }
                                            ]
                                        }
                                    },
                                    {
                                        "kind": "ReturnStatement",
                                        "fullStart": 807,
                                        "fullEnd": 862,
                                        "start": 821,
                                        "end": 860,
                                        "fullWidth": 55,
                                        "width": 39,
                                        "returnKeyword": {
                                            "kind": "ReturnKeyword",
                                            "fullStart": 807,
                                            "fullEnd": 828,
                                            "start": 821,
                                            "end": 827,
                                            "fullWidth": 21,
                                            "width": 6,
                                            "text": "return",
                                            "value": "return",
                                            "valueText": "return",
                                            "hasLeadingTrivia": true,
                                            "hasLeadingNewLine": true,
                                            "hasTrailingTrivia": true,
                                            "leadingTrivia": [
                                                {
                                                    "kind": "NewLineTrivia",
                                                    "text": "\r\n"
                                                },
                                                {
                                                    "kind": "WhitespaceTrivia",
                                                    "text": "            "
                                                }
                                            ],
                                            "trailingTrivia": [
                                                {
                                                    "kind": "WhitespaceTrivia",
                                                    "text": " "
                                                }
                                            ]
                                        },
                                        "expression": {
                                            "kind": "LogicalAndExpression",
                                            "fullStart": 828,
                                            "fullEnd": 859,
                                            "start": 828,
                                            "end": 859,
                                            "fullWidth": 31,
                                            "width": 31,
                                            "left": {
                                                "kind": "IdentifierName",
                                                "fullStart": 828,
                                                "fullEnd": 843,
                                                "start": 828,
                                                "end": 842,
                                                "fullWidth": 15,
                                                "width": 14,
                                                "text": "beforeOverride",
                                                "value": "beforeOverride",
                                                "valueText": "beforeOverride",
                                                "hasTrailingTrivia": true,
                                                "trailingTrivia": [
                                                    {
                                                        "kind": "WhitespaceTrivia",
                                                        "text": " "
                                                    }
                                                ]
                                            },
                                            "operatorToken": {
                                                "kind": "AmpersandAmpersandToken",
                                                "fullStart": 843,
                                                "fullEnd": 846,
                                                "start": 843,
                                                "end": 845,
                                                "fullWidth": 3,
                                                "width": 2,
                                                "text": "&&",
                                                "value": "&&",
                                                "valueText": "&&",
                                                "hasTrailingTrivia": true,
                                                "trailingTrivia": [
                                                    {
                                                        "kind": "WhitespaceTrivia",
                                                        "text": " "
                                                    }
                                                ]
                                            },
                                            "right": {
                                                "kind": "IdentifierName",
                                                "fullStart": 846,
                                                "fullEnd": 859,
                                                "start": 846,
                                                "end": 859,
                                                "fullWidth": 13,
                                                "width": 13,
                                                "text": "afterOverride",
                                                "value": "afterOverride",
                                                "valueText": "afterOverride"
                                            }
                                        },
                                        "semicolonToken": {
                                            "kind": "SemicolonToken",
                                            "fullStart": 859,
                                            "fullEnd": 862,
                                            "start": 859,
                                            "end": 860,
                                            "fullWidth": 3,
                                            "width": 1,
                                            "text": ";",
                                            "value": ";",
                                            "valueText": ";",
                                            "hasTrailingTrivia": true,
                                            "hasTrailingNewLine": true,
                                            "trailingTrivia": [
                                                {
                                                    "kind": "NewLineTrivia",
                                                    "text": "\r\n"
                                                }
                                            ]
                                        }
                                    }
                                ],
                                "closeBraceToken": {
                                    "kind": "CloseBraceToken",
                                    "fullStart": 862,
                                    "fullEnd": 872,
                                    "start": 870,
                                    "end": 871,
                                    "fullWidth": 10,
                                    "width": 1,
                                    "text": "}",
                                    "value": "}",
                                    "valueText": "}",
                                    "hasLeadingTrivia": true,
                                    "hasTrailingTrivia": true,
                                    "leadingTrivia": [
                                        {
                                            "kind": "WhitespaceTrivia",
                                            "text": "        "
                                        }
                                    ],
                                    "trailingTrivia": [
                                        {
                                            "kind": "WhitespaceTrivia",
                                            "text": " "
                                        }
                                    ]
                                }
                            },
                            "catchClause": {
                                "kind": "CatchClause",
                                "fullStart": 872,
                                "fullEnd": 924,
                                "start": 872,
                                "end": 922,
                                "fullWidth": 52,
                                "width": 50,
                                "catchKeyword": {
                                    "kind": "CatchKeyword",
                                    "fullStart": 872,
                                    "fullEnd": 878,
                                    "start": 872,
                                    "end": 877,
                                    "fullWidth": 6,
                                    "width": 5,
                                    "text": "catch",
                                    "value": "catch",
                                    "valueText": "catch",
                                    "hasTrailingTrivia": true,
                                    "trailingTrivia": [
                                        {
                                            "kind": "WhitespaceTrivia",
                                            "text": " "
                                        }
                                    ]
                                },
                                "openParenToken": {
                                    "kind": "OpenParenToken",
                                    "fullStart": 878,
                                    "fullEnd": 879,
                                    "start": 878,
                                    "end": 879,
                                    "fullWidth": 1,
                                    "width": 1,
                                    "text": "(",
                                    "value": "(",
                                    "valueText": "("
                                },
                                "identifier": {
                                    "kind": "IdentifierName",
                                    "fullStart": 879,
                                    "fullEnd": 881,
                                    "start": 879,
                                    "end": 881,
                                    "fullWidth": 2,
                                    "width": 2,
                                    "text": "ex",
                                    "value": "ex",
                                    "valueText": "ex"
                                },
                                "closeParenToken": {
                                    "kind": "CloseParenToken",
                                    "fullStart": 881,
                                    "fullEnd": 883,
                                    "start": 881,
                                    "end": 882,
                                    "fullWidth": 2,
                                    "width": 1,
                                    "text": ")",
                                    "value": ")",
                                    "valueText": ")",
                                    "hasTrailingTrivia": true,
                                    "trailingTrivia": [
                                        {
                                            "kind": "WhitespaceTrivia",
                                            "text": " "
                                        }
                                    ]
                                },
                                "block": {
                                    "kind": "Block",
                                    "fullStart": 883,
                                    "fullEnd": 924,
                                    "start": 883,
                                    "end": 922,
                                    "fullWidth": 41,
                                    "width": 39,
                                    "openBraceToken": {
                                        "kind": "OpenBraceToken",
                                        "fullStart": 883,
                                        "fullEnd": 886,
                                        "start": 883,
                                        "end": 884,
                                        "fullWidth": 3,
                                        "width": 1,
                                        "text": "{",
                                        "value": "{",
                                        "valueText": "{",
                                        "hasTrailingTrivia": true,
                                        "hasTrailingNewLine": true,
                                        "trailingTrivia": [
                                            {
                                                "kind": "NewLineTrivia",
                                                "text": "\r\n"
                                            }
                                        ]
                                    },
                                    "statements": [
                                        {
                                            "kind": "ReturnStatement",
                                            "fullStart": 886,
                                            "fullEnd": 913,
                                            "start": 898,
                                            "end": 911,
                                            "fullWidth": 27,
                                            "width": 13,
                                            "returnKeyword": {
                                                "kind": "ReturnKeyword",
                                                "fullStart": 886,
                                                "fullEnd": 905,
                                                "start": 898,
                                                "end": 904,
                                                "fullWidth": 19,
                                                "width": 6,
                                                "text": "return",
                                                "value": "return",
                                                "valueText": "return",
                                                "hasLeadingTrivia": true,
                                                "hasTrailingTrivia": true,
                                                "leadingTrivia": [
                                                    {
                                                        "kind": "WhitespaceTrivia",
                                                        "text": "            "
                                                    }
                                                ],
                                                "trailingTrivia": [
                                                    {
                                                        "kind": "WhitespaceTrivia",
                                                        "text": " "
                                                    }
                                                ]
                                            },
                                            "expression": {
                                                "kind": "FalseKeyword",
                                                "fullStart": 905,
                                                "fullEnd": 910,
                                                "start": 905,
                                                "end": 910,
                                                "fullWidth": 5,
                                                "width": 5,
                                                "text": "false",
                                                "value": false,
                                                "valueText": "false"
                                            },
                                            "semicolonToken": {
                                                "kind": "SemicolonToken",
                                                "fullStart": 910,
                                                "fullEnd": 913,
                                                "start": 910,
                                                "end": 911,
                                                "fullWidth": 3,
                                                "width": 1,
                                                "text": ";",
                                                "value": ";",
                                                "valueText": ";",
                                                "hasTrailingTrivia": true,
                                                "hasTrailingNewLine": true,
                                                "trailingTrivia": [
                                                    {
                                                        "kind": "NewLineTrivia",
                                                        "text": "\r\n"
                                                    }
                                                ]
                                            }
                                        }
                                    ],
                                    "closeBraceToken": {
                                        "kind": "CloseBraceToken",
                                        "fullStart": 913,
                                        "fullEnd": 924,
                                        "start": 921,
                                        "end": 922,
                                        "fullWidth": 11,
                                        "width": 1,
                                        "text": "}",
                                        "value": "}",
                                        "valueText": "}",
                                        "hasLeadingTrivia": true,
                                        "hasTrailingTrivia": true,
                                        "hasTrailingNewLine": true,
                                        "leadingTrivia": [
                                            {
                                                "kind": "WhitespaceTrivia",
                                                "text": "        "
                                            }
                                        ],
                                        "trailingTrivia": [
                                            {
                                                "kind": "NewLineTrivia",
                                                "text": "\r\n"
                                            }
                                        ]
                                    }
                                }
                            }
                        }
                    ],
                    "closeBraceToken": {
                        "kind": "CloseBraceToken",
                        "fullStart": 924,
                        "fullEnd": 931,
                        "start": 928,
                        "end": 929,
                        "fullWidth": 7,
                        "width": 1,
                        "text": "}",
                        "value": "}",
                        "valueText": "}",
                        "hasLeadingTrivia": true,
                        "hasTrailingTrivia": true,
                        "hasTrailingNewLine": true,
                        "leadingTrivia": [
                            {
                                "kind": "WhitespaceTrivia",
                                "text": "    "
                            }
                        ],
                        "trailingTrivia": [
                            {
                                "kind": "NewLineTrivia",
                                "text": "\r\n"
                            }
                        ]
                    }
                }
            },
            {
                "kind": "ExpressionStatement",
                "fullStart": 931,
                "fullEnd": 955,
                "start": 931,
                "end": 953,
                "fullWidth": 24,
                "width": 22,
                "expression": {
                    "kind": "InvocationExpression",
                    "fullStart": 931,
                    "fullEnd": 952,
                    "start": 931,
                    "end": 952,
                    "fullWidth": 21,
                    "width": 21,
                    "expression": {
                        "kind": "IdentifierName",
                        "fullStart": 931,
                        "fullEnd": 942,
                        "start": 931,
                        "end": 942,
                        "fullWidth": 11,
                        "width": 11,
                        "text": "runTestCase",
                        "value": "runTestCase",
                        "valueText": "runTestCase"
                    },
                    "argumentList": {
                        "kind": "ArgumentList",
                        "fullStart": 942,
                        "fullEnd": 952,
                        "start": 942,
                        "end": 952,
                        "fullWidth": 10,
                        "width": 10,
                        "openParenToken": {
                            "kind": "OpenParenToken",
                            "fullStart": 942,
                            "fullEnd": 943,
                            "start": 942,
                            "end": 943,
                            "fullWidth": 1,
                            "width": 1,
                            "text": "(",
                            "value": "(",
                            "valueText": "("
                        },
                        "arguments": [
                            {
                                "kind": "IdentifierName",
                                "fullStart": 943,
                                "fullEnd": 951,
                                "start": 943,
                                "end": 951,
                                "fullWidth": 8,
                                "width": 8,
                                "text": "testcase",
                                "value": "testcase",
                                "valueText": "testcase"
                            }
                        ],
                        "closeParenToken": {
                            "kind": "CloseParenToken",
                            "fullStart": 951,
                            "fullEnd": 952,
                            "start": 951,
                            "end": 952,
                            "fullWidth": 1,
                            "width": 1,
                            "text": ")",
                            "value": ")",
                            "valueText": ")"
                        }
                    }
                },
                "semicolonToken": {
                    "kind": "SemicolonToken",
                    "fullStart": 952,
                    "fullEnd": 955,
                    "start": 952,
                    "end": 953,
                    "fullWidth": 3,
                    "width": 1,
                    "text": ";",
                    "value": ";",
                    "valueText": ";",
                    "hasTrailingTrivia": true,
                    "hasTrailingNewLine": true,
                    "trailingTrivia": [
                        {
                            "kind": "NewLineTrivia",
                            "text": "\r\n"
                        }
                    ]
                }
            }
        ],
        "endOfFileToken": {
            "kind": "EndOfFileToken",
            "fullStart": 955,
            "fullEnd": 955,
            "start": 955,
            "end": 955,
            "fullWidth": 0,
            "width": 0,
            "text": ""
        }
    },
    "lineMap": {
        "lineStarts": [
            0,
            67,
            152,
            232,
            308,
            380,
            385,
            439,
            529,
            534,
            536,
            538,
            561,
            594,
            596,
            651,
            653,
            668,
            723,
            753,
            807,
            809,
            862,
            886,
            913,
            924,
            931,
            955
        ],
        "length": 955
    }
}<|MERGE_RESOLUTION|>--- conflicted
+++ resolved
@@ -245,12 +245,8 @@
                                         "start": 573,
                                         "end": 591,
                                         "fullWidth": 18,
-<<<<<<< HEAD
                                         "width": 18,
-                                        "identifier": {
-=======
                                         "propertyName": {
->>>>>>> 85e84683
                                             "kind": "IdentifierName",
                                             "fullStart": 573,
                                             "fullEnd": 577,
@@ -478,12 +474,8 @@
                                         "start": 608,
                                         "end": 648,
                                         "fullWidth": 40,
-<<<<<<< HEAD
                                         "width": 40,
-                                        "identifier": {
-=======
                                         "propertyName": {
->>>>>>> 85e84683
                                             "kind": "IdentifierName",
                                             "fullStart": 608,
                                             "fullEnd": 615,
@@ -774,12 +766,8 @@
                                                     "start": 684,
                                                     "end": 720,
                                                     "fullWidth": 36,
-<<<<<<< HEAD
                                                     "width": 36,
-                                                    "identifier": {
-=======
                                                     "propertyName": {
->>>>>>> 85e84683
                                                         "kind": "IdentifierName",
                                                         "fullStart": 684,
                                                         "fullEnd": 699,
@@ -1178,12 +1166,8 @@
                                                     "start": 769,
                                                     "end": 804,
                                                     "fullWidth": 35,
-<<<<<<< HEAD
                                                     "width": 35,
-                                                    "identifier": {
-=======
                                                     "propertyName": {
->>>>>>> 85e84683
                                                         "kind": "IdentifierName",
                                                         "fullStart": 769,
                                                         "fullEnd": 783,
