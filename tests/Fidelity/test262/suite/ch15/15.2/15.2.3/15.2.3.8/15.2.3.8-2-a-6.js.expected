--- conflicted
+++ resolved
@@ -247,12 +247,8 @@
                                         "start": 589,
                                         "end": 599,
                                         "fullWidth": 10,
-<<<<<<< HEAD
                                         "width": 10,
-                                        "identifier": {
-=======
                                         "propertyName": {
->>>>>>> 85e84683
                                             "kind": "IdentifierName",
                                             "fullStart": 589,
                                             "fullEnd": 595,
@@ -989,12 +985,8 @@
                                         "start": 785,
                                         "end": 815,
                                         "fullWidth": 30,
-<<<<<<< HEAD
                                         "width": 30,
-                                        "identifier": {
-=======
                                         "propertyName": {
->>>>>>> 85e84683
                                             "kind": "IdentifierName",
                                             "fullStart": 785,
                                             "fullEnd": 798,
@@ -1368,12 +1360,8 @@
                                         "start": 873,
                                         "end": 899,
                                         "fullWidth": 26,
-<<<<<<< HEAD
                                         "width": 26,
-                                        "identifier": {
-=======
                                         "propertyName": {
->>>>>>> 85e84683
                                             "kind": "IdentifierName",
                                             "fullStart": 873,
                                             "fullEnd": 879,
@@ -2145,12 +2133,8 @@
                                         "start": 1084,
                                         "end": 1121,
                                         "fullWidth": 37,
-<<<<<<< HEAD
                                         "width": 37,
-                                        "identifier": {
-=======
                                         "propertyName": {
->>>>>>> 85e84683
                                             "kind": "IdentifierName",
                                             "fullStart": 1084,
                                             "fullEnd": 1093,
