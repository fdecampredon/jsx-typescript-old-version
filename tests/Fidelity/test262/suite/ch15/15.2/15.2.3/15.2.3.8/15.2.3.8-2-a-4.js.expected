{
    "isDeclaration": false,
    "languageVersion": "EcmaScript5",
    "parseOptions": {
        "allowAutomaticSemicolonInsertion": true
    },
    "sourceUnit": {
        "kind": "SourceUnit",
        "fullStart": 0,
        "fullEnd": 901,
        "start": 508,
        "end": 901,
        "fullWidth": 901,
        "width": 393,
        "isIncrementallyUnusable": true,
        "moduleElements": [
            {
                "kind": "FunctionDeclaration",
                "fullStart": 0,
                "fullEnd": 877,
                "start": 508,
                "end": 875,
                "fullWidth": 877,
                "width": 367,
                "isIncrementallyUnusable": true,
                "modifiers": [],
                "functionKeyword": {
                    "kind": "FunctionKeyword",
                    "fullStart": 0,
                    "fullEnd": 517,
                    "start": 508,
                    "end": 516,
                    "fullWidth": 517,
                    "width": 8,
                    "text": "function",
                    "value": "function",
                    "valueText": "function",
                    "hasLeadingTrivia": true,
                    "hasLeadingComment": true,
                    "hasLeadingNewLine": true,
                    "hasTrailingTrivia": true,
                    "leadingTrivia": [
                        {
                            "kind": "SingleLineCommentTrivia",
                            "text": "/// Copyright (c) 2012 Ecma International.  All rights reserved. "
                        },
                        {
                            "kind": "NewLineTrivia",
                            "text": "\r\n"
                        },
                        {
                            "kind": "SingleLineCommentTrivia",
                            "text": "/// Ecma International makes this code available under the terms and conditions set"
                        },
                        {
                            "kind": "NewLineTrivia",
                            "text": "\r\n"
                        },
                        {
                            "kind": "SingleLineCommentTrivia",
                            "text": "/// forth on http://hg.ecmascript.org/tests/test262/raw-file/tip/LICENSE (the "
                        },
                        {
                            "kind": "NewLineTrivia",
                            "text": "\r\n"
                        },
                        {
                            "kind": "SingleLineCommentTrivia",
                            "text": "/// \"Use Terms\").   Any redistribution of this code must retain the above "
                        },
                        {
                            "kind": "NewLineTrivia",
                            "text": "\r\n"
                        },
                        {
                            "kind": "SingleLineCommentTrivia",
                            "text": "/// copyright and this notice and otherwise comply with the Use Terms."
                        },
                        {
                            "kind": "NewLineTrivia",
                            "text": "\r\n"
                        },
                        {
                            "kind": "MultiLineCommentTrivia",
                            "text": "/**\r\n * @path ch15/15.2/15.2.3/15.2.3.8/15.2.3.8-2-a-4.js\r\n * @description Object.seal - 'P' is own accessor property\r\n */"
                        },
                        {
                            "kind": "NewLineTrivia",
                            "text": "\r\n"
                        },
                        {
                            "kind": "NewLineTrivia",
                            "text": "\r\n"
                        },
                        {
                            "kind": "NewLineTrivia",
                            "text": "\r\n"
                        }
                    ],
                    "trailingTrivia": [
                        {
                            "kind": "WhitespaceTrivia",
                            "text": " "
                        }
                    ]
                },
                "identifier": {
                    "kind": "IdentifierName",
                    "fullStart": 517,
                    "fullEnd": 525,
                    "start": 517,
                    "end": 525,
                    "fullWidth": 8,
                    "width": 8,
                    "text": "testcase",
                    "value": "testcase",
                    "valueText": "testcase"
                },
                "callSignature": {
                    "kind": "CallSignature",
                    "fullStart": 525,
                    "fullEnd": 528,
                    "start": 525,
                    "end": 527,
                    "fullWidth": 3,
                    "width": 2,
                    "parameterList": {
                        "kind": "ParameterList",
                        "fullStart": 525,
                        "fullEnd": 528,
                        "start": 525,
                        "end": 527,
                        "fullWidth": 3,
                        "width": 2,
                        "openParenToken": {
                            "kind": "OpenParenToken",
                            "fullStart": 525,
                            "fullEnd": 526,
                            "start": 525,
                            "end": 526,
                            "fullWidth": 1,
                            "width": 1,
                            "text": "(",
                            "value": "(",
                            "valueText": "("
                        },
                        "parameters": [],
                        "closeParenToken": {
                            "kind": "CloseParenToken",
                            "fullStart": 526,
                            "fullEnd": 528,
                            "start": 526,
                            "end": 527,
                            "fullWidth": 2,
                            "width": 1,
                            "text": ")",
                            "value": ")",
                            "valueText": ")",
                            "hasTrailingTrivia": true,
                            "trailingTrivia": [
                                {
                                    "kind": "WhitespaceTrivia",
                                    "text": " "
                                }
                            ]
                        }
                    }
                },
                "block": {
                    "kind": "Block",
                    "fullStart": 528,
                    "fullEnd": 877,
                    "start": 528,
                    "end": 875,
                    "fullWidth": 349,
                    "width": 347,
                    "isIncrementallyUnusable": true,
                    "openBraceToken": {
                        "kind": "OpenBraceToken",
                        "fullStart": 528,
                        "fullEnd": 531,
                        "start": 528,
                        "end": 529,
                        "fullWidth": 3,
                        "width": 1,
                        "text": "{",
                        "value": "{",
                        "valueText": "{",
                        "hasTrailingTrivia": true,
                        "hasTrailingNewLine": true,
                        "trailingTrivia": [
                            {
                                "kind": "NewLineTrivia",
                                "text": "\r\n"
                            }
                        ]
                    },
                    "statements": [
                        {
                            "kind": "VariableStatement",
                            "fullStart": 531,
                            "fullEnd": 554,
                            "start": 539,
                            "end": 552,
                            "fullWidth": 23,
                            "width": 13,
                            "modifiers": [],
                            "variableDeclaration": {
                                "kind": "VariableDeclaration",
                                "fullStart": 531,
                                "fullEnd": 551,
                                "start": 539,
                                "end": 551,
                                "fullWidth": 20,
                                "width": 12,
                                "varKeyword": {
                                    "kind": "VarKeyword",
                                    "fullStart": 531,
                                    "fullEnd": 543,
                                    "start": 539,
                                    "end": 542,
                                    "fullWidth": 12,
                                    "width": 3,
                                    "text": "var",
                                    "value": "var",
                                    "valueText": "var",
                                    "hasLeadingTrivia": true,
                                    "hasTrailingTrivia": true,
                                    "leadingTrivia": [
                                        {
                                            "kind": "WhitespaceTrivia",
                                            "text": "        "
                                        }
                                    ],
                                    "trailingTrivia": [
                                        {
                                            "kind": "WhitespaceTrivia",
                                            "text": " "
                                        }
                                    ]
                                },
                                "variableDeclarators": [
                                    {
                                        "kind": "VariableDeclarator",
                                        "fullStart": 543,
                                        "fullEnd": 551,
                                        "start": 543,
                                        "end": 551,
                                        "fullWidth": 8,
<<<<<<< HEAD
                                        "width": 8,
                                        "identifier": {
=======
                                        "propertyName": {
>>>>>>> 85e84683
                                            "kind": "IdentifierName",
                                            "fullStart": 543,
                                            "fullEnd": 547,
                                            "start": 543,
                                            "end": 546,
                                            "fullWidth": 4,
                                            "width": 3,
                                            "text": "obj",
                                            "value": "obj",
                                            "valueText": "obj",
                                            "hasTrailingTrivia": true,
                                            "trailingTrivia": [
                                                {
                                                    "kind": "WhitespaceTrivia",
                                                    "text": " "
                                                }
                                            ]
                                        },
                                        "equalsValueClause": {
                                            "kind": "EqualsValueClause",
                                            "fullStart": 547,
                                            "fullEnd": 551,
                                            "start": 547,
                                            "end": 551,
                                            "fullWidth": 4,
                                            "width": 4,
                                            "equalsToken": {
                                                "kind": "EqualsToken",
                                                "fullStart": 547,
                                                "fullEnd": 549,
                                                "start": 547,
                                                "end": 548,
                                                "fullWidth": 2,
                                                "width": 1,
                                                "text": "=",
                                                "value": "=",
                                                "valueText": "=",
                                                "hasTrailingTrivia": true,
                                                "trailingTrivia": [
                                                    {
                                                        "kind": "WhitespaceTrivia",
                                                        "text": " "
                                                    }
                                                ]
                                            },
                                            "value": {
                                                "kind": "ObjectLiteralExpression",
                                                "fullStart": 549,
                                                "fullEnd": 551,
                                                "start": 549,
                                                "end": 551,
                                                "fullWidth": 2,
                                                "width": 2,
                                                "openBraceToken": {
                                                    "kind": "OpenBraceToken",
                                                    "fullStart": 549,
                                                    "fullEnd": 550,
                                                    "start": 549,
                                                    "end": 550,
                                                    "fullWidth": 1,
                                                    "width": 1,
                                                    "text": "{",
                                                    "value": "{",
                                                    "valueText": "{"
                                                },
                                                "propertyAssignments": [],
                                                "closeBraceToken": {
                                                    "kind": "CloseBraceToken",
                                                    "fullStart": 550,
                                                    "fullEnd": 551,
                                                    "start": 550,
                                                    "end": 551,
                                                    "fullWidth": 1,
                                                    "width": 1,
                                                    "text": "}",
                                                    "value": "}",
                                                    "valueText": "}"
                                                }
                                            }
                                        }
                                    }
                                ]
                            },
                            "semicolonToken": {
                                "kind": "SemicolonToken",
                                "fullStart": 551,
                                "fullEnd": 554,
                                "start": 551,
                                "end": 552,
                                "fullWidth": 3,
                                "width": 1,
                                "text": ";",
                                "value": ";",
                                "valueText": ";",
                                "hasTrailingTrivia": true,
                                "hasTrailingNewLine": true,
                                "trailingTrivia": [
                                    {
                                        "kind": "NewLineTrivia",
                                        "text": "\r\n"
                                    }
                                ]
                            }
                        },
                        {
                            "kind": "ExpressionStatement",
                            "fullStart": 554,
                            "fullEnd": 722,
                            "start": 564,
                            "end": 720,
                            "fullWidth": 168,
                            "width": 156,
                            "isIncrementallyUnusable": true,
                            "expression": {
                                "kind": "InvocationExpression",
                                "fullStart": 554,
                                "fullEnd": 719,
                                "start": 564,
                                "end": 719,
                                "fullWidth": 165,
                                "width": 155,
                                "isIncrementallyUnusable": true,
                                "expression": {
                                    "kind": "MemberAccessExpression",
                                    "fullStart": 554,
                                    "fullEnd": 585,
                                    "start": 564,
                                    "end": 585,
                                    "fullWidth": 31,
                                    "width": 21,
                                    "expression": {
                                        "kind": "IdentifierName",
                                        "fullStart": 554,
                                        "fullEnd": 570,
                                        "start": 564,
                                        "end": 570,
                                        "fullWidth": 16,
                                        "width": 6,
                                        "text": "Object",
                                        "value": "Object",
                                        "valueText": "Object",
                                        "hasLeadingTrivia": true,
                                        "hasLeadingNewLine": true,
                                        "leadingTrivia": [
                                            {
                                                "kind": "NewLineTrivia",
                                                "text": "\r\n"
                                            },
                                            {
                                                "kind": "WhitespaceTrivia",
                                                "text": "        "
                                            }
                                        ]
                                    },
                                    "dotToken": {
                                        "kind": "DotToken",
                                        "fullStart": 570,
                                        "fullEnd": 571,
                                        "start": 570,
                                        "end": 571,
                                        "fullWidth": 1,
                                        "width": 1,
                                        "text": ".",
                                        "value": ".",
                                        "valueText": "."
                                    },
                                    "name": {
                                        "kind": "IdentifierName",
                                        "fullStart": 571,
                                        "fullEnd": 585,
                                        "start": 571,
                                        "end": 585,
                                        "fullWidth": 14,
                                        "width": 14,
                                        "text": "defineProperty",
                                        "value": "defineProperty",
                                        "valueText": "defineProperty"
                                    }
                                },
                                "argumentList": {
                                    "kind": "ArgumentList",
                                    "fullStart": 585,
                                    "fullEnd": 719,
                                    "start": 585,
                                    "end": 719,
                                    "fullWidth": 134,
                                    "width": 134,
                                    "isIncrementallyUnusable": true,
                                    "openParenToken": {
                                        "kind": "OpenParenToken",
                                        "fullStart": 585,
                                        "fullEnd": 586,
                                        "start": 585,
                                        "end": 586,
                                        "fullWidth": 1,
                                        "width": 1,
                                        "text": "(",
                                        "value": "(",
                                        "valueText": "("
                                    },
                                    "arguments": [
                                        {
                                            "kind": "IdentifierName",
                                            "fullStart": 586,
                                            "fullEnd": 589,
                                            "start": 586,
                                            "end": 589,
                                            "fullWidth": 3,
                                            "width": 3,
                                            "text": "obj",
                                            "value": "obj",
                                            "valueText": "obj"
                                        },
                                        {
                                            "kind": "CommaToken",
                                            "fullStart": 589,
                                            "fullEnd": 591,
                                            "start": 589,
                                            "end": 590,
                                            "fullWidth": 2,
                                            "width": 1,
                                            "text": ",",
                                            "value": ",",
                                            "valueText": ",",
                                            "hasTrailingTrivia": true,
                                            "trailingTrivia": [
                                                {
                                                    "kind": "WhitespaceTrivia",
                                                    "text": " "
                                                }
                                            ]
                                        },
                                        {
                                            "kind": "StringLiteral",
                                            "fullStart": 591,
                                            "fullEnd": 596,
                                            "start": 591,
                                            "end": 596,
                                            "fullWidth": 5,
                                            "width": 5,
                                            "text": "\"foo\"",
                                            "value": "foo",
                                            "valueText": "foo"
                                        },
                                        {
                                            "kind": "CommaToken",
                                            "fullStart": 596,
                                            "fullEnd": 598,
                                            "start": 596,
                                            "end": 597,
                                            "fullWidth": 2,
                                            "width": 1,
                                            "text": ",",
                                            "value": ",",
                                            "valueText": ",",
                                            "hasTrailingTrivia": true,
                                            "trailingTrivia": [
                                                {
                                                    "kind": "WhitespaceTrivia",
                                                    "text": " "
                                                }
                                            ]
                                        },
                                        {
                                            "kind": "ObjectLiteralExpression",
                                            "fullStart": 598,
                                            "fullEnd": 718,
                                            "start": 598,
                                            "end": 718,
                                            "fullWidth": 120,
                                            "width": 120,
                                            "isIncrementallyUnusable": true,
                                            "openBraceToken": {
                                                "kind": "OpenBraceToken",
                                                "fullStart": 598,
                                                "fullEnd": 601,
                                                "start": 598,
                                                "end": 599,
                                                "fullWidth": 3,
                                                "width": 1,
                                                "text": "{",
                                                "value": "{",
                                                "valueText": "{",
                                                "hasTrailingTrivia": true,
                                                "hasTrailingNewLine": true,
                                                "trailingTrivia": [
                                                    {
                                                        "kind": "NewLineTrivia",
                                                        "text": "\r\n"
                                                    }
                                                ]
                                            },
                                            "propertyAssignments": [
                                                {
                                                    "kind": "SimplePropertyAssignment",
                                                    "fullStart": 601,
                                                    "fullEnd": 674,
                                                    "start": 613,
                                                    "end": 674,
                                                    "fullWidth": 73,
                                                    "width": 61,
                                                    "isIncrementallyUnusable": true,
                                                    "propertyName": {
                                                        "kind": "IdentifierName",
                                                        "fullStart": 601,
                                                        "fullEnd": 616,
                                                        "start": 613,
                                                        "end": 616,
                                                        "fullWidth": 15,
                                                        "width": 3,
                                                        "text": "get",
                                                        "value": "get",
                                                        "valueText": "get",
                                                        "hasLeadingTrivia": true,
                                                        "leadingTrivia": [
                                                            {
                                                                "kind": "WhitespaceTrivia",
                                                                "text": "            "
                                                            }
                                                        ]
                                                    },
                                                    "colonToken": {
                                                        "kind": "ColonToken",
                                                        "fullStart": 616,
                                                        "fullEnd": 618,
                                                        "start": 616,
                                                        "end": 617,
                                                        "fullWidth": 2,
                                                        "width": 1,
                                                        "text": ":",
                                                        "value": ":",
                                                        "valueText": ":",
                                                        "hasTrailingTrivia": true,
                                                        "trailingTrivia": [
                                                            {
                                                                "kind": "WhitespaceTrivia",
                                                                "text": " "
                                                            }
                                                        ]
                                                    },
                                                    "expression": {
                                                        "kind": "FunctionExpression",
                                                        "fullStart": 618,
                                                        "fullEnd": 674,
                                                        "start": 618,
                                                        "end": 674,
                                                        "fullWidth": 56,
                                                        "width": 56,
                                                        "functionKeyword": {
                                                            "kind": "FunctionKeyword",
                                                            "fullStart": 618,
                                                            "fullEnd": 627,
                                                            "start": 618,
                                                            "end": 626,
                                                            "fullWidth": 9,
                                                            "width": 8,
                                                            "text": "function",
                                                            "value": "function",
                                                            "valueText": "function",
                                                            "hasTrailingTrivia": true,
                                                            "trailingTrivia": [
                                                                {
                                                                    "kind": "WhitespaceTrivia",
                                                                    "text": " "
                                                                }
                                                            ]
                                                        },
                                                        "callSignature": {
                                                            "kind": "CallSignature",
                                                            "fullStart": 627,
                                                            "fullEnd": 630,
                                                            "start": 627,
                                                            "end": 629,
                                                            "fullWidth": 3,
                                                            "width": 2,
                                                            "parameterList": {
                                                                "kind": "ParameterList",
                                                                "fullStart": 627,
                                                                "fullEnd": 630,
                                                                "start": 627,
                                                                "end": 629,
                                                                "fullWidth": 3,
                                                                "width": 2,
                                                                "openParenToken": {
                                                                    "kind": "OpenParenToken",
                                                                    "fullStart": 627,
                                                                    "fullEnd": 628,
                                                                    "start": 627,
                                                                    "end": 628,
                                                                    "fullWidth": 1,
                                                                    "width": 1,
                                                                    "text": "(",
                                                                    "value": "(",
                                                                    "valueText": "("
                                                                },
                                                                "parameters": [],
                                                                "closeParenToken": {
                                                                    "kind": "CloseParenToken",
                                                                    "fullStart": 628,
                                                                    "fullEnd": 630,
                                                                    "start": 628,
                                                                    "end": 629,
                                                                    "fullWidth": 2,
                                                                    "width": 1,
                                                                    "text": ")",
                                                                    "value": ")",
                                                                    "valueText": ")",
                                                                    "hasTrailingTrivia": true,
                                                                    "trailingTrivia": [
                                                                        {
                                                                            "kind": "WhitespaceTrivia",
                                                                            "text": " "
                                                                        }
                                                                    ]
                                                                }
                                                            }
                                                        },
                                                        "block": {
                                                            "kind": "Block",
                                                            "fullStart": 630,
                                                            "fullEnd": 674,
                                                            "start": 630,
                                                            "end": 674,
                                                            "fullWidth": 44,
                                                            "width": 44,
                                                            "openBraceToken": {
                                                                "kind": "OpenBraceToken",
                                                                "fullStart": 630,
                                                                "fullEnd": 633,
                                                                "start": 630,
                                                                "end": 631,
                                                                "fullWidth": 3,
                                                                "width": 1,
                                                                "text": "{",
                                                                "value": "{",
                                                                "valueText": "{",
                                                                "hasTrailingTrivia": true,
                                                                "hasTrailingNewLine": true,
                                                                "trailingTrivia": [
                                                                    {
                                                                        "kind": "NewLineTrivia",
                                                                        "text": "\r\n"
                                                                    }
                                                                ]
                                                            },
                                                            "statements": [
                                                                {
                                                                    "kind": "ReturnStatement",
                                                                    "fullStart": 633,
                                                                    "fullEnd": 661,
                                                                    "start": 649,
                                                                    "end": 659,
                                                                    "fullWidth": 28,
                                                                    "width": 10,
                                                                    "returnKeyword": {
                                                                        "kind": "ReturnKeyword",
                                                                        "fullStart": 633,
                                                                        "fullEnd": 656,
                                                                        "start": 649,
                                                                        "end": 655,
                                                                        "fullWidth": 23,
                                                                        "width": 6,
                                                                        "text": "return",
                                                                        "value": "return",
                                                                        "valueText": "return",
                                                                        "hasLeadingTrivia": true,
                                                                        "hasTrailingTrivia": true,
                                                                        "leadingTrivia": [
                                                                            {
                                                                                "kind": "WhitespaceTrivia",
                                                                                "text": "                "
                                                                            }
                                                                        ],
                                                                        "trailingTrivia": [
                                                                            {
                                                                                "kind": "WhitespaceTrivia",
                                                                                "text": " "
                                                                            }
                                                                        ]
                                                                    },
                                                                    "expression": {
                                                                        "kind": "NumericLiteral",
                                                                        "fullStart": 656,
                                                                        "fullEnd": 658,
                                                                        "start": 656,
                                                                        "end": 658,
                                                                        "fullWidth": 2,
                                                                        "width": 2,
                                                                        "text": "10",
                                                                        "value": 10,
                                                                        "valueText": "10"
                                                                    },
                                                                    "semicolonToken": {
                                                                        "kind": "SemicolonToken",
                                                                        "fullStart": 658,
                                                                        "fullEnd": 661,
                                                                        "start": 658,
                                                                        "end": 659,
                                                                        "fullWidth": 3,
                                                                        "width": 1,
                                                                        "text": ";",
                                                                        "value": ";",
                                                                        "valueText": ";",
                                                                        "hasTrailingTrivia": true,
                                                                        "hasTrailingNewLine": true,
                                                                        "trailingTrivia": [
                                                                            {
                                                                                "kind": "NewLineTrivia",
                                                                                "text": "\r\n"
                                                                            }
                                                                        ]
                                                                    }
                                                                }
                                                            ],
                                                            "closeBraceToken": {
                                                                "kind": "CloseBraceToken",
                                                                "fullStart": 661,
                                                                "fullEnd": 674,
                                                                "start": 673,
                                                                "end": 674,
                                                                "fullWidth": 13,
                                                                "width": 1,
                                                                "text": "}",
                                                                "value": "}",
                                                                "valueText": "}",
                                                                "hasLeadingTrivia": true,
                                                                "leadingTrivia": [
                                                                    {
                                                                        "kind": "WhitespaceTrivia",
                                                                        "text": "            "
                                                                    }
                                                                ]
                                                            }
                                                        }
                                                    }
                                                },
                                                {
                                                    "kind": "CommaToken",
                                                    "fullStart": 674,
                                                    "fullEnd": 677,
                                                    "start": 674,
                                                    "end": 675,
                                                    "fullWidth": 3,
                                                    "width": 1,
                                                    "text": ",",
                                                    "value": ",",
                                                    "valueText": ",",
                                                    "hasTrailingTrivia": true,
                                                    "hasTrailingNewLine": true,
                                                    "trailingTrivia": [
                                                        {
                                                            "kind": "NewLineTrivia",
                                                            "text": "\r\n"
                                                        }
                                                    ]
                                                },
                                                {
                                                    "kind": "SimplePropertyAssignment",
                                                    "fullStart": 677,
                                                    "fullEnd": 709,
                                                    "start": 689,
                                                    "end": 707,
                                                    "fullWidth": 32,
                                                    "width": 18,
                                                    "propertyName": {
                                                        "kind": "IdentifierName",
                                                        "fullStart": 677,
                                                        "fullEnd": 701,
                                                        "start": 689,
                                                        "end": 701,
                                                        "fullWidth": 24,
                                                        "width": 12,
                                                        "text": "configurable",
                                                        "value": "configurable",
                                                        "valueText": "configurable",
                                                        "hasLeadingTrivia": true,
                                                        "leadingTrivia": [
                                                            {
                                                                "kind": "WhitespaceTrivia",
                                                                "text": "            "
                                                            }
                                                        ]
                                                    },
                                                    "colonToken": {
                                                        "kind": "ColonToken",
                                                        "fullStart": 701,
                                                        "fullEnd": 703,
                                                        "start": 701,
                                                        "end": 702,
                                                        "fullWidth": 2,
                                                        "width": 1,
                                                        "text": ":",
                                                        "value": ":",
                                                        "valueText": ":",
                                                        "hasTrailingTrivia": true,
                                                        "trailingTrivia": [
                                                            {
                                                                "kind": "WhitespaceTrivia",
                                                                "text": " "
                                                            }
                                                        ]
                                                    },
                                                    "expression": {
                                                        "kind": "TrueKeyword",
                                                        "fullStart": 703,
                                                        "fullEnd": 709,
                                                        "start": 703,
                                                        "end": 707,
                                                        "fullWidth": 6,
                                                        "width": 4,
                                                        "text": "true",
                                                        "value": true,
                                                        "valueText": "true",
                                                        "hasTrailingTrivia": true,
                                                        "hasTrailingNewLine": true,
                                                        "trailingTrivia": [
                                                            {
                                                                "kind": "NewLineTrivia",
                                                                "text": "\r\n"
                                                            }
                                                        ]
                                                    }
                                                }
                                            ],
                                            "closeBraceToken": {
                                                "kind": "CloseBraceToken",
                                                "fullStart": 709,
                                                "fullEnd": 718,
                                                "start": 717,
                                                "end": 718,
                                                "fullWidth": 9,
                                                "width": 1,
                                                "text": "}",
                                                "value": "}",
                                                "valueText": "}",
                                                "hasLeadingTrivia": true,
                                                "leadingTrivia": [
                                                    {
                                                        "kind": "WhitespaceTrivia",
                                                        "text": "        "
                                                    }
                                                ]
                                            }
                                        }
                                    ],
                                    "closeParenToken": {
                                        "kind": "CloseParenToken",
                                        "fullStart": 718,
                                        "fullEnd": 719,
                                        "start": 718,
                                        "end": 719,
                                        "fullWidth": 1,
                                        "width": 1,
                                        "text": ")",
                                        "value": ")",
                                        "valueText": ")"
                                    }
                                }
                            },
                            "semicolonToken": {
                                "kind": "SemicolonToken",
                                "fullStart": 719,
                                "fullEnd": 722,
                                "start": 719,
                                "end": 720,
                                "fullWidth": 3,
                                "width": 1,
                                "text": ";",
                                "value": ";",
                                "valueText": ";",
                                "hasTrailingTrivia": true,
                                "hasTrailingNewLine": true,
                                "trailingTrivia": [
                                    {
                                        "kind": "NewLineTrivia",
                                        "text": "\r\n"
                                    }
                                ]
                            }
                        },
                        {
                            "kind": "VariableStatement",
                            "fullStart": 722,
                            "fullEnd": 772,
                            "start": 730,
                            "end": 770,
                            "fullWidth": 50,
                            "width": 40,
                            "modifiers": [],
                            "variableDeclaration": {
                                "kind": "VariableDeclaration",
                                "fullStart": 722,
                                "fullEnd": 769,
                                "start": 730,
                                "end": 769,
                                "fullWidth": 47,
                                "width": 39,
                                "varKeyword": {
                                    "kind": "VarKeyword",
                                    "fullStart": 722,
                                    "fullEnd": 734,
                                    "start": 730,
                                    "end": 733,
                                    "fullWidth": 12,
                                    "width": 3,
                                    "text": "var",
                                    "value": "var",
                                    "valueText": "var",
                                    "hasLeadingTrivia": true,
                                    "hasTrailingTrivia": true,
                                    "leadingTrivia": [
                                        {
                                            "kind": "WhitespaceTrivia",
                                            "text": "        "
                                        }
                                    ],
                                    "trailingTrivia": [
                                        {
                                            "kind": "WhitespaceTrivia",
                                            "text": " "
                                        }
                                    ]
                                },
                                "variableDeclarators": [
                                    {
                                        "kind": "VariableDeclarator",
                                        "fullStart": 734,
                                        "fullEnd": 769,
                                        "start": 734,
                                        "end": 769,
                                        "fullWidth": 35,
<<<<<<< HEAD
                                        "width": 35,
                                        "identifier": {
=======
                                        "propertyName": {
>>>>>>> 85e84683
                                            "kind": "IdentifierName",
                                            "fullStart": 734,
                                            "fullEnd": 743,
                                            "start": 734,
                                            "end": 742,
                                            "fullWidth": 9,
                                            "width": 8,
                                            "text": "preCheck",
                                            "value": "preCheck",
                                            "valueText": "preCheck",
                                            "hasTrailingTrivia": true,
                                            "trailingTrivia": [
                                                {
                                                    "kind": "WhitespaceTrivia",
                                                    "text": " "
                                                }
                                            ]
                                        },
                                        "equalsValueClause": {
                                            "kind": "EqualsValueClause",
                                            "fullStart": 743,
                                            "fullEnd": 769,
                                            "start": 743,
                                            "end": 769,
                                            "fullWidth": 26,
                                            "width": 26,
                                            "equalsToken": {
                                                "kind": "EqualsToken",
                                                "fullStart": 743,
                                                "fullEnd": 745,
                                                "start": 743,
                                                "end": 744,
                                                "fullWidth": 2,
                                                "width": 1,
                                                "text": "=",
                                                "value": "=",
                                                "valueText": "=",
                                                "hasTrailingTrivia": true,
                                                "trailingTrivia": [
                                                    {
                                                        "kind": "WhitespaceTrivia",
                                                        "text": " "
                                                    }
                                                ]
                                            },
                                            "value": {
                                                "kind": "InvocationExpression",
                                                "fullStart": 745,
                                                "fullEnd": 769,
                                                "start": 745,
                                                "end": 769,
                                                "fullWidth": 24,
                                                "width": 24,
                                                "expression": {
                                                    "kind": "MemberAccessExpression",
                                                    "fullStart": 745,
                                                    "fullEnd": 764,
                                                    "start": 745,
                                                    "end": 764,
                                                    "fullWidth": 19,
                                                    "width": 19,
                                                    "expression": {
                                                        "kind": "IdentifierName",
                                                        "fullStart": 745,
                                                        "fullEnd": 751,
                                                        "start": 745,
                                                        "end": 751,
                                                        "fullWidth": 6,
                                                        "width": 6,
                                                        "text": "Object",
                                                        "value": "Object",
                                                        "valueText": "Object"
                                                    },
                                                    "dotToken": {
                                                        "kind": "DotToken",
                                                        "fullStart": 751,
                                                        "fullEnd": 752,
                                                        "start": 751,
                                                        "end": 752,
                                                        "fullWidth": 1,
                                                        "width": 1,
                                                        "text": ".",
                                                        "value": ".",
                                                        "valueText": "."
                                                    },
                                                    "name": {
                                                        "kind": "IdentifierName",
                                                        "fullStart": 752,
                                                        "fullEnd": 764,
                                                        "start": 752,
                                                        "end": 764,
                                                        "fullWidth": 12,
                                                        "width": 12,
                                                        "text": "isExtensible",
                                                        "value": "isExtensible",
                                                        "valueText": "isExtensible"
                                                    }
                                                },
                                                "argumentList": {
                                                    "kind": "ArgumentList",
                                                    "fullStart": 764,
                                                    "fullEnd": 769,
                                                    "start": 764,
                                                    "end": 769,
                                                    "fullWidth": 5,
                                                    "width": 5,
                                                    "openParenToken": {
                                                        "kind": "OpenParenToken",
                                                        "fullStart": 764,
                                                        "fullEnd": 765,
                                                        "start": 764,
                                                        "end": 765,
                                                        "fullWidth": 1,
                                                        "width": 1,
                                                        "text": "(",
                                                        "value": "(",
                                                        "valueText": "("
                                                    },
                                                    "arguments": [
                                                        {
                                                            "kind": "IdentifierName",
                                                            "fullStart": 765,
                                                            "fullEnd": 768,
                                                            "start": 765,
                                                            "end": 768,
                                                            "fullWidth": 3,
                                                            "width": 3,
                                                            "text": "obj",
                                                            "value": "obj",
                                                            "valueText": "obj"
                                                        }
                                                    ],
                                                    "closeParenToken": {
                                                        "kind": "CloseParenToken",
                                                        "fullStart": 768,
                                                        "fullEnd": 769,
                                                        "start": 768,
                                                        "end": 769,
                                                        "fullWidth": 1,
                                                        "width": 1,
                                                        "text": ")",
                                                        "value": ")",
                                                        "valueText": ")"
                                                    }
                                                }
                                            }
                                        }
                                    }
                                ]
                            },
                            "semicolonToken": {
                                "kind": "SemicolonToken",
                                "fullStart": 769,
                                "fullEnd": 772,
                                "start": 769,
                                "end": 770,
                                "fullWidth": 3,
                                "width": 1,
                                "text": ";",
                                "value": ";",
                                "valueText": ";",
                                "hasTrailingTrivia": true,
                                "hasTrailingNewLine": true,
                                "trailingTrivia": [
                                    {
                                        "kind": "NewLineTrivia",
                                        "text": "\r\n"
                                    }
                                ]
                            }
                        },
                        {
                            "kind": "ExpressionStatement",
                            "fullStart": 772,
                            "fullEnd": 799,
                            "start": 780,
                            "end": 797,
                            "fullWidth": 27,
                            "width": 17,
                            "expression": {
                                "kind": "InvocationExpression",
                                "fullStart": 772,
                                "fullEnd": 796,
                                "start": 780,
                                "end": 796,
                                "fullWidth": 24,
                                "width": 16,
                                "expression": {
                                    "kind": "MemberAccessExpression",
                                    "fullStart": 772,
                                    "fullEnd": 791,
                                    "start": 780,
                                    "end": 791,
                                    "fullWidth": 19,
                                    "width": 11,
                                    "expression": {
                                        "kind": "IdentifierName",
                                        "fullStart": 772,
                                        "fullEnd": 786,
                                        "start": 780,
                                        "end": 786,
                                        "fullWidth": 14,
                                        "width": 6,
                                        "text": "Object",
                                        "value": "Object",
                                        "valueText": "Object",
                                        "hasLeadingTrivia": true,
                                        "leadingTrivia": [
                                            {
                                                "kind": "WhitespaceTrivia",
                                                "text": "        "
                                            }
                                        ]
                                    },
                                    "dotToken": {
                                        "kind": "DotToken",
                                        "fullStart": 786,
                                        "fullEnd": 787,
                                        "start": 786,
                                        "end": 787,
                                        "fullWidth": 1,
                                        "width": 1,
                                        "text": ".",
                                        "value": ".",
                                        "valueText": "."
                                    },
                                    "name": {
                                        "kind": "IdentifierName",
                                        "fullStart": 787,
                                        "fullEnd": 791,
                                        "start": 787,
                                        "end": 791,
                                        "fullWidth": 4,
                                        "width": 4,
                                        "text": "seal",
                                        "value": "seal",
                                        "valueText": "seal"
                                    }
                                },
                                "argumentList": {
                                    "kind": "ArgumentList",
                                    "fullStart": 791,
                                    "fullEnd": 796,
                                    "start": 791,
                                    "end": 796,
                                    "fullWidth": 5,
                                    "width": 5,
                                    "openParenToken": {
                                        "kind": "OpenParenToken",
                                        "fullStart": 791,
                                        "fullEnd": 792,
                                        "start": 791,
                                        "end": 792,
                                        "fullWidth": 1,
                                        "width": 1,
                                        "text": "(",
                                        "value": "(",
                                        "valueText": "("
                                    },
                                    "arguments": [
                                        {
                                            "kind": "IdentifierName",
                                            "fullStart": 792,
                                            "fullEnd": 795,
                                            "start": 792,
                                            "end": 795,
                                            "fullWidth": 3,
                                            "width": 3,
                                            "text": "obj",
                                            "value": "obj",
                                            "valueText": "obj"
                                        }
                                    ],
                                    "closeParenToken": {
                                        "kind": "CloseParenToken",
                                        "fullStart": 795,
                                        "fullEnd": 796,
                                        "start": 795,
                                        "end": 796,
                                        "fullWidth": 1,
                                        "width": 1,
                                        "text": ")",
                                        "value": ")",
                                        "valueText": ")"
                                    }
                                }
                            },
                            "semicolonToken": {
                                "kind": "SemicolonToken",
                                "fullStart": 796,
                                "fullEnd": 799,
                                "start": 796,
                                "end": 797,
                                "fullWidth": 3,
                                "width": 1,
                                "text": ";",
                                "value": ";",
                                "valueText": ";",
                                "hasTrailingTrivia": true,
                                "hasTrailingNewLine": true,
                                "trailingTrivia": [
                                    {
                                        "kind": "NewLineTrivia",
                                        "text": "\r\n"
                                    }
                                ]
                            }
                        },
                        {
                            "kind": "ExpressionStatement",
                            "fullStart": 799,
                            "fullEnd": 826,
                            "start": 809,
                            "end": 824,
                            "fullWidth": 27,
                            "width": 15,
                            "expression": {
                                "kind": "DeleteExpression",
                                "fullStart": 799,
                                "fullEnd": 823,
                                "start": 809,
                                "end": 823,
                                "fullWidth": 24,
                                "width": 14,
                                "deleteKeyword": {
                                    "kind": "DeleteKeyword",
                                    "fullStart": 799,
                                    "fullEnd": 816,
                                    "start": 809,
                                    "end": 815,
                                    "fullWidth": 17,
                                    "width": 6,
                                    "text": "delete",
                                    "value": "delete",
                                    "valueText": "delete",
                                    "hasLeadingTrivia": true,
                                    "hasLeadingNewLine": true,
                                    "hasTrailingTrivia": true,
                                    "leadingTrivia": [
                                        {
                                            "kind": "NewLineTrivia",
                                            "text": "\r\n"
                                        },
                                        {
                                            "kind": "WhitespaceTrivia",
                                            "text": "        "
                                        }
                                    ],
                                    "trailingTrivia": [
                                        {
                                            "kind": "WhitespaceTrivia",
                                            "text": " "
                                        }
                                    ]
                                },
                                "expression": {
                                    "kind": "MemberAccessExpression",
                                    "fullStart": 816,
                                    "fullEnd": 823,
                                    "start": 816,
                                    "end": 823,
                                    "fullWidth": 7,
                                    "width": 7,
                                    "expression": {
                                        "kind": "IdentifierName",
                                        "fullStart": 816,
                                        "fullEnd": 819,
                                        "start": 816,
                                        "end": 819,
                                        "fullWidth": 3,
                                        "width": 3,
                                        "text": "obj",
                                        "value": "obj",
                                        "valueText": "obj"
                                    },
                                    "dotToken": {
                                        "kind": "DotToken",
                                        "fullStart": 819,
                                        "fullEnd": 820,
                                        "start": 819,
                                        "end": 820,
                                        "fullWidth": 1,
                                        "width": 1,
                                        "text": ".",
                                        "value": ".",
                                        "valueText": "."
                                    },
                                    "name": {
                                        "kind": "IdentifierName",
                                        "fullStart": 820,
                                        "fullEnd": 823,
                                        "start": 820,
                                        "end": 823,
                                        "fullWidth": 3,
                                        "width": 3,
                                        "text": "foo",
                                        "value": "foo",
                                        "valueText": "foo"
                                    }
                                }
                            },
                            "semicolonToken": {
                                "kind": "SemicolonToken",
                                "fullStart": 823,
                                "fullEnd": 826,
                                "start": 823,
                                "end": 824,
                                "fullWidth": 3,
                                "width": 1,
                                "text": ";",
                                "value": ";",
                                "valueText": ";",
                                "hasTrailingTrivia": true,
                                "hasTrailingNewLine": true,
                                "trailingTrivia": [
                                    {
                                        "kind": "NewLineTrivia",
                                        "text": "\r\n"
                                    }
                                ]
                            }
                        },
                        {
                            "kind": "ReturnStatement",
                            "fullStart": 826,
                            "fullEnd": 870,
                            "start": 834,
                            "end": 868,
                            "fullWidth": 44,
                            "width": 34,
                            "returnKeyword": {
                                "kind": "ReturnKeyword",
                                "fullStart": 826,
                                "fullEnd": 841,
                                "start": 834,
                                "end": 840,
                                "fullWidth": 15,
                                "width": 6,
                                "text": "return",
                                "value": "return",
                                "valueText": "return",
                                "hasLeadingTrivia": true,
                                "hasTrailingTrivia": true,
                                "leadingTrivia": [
                                    {
                                        "kind": "WhitespaceTrivia",
                                        "text": "        "
                                    }
                                ],
                                "trailingTrivia": [
                                    {
                                        "kind": "WhitespaceTrivia",
                                        "text": " "
                                    }
                                ]
                            },
                            "expression": {
                                "kind": "LogicalAndExpression",
                                "fullStart": 841,
                                "fullEnd": 867,
                                "start": 841,
                                "end": 867,
                                "fullWidth": 26,
                                "width": 26,
                                "left": {
                                    "kind": "IdentifierName",
                                    "fullStart": 841,
                                    "fullEnd": 850,
                                    "start": 841,
                                    "end": 849,
                                    "fullWidth": 9,
                                    "width": 8,
                                    "text": "preCheck",
                                    "value": "preCheck",
                                    "valueText": "preCheck",
                                    "hasTrailingTrivia": true,
                                    "trailingTrivia": [
                                        {
                                            "kind": "WhitespaceTrivia",
                                            "text": " "
                                        }
                                    ]
                                },
                                "operatorToken": {
                                    "kind": "AmpersandAmpersandToken",
                                    "fullStart": 850,
                                    "fullEnd": 853,
                                    "start": 850,
                                    "end": 852,
                                    "fullWidth": 3,
                                    "width": 2,
                                    "text": "&&",
                                    "value": "&&",
                                    "valueText": "&&",
                                    "hasTrailingTrivia": true,
                                    "trailingTrivia": [
                                        {
                                            "kind": "WhitespaceTrivia",
                                            "text": " "
                                        }
                                    ]
                                },
                                "right": {
                                    "kind": "EqualsExpression",
                                    "fullStart": 853,
                                    "fullEnd": 867,
                                    "start": 853,
                                    "end": 867,
                                    "fullWidth": 14,
                                    "width": 14,
                                    "left": {
                                        "kind": "MemberAccessExpression",
                                        "fullStart": 853,
                                        "fullEnd": 861,
                                        "start": 853,
                                        "end": 860,
                                        "fullWidth": 8,
                                        "width": 7,
                                        "expression": {
                                            "kind": "IdentifierName",
                                            "fullStart": 853,
                                            "fullEnd": 856,
                                            "start": 853,
                                            "end": 856,
                                            "fullWidth": 3,
                                            "width": 3,
                                            "text": "obj",
                                            "value": "obj",
                                            "valueText": "obj"
                                        },
                                        "dotToken": {
                                            "kind": "DotToken",
                                            "fullStart": 856,
                                            "fullEnd": 857,
                                            "start": 856,
                                            "end": 857,
                                            "fullWidth": 1,
                                            "width": 1,
                                            "text": ".",
                                            "value": ".",
                                            "valueText": "."
                                        },
                                        "name": {
                                            "kind": "IdentifierName",
                                            "fullStart": 857,
                                            "fullEnd": 861,
                                            "start": 857,
                                            "end": 860,
                                            "fullWidth": 4,
                                            "width": 3,
                                            "text": "foo",
                                            "value": "foo",
                                            "valueText": "foo",
                                            "hasTrailingTrivia": true,
                                            "trailingTrivia": [
                                                {
                                                    "kind": "WhitespaceTrivia",
                                                    "text": " "
                                                }
                                            ]
                                        }
                                    },
                                    "operatorToken": {
                                        "kind": "EqualsEqualsEqualsToken",
                                        "fullStart": 861,
                                        "fullEnd": 865,
                                        "start": 861,
                                        "end": 864,
                                        "fullWidth": 4,
                                        "width": 3,
                                        "text": "===",
                                        "value": "===",
                                        "valueText": "===",
                                        "hasTrailingTrivia": true,
                                        "trailingTrivia": [
                                            {
                                                "kind": "WhitespaceTrivia",
                                                "text": " "
                                            }
                                        ]
                                    },
                                    "right": {
                                        "kind": "NumericLiteral",
                                        "fullStart": 865,
                                        "fullEnd": 867,
                                        "start": 865,
                                        "end": 867,
                                        "fullWidth": 2,
                                        "width": 2,
                                        "text": "10",
                                        "value": 10,
                                        "valueText": "10"
                                    }
                                }
                            },
                            "semicolonToken": {
                                "kind": "SemicolonToken",
                                "fullStart": 867,
                                "fullEnd": 870,
                                "start": 867,
                                "end": 868,
                                "fullWidth": 3,
                                "width": 1,
                                "text": ";",
                                "value": ";",
                                "valueText": ";",
                                "hasTrailingTrivia": true,
                                "hasTrailingNewLine": true,
                                "trailingTrivia": [
                                    {
                                        "kind": "NewLineTrivia",
                                        "text": "\r\n"
                                    }
                                ]
                            }
                        }
                    ],
                    "closeBraceToken": {
                        "kind": "CloseBraceToken",
                        "fullStart": 870,
                        "fullEnd": 877,
                        "start": 874,
                        "end": 875,
                        "fullWidth": 7,
                        "width": 1,
                        "text": "}",
                        "value": "}",
                        "valueText": "}",
                        "hasLeadingTrivia": true,
                        "hasTrailingTrivia": true,
                        "hasTrailingNewLine": true,
                        "leadingTrivia": [
                            {
                                "kind": "WhitespaceTrivia",
                                "text": "    "
                            }
                        ],
                        "trailingTrivia": [
                            {
                                "kind": "NewLineTrivia",
                                "text": "\r\n"
                            }
                        ]
                    }
                }
            },
            {
                "kind": "ExpressionStatement",
                "fullStart": 877,
                "fullEnd": 901,
                "start": 877,
                "end": 899,
                "fullWidth": 24,
                "width": 22,
                "expression": {
                    "kind": "InvocationExpression",
                    "fullStart": 877,
                    "fullEnd": 898,
                    "start": 877,
                    "end": 898,
                    "fullWidth": 21,
                    "width": 21,
                    "expression": {
                        "kind": "IdentifierName",
                        "fullStart": 877,
                        "fullEnd": 888,
                        "start": 877,
                        "end": 888,
                        "fullWidth": 11,
                        "width": 11,
                        "text": "runTestCase",
                        "value": "runTestCase",
                        "valueText": "runTestCase"
                    },
                    "argumentList": {
                        "kind": "ArgumentList",
                        "fullStart": 888,
                        "fullEnd": 898,
                        "start": 888,
                        "end": 898,
                        "fullWidth": 10,
                        "width": 10,
                        "openParenToken": {
                            "kind": "OpenParenToken",
                            "fullStart": 888,
                            "fullEnd": 889,
                            "start": 888,
                            "end": 889,
                            "fullWidth": 1,
                            "width": 1,
                            "text": "(",
                            "value": "(",
                            "valueText": "("
                        },
                        "arguments": [
                            {
                                "kind": "IdentifierName",
                                "fullStart": 889,
                                "fullEnd": 897,
                                "start": 889,
                                "end": 897,
                                "fullWidth": 8,
                                "width": 8,
                                "text": "testcase",
                                "value": "testcase",
                                "valueText": "testcase"
                            }
                        ],
                        "closeParenToken": {
                            "kind": "CloseParenToken",
                            "fullStart": 897,
                            "fullEnd": 898,
                            "start": 897,
                            "end": 898,
                            "fullWidth": 1,
                            "width": 1,
                            "text": ")",
                            "value": ")",
                            "valueText": ")"
                        }
                    }
                },
                "semicolonToken": {
                    "kind": "SemicolonToken",
                    "fullStart": 898,
                    "fullEnd": 901,
                    "start": 898,
                    "end": 899,
                    "fullWidth": 3,
                    "width": 1,
                    "text": ";",
                    "value": ";",
                    "valueText": ";",
                    "hasTrailingTrivia": true,
                    "hasTrailingNewLine": true,
                    "trailingTrivia": [
                        {
                            "kind": "NewLineTrivia",
                            "text": "\r\n"
                        }
                    ]
                }
            }
        ],
        "endOfFileToken": {
            "kind": "EndOfFileToken",
            "fullStart": 901,
            "fullEnd": 901,
            "start": 901,
            "end": 901,
            "fullWidth": 0,
            "width": 0,
            "text": ""
        }
    },
    "lineMap": {
        "lineStarts": [
            0,
            67,
            152,
            232,
            308,
            380,
            385,
            439,
            499,
            504,
            506,
            508,
            531,
            554,
            556,
            601,
            633,
            661,
            677,
            709,
            722,
            772,
            799,
            801,
            826,
            870,
            877,
            901
        ],
        "length": 901
    }
}<|MERGE_RESOLUTION|>--- conflicted
+++ resolved
@@ -247,12 +247,8 @@
                                         "start": 543,
                                         "end": 551,
                                         "fullWidth": 8,
-<<<<<<< HEAD
                                         "width": 8,
-                                        "identifier": {
-=======
                                         "propertyName": {
->>>>>>> 85e84683
                                             "kind": "IdentifierName",
                                             "fullStart": 543,
                                             "fullEnd": 547,
@@ -984,12 +980,8 @@
                                         "start": 734,
                                         "end": 769,
                                         "fullWidth": 35,
-<<<<<<< HEAD
                                         "width": 35,
-                                        "identifier": {
-=======
                                         "propertyName": {
->>>>>>> 85e84683
                                             "kind": "IdentifierName",
                                             "fullStart": 734,
                                             "fullEnd": 743,
