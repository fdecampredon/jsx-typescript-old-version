--- conflicted
+++ resolved
@@ -245,12 +245,8 @@
                                         "start": 591,
                                         "end": 602,
                                         "fullWidth": 11,
-<<<<<<< HEAD
                                         "width": 11,
-                                        "identifier": {
-=======
                                         "propertyName": {
->>>>>>> 85e84683
                                             "kind": "IdentifierName",
                                             "fullStart": 591,
                                             "fullEnd": 598,
@@ -539,12 +535,8 @@
                                         "start": 645,
                                         "end": 683,
                                         "fullWidth": 38,
-<<<<<<< HEAD
                                         "width": 38,
-                                        "identifier": {
-=======
                                         "propertyName": {
->>>>>>> 85e84683
                                             "kind": "IdentifierName",
                                             "fullStart": 645,
                                             "fullEnd": 654,
