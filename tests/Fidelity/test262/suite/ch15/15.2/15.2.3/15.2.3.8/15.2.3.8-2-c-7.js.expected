--- conflicted
+++ resolved
@@ -245,12 +245,8 @@
                                         "start": 537,
                                         "end": 558,
                                         "fullWidth": 21,
-<<<<<<< HEAD
                                         "width": 21,
-                                        "identifier": {
-=======
                                         "propertyName": {
->>>>>>> 85e84683
                                             "kind": "IdentifierName",
                                             "fullStart": 537,
                                             "fullEnd": 544,
@@ -446,12 +442,8 @@
                                         "start": 573,
                                         "end": 611,
                                         "fullWidth": 38,
-<<<<<<< HEAD
                                         "width": 38,
-                                        "identifier": {
-=======
                                         "propertyName": {
->>>>>>> 85e84683
                                             "kind": "IdentifierName",
                                             "fullStart": 573,
                                             "fullEnd": 582,
