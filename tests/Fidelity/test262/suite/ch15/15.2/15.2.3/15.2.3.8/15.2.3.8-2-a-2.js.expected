--- conflicted
+++ resolved
@@ -245,12 +245,8 @@
                                         "start": 581,
                                         "end": 599,
                                         "fullWidth": 18,
-<<<<<<< HEAD
                                         "width": 18,
-                                        "identifier": {
-=======
                                         "propertyName": {
->>>>>>> 85e84683
                                             "kind": "IdentifierName",
                                             "fullStart": 581,
                                             "fullEnd": 587,
@@ -478,12 +474,8 @@
                                         "start": 616,
                                         "end": 646,
                                         "fullWidth": 30,
-<<<<<<< HEAD
                                         "width": 30,
-                                        "identifier": {
-=======
                                         "propertyName": {
->>>>>>> 85e84683
                                             "kind": "IdentifierName",
                                             "fullStart": 616,
                                             "fullEnd": 629,
@@ -857,12 +849,8 @@
                                         "start": 704,
                                         "end": 730,
                                         "fullWidth": 26,
-<<<<<<< HEAD
                                         "width": 26,
-                                        "identifier": {
-=======
                                         "propertyName": {
->>>>>>> 85e84683
                                             "kind": "IdentifierName",
                                             "fullStart": 704,
                                             "fullEnd": 710,
@@ -1441,12 +1429,8 @@
                                         "start": 861,
                                         "end": 898,
                                         "fullWidth": 37,
-<<<<<<< HEAD
                                         "width": 37,
-                                        "identifier": {
-=======
                                         "propertyName": {
->>>>>>> 85e84683
                                             "kind": "IdentifierName",
                                             "fullStart": 861,
                                             "fullEnd": 870,
