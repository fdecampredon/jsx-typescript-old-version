{
    "isDeclaration": false,
    "languageVersion": "EcmaScript5",
    "parseOptions": {
        "allowAutomaticSemicolonInsertion": true
    },
    "sourceUnit": {
        "kind": "SourceUnit",
        "fullStart": 0,
        "fullEnd": 720,
        "start": 505,
        "end": 720,
        "fullWidth": 720,
        "width": 215,
        "isIncrementallyUnusable": true,
        "moduleElements": [
            {
                "kind": "FunctionDeclaration",
                "fullStart": 0,
                "fullEnd": 696,
                "start": 505,
                "end": 694,
                "fullWidth": 696,
                "width": 189,
                "modifiers": [],
                "functionKeyword": {
                    "kind": "FunctionKeyword",
                    "fullStart": 0,
                    "fullEnd": 514,
                    "start": 505,
                    "end": 513,
                    "fullWidth": 514,
                    "width": 8,
                    "text": "function",
                    "value": "function",
                    "valueText": "function",
                    "hasLeadingTrivia": true,
                    "hasLeadingComment": true,
                    "hasLeadingNewLine": true,
                    "hasTrailingTrivia": true,
                    "leadingTrivia": [
                        {
                            "kind": "SingleLineCommentTrivia",
                            "text": "/// Copyright (c) 2012 Ecma International.  All rights reserved. "
                        },
                        {
                            "kind": "NewLineTrivia",
                            "text": "\r\n"
                        },
                        {
                            "kind": "SingleLineCommentTrivia",
                            "text": "/// Ecma International makes this code available under the terms and conditions set"
                        },
                        {
                            "kind": "NewLineTrivia",
                            "text": "\r\n"
                        },
                        {
                            "kind": "SingleLineCommentTrivia",
                            "text": "/// forth on http://hg.ecmascript.org/tests/test262/raw-file/tip/LICENSE (the "
                        },
                        {
                            "kind": "NewLineTrivia",
                            "text": "\r\n"
                        },
                        {
                            "kind": "SingleLineCommentTrivia",
                            "text": "/// \"Use Terms\").   Any redistribution of this code must retain the above "
                        },
                        {
                            "kind": "NewLineTrivia",
                            "text": "\r\n"
                        },
                        {
                            "kind": "SingleLineCommentTrivia",
                            "text": "/// copyright and this notice and otherwise comply with the Use Terms."
                        },
                        {
                            "kind": "NewLineTrivia",
                            "text": "\r\n"
                        },
                        {
                            "kind": "MultiLineCommentTrivia",
                            "text": "/**\r\n * @path ch15/15.2/15.2.3/15.2.3.12/15.2.3.12-1-6.js\r\n * @description Object.isFrozen applies to sparse array\r\n */"
                        },
                        {
                            "kind": "NewLineTrivia",
                            "text": "\r\n"
                        },
                        {
                            "kind": "NewLineTrivia",
                            "text": "\r\n"
                        },
                        {
                            "kind": "NewLineTrivia",
                            "text": "\r\n"
                        }
                    ],
                    "trailingTrivia": [
                        {
                            "kind": "WhitespaceTrivia",
                            "text": " "
                        }
                    ]
                },
                "identifier": {
                    "kind": "IdentifierName",
                    "fullStart": 514,
                    "fullEnd": 522,
                    "start": 514,
                    "end": 522,
                    "fullWidth": 8,
                    "width": 8,
                    "text": "testcase",
                    "value": "testcase",
                    "valueText": "testcase"
                },
                "callSignature": {
                    "kind": "CallSignature",
                    "fullStart": 522,
                    "fullEnd": 525,
                    "start": 522,
                    "end": 524,
                    "fullWidth": 3,
                    "width": 2,
                    "parameterList": {
                        "kind": "ParameterList",
                        "fullStart": 522,
                        "fullEnd": 525,
                        "start": 522,
                        "end": 524,
                        "fullWidth": 3,
                        "width": 2,
                        "openParenToken": {
                            "kind": "OpenParenToken",
                            "fullStart": 522,
                            "fullEnd": 523,
                            "start": 522,
                            "end": 523,
                            "fullWidth": 1,
                            "width": 1,
                            "text": "(",
                            "value": "(",
                            "valueText": "("
                        },
                        "parameters": [],
                        "closeParenToken": {
                            "kind": "CloseParenToken",
                            "fullStart": 523,
                            "fullEnd": 525,
                            "start": 523,
                            "end": 524,
                            "fullWidth": 2,
                            "width": 1,
                            "text": ")",
                            "value": ")",
                            "valueText": ")",
                            "hasTrailingTrivia": true,
                            "trailingTrivia": [
                                {
                                    "kind": "WhitespaceTrivia",
                                    "text": " "
                                }
                            ]
                        }
                    }
                },
                "block": {
                    "kind": "Block",
                    "fullStart": 525,
                    "fullEnd": 696,
                    "start": 525,
                    "end": 694,
                    "fullWidth": 171,
                    "width": 169,
                    "openBraceToken": {
                        "kind": "OpenBraceToken",
                        "fullStart": 525,
                        "fullEnd": 528,
                        "start": 525,
                        "end": 526,
                        "fullWidth": 3,
                        "width": 1,
                        "text": "{",
                        "value": "{",
                        "valueText": "{",
                        "hasTrailingTrivia": true,
                        "hasTrailingNewLine": true,
                        "trailingTrivia": [
                            {
                                "kind": "NewLineTrivia",
                                "text": "\r\n"
                            }
                        ]
                    },
                    "statements": [
                        {
                            "kind": "VariableStatement",
                            "fullStart": 528,
                            "fullEnd": 561,
                            "start": 536,
                            "end": 559,
                            "fullWidth": 33,
                            "width": 23,
                            "modifiers": [],
                            "variableDeclaration": {
                                "kind": "VariableDeclaration",
                                "fullStart": 528,
                                "fullEnd": 558,
                                "start": 536,
                                "end": 558,
                                "fullWidth": 30,
                                "width": 22,
                                "varKeyword": {
                                    "kind": "VarKeyword",
                                    "fullStart": 528,
                                    "fullEnd": 540,
                                    "start": 536,
                                    "end": 539,
                                    "fullWidth": 12,
                                    "width": 3,
                                    "text": "var",
                                    "value": "var",
                                    "valueText": "var",
                                    "hasLeadingTrivia": true,
                                    "hasTrailingTrivia": true,
                                    "leadingTrivia": [
                                        {
                                            "kind": "WhitespaceTrivia",
                                            "text": "        "
                                        }
                                    ],
                                    "trailingTrivia": [
                                        {
                                            "kind": "WhitespaceTrivia",
                                            "text": " "
                                        }
                                    ]
                                },
                                "variableDeclarators": [
                                    {
                                        "kind": "VariableDeclarator",
                                        "fullStart": 540,
                                        "fullEnd": 558,
                                        "start": 540,
                                        "end": 558,
                                        "fullWidth": 18,
<<<<<<< HEAD
                                        "width": 18,
                                        "identifier": {
=======
                                        "propertyName": {
>>>>>>> 85e84683
                                            "kind": "IdentifierName",
                                            "fullStart": 540,
                                            "fullEnd": 550,
                                            "start": 540,
                                            "end": 549,
                                            "fullWidth": 10,
                                            "width": 9,
                                            "text": "sparseArr",
                                            "value": "sparseArr",
                                            "valueText": "sparseArr",
                                            "hasTrailingTrivia": true,
                                            "trailingTrivia": [
                                                {
                                                    "kind": "WhitespaceTrivia",
                                                    "text": " "
                                                }
                                            ]
                                        },
                                        "equalsValueClause": {
                                            "kind": "EqualsValueClause",
                                            "fullStart": 550,
                                            "fullEnd": 558,
                                            "start": 550,
                                            "end": 558,
                                            "fullWidth": 8,
                                            "width": 8,
                                            "equalsToken": {
                                                "kind": "EqualsToken",
                                                "fullStart": 550,
                                                "fullEnd": 552,
                                                "start": 550,
                                                "end": 551,
                                                "fullWidth": 2,
                                                "width": 1,
                                                "text": "=",
                                                "value": "=",
                                                "valueText": "=",
                                                "hasTrailingTrivia": true,
                                                "trailingTrivia": [
                                                    {
                                                        "kind": "WhitespaceTrivia",
                                                        "text": " "
                                                    }
                                                ]
                                            },
                                            "value": {
                                                "kind": "ArrayLiteralExpression",
                                                "fullStart": 552,
                                                "fullEnd": 558,
                                                "start": 552,
                                                "end": 558,
                                                "fullWidth": 6,
                                                "width": 6,
                                                "openBracketToken": {
                                                    "kind": "OpenBracketToken",
                                                    "fullStart": 552,
                                                    "fullEnd": 553,
                                                    "start": 552,
                                                    "end": 553,
                                                    "fullWidth": 1,
                                                    "width": 1,
                                                    "text": "[",
                                                    "value": "[",
                                                    "valueText": "["
                                                },
                                                "expressions": [
                                                    {
                                                        "kind": "NumericLiteral",
                                                        "fullStart": 553,
                                                        "fullEnd": 554,
                                                        "start": 553,
                                                        "end": 554,
                                                        "fullWidth": 1,
                                                        "width": 1,
                                                        "text": "0",
                                                        "value": 0,
                                                        "valueText": "0"
                                                    },
                                                    {
                                                        "kind": "CommaToken",
                                                        "fullStart": 554,
                                                        "fullEnd": 556,
                                                        "start": 554,
                                                        "end": 555,
                                                        "fullWidth": 2,
                                                        "width": 1,
                                                        "text": ",",
                                                        "value": ",",
                                                        "valueText": ",",
                                                        "hasTrailingTrivia": true,
                                                        "trailingTrivia": [
                                                            {
                                                                "kind": "WhitespaceTrivia",
                                                                "text": " "
                                                            }
                                                        ]
                                                    },
                                                    {
                                                        "kind": "NumericLiteral",
                                                        "fullStart": 556,
                                                        "fullEnd": 557,
                                                        "start": 556,
                                                        "end": 557,
                                                        "fullWidth": 1,
                                                        "width": 1,
                                                        "text": "1",
                                                        "value": 1,
                                                        "valueText": "1"
                                                    }
                                                ],
                                                "closeBracketToken": {
                                                    "kind": "CloseBracketToken",
                                                    "fullStart": 557,
                                                    "fullEnd": 558,
                                                    "start": 557,
                                                    "end": 558,
                                                    "fullWidth": 1,
                                                    "width": 1,
                                                    "text": "]",
                                                    "value": "]",
                                                    "valueText": "]"
                                                }
                                            }
                                        }
                                    }
                                ]
                            },
                            "semicolonToken": {
                                "kind": "SemicolonToken",
                                "fullStart": 558,
                                "fullEnd": 561,
                                "start": 558,
                                "end": 559,
                                "fullWidth": 3,
                                "width": 1,
                                "text": ";",
                                "value": ";",
                                "valueText": ";",
                                "hasTrailingTrivia": true,
                                "hasTrailingNewLine": true,
                                "trailingTrivia": [
                                    {
                                        "kind": "NewLineTrivia",
                                        "text": "\r\n"
                                    }
                                ]
                            }
                        },
                        {
                            "kind": "ExpressionStatement",
                            "fullStart": 561,
                            "fullEnd": 596,
                            "start": 569,
                            "end": 594,
                            "fullWidth": 35,
                            "width": 25,
                            "expression": {
                                "kind": "AssignmentExpression",
                                "fullStart": 561,
                                "fullEnd": 593,
                                "start": 569,
                                "end": 593,
                                "fullWidth": 32,
                                "width": 24,
                                "left": {
                                    "kind": "ElementAccessExpression",
                                    "fullStart": 561,
                                    "fullEnd": 586,
                                    "start": 569,
                                    "end": 585,
                                    "fullWidth": 25,
                                    "width": 16,
                                    "expression": {
                                        "kind": "IdentifierName",
                                        "fullStart": 561,
                                        "fullEnd": 578,
                                        "start": 569,
                                        "end": 578,
                                        "fullWidth": 17,
                                        "width": 9,
                                        "text": "sparseArr",
                                        "value": "sparseArr",
                                        "valueText": "sparseArr",
                                        "hasLeadingTrivia": true,
                                        "leadingTrivia": [
                                            {
                                                "kind": "WhitespaceTrivia",
                                                "text": "        "
                                            }
                                        ]
                                    },
                                    "openBracketToken": {
                                        "kind": "OpenBracketToken",
                                        "fullStart": 578,
                                        "fullEnd": 579,
                                        "start": 578,
                                        "end": 579,
                                        "fullWidth": 1,
                                        "width": 1,
                                        "text": "[",
                                        "value": "[",
                                        "valueText": "["
                                    },
                                    "argumentExpression": {
                                        "kind": "NumericLiteral",
                                        "fullStart": 579,
                                        "fullEnd": 584,
                                        "start": 579,
                                        "end": 584,
                                        "fullWidth": 5,
                                        "width": 5,
                                        "text": "10000",
                                        "value": 10000,
                                        "valueText": "10000"
                                    },
                                    "closeBracketToken": {
                                        "kind": "CloseBracketToken",
                                        "fullStart": 584,
                                        "fullEnd": 586,
                                        "start": 584,
                                        "end": 585,
                                        "fullWidth": 2,
                                        "width": 1,
                                        "text": "]",
                                        "value": "]",
                                        "valueText": "]",
                                        "hasTrailingTrivia": true,
                                        "trailingTrivia": [
                                            {
                                                "kind": "WhitespaceTrivia",
                                                "text": " "
                                            }
                                        ]
                                    }
                                },
                                "operatorToken": {
                                    "kind": "EqualsToken",
                                    "fullStart": 586,
                                    "fullEnd": 588,
                                    "start": 586,
                                    "end": 587,
                                    "fullWidth": 2,
                                    "width": 1,
                                    "text": "=",
                                    "value": "=",
                                    "valueText": "=",
                                    "hasTrailingTrivia": true,
                                    "trailingTrivia": [
                                        {
                                            "kind": "WhitespaceTrivia",
                                            "text": " "
                                        }
                                    ]
                                },
                                "right": {
                                    "kind": "NumericLiteral",
                                    "fullStart": 588,
                                    "fullEnd": 593,
                                    "start": 588,
                                    "end": 593,
                                    "fullWidth": 5,
                                    "width": 5,
                                    "text": "10000",
                                    "value": 10000,
                                    "valueText": "10000"
                                }
                            },
                            "semicolonToken": {
                                "kind": "SemicolonToken",
                                "fullStart": 593,
                                "fullEnd": 596,
                                "start": 593,
                                "end": 594,
                                "fullWidth": 3,
                                "width": 1,
                                "text": ";",
                                "value": ";",
                                "valueText": ";",
                                "hasTrailingTrivia": true,
                                "hasTrailingNewLine": true,
                                "trailingTrivia": [
                                    {
                                        "kind": "NewLineTrivia",
                                        "text": "\r\n"
                                    }
                                ]
                            }
                        },
                        {
                            "kind": "ExpressionStatement",
                            "fullStart": 596,
                            "fullEnd": 645,
                            "start": 606,
                            "end": 643,
                            "fullWidth": 49,
                            "width": 37,
                            "expression": {
                                "kind": "AssignmentExpression",
                                "fullStart": 596,
                                "fullEnd": 642,
                                "start": 606,
                                "end": 642,
                                "fullWidth": 46,
                                "width": 36,
                                "left": {
                                    "kind": "IdentifierName",
                                    "fullStart": 596,
                                    "fullEnd": 616,
                                    "start": 606,
                                    "end": 615,
                                    "fullWidth": 20,
                                    "width": 9,
                                    "text": "sparseArr",
                                    "value": "sparseArr",
                                    "valueText": "sparseArr",
                                    "hasLeadingTrivia": true,
                                    "hasLeadingNewLine": true,
                                    "hasTrailingTrivia": true,
                                    "leadingTrivia": [
                                        {
                                            "kind": "NewLineTrivia",
                                            "text": "\r\n"
                                        },
                                        {
                                            "kind": "WhitespaceTrivia",
                                            "text": "        "
                                        }
                                    ],
                                    "trailingTrivia": [
                                        {
                                            "kind": "WhitespaceTrivia",
                                            "text": " "
                                        }
                                    ]
                                },
                                "operatorToken": {
                                    "kind": "EqualsToken",
                                    "fullStart": 616,
                                    "fullEnd": 618,
                                    "start": 616,
                                    "end": 617,
                                    "fullWidth": 2,
                                    "width": 1,
                                    "text": "=",
                                    "value": "=",
                                    "valueText": "=",
                                    "hasTrailingTrivia": true,
                                    "trailingTrivia": [
                                        {
                                            "kind": "WhitespaceTrivia",
                                            "text": " "
                                        }
                                    ]
                                },
                                "right": {
                                    "kind": "InvocationExpression",
                                    "fullStart": 618,
                                    "fullEnd": 642,
                                    "start": 618,
                                    "end": 642,
                                    "fullWidth": 24,
                                    "width": 24,
                                    "expression": {
                                        "kind": "MemberAccessExpression",
                                        "fullStart": 618,
                                        "fullEnd": 631,
                                        "start": 618,
                                        "end": 631,
                                        "fullWidth": 13,
                                        "width": 13,
                                        "expression": {
                                            "kind": "IdentifierName",
                                            "fullStart": 618,
                                            "fullEnd": 624,
                                            "start": 618,
                                            "end": 624,
                                            "fullWidth": 6,
                                            "width": 6,
                                            "text": "Object",
                                            "value": "Object",
                                            "valueText": "Object"
                                        },
                                        "dotToken": {
                                            "kind": "DotToken",
                                            "fullStart": 624,
                                            "fullEnd": 625,
                                            "start": 624,
                                            "end": 625,
                                            "fullWidth": 1,
                                            "width": 1,
                                            "text": ".",
                                            "value": ".",
                                            "valueText": "."
                                        },
                                        "name": {
                                            "kind": "IdentifierName",
                                            "fullStart": 625,
                                            "fullEnd": 631,
                                            "start": 625,
                                            "end": 631,
                                            "fullWidth": 6,
                                            "width": 6,
                                            "text": "freeze",
                                            "value": "freeze",
                                            "valueText": "freeze"
                                        }
                                    },
                                    "argumentList": {
                                        "kind": "ArgumentList",
                                        "fullStart": 631,
                                        "fullEnd": 642,
                                        "start": 631,
                                        "end": 642,
                                        "fullWidth": 11,
                                        "width": 11,
                                        "openParenToken": {
                                            "kind": "OpenParenToken",
                                            "fullStart": 631,
                                            "fullEnd": 632,
                                            "start": 631,
                                            "end": 632,
                                            "fullWidth": 1,
                                            "width": 1,
                                            "text": "(",
                                            "value": "(",
                                            "valueText": "("
                                        },
                                        "arguments": [
                                            {
                                                "kind": "IdentifierName",
                                                "fullStart": 632,
                                                "fullEnd": 641,
                                                "start": 632,
                                                "end": 641,
                                                "fullWidth": 9,
                                                "width": 9,
                                                "text": "sparseArr",
                                                "value": "sparseArr",
                                                "valueText": "sparseArr"
                                            }
                                        ],
                                        "closeParenToken": {
                                            "kind": "CloseParenToken",
                                            "fullStart": 641,
                                            "fullEnd": 642,
                                            "start": 641,
                                            "end": 642,
                                            "fullWidth": 1,
                                            "width": 1,
                                            "text": ")",
                                            "value": ")",
                                            "valueText": ")"
                                        }
                                    }
                                }
                            },
                            "semicolonToken": {
                                "kind": "SemicolonToken",
                                "fullStart": 642,
                                "fullEnd": 645,
                                "start": 642,
                                "end": 643,
                                "fullWidth": 3,
                                "width": 1,
                                "text": ";",
                                "value": ";",
                                "valueText": ";",
                                "hasTrailingTrivia": true,
                                "hasTrailingNewLine": true,
                                "trailingTrivia": [
                                    {
                                        "kind": "NewLineTrivia",
                                        "text": "\r\n"
                                    }
                                ]
                            }
                        },
                        {
                            "kind": "ReturnStatement",
                            "fullStart": 645,
                            "fullEnd": 689,
                            "start": 653,
                            "end": 687,
                            "fullWidth": 44,
                            "width": 34,
                            "returnKeyword": {
                                "kind": "ReturnKeyword",
                                "fullStart": 645,
                                "fullEnd": 660,
                                "start": 653,
                                "end": 659,
                                "fullWidth": 15,
                                "width": 6,
                                "text": "return",
                                "value": "return",
                                "valueText": "return",
                                "hasLeadingTrivia": true,
                                "hasTrailingTrivia": true,
                                "leadingTrivia": [
                                    {
                                        "kind": "WhitespaceTrivia",
                                        "text": "        "
                                    }
                                ],
                                "trailingTrivia": [
                                    {
                                        "kind": "WhitespaceTrivia",
                                        "text": " "
                                    }
                                ]
                            },
                            "expression": {
                                "kind": "InvocationExpression",
                                "fullStart": 660,
                                "fullEnd": 686,
                                "start": 660,
                                "end": 686,
                                "fullWidth": 26,
                                "width": 26,
                                "expression": {
                                    "kind": "MemberAccessExpression",
                                    "fullStart": 660,
                                    "fullEnd": 675,
                                    "start": 660,
                                    "end": 675,
                                    "fullWidth": 15,
                                    "width": 15,
                                    "expression": {
                                        "kind": "IdentifierName",
                                        "fullStart": 660,
                                        "fullEnd": 666,
                                        "start": 660,
                                        "end": 666,
                                        "fullWidth": 6,
                                        "width": 6,
                                        "text": "Object",
                                        "value": "Object",
                                        "valueText": "Object"
                                    },
                                    "dotToken": {
                                        "kind": "DotToken",
                                        "fullStart": 666,
                                        "fullEnd": 667,
                                        "start": 666,
                                        "end": 667,
                                        "fullWidth": 1,
                                        "width": 1,
                                        "text": ".",
                                        "value": ".",
                                        "valueText": "."
                                    },
                                    "name": {
                                        "kind": "IdentifierName",
                                        "fullStart": 667,
                                        "fullEnd": 675,
                                        "start": 667,
                                        "end": 675,
                                        "fullWidth": 8,
                                        "width": 8,
                                        "text": "isFrozen",
                                        "value": "isFrozen",
                                        "valueText": "isFrozen"
                                    }
                                },
                                "argumentList": {
                                    "kind": "ArgumentList",
                                    "fullStart": 675,
                                    "fullEnd": 686,
                                    "start": 675,
                                    "end": 686,
                                    "fullWidth": 11,
                                    "width": 11,
                                    "openParenToken": {
                                        "kind": "OpenParenToken",
                                        "fullStart": 675,
                                        "fullEnd": 676,
                                        "start": 675,
                                        "end": 676,
                                        "fullWidth": 1,
                                        "width": 1,
                                        "text": "(",
                                        "value": "(",
                                        "valueText": "("
                                    },
                                    "arguments": [
                                        {
                                            "kind": "IdentifierName",
                                            "fullStart": 676,
                                            "fullEnd": 685,
                                            "start": 676,
                                            "end": 685,
                                            "fullWidth": 9,
                                            "width": 9,
                                            "text": "sparseArr",
                                            "value": "sparseArr",
                                            "valueText": "sparseArr"
                                        }
                                    ],
                                    "closeParenToken": {
                                        "kind": "CloseParenToken",
                                        "fullStart": 685,
                                        "fullEnd": 686,
                                        "start": 685,
                                        "end": 686,
                                        "fullWidth": 1,
                                        "width": 1,
                                        "text": ")",
                                        "value": ")",
                                        "valueText": ")"
                                    }
                                }
                            },
                            "semicolonToken": {
                                "kind": "SemicolonToken",
                                "fullStart": 686,
                                "fullEnd": 689,
                                "start": 686,
                                "end": 687,
                                "fullWidth": 3,
                                "width": 1,
                                "text": ";",
                                "value": ";",
                                "valueText": ";",
                                "hasTrailingTrivia": true,
                                "hasTrailingNewLine": true,
                                "trailingTrivia": [
                                    {
                                        "kind": "NewLineTrivia",
                                        "text": "\r\n"
                                    }
                                ]
                            }
                        }
                    ],
                    "closeBraceToken": {
                        "kind": "CloseBraceToken",
                        "fullStart": 689,
                        "fullEnd": 696,
                        "start": 693,
                        "end": 694,
                        "fullWidth": 7,
                        "width": 1,
                        "text": "}",
                        "value": "}",
                        "valueText": "}",
                        "hasLeadingTrivia": true,
                        "hasTrailingTrivia": true,
                        "hasTrailingNewLine": true,
                        "leadingTrivia": [
                            {
                                "kind": "WhitespaceTrivia",
                                "text": "    "
                            }
                        ],
                        "trailingTrivia": [
                            {
                                "kind": "NewLineTrivia",
                                "text": "\r\n"
                            }
                        ]
                    }
                }
            },
            {
                "kind": "ExpressionStatement",
                "fullStart": 696,
                "fullEnd": 720,
                "start": 696,
                "end": 718,
                "fullWidth": 24,
                "width": 22,
                "expression": {
                    "kind": "InvocationExpression",
                    "fullStart": 696,
                    "fullEnd": 717,
                    "start": 696,
                    "end": 717,
                    "fullWidth": 21,
                    "width": 21,
                    "expression": {
                        "kind": "IdentifierName",
                        "fullStart": 696,
                        "fullEnd": 707,
                        "start": 696,
                        "end": 707,
                        "fullWidth": 11,
                        "width": 11,
                        "text": "runTestCase",
                        "value": "runTestCase",
                        "valueText": "runTestCase"
                    },
                    "argumentList": {
                        "kind": "ArgumentList",
                        "fullStart": 707,
                        "fullEnd": 717,
                        "start": 707,
                        "end": 717,
                        "fullWidth": 10,
                        "width": 10,
                        "openParenToken": {
                            "kind": "OpenParenToken",
                            "fullStart": 707,
                            "fullEnd": 708,
                            "start": 707,
                            "end": 708,
                            "fullWidth": 1,
                            "width": 1,
                            "text": "(",
                            "value": "(",
                            "valueText": "("
                        },
                        "arguments": [
                            {
                                "kind": "IdentifierName",
                                "fullStart": 708,
                                "fullEnd": 716,
                                "start": 708,
                                "end": 716,
                                "fullWidth": 8,
                                "width": 8,
                                "text": "testcase",
                                "value": "testcase",
                                "valueText": "testcase"
                            }
                        ],
                        "closeParenToken": {
                            "kind": "CloseParenToken",
                            "fullStart": 716,
                            "fullEnd": 717,
                            "start": 716,
                            "end": 717,
                            "fullWidth": 1,
                            "width": 1,
                            "text": ")",
                            "value": ")",
                            "valueText": ")"
                        }
                    }
                },
                "semicolonToken": {
                    "kind": "SemicolonToken",
                    "fullStart": 717,
                    "fullEnd": 720,
                    "start": 717,
                    "end": 718,
                    "fullWidth": 3,
                    "width": 1,
                    "text": ";",
                    "value": ";",
                    "valueText": ";",
                    "hasTrailingTrivia": true,
                    "hasTrailingNewLine": true,
                    "trailingTrivia": [
                        {
                            "kind": "NewLineTrivia",
                            "text": "\r\n"
                        }
                    ]
                }
            }
        ],
        "endOfFileToken": {
            "kind": "EndOfFileToken",
            "fullStart": 720,
            "fullEnd": 720,
            "start": 720,
            "end": 720,
            "fullWidth": 0,
            "width": 0,
            "text": ""
        }
    },
    "lineMap": {
        "lineStarts": [
            0,
            67,
            152,
            232,
            308,
            380,
            385,
            439,
            496,
            501,
            503,
            505,
            528,
            561,
            596,
            598,
            645,
            689,
            696,
            720
        ],
        "length": 720
    }
}<|MERGE_RESOLUTION|>--- conflicted
+++ resolved
@@ -245,12 +245,8 @@
                                         "start": 540,
                                         "end": 558,
                                         "fullWidth": 18,
-<<<<<<< HEAD
                                         "width": 18,
-                                        "identifier": {
-=======
                                         "propertyName": {
->>>>>>> 85e84683
                                             "kind": "IdentifierName",
                                             "fullStart": 540,
                                             "fullEnd": 550,
