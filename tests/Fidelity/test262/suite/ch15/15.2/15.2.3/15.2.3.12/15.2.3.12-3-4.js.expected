{
    "isDeclaration": false,
    "languageVersion": "EcmaScript5",
    "parseOptions": {
        "allowAutomaticSemicolonInsertion": true
    },
    "sourceUnit": {
        "kind": "SourceUnit",
        "fullStart": 0,
        "fullEnd": 665,
        "start": 531,
        "end": 665,
        "fullWidth": 665,
        "width": 134,
        "isIncrementallyUnusable": true,
        "moduleElements": [
            {
                "kind": "FunctionDeclaration",
                "fullStart": 0,
                "fullEnd": 641,
                "start": 531,
                "end": 639,
                "fullWidth": 641,
                "width": 108,
                "modifiers": [],
                "functionKeyword": {
                    "kind": "FunctionKeyword",
                    "fullStart": 0,
                    "fullEnd": 540,
                    "start": 531,
                    "end": 539,
                    "fullWidth": 540,
                    "width": 8,
                    "text": "function",
                    "value": "function",
                    "valueText": "function",
                    "hasLeadingTrivia": true,
                    "hasLeadingComment": true,
                    "hasLeadingNewLine": true,
                    "hasTrailingTrivia": true,
                    "leadingTrivia": [
                        {
                            "kind": "SingleLineCommentTrivia",
                            "text": "/// Copyright (c) 2012 Ecma International.  All rights reserved. "
                        },
                        {
                            "kind": "NewLineTrivia",
                            "text": "\r\n"
                        },
                        {
                            "kind": "SingleLineCommentTrivia",
                            "text": "/// Ecma International makes this code available under the terms and conditions set"
                        },
                        {
                            "kind": "NewLineTrivia",
                            "text": "\r\n"
                        },
                        {
                            "kind": "SingleLineCommentTrivia",
                            "text": "/// forth on http://hg.ecmascript.org/tests/test262/raw-file/tip/LICENSE (the "
                        },
                        {
                            "kind": "NewLineTrivia",
                            "text": "\r\n"
                        },
                        {
                            "kind": "SingleLineCommentTrivia",
                            "text": "/// \"Use Terms\").   Any redistribution of this code must retain the above "
                        },
                        {
                            "kind": "NewLineTrivia",
                            "text": "\r\n"
                        },
                        {
                            "kind": "SingleLineCommentTrivia",
                            "text": "/// copyright and this notice and otherwise comply with the Use Terms."
                        },
                        {
                            "kind": "NewLineTrivia",
                            "text": "\r\n"
                        },
                        {
                            "kind": "MultiLineCommentTrivia",
                            "text": "/**\r\n * @path ch15/15.2/15.2.3/15.2.3.12/15.2.3.12-3-4.js\r\n * @description Object.isFrozen returns false for all built-in objects (Function)\r\n */"
                        },
                        {
                            "kind": "NewLineTrivia",
                            "text": "\r\n"
                        },
                        {
                            "kind": "NewLineTrivia",
                            "text": "\r\n"
                        },
                        {
                            "kind": "NewLineTrivia",
                            "text": "\r\n"
                        }
                    ],
                    "trailingTrivia": [
                        {
                            "kind": "WhitespaceTrivia",
                            "text": " "
                        }
                    ]
                },
                "identifier": {
                    "kind": "IdentifierName",
                    "fullStart": 540,
                    "fullEnd": 548,
                    "start": 540,
                    "end": 548,
                    "fullWidth": 8,
                    "width": 8,
                    "text": "testcase",
                    "value": "testcase",
                    "valueText": "testcase"
                },
                "callSignature": {
                    "kind": "CallSignature",
                    "fullStart": 548,
                    "fullEnd": 551,
                    "start": 548,
                    "end": 550,
                    "fullWidth": 3,
                    "width": 2,
                    "parameterList": {
                        "kind": "ParameterList",
                        "fullStart": 548,
                        "fullEnd": 551,
                        "start": 548,
                        "end": 550,
                        "fullWidth": 3,
                        "width": 2,
                        "openParenToken": {
                            "kind": "OpenParenToken",
                            "fullStart": 548,
                            "fullEnd": 549,
                            "start": 548,
                            "end": 549,
                            "fullWidth": 1,
                            "width": 1,
                            "text": "(",
                            "value": "(",
                            "valueText": "("
                        },
                        "parameters": [],
                        "closeParenToken": {
                            "kind": "CloseParenToken",
                            "fullStart": 549,
                            "fullEnd": 551,
                            "start": 549,
                            "end": 550,
                            "fullWidth": 2,
                            "width": 1,
                            "text": ")",
                            "value": ")",
                            "valueText": ")",
                            "hasTrailingTrivia": true,
                            "trailingTrivia": [
                                {
                                    "kind": "WhitespaceTrivia",
                                    "text": " "
                                }
                            ]
                        }
                    }
                },
                "block": {
                    "kind": "Block",
                    "fullStart": 551,
                    "fullEnd": 641,
                    "start": 551,
                    "end": 639,
                    "fullWidth": 90,
                    "width": 88,
                    "openBraceToken": {
                        "kind": "OpenBraceToken",
                        "fullStart": 551,
                        "fullEnd": 554,
                        "start": 551,
                        "end": 552,
                        "fullWidth": 3,
                        "width": 1,
                        "text": "{",
                        "value": "{",
                        "valueText": "{",
                        "hasTrailingTrivia": true,
                        "hasTrailingNewLine": true,
                        "trailingTrivia": [
                            {
                                "kind": "NewLineTrivia",
                                "text": "\r\n"
                            }
                        ]
                    },
                    "statements": [
                        {
                            "kind": "VariableStatement",
                            "fullStart": 554,
                            "fullEnd": 592,
                            "start": 556,
                            "end": 590,
                            "fullWidth": 38,
                            "width": 34,
                            "modifiers": [],
                            "variableDeclaration": {
                                "kind": "VariableDeclaration",
                                "fullStart": 554,
                                "fullEnd": 589,
                                "start": 556,
                                "end": 589,
                                "fullWidth": 35,
                                "width": 33,
                                "varKeyword": {
                                    "kind": "VarKeyword",
                                    "fullStart": 554,
                                    "fullEnd": 560,
                                    "start": 556,
                                    "end": 559,
                                    "fullWidth": 6,
                                    "width": 3,
                                    "text": "var",
                                    "value": "var",
                                    "valueText": "var",
                                    "hasLeadingTrivia": true,
                                    "hasTrailingTrivia": true,
                                    "leadingTrivia": [
                                        {
                                            "kind": "WhitespaceTrivia",
                                            "text": "  "
                                        }
                                    ],
                                    "trailingTrivia": [
                                        {
                                            "kind": "WhitespaceTrivia",
                                            "text": " "
                                        }
                                    ]
                                },
                                "variableDeclarators": [
                                    {
                                        "kind": "VariableDeclarator",
                                        "fullStart": 560,
                                        "fullEnd": 589,
                                        "start": 560,
                                        "end": 589,
                                        "fullWidth": 29,
<<<<<<< HEAD
                                        "width": 29,
                                        "identifier": {
=======
                                        "propertyName": {
>>>>>>> 85e84683
                                            "kind": "IdentifierName",
                                            "fullStart": 560,
                                            "fullEnd": 562,
                                            "start": 560,
                                            "end": 561,
                                            "fullWidth": 2,
                                            "width": 1,
                                            "text": "b",
                                            "value": "b",
                                            "valueText": "b",
                                            "hasTrailingTrivia": true,
                                            "trailingTrivia": [
                                                {
                                                    "kind": "WhitespaceTrivia",
                                                    "text": " "
                                                }
                                            ]
                                        },
                                        "equalsValueClause": {
                                            "kind": "EqualsValueClause",
                                            "fullStart": 562,
                                            "fullEnd": 589,
                                            "start": 562,
                                            "end": 589,
                                            "fullWidth": 27,
                                            "width": 27,
                                            "equalsToken": {
                                                "kind": "EqualsToken",
                                                "fullStart": 562,
                                                "fullEnd": 564,
                                                "start": 562,
                                                "end": 563,
                                                "fullWidth": 2,
                                                "width": 1,
                                                "text": "=",
                                                "value": "=",
                                                "valueText": "=",
                                                "hasTrailingTrivia": true,
                                                "trailingTrivia": [
                                                    {
                                                        "kind": "WhitespaceTrivia",
                                                        "text": " "
                                                    }
                                                ]
                                            },
                                            "value": {
                                                "kind": "InvocationExpression",
                                                "fullStart": 564,
                                                "fullEnd": 589,
                                                "start": 564,
                                                "end": 589,
                                                "fullWidth": 25,
                                                "width": 25,
                                                "expression": {
                                                    "kind": "MemberAccessExpression",
                                                    "fullStart": 564,
                                                    "fullEnd": 579,
                                                    "start": 564,
                                                    "end": 579,
                                                    "fullWidth": 15,
                                                    "width": 15,
                                                    "expression": {
                                                        "kind": "IdentifierName",
                                                        "fullStart": 564,
                                                        "fullEnd": 570,
                                                        "start": 564,
                                                        "end": 570,
                                                        "fullWidth": 6,
                                                        "width": 6,
                                                        "text": "Object",
                                                        "value": "Object",
                                                        "valueText": "Object"
                                                    },
                                                    "dotToken": {
                                                        "kind": "DotToken",
                                                        "fullStart": 570,
                                                        "fullEnd": 571,
                                                        "start": 570,
                                                        "end": 571,
                                                        "fullWidth": 1,
                                                        "width": 1,
                                                        "text": ".",
                                                        "value": ".",
                                                        "valueText": "."
                                                    },
                                                    "name": {
                                                        "kind": "IdentifierName",
                                                        "fullStart": 571,
                                                        "fullEnd": 579,
                                                        "start": 571,
                                                        "end": 579,
                                                        "fullWidth": 8,
                                                        "width": 8,
                                                        "text": "isFrozen",
                                                        "value": "isFrozen",
                                                        "valueText": "isFrozen"
                                                    }
                                                },
                                                "argumentList": {
                                                    "kind": "ArgumentList",
                                                    "fullStart": 579,
                                                    "fullEnd": 589,
                                                    "start": 579,
                                                    "end": 589,
                                                    "fullWidth": 10,
                                                    "width": 10,
                                                    "openParenToken": {
                                                        "kind": "OpenParenToken",
                                                        "fullStart": 579,
                                                        "fullEnd": 580,
                                                        "start": 579,
                                                        "end": 580,
                                                        "fullWidth": 1,
                                                        "width": 1,
                                                        "text": "(",
                                                        "value": "(",
                                                        "valueText": "("
                                                    },
                                                    "arguments": [
                                                        {
                                                            "kind": "IdentifierName",
                                                            "fullStart": 580,
                                                            "fullEnd": 588,
                                                            "start": 580,
                                                            "end": 588,
                                                            "fullWidth": 8,
                                                            "width": 8,
                                                            "text": "Function",
                                                            "value": "Function",
                                                            "valueText": "Function"
                                                        }
                                                    ],
                                                    "closeParenToken": {
                                                        "kind": "CloseParenToken",
                                                        "fullStart": 588,
                                                        "fullEnd": 589,
                                                        "start": 588,
                                                        "end": 589,
                                                        "fullWidth": 1,
                                                        "width": 1,
                                                        "text": ")",
                                                        "value": ")",
                                                        "valueText": ")"
                                                    }
                                                }
                                            }
                                        }
                                    }
                                ]
                            },
                            "semicolonToken": {
                                "kind": "SemicolonToken",
                                "fullStart": 589,
                                "fullEnd": 592,
                                "start": 589,
                                "end": 590,
                                "fullWidth": 3,
                                "width": 1,
                                "text": ";",
                                "value": ";",
                                "valueText": ";",
                                "hasTrailingTrivia": true,
                                "hasTrailingNewLine": true,
                                "trailingTrivia": [
                                    {
                                        "kind": "NewLineTrivia",
                                        "text": "\r\n"
                                    }
                                ]
                            }
                        },
                        {
                            "kind": "IfStatement",
                            "fullStart": 592,
                            "fullEnd": 637,
                            "start": 594,
                            "end": 635,
                            "fullWidth": 45,
                            "width": 41,
                            "ifKeyword": {
                                "kind": "IfKeyword",
                                "fullStart": 592,
                                "fullEnd": 597,
                                "start": 594,
                                "end": 596,
                                "fullWidth": 5,
                                "width": 2,
                                "text": "if",
                                "value": "if",
                                "valueText": "if",
                                "hasLeadingTrivia": true,
                                "hasTrailingTrivia": true,
                                "leadingTrivia": [
                                    {
                                        "kind": "WhitespaceTrivia",
                                        "text": "  "
                                    }
                                ],
                                "trailingTrivia": [
                                    {
                                        "kind": "WhitespaceTrivia",
                                        "text": " "
                                    }
                                ]
                            },
                            "openParenToken": {
                                "kind": "OpenParenToken",
                                "fullStart": 597,
                                "fullEnd": 598,
                                "start": 597,
                                "end": 598,
                                "fullWidth": 1,
                                "width": 1,
                                "text": "(",
                                "value": "(",
                                "valueText": "("
                            },
                            "condition": {
                                "kind": "EqualsExpression",
                                "fullStart": 598,
                                "fullEnd": 609,
                                "start": 598,
                                "end": 609,
                                "fullWidth": 11,
                                "width": 11,
                                "left": {
                                    "kind": "IdentifierName",
                                    "fullStart": 598,
                                    "fullEnd": 600,
                                    "start": 598,
                                    "end": 599,
                                    "fullWidth": 2,
                                    "width": 1,
                                    "text": "b",
                                    "value": "b",
                                    "valueText": "b",
                                    "hasTrailingTrivia": true,
                                    "trailingTrivia": [
                                        {
                                            "kind": "WhitespaceTrivia",
                                            "text": " "
                                        }
                                    ]
                                },
                                "operatorToken": {
                                    "kind": "EqualsEqualsEqualsToken",
                                    "fullStart": 600,
                                    "fullEnd": 604,
                                    "start": 600,
                                    "end": 603,
                                    "fullWidth": 4,
                                    "width": 3,
                                    "text": "===",
                                    "value": "===",
                                    "valueText": "===",
                                    "hasTrailingTrivia": true,
                                    "trailingTrivia": [
                                        {
                                            "kind": "WhitespaceTrivia",
                                            "text": " "
                                        }
                                    ]
                                },
                                "right": {
                                    "kind": "FalseKeyword",
                                    "fullStart": 604,
                                    "fullEnd": 609,
                                    "start": 604,
                                    "end": 609,
                                    "fullWidth": 5,
                                    "width": 5,
                                    "text": "false",
                                    "value": false,
                                    "valueText": "false"
                                }
                            },
                            "closeParenToken": {
                                "kind": "CloseParenToken",
                                "fullStart": 609,
                                "fullEnd": 611,
                                "start": 609,
                                "end": 610,
                                "fullWidth": 2,
                                "width": 1,
                                "text": ")",
                                "value": ")",
                                "valueText": ")",
                                "hasTrailingTrivia": true,
                                "trailingTrivia": [
                                    {
                                        "kind": "WhitespaceTrivia",
                                        "text": " "
                                    }
                                ]
                            },
                            "statement": {
                                "kind": "Block",
                                "fullStart": 611,
                                "fullEnd": 637,
                                "start": 611,
                                "end": 635,
                                "fullWidth": 26,
                                "width": 24,
                                "openBraceToken": {
                                    "kind": "OpenBraceToken",
                                    "fullStart": 611,
                                    "fullEnd": 614,
                                    "start": 611,
                                    "end": 612,
                                    "fullWidth": 3,
                                    "width": 1,
                                    "text": "{",
                                    "value": "{",
                                    "valueText": "{",
                                    "hasTrailingTrivia": true,
                                    "hasTrailingNewLine": true,
                                    "trailingTrivia": [
                                        {
                                            "kind": "NewLineTrivia",
                                            "text": "\r\n"
                                        }
                                    ]
                                },
                                "statements": [
                                    {
                                        "kind": "ReturnStatement",
                                        "fullStart": 614,
                                        "fullEnd": 632,
                                        "start": 618,
                                        "end": 630,
                                        "fullWidth": 18,
                                        "width": 12,
                                        "returnKeyword": {
                                            "kind": "ReturnKeyword",
                                            "fullStart": 614,
                                            "fullEnd": 625,
                                            "start": 618,
                                            "end": 624,
                                            "fullWidth": 11,
                                            "width": 6,
                                            "text": "return",
                                            "value": "return",
                                            "valueText": "return",
                                            "hasLeadingTrivia": true,
                                            "hasTrailingTrivia": true,
                                            "leadingTrivia": [
                                                {
                                                    "kind": "WhitespaceTrivia",
                                                    "text": "    "
                                                }
                                            ],
                                            "trailingTrivia": [
                                                {
                                                    "kind": "WhitespaceTrivia",
                                                    "text": " "
                                                }
                                            ]
                                        },
                                        "expression": {
                                            "kind": "TrueKeyword",
                                            "fullStart": 625,
                                            "fullEnd": 629,
                                            "start": 625,
                                            "end": 629,
                                            "fullWidth": 4,
                                            "width": 4,
                                            "text": "true",
                                            "value": true,
                                            "valueText": "true"
                                        },
                                        "semicolonToken": {
                                            "kind": "SemicolonToken",
                                            "fullStart": 629,
                                            "fullEnd": 632,
                                            "start": 629,
                                            "end": 630,
                                            "fullWidth": 3,
                                            "width": 1,
                                            "text": ";",
                                            "value": ";",
                                            "valueText": ";",
                                            "hasTrailingTrivia": true,
                                            "hasTrailingNewLine": true,
                                            "trailingTrivia": [
                                                {
                                                    "kind": "NewLineTrivia",
                                                    "text": "\r\n"
                                                }
                                            ]
                                        }
                                    }
                                ],
                                "closeBraceToken": {
                                    "kind": "CloseBraceToken",
                                    "fullStart": 632,
                                    "fullEnd": 637,
                                    "start": 634,
                                    "end": 635,
                                    "fullWidth": 5,
                                    "width": 1,
                                    "text": "}",
                                    "value": "}",
                                    "valueText": "}",
                                    "hasLeadingTrivia": true,
                                    "hasTrailingTrivia": true,
                                    "hasTrailingNewLine": true,
                                    "leadingTrivia": [
                                        {
                                            "kind": "WhitespaceTrivia",
                                            "text": "  "
                                        }
                                    ],
                                    "trailingTrivia": [
                                        {
                                            "kind": "NewLineTrivia",
                                            "text": "\r\n"
                                        }
                                    ]
                                }
                            }
                        }
                    ],
                    "closeBraceToken": {
                        "kind": "CloseBraceToken",
                        "fullStart": 637,
                        "fullEnd": 641,
                        "start": 638,
                        "end": 639,
                        "fullWidth": 4,
                        "width": 1,
                        "text": "}",
                        "value": "}",
                        "valueText": "}",
                        "hasLeadingTrivia": true,
                        "hasTrailingTrivia": true,
                        "hasTrailingNewLine": true,
                        "leadingTrivia": [
                            {
                                "kind": "WhitespaceTrivia",
                                "text": " "
                            }
                        ],
                        "trailingTrivia": [
                            {
                                "kind": "NewLineTrivia",
                                "text": "\r\n"
                            }
                        ]
                    }
                }
            },
            {
                "kind": "ExpressionStatement",
                "fullStart": 641,
                "fullEnd": 665,
                "start": 641,
                "end": 663,
                "fullWidth": 24,
                "width": 22,
                "expression": {
                    "kind": "InvocationExpression",
                    "fullStart": 641,
                    "fullEnd": 662,
                    "start": 641,
                    "end": 662,
                    "fullWidth": 21,
                    "width": 21,
                    "expression": {
                        "kind": "IdentifierName",
                        "fullStart": 641,
                        "fullEnd": 652,
                        "start": 641,
                        "end": 652,
                        "fullWidth": 11,
                        "width": 11,
                        "text": "runTestCase",
                        "value": "runTestCase",
                        "valueText": "runTestCase"
                    },
                    "argumentList": {
                        "kind": "ArgumentList",
                        "fullStart": 652,
                        "fullEnd": 662,
                        "start": 652,
                        "end": 662,
                        "fullWidth": 10,
                        "width": 10,
                        "openParenToken": {
                            "kind": "OpenParenToken",
                            "fullStart": 652,
                            "fullEnd": 653,
                            "start": 652,
                            "end": 653,
                            "fullWidth": 1,
                            "width": 1,
                            "text": "(",
                            "value": "(",
                            "valueText": "("
                        },
                        "arguments": [
                            {
                                "kind": "IdentifierName",
                                "fullStart": 653,
                                "fullEnd": 661,
                                "start": 653,
                                "end": 661,
                                "fullWidth": 8,
                                "width": 8,
                                "text": "testcase",
                                "value": "testcase",
                                "valueText": "testcase"
                            }
                        ],
                        "closeParenToken": {
                            "kind": "CloseParenToken",
                            "fullStart": 661,
                            "fullEnd": 662,
                            "start": 661,
                            "end": 662,
                            "fullWidth": 1,
                            "width": 1,
                            "text": ")",
                            "value": ")",
                            "valueText": ")"
                        }
                    }
                },
                "semicolonToken": {
                    "kind": "SemicolonToken",
                    "fullStart": 662,
                    "fullEnd": 665,
                    "start": 662,
                    "end": 663,
                    "fullWidth": 3,
                    "width": 1,
                    "text": ";",
                    "value": ";",
                    "valueText": ";",
                    "hasTrailingTrivia": true,
                    "hasTrailingNewLine": true,
                    "trailingTrivia": [
                        {
                            "kind": "NewLineTrivia",
                            "text": "\r\n"
                        }
                    ]
                }
            }
        ],
        "endOfFileToken": {
            "kind": "EndOfFileToken",
            "fullStart": 665,
            "fullEnd": 665,
            "start": 665,
            "end": 665,
            "fullWidth": 0,
            "width": 0,
            "text": ""
        }
    },
    "lineMap": {
        "lineStarts": [
            0,
            67,
            152,
            232,
            308,
            380,
            385,
            439,
            522,
            527,
            529,
            531,
            554,
            592,
            614,
            632,
            637,
            641,
            665
        ],
        "length": 665
    }
}<|MERGE_RESOLUTION|>--- conflicted
+++ resolved
@@ -245,12 +245,8 @@
                                         "start": 560,
                                         "end": 589,
                                         "fullWidth": 29,
-<<<<<<< HEAD
                                         "width": 29,
-                                        "identifier": {
-=======
                                         "propertyName": {
->>>>>>> 85e84683
                                             "kind": "IdentifierName",
                                             "fullStart": 560,
                                             "fullEnd": 562,
