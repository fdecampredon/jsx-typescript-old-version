{
    "isDeclaration": false,
    "languageVersion": "EcmaScript5",
    "parseOptions": {
        "allowAutomaticSemicolonInsertion": true
    },
    "sourceUnit": {
        "kind": "SourceUnit",
        "fullStart": 0,
        "fullEnd": 678,
        "start": 538,
        "end": 678,
        "fullWidth": 678,
        "width": 140,
        "isIncrementallyUnusable": true,
        "moduleElements": [
            {
                "kind": "FunctionDeclaration",
                "fullStart": 0,
                "fullEnd": 654,
                "start": 538,
                "end": 652,
                "fullWidth": 654,
                "width": 114,
                "modifiers": [],
                "functionKeyword": {
                    "kind": "FunctionKeyword",
                    "fullStart": 0,
                    "fullEnd": 547,
                    "start": 538,
                    "end": 546,
                    "fullWidth": 547,
                    "width": 8,
                    "text": "function",
                    "value": "function",
                    "valueText": "function",
                    "hasLeadingTrivia": true,
                    "hasLeadingComment": true,
                    "hasLeadingNewLine": true,
                    "hasTrailingTrivia": true,
                    "leadingTrivia": [
                        {
                            "kind": "SingleLineCommentTrivia",
                            "text": "/// Copyright (c) 2012 Ecma International.  All rights reserved. "
                        },
                        {
                            "kind": "NewLineTrivia",
                            "text": "\r\n"
                        },
                        {
                            "kind": "SingleLineCommentTrivia",
                            "text": "/// Ecma International makes this code available under the terms and conditions set"
                        },
                        {
                            "kind": "NewLineTrivia",
                            "text": "\r\n"
                        },
                        {
                            "kind": "SingleLineCommentTrivia",
                            "text": "/// forth on http://hg.ecmascript.org/tests/test262/raw-file/tip/LICENSE (the "
                        },
                        {
                            "kind": "NewLineTrivia",
                            "text": "\r\n"
                        },
                        {
                            "kind": "SingleLineCommentTrivia",
                            "text": "/// \"Use Terms\").   Any redistribution of this code must retain the above "
                        },
                        {
                            "kind": "NewLineTrivia",
                            "text": "\r\n"
                        },
                        {
                            "kind": "SingleLineCommentTrivia",
                            "text": "/// copyright and this notice and otherwise comply with the Use Terms."
                        },
                        {
                            "kind": "NewLineTrivia",
                            "text": "\r\n"
                        },
                        {
                            "kind": "MultiLineCommentTrivia",
                            "text": "/**\r\n * @path ch15/15.2/15.2.3/15.2.3.12/15.2.3.12-3-16.js\r\n * @description Object.isFrozen returns false for all built-in objects (Date.prototype)\r\n */"
                        },
                        {
                            "kind": "NewLineTrivia",
                            "text": "\r\n"
                        },
                        {
                            "kind": "NewLineTrivia",
                            "text": "\r\n"
                        },
                        {
                            "kind": "NewLineTrivia",
                            "text": "\r\n"
                        }
                    ],
                    "trailingTrivia": [
                        {
                            "kind": "WhitespaceTrivia",
                            "text": " "
                        }
                    ]
                },
                "identifier": {
                    "kind": "IdentifierName",
                    "fullStart": 547,
                    "fullEnd": 555,
                    "start": 547,
                    "end": 555,
                    "fullWidth": 8,
                    "width": 8,
                    "text": "testcase",
                    "value": "testcase",
                    "valueText": "testcase"
                },
                "callSignature": {
                    "kind": "CallSignature",
                    "fullStart": 555,
                    "fullEnd": 558,
                    "start": 555,
                    "end": 557,
                    "fullWidth": 3,
                    "width": 2,
                    "parameterList": {
                        "kind": "ParameterList",
                        "fullStart": 555,
                        "fullEnd": 558,
                        "start": 555,
                        "end": 557,
                        "fullWidth": 3,
                        "width": 2,
                        "openParenToken": {
                            "kind": "OpenParenToken",
                            "fullStart": 555,
                            "fullEnd": 556,
                            "start": 555,
                            "end": 556,
                            "fullWidth": 1,
                            "width": 1,
                            "text": "(",
                            "value": "(",
                            "valueText": "("
                        },
                        "parameters": [],
                        "closeParenToken": {
                            "kind": "CloseParenToken",
                            "fullStart": 556,
                            "fullEnd": 558,
                            "start": 556,
                            "end": 557,
                            "fullWidth": 2,
                            "width": 1,
                            "text": ")",
                            "value": ")",
                            "valueText": ")",
                            "hasTrailingTrivia": true,
                            "trailingTrivia": [
                                {
                                    "kind": "WhitespaceTrivia",
                                    "text": " "
                                }
                            ]
                        }
                    }
                },
                "block": {
                    "kind": "Block",
                    "fullStart": 558,
                    "fullEnd": 654,
                    "start": 558,
                    "end": 652,
                    "fullWidth": 96,
                    "width": 94,
                    "openBraceToken": {
                        "kind": "OpenBraceToken",
                        "fullStart": 558,
                        "fullEnd": 561,
                        "start": 558,
                        "end": 559,
                        "fullWidth": 3,
                        "width": 1,
                        "text": "{",
                        "value": "{",
                        "valueText": "{",
                        "hasTrailingTrivia": true,
                        "hasTrailingNewLine": true,
                        "trailingTrivia": [
                            {
                                "kind": "NewLineTrivia",
                                "text": "\r\n"
                            }
                        ]
                    },
                    "statements": [
                        {
                            "kind": "VariableStatement",
                            "fullStart": 561,
                            "fullEnd": 605,
                            "start": 563,
                            "end": 603,
                            "fullWidth": 44,
                            "width": 40,
                            "modifiers": [],
                            "variableDeclaration": {
                                "kind": "VariableDeclaration",
                                "fullStart": 561,
                                "fullEnd": 602,
                                "start": 563,
                                "end": 602,
                                "fullWidth": 41,
                                "width": 39,
                                "varKeyword": {
                                    "kind": "VarKeyword",
                                    "fullStart": 561,
                                    "fullEnd": 567,
                                    "start": 563,
                                    "end": 566,
                                    "fullWidth": 6,
                                    "width": 3,
                                    "text": "var",
                                    "value": "var",
                                    "valueText": "var",
                                    "hasLeadingTrivia": true,
                                    "hasTrailingTrivia": true,
                                    "leadingTrivia": [
                                        {
                                            "kind": "WhitespaceTrivia",
                                            "text": "  "
                                        }
                                    ],
                                    "trailingTrivia": [
                                        {
                                            "kind": "WhitespaceTrivia",
                                            "text": " "
                                        }
                                    ]
                                },
                                "variableDeclarators": [
                                    {
                                        "kind": "VariableDeclarator",
                                        "fullStart": 567,
                                        "fullEnd": 602,
                                        "start": 567,
                                        "end": 602,
                                        "fullWidth": 35,
<<<<<<< HEAD
                                        "width": 35,
                                        "identifier": {
=======
                                        "propertyName": {
>>>>>>> 85e84683
                                            "kind": "IdentifierName",
                                            "fullStart": 567,
                                            "fullEnd": 569,
                                            "start": 567,
                                            "end": 568,
                                            "fullWidth": 2,
                                            "width": 1,
                                            "text": "b",
                                            "value": "b",
                                            "valueText": "b",
                                            "hasTrailingTrivia": true,
                                            "trailingTrivia": [
                                                {
                                                    "kind": "WhitespaceTrivia",
                                                    "text": " "
                                                }
                                            ]
                                        },
                                        "equalsValueClause": {
                                            "kind": "EqualsValueClause",
                                            "fullStart": 569,
                                            "fullEnd": 602,
                                            "start": 569,
                                            "end": 602,
                                            "fullWidth": 33,
                                            "width": 33,
                                            "equalsToken": {
                                                "kind": "EqualsToken",
                                                "fullStart": 569,
                                                "fullEnd": 571,
                                                "start": 569,
                                                "end": 570,
                                                "fullWidth": 2,
                                                "width": 1,
                                                "text": "=",
                                                "value": "=",
                                                "valueText": "=",
                                                "hasTrailingTrivia": true,
                                                "trailingTrivia": [
                                                    {
                                                        "kind": "WhitespaceTrivia",
                                                        "text": " "
                                                    }
                                                ]
                                            },
                                            "value": {
                                                "kind": "InvocationExpression",
                                                "fullStart": 571,
                                                "fullEnd": 602,
                                                "start": 571,
                                                "end": 602,
                                                "fullWidth": 31,
                                                "width": 31,
                                                "expression": {
                                                    "kind": "MemberAccessExpression",
                                                    "fullStart": 571,
                                                    "fullEnd": 586,
                                                    "start": 571,
                                                    "end": 586,
                                                    "fullWidth": 15,
                                                    "width": 15,
                                                    "expression": {
                                                        "kind": "IdentifierName",
                                                        "fullStart": 571,
                                                        "fullEnd": 577,
                                                        "start": 571,
                                                        "end": 577,
                                                        "fullWidth": 6,
                                                        "width": 6,
                                                        "text": "Object",
                                                        "value": "Object",
                                                        "valueText": "Object"
                                                    },
                                                    "dotToken": {
                                                        "kind": "DotToken",
                                                        "fullStart": 577,
                                                        "fullEnd": 578,
                                                        "start": 577,
                                                        "end": 578,
                                                        "fullWidth": 1,
                                                        "width": 1,
                                                        "text": ".",
                                                        "value": ".",
                                                        "valueText": "."
                                                    },
                                                    "name": {
                                                        "kind": "IdentifierName",
                                                        "fullStart": 578,
                                                        "fullEnd": 586,
                                                        "start": 578,
                                                        "end": 586,
                                                        "fullWidth": 8,
                                                        "width": 8,
                                                        "text": "isFrozen",
                                                        "value": "isFrozen",
                                                        "valueText": "isFrozen"
                                                    }
                                                },
                                                "argumentList": {
                                                    "kind": "ArgumentList",
                                                    "fullStart": 586,
                                                    "fullEnd": 602,
                                                    "start": 586,
                                                    "end": 602,
                                                    "fullWidth": 16,
                                                    "width": 16,
                                                    "openParenToken": {
                                                        "kind": "OpenParenToken",
                                                        "fullStart": 586,
                                                        "fullEnd": 587,
                                                        "start": 586,
                                                        "end": 587,
                                                        "fullWidth": 1,
                                                        "width": 1,
                                                        "text": "(",
                                                        "value": "(",
                                                        "valueText": "("
                                                    },
                                                    "arguments": [
                                                        {
                                                            "kind": "MemberAccessExpression",
                                                            "fullStart": 587,
                                                            "fullEnd": 601,
                                                            "start": 587,
                                                            "end": 601,
                                                            "fullWidth": 14,
                                                            "width": 14,
                                                            "expression": {
                                                                "kind": "IdentifierName",
                                                                "fullStart": 587,
                                                                "fullEnd": 591,
                                                                "start": 587,
                                                                "end": 591,
                                                                "fullWidth": 4,
                                                                "width": 4,
                                                                "text": "Date",
                                                                "value": "Date",
                                                                "valueText": "Date"
                                                            },
                                                            "dotToken": {
                                                                "kind": "DotToken",
                                                                "fullStart": 591,
                                                                "fullEnd": 592,
                                                                "start": 591,
                                                                "end": 592,
                                                                "fullWidth": 1,
                                                                "width": 1,
                                                                "text": ".",
                                                                "value": ".",
                                                                "valueText": "."
                                                            },
                                                            "name": {
                                                                "kind": "IdentifierName",
                                                                "fullStart": 592,
                                                                "fullEnd": 601,
                                                                "start": 592,
                                                                "end": 601,
                                                                "fullWidth": 9,
                                                                "width": 9,
                                                                "text": "prototype",
                                                                "value": "prototype",
                                                                "valueText": "prototype"
                                                            }
                                                        }
                                                    ],
                                                    "closeParenToken": {
                                                        "kind": "CloseParenToken",
                                                        "fullStart": 601,
                                                        "fullEnd": 602,
                                                        "start": 601,
                                                        "end": 602,
                                                        "fullWidth": 1,
                                                        "width": 1,
                                                        "text": ")",
                                                        "value": ")",
                                                        "valueText": ")"
                                                    }
                                                }
                                            }
                                        }
                                    }
                                ]
                            },
                            "semicolonToken": {
                                "kind": "SemicolonToken",
                                "fullStart": 602,
                                "fullEnd": 605,
                                "start": 602,
                                "end": 603,
                                "fullWidth": 3,
                                "width": 1,
                                "text": ";",
                                "value": ";",
                                "valueText": ";",
                                "hasTrailingTrivia": true,
                                "hasTrailingNewLine": true,
                                "trailingTrivia": [
                                    {
                                        "kind": "NewLineTrivia",
                                        "text": "\r\n"
                                    }
                                ]
                            }
                        },
                        {
                            "kind": "IfStatement",
                            "fullStart": 605,
                            "fullEnd": 650,
                            "start": 607,
                            "end": 648,
                            "fullWidth": 45,
                            "width": 41,
                            "ifKeyword": {
                                "kind": "IfKeyword",
                                "fullStart": 605,
                                "fullEnd": 610,
                                "start": 607,
                                "end": 609,
                                "fullWidth": 5,
                                "width": 2,
                                "text": "if",
                                "value": "if",
                                "valueText": "if",
                                "hasLeadingTrivia": true,
                                "hasTrailingTrivia": true,
                                "leadingTrivia": [
                                    {
                                        "kind": "WhitespaceTrivia",
                                        "text": "  "
                                    }
                                ],
                                "trailingTrivia": [
                                    {
                                        "kind": "WhitespaceTrivia",
                                        "text": " "
                                    }
                                ]
                            },
                            "openParenToken": {
                                "kind": "OpenParenToken",
                                "fullStart": 610,
                                "fullEnd": 611,
                                "start": 610,
                                "end": 611,
                                "fullWidth": 1,
                                "width": 1,
                                "text": "(",
                                "value": "(",
                                "valueText": "("
                            },
                            "condition": {
                                "kind": "EqualsExpression",
                                "fullStart": 611,
                                "fullEnd": 622,
                                "start": 611,
                                "end": 622,
                                "fullWidth": 11,
                                "width": 11,
                                "left": {
                                    "kind": "IdentifierName",
                                    "fullStart": 611,
                                    "fullEnd": 613,
                                    "start": 611,
                                    "end": 612,
                                    "fullWidth": 2,
                                    "width": 1,
                                    "text": "b",
                                    "value": "b",
                                    "valueText": "b",
                                    "hasTrailingTrivia": true,
                                    "trailingTrivia": [
                                        {
                                            "kind": "WhitespaceTrivia",
                                            "text": " "
                                        }
                                    ]
                                },
                                "operatorToken": {
                                    "kind": "EqualsEqualsEqualsToken",
                                    "fullStart": 613,
                                    "fullEnd": 617,
                                    "start": 613,
                                    "end": 616,
                                    "fullWidth": 4,
                                    "width": 3,
                                    "text": "===",
                                    "value": "===",
                                    "valueText": "===",
                                    "hasTrailingTrivia": true,
                                    "trailingTrivia": [
                                        {
                                            "kind": "WhitespaceTrivia",
                                            "text": " "
                                        }
                                    ]
                                },
                                "right": {
                                    "kind": "FalseKeyword",
                                    "fullStart": 617,
                                    "fullEnd": 622,
                                    "start": 617,
                                    "end": 622,
                                    "fullWidth": 5,
                                    "width": 5,
                                    "text": "false",
                                    "value": false,
                                    "valueText": "false"
                                }
                            },
                            "closeParenToken": {
                                "kind": "CloseParenToken",
                                "fullStart": 622,
                                "fullEnd": 624,
                                "start": 622,
                                "end": 623,
                                "fullWidth": 2,
                                "width": 1,
                                "text": ")",
                                "value": ")",
                                "valueText": ")",
                                "hasTrailingTrivia": true,
                                "trailingTrivia": [
                                    {
                                        "kind": "WhitespaceTrivia",
                                        "text": " "
                                    }
                                ]
                            },
                            "statement": {
                                "kind": "Block",
                                "fullStart": 624,
                                "fullEnd": 650,
                                "start": 624,
                                "end": 648,
                                "fullWidth": 26,
                                "width": 24,
                                "openBraceToken": {
                                    "kind": "OpenBraceToken",
                                    "fullStart": 624,
                                    "fullEnd": 627,
                                    "start": 624,
                                    "end": 625,
                                    "fullWidth": 3,
                                    "width": 1,
                                    "text": "{",
                                    "value": "{",
                                    "valueText": "{",
                                    "hasTrailingTrivia": true,
                                    "hasTrailingNewLine": true,
                                    "trailingTrivia": [
                                        {
                                            "kind": "NewLineTrivia",
                                            "text": "\r\n"
                                        }
                                    ]
                                },
                                "statements": [
                                    {
                                        "kind": "ReturnStatement",
                                        "fullStart": 627,
                                        "fullEnd": 645,
                                        "start": 631,
                                        "end": 643,
                                        "fullWidth": 18,
                                        "width": 12,
                                        "returnKeyword": {
                                            "kind": "ReturnKeyword",
                                            "fullStart": 627,
                                            "fullEnd": 638,
                                            "start": 631,
                                            "end": 637,
                                            "fullWidth": 11,
                                            "width": 6,
                                            "text": "return",
                                            "value": "return",
                                            "valueText": "return",
                                            "hasLeadingTrivia": true,
                                            "hasTrailingTrivia": true,
                                            "leadingTrivia": [
                                                {
                                                    "kind": "WhitespaceTrivia",
                                                    "text": "    "
                                                }
                                            ],
                                            "trailingTrivia": [
                                                {
                                                    "kind": "WhitespaceTrivia",
                                                    "text": " "
                                                }
                                            ]
                                        },
                                        "expression": {
                                            "kind": "TrueKeyword",
                                            "fullStart": 638,
                                            "fullEnd": 642,
                                            "start": 638,
                                            "end": 642,
                                            "fullWidth": 4,
                                            "width": 4,
                                            "text": "true",
                                            "value": true,
                                            "valueText": "true"
                                        },
                                        "semicolonToken": {
                                            "kind": "SemicolonToken",
                                            "fullStart": 642,
                                            "fullEnd": 645,
                                            "start": 642,
                                            "end": 643,
                                            "fullWidth": 3,
                                            "width": 1,
                                            "text": ";",
                                            "value": ";",
                                            "valueText": ";",
                                            "hasTrailingTrivia": true,
                                            "hasTrailingNewLine": true,
                                            "trailingTrivia": [
                                                {
                                                    "kind": "NewLineTrivia",
                                                    "text": "\r\n"
                                                }
                                            ]
                                        }
                                    }
                                ],
                                "closeBraceToken": {
                                    "kind": "CloseBraceToken",
                                    "fullStart": 645,
                                    "fullEnd": 650,
                                    "start": 647,
                                    "end": 648,
                                    "fullWidth": 5,
                                    "width": 1,
                                    "text": "}",
                                    "value": "}",
                                    "valueText": "}",
                                    "hasLeadingTrivia": true,
                                    "hasTrailingTrivia": true,
                                    "hasTrailingNewLine": true,
                                    "leadingTrivia": [
                                        {
                                            "kind": "WhitespaceTrivia",
                                            "text": "  "
                                        }
                                    ],
                                    "trailingTrivia": [
                                        {
                                            "kind": "NewLineTrivia",
                                            "text": "\r\n"
                                        }
                                    ]
                                }
                            }
                        }
                    ],
                    "closeBraceToken": {
                        "kind": "CloseBraceToken",
                        "fullStart": 650,
                        "fullEnd": 654,
                        "start": 651,
                        "end": 652,
                        "fullWidth": 4,
                        "width": 1,
                        "text": "}",
                        "value": "}",
                        "valueText": "}",
                        "hasLeadingTrivia": true,
                        "hasTrailingTrivia": true,
                        "hasTrailingNewLine": true,
                        "leadingTrivia": [
                            {
                                "kind": "WhitespaceTrivia",
                                "text": " "
                            }
                        ],
                        "trailingTrivia": [
                            {
                                "kind": "NewLineTrivia",
                                "text": "\r\n"
                            }
                        ]
                    }
                }
            },
            {
                "kind": "ExpressionStatement",
                "fullStart": 654,
                "fullEnd": 678,
                "start": 654,
                "end": 676,
                "fullWidth": 24,
                "width": 22,
                "expression": {
                    "kind": "InvocationExpression",
                    "fullStart": 654,
                    "fullEnd": 675,
                    "start": 654,
                    "end": 675,
                    "fullWidth": 21,
                    "width": 21,
                    "expression": {
                        "kind": "IdentifierName",
                        "fullStart": 654,
                        "fullEnd": 665,
                        "start": 654,
                        "end": 665,
                        "fullWidth": 11,
                        "width": 11,
                        "text": "runTestCase",
                        "value": "runTestCase",
                        "valueText": "runTestCase"
                    },
                    "argumentList": {
                        "kind": "ArgumentList",
                        "fullStart": 665,
                        "fullEnd": 675,
                        "start": 665,
                        "end": 675,
                        "fullWidth": 10,
                        "width": 10,
                        "openParenToken": {
                            "kind": "OpenParenToken",
                            "fullStart": 665,
                            "fullEnd": 666,
                            "start": 665,
                            "end": 666,
                            "fullWidth": 1,
                            "width": 1,
                            "text": "(",
                            "value": "(",
                            "valueText": "("
                        },
                        "arguments": [
                            {
                                "kind": "IdentifierName",
                                "fullStart": 666,
                                "fullEnd": 674,
                                "start": 666,
                                "end": 674,
                                "fullWidth": 8,
                                "width": 8,
                                "text": "testcase",
                                "value": "testcase",
                                "valueText": "testcase"
                            }
                        ],
                        "closeParenToken": {
                            "kind": "CloseParenToken",
                            "fullStart": 674,
                            "fullEnd": 675,
                            "start": 674,
                            "end": 675,
                            "fullWidth": 1,
                            "width": 1,
                            "text": ")",
                            "value": ")",
                            "valueText": ")"
                        }
                    }
                },
                "semicolonToken": {
                    "kind": "SemicolonToken",
                    "fullStart": 675,
                    "fullEnd": 678,
                    "start": 675,
                    "end": 676,
                    "fullWidth": 3,
                    "width": 1,
                    "text": ";",
                    "value": ";",
                    "valueText": ";",
                    "hasTrailingTrivia": true,
                    "hasTrailingNewLine": true,
                    "trailingTrivia": [
                        {
                            "kind": "NewLineTrivia",
                            "text": "\r\n"
                        }
                    ]
                }
            }
        ],
        "endOfFileToken": {
            "kind": "EndOfFileToken",
            "fullStart": 678,
            "fullEnd": 678,
            "start": 678,
            "end": 678,
            "fullWidth": 0,
            "width": 0,
            "text": ""
        }
    },
    "lineMap": {
        "lineStarts": [
            0,
            67,
            152,
            232,
            308,
            380,
            385,
            440,
            529,
            534,
            536,
            538,
            561,
            605,
            627,
            645,
            650,
            654,
            678
        ],
        "length": 678
    }
}<|MERGE_RESOLUTION|>--- conflicted
+++ resolved
@@ -245,12 +245,8 @@
                                         "start": 567,
                                         "end": 602,
                                         "fullWidth": 35,
-<<<<<<< HEAD
                                         "width": 35,
-                                        "identifier": {
-=======
                                         "propertyName": {
->>>>>>> 85e84683
                                             "kind": "IdentifierName",
                                             "fullStart": 567,
                                             "fullEnd": 569,
