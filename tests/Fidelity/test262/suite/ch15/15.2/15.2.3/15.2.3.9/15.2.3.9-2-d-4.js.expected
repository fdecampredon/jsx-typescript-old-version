{
    "isDeclaration": false,
    "languageVersion": "EcmaScript5",
    "parseOptions": {
        "allowAutomaticSemicolonInsertion": true
    },
    "sourceUnit": {
        "kind": "SourceUnit",
        "fullStart": 0,
        "fullEnd": 681,
        "start": 505,
        "end": 681,
        "fullWidth": 681,
        "width": 176,
        "isIncrementallyUnusable": true,
        "moduleElements": [
            {
                "kind": "FunctionDeclaration",
                "fullStart": 0,
                "fullEnd": 657,
                "start": 505,
                "end": 655,
                "fullWidth": 657,
                "width": 150,
                "modifiers": [],
                "functionKeyword": {
                    "kind": "FunctionKeyword",
                    "fullStart": 0,
                    "fullEnd": 514,
                    "start": 505,
                    "end": 513,
                    "fullWidth": 514,
                    "width": 8,
                    "text": "function",
                    "value": "function",
                    "valueText": "function",
                    "hasLeadingTrivia": true,
                    "hasLeadingComment": true,
                    "hasLeadingNewLine": true,
                    "hasTrailingTrivia": true,
                    "leadingTrivia": [
                        {
                            "kind": "SingleLineCommentTrivia",
                            "text": "/// Copyright (c) 2012 Ecma International.  All rights reserved. "
                        },
                        {
                            "kind": "NewLineTrivia",
                            "text": "\r\n"
                        },
                        {
                            "kind": "SingleLineCommentTrivia",
                            "text": "/// Ecma International makes this code available under the terms and conditions set"
                        },
                        {
                            "kind": "NewLineTrivia",
                            "text": "\r\n"
                        },
                        {
                            "kind": "SingleLineCommentTrivia",
                            "text": "/// forth on http://hg.ecmascript.org/tests/test262/raw-file/tip/LICENSE (the "
                        },
                        {
                            "kind": "NewLineTrivia",
                            "text": "\r\n"
                        },
                        {
                            "kind": "SingleLineCommentTrivia",
                            "text": "/// \"Use Terms\").   Any redistribution of this code must retain the above "
                        },
                        {
                            "kind": "NewLineTrivia",
                            "text": "\r\n"
                        },
                        {
                            "kind": "SingleLineCommentTrivia",
                            "text": "/// copyright and this notice and otherwise comply with the Use Terms."
                        },
                        {
                            "kind": "NewLineTrivia",
                            "text": "\r\n"
                        },
                        {
                            "kind": "MultiLineCommentTrivia",
                            "text": "/**\r\n * @path ch15/15.2/15.2.3/15.2.3.9/15.2.3.9-2-d-4.js\r\n * @description Object.freeze - 'O' is a Boolean object\r\n */"
                        },
                        {
                            "kind": "NewLineTrivia",
                            "text": "\r\n"
                        },
                        {
                            "kind": "NewLineTrivia",
                            "text": "\r\n"
                        },
                        {
                            "kind": "NewLineTrivia",
                            "text": "\r\n"
                        }
                    ],
                    "trailingTrivia": [
                        {
                            "kind": "WhitespaceTrivia",
                            "text": " "
                        }
                    ]
                },
                "identifier": {
                    "kind": "IdentifierName",
                    "fullStart": 514,
                    "fullEnd": 522,
                    "start": 514,
                    "end": 522,
                    "fullWidth": 8,
                    "width": 8,
                    "text": "testcase",
                    "value": "testcase",
                    "valueText": "testcase"
                },
                "callSignature": {
                    "kind": "CallSignature",
                    "fullStart": 522,
                    "fullEnd": 525,
                    "start": 522,
                    "end": 524,
                    "fullWidth": 3,
                    "width": 2,
                    "parameterList": {
                        "kind": "ParameterList",
                        "fullStart": 522,
                        "fullEnd": 525,
                        "start": 522,
                        "end": 524,
                        "fullWidth": 3,
                        "width": 2,
                        "openParenToken": {
                            "kind": "OpenParenToken",
                            "fullStart": 522,
                            "fullEnd": 523,
                            "start": 522,
                            "end": 523,
                            "fullWidth": 1,
                            "width": 1,
                            "text": "(",
                            "value": "(",
                            "valueText": "("
                        },
                        "parameters": [],
                        "closeParenToken": {
                            "kind": "CloseParenToken",
                            "fullStart": 523,
                            "fullEnd": 525,
                            "start": 523,
                            "end": 524,
                            "fullWidth": 2,
                            "width": 1,
                            "text": ")",
                            "value": ")",
                            "valueText": ")",
                            "hasTrailingTrivia": true,
                            "trailingTrivia": [
                                {
                                    "kind": "WhitespaceTrivia",
                                    "text": " "
                                }
                            ]
                        }
                    }
                },
                "block": {
                    "kind": "Block",
                    "fullStart": 525,
                    "fullEnd": 657,
                    "start": 525,
                    "end": 655,
                    "fullWidth": 132,
                    "width": 130,
                    "openBraceToken": {
                        "kind": "OpenBraceToken",
                        "fullStart": 525,
                        "fullEnd": 528,
                        "start": 525,
                        "end": 526,
                        "fullWidth": 3,
                        "width": 1,
                        "text": "{",
                        "value": "{",
                        "valueText": "{",
                        "hasTrailingTrivia": true,
                        "hasTrailingNewLine": true,
                        "trailingTrivia": [
                            {
                                "kind": "NewLineTrivia",
                                "text": "\r\n"
                            }
                        ]
                    },
                    "statements": [
                        {
                            "kind": "VariableStatement",
                            "fullStart": 528,
                            "fullEnd": 571,
                            "start": 536,
                            "end": 569,
                            "fullWidth": 43,
                            "width": 33,
                            "modifiers": [],
                            "variableDeclaration": {
                                "kind": "VariableDeclaration",
                                "fullStart": 528,
                                "fullEnd": 568,
                                "start": 536,
                                "end": 568,
                                "fullWidth": 40,
                                "width": 32,
                                "varKeyword": {
                                    "kind": "VarKeyword",
                                    "fullStart": 528,
                                    "fullEnd": 540,
                                    "start": 536,
                                    "end": 539,
                                    "fullWidth": 12,
                                    "width": 3,
                                    "text": "var",
                                    "value": "var",
                                    "valueText": "var",
                                    "hasLeadingTrivia": true,
                                    "hasTrailingTrivia": true,
                                    "leadingTrivia": [
                                        {
                                            "kind": "WhitespaceTrivia",
                                            "text": "        "
                                        }
                                    ],
                                    "trailingTrivia": [
                                        {
                                            "kind": "WhitespaceTrivia",
                                            "text": " "
                                        }
                                    ]
                                },
                                "variableDeclarators": [
                                    {
                                        "kind": "VariableDeclarator",
                                        "fullStart": 540,
                                        "fullEnd": 568,
                                        "start": 540,
                                        "end": 568,
                                        "fullWidth": 28,
<<<<<<< HEAD
                                        "width": 28,
                                        "identifier": {
=======
                                        "propertyName": {
>>>>>>> 85e84683
                                            "kind": "IdentifierName",
                                            "fullStart": 540,
                                            "fullEnd": 548,
                                            "start": 540,
                                            "end": 547,
                                            "fullWidth": 8,
                                            "width": 7,
                                            "text": "boolObj",
                                            "value": "boolObj",
                                            "valueText": "boolObj",
                                            "hasTrailingTrivia": true,
                                            "trailingTrivia": [
                                                {
                                                    "kind": "WhitespaceTrivia",
                                                    "text": " "
                                                }
                                            ]
                                        },
                                        "equalsValueClause": {
                                            "kind": "EqualsValueClause",
                                            "fullStart": 548,
                                            "fullEnd": 568,
                                            "start": 548,
                                            "end": 568,
                                            "fullWidth": 20,
                                            "width": 20,
                                            "equalsToken": {
                                                "kind": "EqualsToken",
                                                "fullStart": 548,
                                                "fullEnd": 550,
                                                "start": 548,
                                                "end": 549,
                                                "fullWidth": 2,
                                                "width": 1,
                                                "text": "=",
                                                "value": "=",
                                                "valueText": "=",
                                                "hasTrailingTrivia": true,
                                                "trailingTrivia": [
                                                    {
                                                        "kind": "WhitespaceTrivia",
                                                        "text": " "
                                                    }
                                                ]
                                            },
                                            "value": {
                                                "kind": "ObjectCreationExpression",
                                                "fullStart": 550,
                                                "fullEnd": 568,
                                                "start": 550,
                                                "end": 568,
                                                "fullWidth": 18,
                                                "width": 18,
                                                "newKeyword": {
                                                    "kind": "NewKeyword",
                                                    "fullStart": 550,
                                                    "fullEnd": 554,
                                                    "start": 550,
                                                    "end": 553,
                                                    "fullWidth": 4,
                                                    "width": 3,
                                                    "text": "new",
                                                    "value": "new",
                                                    "valueText": "new",
                                                    "hasTrailingTrivia": true,
                                                    "trailingTrivia": [
                                                        {
                                                            "kind": "WhitespaceTrivia",
                                                            "text": " "
                                                        }
                                                    ]
                                                },
                                                "expression": {
                                                    "kind": "IdentifierName",
                                                    "fullStart": 554,
                                                    "fullEnd": 561,
                                                    "start": 554,
                                                    "end": 561,
                                                    "fullWidth": 7,
                                                    "width": 7,
                                                    "text": "Boolean",
                                                    "value": "Boolean",
                                                    "valueText": "Boolean"
                                                },
                                                "argumentList": {
                                                    "kind": "ArgumentList",
                                                    "fullStart": 561,
                                                    "fullEnd": 568,
                                                    "start": 561,
                                                    "end": 568,
                                                    "fullWidth": 7,
                                                    "width": 7,
                                                    "openParenToken": {
                                                        "kind": "OpenParenToken",
                                                        "fullStart": 561,
                                                        "fullEnd": 562,
                                                        "start": 561,
                                                        "end": 562,
                                                        "fullWidth": 1,
                                                        "width": 1,
                                                        "text": "(",
                                                        "value": "(",
                                                        "valueText": "("
                                                    },
                                                    "arguments": [
                                                        {
                                                            "kind": "FalseKeyword",
                                                            "fullStart": 562,
                                                            "fullEnd": 567,
                                                            "start": 562,
                                                            "end": 567,
                                                            "fullWidth": 5,
                                                            "width": 5,
                                                            "text": "false",
                                                            "value": false,
                                                            "valueText": "false"
                                                        }
                                                    ],
                                                    "closeParenToken": {
                                                        "kind": "CloseParenToken",
                                                        "fullStart": 567,
                                                        "fullEnd": 568,
                                                        "start": 567,
                                                        "end": 568,
                                                        "fullWidth": 1,
                                                        "width": 1,
                                                        "text": ")",
                                                        "value": ")",
                                                        "valueText": ")"
                                                    }
                                                }
                                            }
                                        }
                                    }
                                ]
                            },
                            "semicolonToken": {
                                "kind": "SemicolonToken",
                                "fullStart": 568,
                                "fullEnd": 571,
                                "start": 568,
                                "end": 569,
                                "fullWidth": 3,
                                "width": 1,
                                "text": ";",
                                "value": ";",
                                "valueText": ";",
                                "hasTrailingTrivia": true,
                                "hasTrailingNewLine": true,
                                "trailingTrivia": [
                                    {
                                        "kind": "NewLineTrivia",
                                        "text": "\r\n"
                                    }
                                ]
                            }
                        },
                        {
                            "kind": "ExpressionStatement",
                            "fullStart": 571,
                            "fullEnd": 606,
                            "start": 581,
                            "end": 604,
                            "fullWidth": 35,
                            "width": 23,
                            "expression": {
                                "kind": "InvocationExpression",
                                "fullStart": 571,
                                "fullEnd": 603,
                                "start": 581,
                                "end": 603,
                                "fullWidth": 32,
                                "width": 22,
                                "expression": {
                                    "kind": "MemberAccessExpression",
                                    "fullStart": 571,
                                    "fullEnd": 594,
                                    "start": 581,
                                    "end": 594,
                                    "fullWidth": 23,
                                    "width": 13,
                                    "expression": {
                                        "kind": "IdentifierName",
                                        "fullStart": 571,
                                        "fullEnd": 587,
                                        "start": 581,
                                        "end": 587,
                                        "fullWidth": 16,
                                        "width": 6,
                                        "text": "Object",
                                        "value": "Object",
                                        "valueText": "Object",
                                        "hasLeadingTrivia": true,
                                        "hasLeadingNewLine": true,
                                        "leadingTrivia": [
                                            {
                                                "kind": "NewLineTrivia",
                                                "text": "\r\n"
                                            },
                                            {
                                                "kind": "WhitespaceTrivia",
                                                "text": "        "
                                            }
                                        ]
                                    },
                                    "dotToken": {
                                        "kind": "DotToken",
                                        "fullStart": 587,
                                        "fullEnd": 588,
                                        "start": 587,
                                        "end": 588,
                                        "fullWidth": 1,
                                        "width": 1,
                                        "text": ".",
                                        "value": ".",
                                        "valueText": "."
                                    },
                                    "name": {
                                        "kind": "IdentifierName",
                                        "fullStart": 588,
                                        "fullEnd": 594,
                                        "start": 588,
                                        "end": 594,
                                        "fullWidth": 6,
                                        "width": 6,
                                        "text": "freeze",
                                        "value": "freeze",
                                        "valueText": "freeze"
                                    }
                                },
                                "argumentList": {
                                    "kind": "ArgumentList",
                                    "fullStart": 594,
                                    "fullEnd": 603,
                                    "start": 594,
                                    "end": 603,
                                    "fullWidth": 9,
                                    "width": 9,
                                    "openParenToken": {
                                        "kind": "OpenParenToken",
                                        "fullStart": 594,
                                        "fullEnd": 595,
                                        "start": 594,
                                        "end": 595,
                                        "fullWidth": 1,
                                        "width": 1,
                                        "text": "(",
                                        "value": "(",
                                        "valueText": "("
                                    },
                                    "arguments": [
                                        {
                                            "kind": "IdentifierName",
                                            "fullStart": 595,
                                            "fullEnd": 602,
                                            "start": 595,
                                            "end": 602,
                                            "fullWidth": 7,
                                            "width": 7,
                                            "text": "boolObj",
                                            "value": "boolObj",
                                            "valueText": "boolObj"
                                        }
                                    ],
                                    "closeParenToken": {
                                        "kind": "CloseParenToken",
                                        "fullStart": 602,
                                        "fullEnd": 603,
                                        "start": 602,
                                        "end": 603,
                                        "fullWidth": 1,
                                        "width": 1,
                                        "text": ")",
                                        "value": ")",
                                        "valueText": ")"
                                    }
                                }
                            },
                            "semicolonToken": {
                                "kind": "SemicolonToken",
                                "fullStart": 603,
                                "fullEnd": 606,
                                "start": 603,
                                "end": 604,
                                "fullWidth": 3,
                                "width": 1,
                                "text": ";",
                                "value": ";",
                                "valueText": ";",
                                "hasTrailingTrivia": true,
                                "hasTrailingNewLine": true,
                                "trailingTrivia": [
                                    {
                                        "kind": "NewLineTrivia",
                                        "text": "\r\n"
                                    }
                                ]
                            }
                        },
                        {
                            "kind": "ReturnStatement",
                            "fullStart": 606,
                            "fullEnd": 650,
                            "start": 616,
                            "end": 648,
                            "fullWidth": 44,
                            "width": 32,
                            "returnKeyword": {
                                "kind": "ReturnKeyword",
                                "fullStart": 606,
                                "fullEnd": 623,
                                "start": 616,
                                "end": 622,
                                "fullWidth": 17,
                                "width": 6,
                                "text": "return",
                                "value": "return",
                                "valueText": "return",
                                "hasLeadingTrivia": true,
                                "hasLeadingNewLine": true,
                                "hasTrailingTrivia": true,
                                "leadingTrivia": [
                                    {
                                        "kind": "NewLineTrivia",
                                        "text": "\r\n"
                                    },
                                    {
                                        "kind": "WhitespaceTrivia",
                                        "text": "        "
                                    }
                                ],
                                "trailingTrivia": [
                                    {
                                        "kind": "WhitespaceTrivia",
                                        "text": " "
                                    }
                                ]
                            },
                            "expression": {
                                "kind": "InvocationExpression",
                                "fullStart": 623,
                                "fullEnd": 647,
                                "start": 623,
                                "end": 647,
                                "fullWidth": 24,
                                "width": 24,
                                "expression": {
                                    "kind": "MemberAccessExpression",
                                    "fullStart": 623,
                                    "fullEnd": 638,
                                    "start": 623,
                                    "end": 638,
                                    "fullWidth": 15,
                                    "width": 15,
                                    "expression": {
                                        "kind": "IdentifierName",
                                        "fullStart": 623,
                                        "fullEnd": 629,
                                        "start": 623,
                                        "end": 629,
                                        "fullWidth": 6,
                                        "width": 6,
                                        "text": "Object",
                                        "value": "Object",
                                        "valueText": "Object"
                                    },
                                    "dotToken": {
                                        "kind": "DotToken",
                                        "fullStart": 629,
                                        "fullEnd": 630,
                                        "start": 629,
                                        "end": 630,
                                        "fullWidth": 1,
                                        "width": 1,
                                        "text": ".",
                                        "value": ".",
                                        "valueText": "."
                                    },
                                    "name": {
                                        "kind": "IdentifierName",
                                        "fullStart": 630,
                                        "fullEnd": 638,
                                        "start": 630,
                                        "end": 638,
                                        "fullWidth": 8,
                                        "width": 8,
                                        "text": "isFrozen",
                                        "value": "isFrozen",
                                        "valueText": "isFrozen"
                                    }
                                },
                                "argumentList": {
                                    "kind": "ArgumentList",
                                    "fullStart": 638,
                                    "fullEnd": 647,
                                    "start": 638,
                                    "end": 647,
                                    "fullWidth": 9,
                                    "width": 9,
                                    "openParenToken": {
                                        "kind": "OpenParenToken",
                                        "fullStart": 638,
                                        "fullEnd": 639,
                                        "start": 638,
                                        "end": 639,
                                        "fullWidth": 1,
                                        "width": 1,
                                        "text": "(",
                                        "value": "(",
                                        "valueText": "("
                                    },
                                    "arguments": [
                                        {
                                            "kind": "IdentifierName",
                                            "fullStart": 639,
                                            "fullEnd": 646,
                                            "start": 639,
                                            "end": 646,
                                            "fullWidth": 7,
                                            "width": 7,
                                            "text": "boolObj",
                                            "value": "boolObj",
                                            "valueText": "boolObj"
                                        }
                                    ],
                                    "closeParenToken": {
                                        "kind": "CloseParenToken",
                                        "fullStart": 646,
                                        "fullEnd": 647,
                                        "start": 646,
                                        "end": 647,
                                        "fullWidth": 1,
                                        "width": 1,
                                        "text": ")",
                                        "value": ")",
                                        "valueText": ")"
                                    }
                                }
                            },
                            "semicolonToken": {
                                "kind": "SemicolonToken",
                                "fullStart": 647,
                                "fullEnd": 650,
                                "start": 647,
                                "end": 648,
                                "fullWidth": 3,
                                "width": 1,
                                "text": ";",
                                "value": ";",
                                "valueText": ";",
                                "hasTrailingTrivia": true,
                                "hasTrailingNewLine": true,
                                "trailingTrivia": [
                                    {
                                        "kind": "NewLineTrivia",
                                        "text": "\r\n"
                                    }
                                ]
                            }
                        }
                    ],
                    "closeBraceToken": {
                        "kind": "CloseBraceToken",
                        "fullStart": 650,
                        "fullEnd": 657,
                        "start": 654,
                        "end": 655,
                        "fullWidth": 7,
                        "width": 1,
                        "text": "}",
                        "value": "}",
                        "valueText": "}",
                        "hasLeadingTrivia": true,
                        "hasTrailingTrivia": true,
                        "hasTrailingNewLine": true,
                        "leadingTrivia": [
                            {
                                "kind": "WhitespaceTrivia",
                                "text": "    "
                            }
                        ],
                        "trailingTrivia": [
                            {
                                "kind": "NewLineTrivia",
                                "text": "\r\n"
                            }
                        ]
                    }
                }
            },
            {
                "kind": "ExpressionStatement",
                "fullStart": 657,
                "fullEnd": 681,
                "start": 657,
                "end": 679,
                "fullWidth": 24,
                "width": 22,
                "expression": {
                    "kind": "InvocationExpression",
                    "fullStart": 657,
                    "fullEnd": 678,
                    "start": 657,
                    "end": 678,
                    "fullWidth": 21,
                    "width": 21,
                    "expression": {
                        "kind": "IdentifierName",
                        "fullStart": 657,
                        "fullEnd": 668,
                        "start": 657,
                        "end": 668,
                        "fullWidth": 11,
                        "width": 11,
                        "text": "runTestCase",
                        "value": "runTestCase",
                        "valueText": "runTestCase"
                    },
                    "argumentList": {
                        "kind": "ArgumentList",
                        "fullStart": 668,
                        "fullEnd": 678,
                        "start": 668,
                        "end": 678,
                        "fullWidth": 10,
                        "width": 10,
                        "openParenToken": {
                            "kind": "OpenParenToken",
                            "fullStart": 668,
                            "fullEnd": 669,
                            "start": 668,
                            "end": 669,
                            "fullWidth": 1,
                            "width": 1,
                            "text": "(",
                            "value": "(",
                            "valueText": "("
                        },
                        "arguments": [
                            {
                                "kind": "IdentifierName",
                                "fullStart": 669,
                                "fullEnd": 677,
                                "start": 669,
                                "end": 677,
                                "fullWidth": 8,
                                "width": 8,
                                "text": "testcase",
                                "value": "testcase",
                                "valueText": "testcase"
                            }
                        ],
                        "closeParenToken": {
                            "kind": "CloseParenToken",
                            "fullStart": 677,
                            "fullEnd": 678,
                            "start": 677,
                            "end": 678,
                            "fullWidth": 1,
                            "width": 1,
                            "text": ")",
                            "value": ")",
                            "valueText": ")"
                        }
                    }
                },
                "semicolonToken": {
                    "kind": "SemicolonToken",
                    "fullStart": 678,
                    "fullEnd": 681,
                    "start": 678,
                    "end": 679,
                    "fullWidth": 3,
                    "width": 1,
                    "text": ";",
                    "value": ";",
                    "valueText": ";",
                    "hasTrailingTrivia": true,
                    "hasTrailingNewLine": true,
                    "trailingTrivia": [
                        {
                            "kind": "NewLineTrivia",
                            "text": "\r\n"
                        }
                    ]
                }
            }
        ],
        "endOfFileToken": {
            "kind": "EndOfFileToken",
            "fullStart": 681,
            "fullEnd": 681,
            "start": 681,
            "end": 681,
            "fullWidth": 0,
            "width": 0,
            "text": ""
        }
    },
    "lineMap": {
        "lineStarts": [
            0,
            67,
            152,
            232,
            308,
            380,
            385,
            439,
            496,
            501,
            503,
            505,
            528,
            571,
            573,
            606,
            608,
            650,
            657,
            681
        ],
        "length": 681
    }
}<|MERGE_RESOLUTION|>--- conflicted
+++ resolved
@@ -245,12 +245,8 @@
                                         "start": 540,
                                         "end": 568,
                                         "fullWidth": 28,
-<<<<<<< HEAD
                                         "width": 28,
-                                        "identifier": {
-=======
                                         "propertyName": {
->>>>>>> 85e84683
                                             "kind": "IdentifierName",
                                             "fullStart": 540,
                                             "fullEnd": 548,
