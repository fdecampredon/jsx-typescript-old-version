{
    "isDeclaration": false,
    "languageVersion": "EcmaScript5",
    "parseOptions": {
        "allowAutomaticSemicolonInsertion": true
    },
    "sourceUnit": {
        "kind": "SourceUnit",
        "fullStart": 0,
        "fullEnd": 1106,
        "start": 548,
        "end": 1106,
        "fullWidth": 1106,
        "width": 558,
        "isIncrementallyUnusable": true,
        "moduleElements": [
            {
                "kind": "FunctionDeclaration",
                "fullStart": 0,
                "fullEnd": 1082,
                "start": 548,
                "end": 1080,
                "fullWidth": 1082,
                "width": 532,
                "modifiers": [],
                "functionKeyword": {
                    "kind": "FunctionKeyword",
                    "fullStart": 0,
                    "fullEnd": 557,
                    "start": 548,
                    "end": 556,
                    "fullWidth": 557,
                    "width": 8,
                    "text": "function",
                    "value": "function",
                    "valueText": "function",
                    "hasLeadingTrivia": true,
                    "hasLeadingComment": true,
                    "hasLeadingNewLine": true,
                    "hasTrailingTrivia": true,
                    "leadingTrivia": [
                        {
                            "kind": "SingleLineCommentTrivia",
                            "text": "/// Copyright (c) 2012 Ecma International.  All rights reserved. "
                        },
                        {
                            "kind": "NewLineTrivia",
                            "text": "\r\n"
                        },
                        {
                            "kind": "SingleLineCommentTrivia",
                            "text": "/// Ecma International makes this code available under the terms and conditions set"
                        },
                        {
                            "kind": "NewLineTrivia",
                            "text": "\r\n"
                        },
                        {
                            "kind": "SingleLineCommentTrivia",
                            "text": "/// forth on http://hg.ecmascript.org/tests/test262/raw-file/tip/LICENSE (the "
                        },
                        {
                            "kind": "NewLineTrivia",
                            "text": "\r\n"
                        },
                        {
                            "kind": "SingleLineCommentTrivia",
                            "text": "/// \"Use Terms\").   Any redistribution of this code must retain the above "
                        },
                        {
                            "kind": "NewLineTrivia",
                            "text": "\r\n"
                        },
                        {
                            "kind": "SingleLineCommentTrivia",
                            "text": "/// copyright and this notice and otherwise comply with the Use Terms."
                        },
                        {
                            "kind": "NewLineTrivia",
                            "text": "\r\n"
                        },
                        {
                            "kind": "MultiLineCommentTrivia",
                            "text": "/**\r\n * @path ch15/15.2/15.2.3/15.2.3.9/15.2.3.9-2-a-2.js\r\n * @description Object.freeze - 'P' is own data property that overrides an inherited data property\r\n */"
                        },
                        {
                            "kind": "NewLineTrivia",
                            "text": "\r\n"
                        },
                        {
                            "kind": "NewLineTrivia",
                            "text": "\r\n"
                        },
                        {
                            "kind": "NewLineTrivia",
                            "text": "\r\n"
                        }
                    ],
                    "trailingTrivia": [
                        {
                            "kind": "WhitespaceTrivia",
                            "text": " "
                        }
                    ]
                },
                "identifier": {
                    "kind": "IdentifierName",
                    "fullStart": 557,
                    "fullEnd": 565,
                    "start": 557,
                    "end": 565,
                    "fullWidth": 8,
                    "width": 8,
                    "text": "testcase",
                    "value": "testcase",
                    "valueText": "testcase"
                },
                "callSignature": {
                    "kind": "CallSignature",
                    "fullStart": 565,
                    "fullEnd": 568,
                    "start": 565,
                    "end": 567,
                    "fullWidth": 3,
                    "width": 2,
                    "parameterList": {
                        "kind": "ParameterList",
                        "fullStart": 565,
                        "fullEnd": 568,
                        "start": 565,
                        "end": 567,
                        "fullWidth": 3,
                        "width": 2,
                        "openParenToken": {
                            "kind": "OpenParenToken",
                            "fullStart": 565,
                            "fullEnd": 566,
                            "start": 565,
                            "end": 566,
                            "fullWidth": 1,
                            "width": 1,
                            "text": "(",
                            "value": "(",
                            "valueText": "("
                        },
                        "parameters": [],
                        "closeParenToken": {
                            "kind": "CloseParenToken",
                            "fullStart": 566,
                            "fullEnd": 568,
                            "start": 566,
                            "end": 567,
                            "fullWidth": 2,
                            "width": 1,
                            "text": ")",
                            "value": ")",
                            "valueText": ")",
                            "hasTrailingTrivia": true,
                            "trailingTrivia": [
                                {
                                    "kind": "WhitespaceTrivia",
                                    "text": " "
                                }
                            ]
                        }
                    }
                },
                "block": {
                    "kind": "Block",
                    "fullStart": 568,
                    "fullEnd": 1082,
                    "start": 568,
                    "end": 1080,
                    "fullWidth": 514,
                    "width": 512,
                    "openBraceToken": {
                        "kind": "OpenBraceToken",
                        "fullStart": 568,
                        "fullEnd": 571,
                        "start": 568,
                        "end": 569,
                        "fullWidth": 3,
                        "width": 1,
                        "text": "{",
                        "value": "{",
                        "valueText": "{",
                        "hasTrailingTrivia": true,
                        "hasTrailingNewLine": true,
                        "trailingTrivia": [
                            {
                                "kind": "NewLineTrivia",
                                "text": "\r\n"
                            }
                        ]
                    },
                    "statements": [
                        {
                            "kind": "VariableStatement",
                            "fullStart": 571,
                            "fullEnd": 663,
                            "start": 581,
                            "end": 604,
                            "fullWidth": 92,
                            "width": 23,
                            "modifiers": [],
                            "variableDeclaration": {
                                "kind": "VariableDeclaration",
                                "fullStart": 571,
                                "fullEnd": 603,
                                "start": 581,
                                "end": 603,
                                "fullWidth": 32,
                                "width": 22,
                                "varKeyword": {
                                    "kind": "VarKeyword",
                                    "fullStart": 571,
                                    "fullEnd": 585,
                                    "start": 581,
                                    "end": 584,
                                    "fullWidth": 14,
                                    "width": 3,
                                    "text": "var",
                                    "value": "var",
                                    "valueText": "var",
                                    "hasLeadingTrivia": true,
                                    "hasLeadingNewLine": true,
                                    "hasTrailingTrivia": true,
                                    "leadingTrivia": [
                                        {
                                            "kind": "NewLineTrivia",
                                            "text": "\r\n"
                                        },
                                        {
                                            "kind": "WhitespaceTrivia",
                                            "text": "        "
                                        }
                                    ],
                                    "trailingTrivia": [
                                        {
                                            "kind": "WhitespaceTrivia",
                                            "text": " "
                                        }
                                    ]
                                },
                                "variableDeclarators": [
                                    {
                                        "kind": "VariableDeclarator",
                                        "fullStart": 585,
                                        "fullEnd": 603,
                                        "start": 585,
                                        "end": 603,
                                        "fullWidth": 18,
<<<<<<< HEAD
                                        "width": 18,
                                        "identifier": {
=======
                                        "propertyName": {
>>>>>>> 85e84683
                                            "kind": "IdentifierName",
                                            "fullStart": 585,
                                            "fullEnd": 591,
                                            "start": 585,
                                            "end": 590,
                                            "fullWidth": 6,
                                            "width": 5,
                                            "text": "proto",
                                            "value": "proto",
                                            "valueText": "proto",
                                            "hasTrailingTrivia": true,
                                            "trailingTrivia": [
                                                {
                                                    "kind": "WhitespaceTrivia",
                                                    "text": " "
                                                }
                                            ]
                                        },
                                        "equalsValueClause": {
                                            "kind": "EqualsValueClause",
                                            "fullStart": 591,
                                            "fullEnd": 603,
                                            "start": 591,
                                            "end": 603,
                                            "fullWidth": 12,
                                            "width": 12,
                                            "equalsToken": {
                                                "kind": "EqualsToken",
                                                "fullStart": 591,
                                                "fullEnd": 593,
                                                "start": 591,
                                                "end": 592,
                                                "fullWidth": 2,
                                                "width": 1,
                                                "text": "=",
                                                "value": "=",
                                                "valueText": "=",
                                                "hasTrailingTrivia": true,
                                                "trailingTrivia": [
                                                    {
                                                        "kind": "WhitespaceTrivia",
                                                        "text": " "
                                                    }
                                                ]
                                            },
                                            "value": {
                                                "kind": "ObjectLiteralExpression",
                                                "fullStart": 593,
                                                "fullEnd": 603,
                                                "start": 593,
                                                "end": 603,
                                                "fullWidth": 10,
                                                "width": 10,
                                                "openBraceToken": {
                                                    "kind": "OpenBraceToken",
                                                    "fullStart": 593,
                                                    "fullEnd": 595,
                                                    "start": 593,
                                                    "end": 594,
                                                    "fullWidth": 2,
                                                    "width": 1,
                                                    "text": "{",
                                                    "value": "{",
                                                    "valueText": "{",
                                                    "hasTrailingTrivia": true,
                                                    "trailingTrivia": [
                                                        {
                                                            "kind": "WhitespaceTrivia",
                                                            "text": " "
                                                        }
                                                    ]
                                                },
                                                "propertyAssignments": [
                                                    {
                                                        "kind": "SimplePropertyAssignment",
                                                        "fullStart": 595,
                                                        "fullEnd": 602,
                                                        "start": 595,
                                                        "end": 601,
                                                        "fullWidth": 7,
                                                        "width": 6,
                                                        "propertyName": {
                                                            "kind": "IdentifierName",
                                                            "fullStart": 595,
                                                            "fullEnd": 598,
                                                            "start": 595,
                                                            "end": 598,
                                                            "fullWidth": 3,
                                                            "width": 3,
                                                            "text": "foo",
                                                            "value": "foo",
                                                            "valueText": "foo"
                                                        },
                                                        "colonToken": {
                                                            "kind": "ColonToken",
                                                            "fullStart": 598,
                                                            "fullEnd": 600,
                                                            "start": 598,
                                                            "end": 599,
                                                            "fullWidth": 2,
                                                            "width": 1,
                                                            "text": ":",
                                                            "value": ":",
                                                            "valueText": ":",
                                                            "hasTrailingTrivia": true,
                                                            "trailingTrivia": [
                                                                {
                                                                    "kind": "WhitespaceTrivia",
                                                                    "text": " "
                                                                }
                                                            ]
                                                        },
                                                        "expression": {
                                                            "kind": "NumericLiteral",
                                                            "fullStart": 600,
                                                            "fullEnd": 602,
                                                            "start": 600,
                                                            "end": 601,
                                                            "fullWidth": 2,
                                                            "width": 1,
                                                            "text": "0",
                                                            "value": 0,
                                                            "valueText": "0",
                                                            "hasTrailingTrivia": true,
                                                            "trailingTrivia": [
                                                                {
                                                                    "kind": "WhitespaceTrivia",
                                                                    "text": " "
                                                                }
                                                            ]
                                                        }
                                                    }
                                                ],
                                                "closeBraceToken": {
                                                    "kind": "CloseBraceToken",
                                                    "fullStart": 602,
                                                    "fullEnd": 603,
                                                    "start": 602,
                                                    "end": 603,
                                                    "fullWidth": 1,
                                                    "width": 1,
                                                    "text": "}",
                                                    "value": "}",
                                                    "valueText": "}"
                                                }
                                            }
                                        }
                                    }
                                ]
                            },
                            "semicolonToken": {
                                "kind": "SemicolonToken",
                                "fullStart": 603,
                                "fullEnd": 663,
                                "start": 603,
                                "end": 604,
                                "fullWidth": 60,
                                "width": 1,
                                "text": ";",
                                "value": ";",
                                "valueText": ";",
                                "hasTrailingTrivia": true,
                                "hasTrailingComment": true,
                                "hasTrailingNewLine": true,
                                "trailingTrivia": [
                                    {
                                        "kind": "WhitespaceTrivia",
                                        "text": " "
                                    },
                                    {
                                        "kind": "SingleLineCommentTrivia",
                                        "text": "// default [[Configurable]] attribute value of foo: true"
                                    },
                                    {
                                        "kind": "NewLineTrivia",
                                        "text": "\r\n"
                                    }
                                ]
                            }
                        },
                        {
                            "kind": "VariableStatement",
                            "fullStart": 663,
                            "fullEnd": 701,
                            "start": 673,
                            "end": 699,
                            "fullWidth": 38,
                            "width": 26,
                            "modifiers": [],
                            "variableDeclaration": {
                                "kind": "VariableDeclaration",
                                "fullStart": 663,
                                "fullEnd": 698,
                                "start": 673,
                                "end": 698,
                                "fullWidth": 35,
                                "width": 25,
                                "varKeyword": {
                                    "kind": "VarKeyword",
                                    "fullStart": 663,
                                    "fullEnd": 677,
                                    "start": 673,
                                    "end": 676,
                                    "fullWidth": 14,
                                    "width": 3,
                                    "text": "var",
                                    "value": "var",
                                    "valueText": "var",
                                    "hasLeadingTrivia": true,
                                    "hasLeadingNewLine": true,
                                    "hasTrailingTrivia": true,
                                    "leadingTrivia": [
                                        {
                                            "kind": "NewLineTrivia",
                                            "text": "\r\n"
                                        },
                                        {
                                            "kind": "WhitespaceTrivia",
                                            "text": "        "
                                        }
                                    ],
                                    "trailingTrivia": [
                                        {
                                            "kind": "WhitespaceTrivia",
                                            "text": " "
                                        }
                                    ]
                                },
                                "variableDeclarators": [
                                    {
                                        "kind": "VariableDeclarator",
                                        "fullStart": 677,
                                        "fullEnd": 698,
                                        "start": 677,
                                        "end": 698,
                                        "fullWidth": 21,
<<<<<<< HEAD
                                        "width": 21,
                                        "identifier": {
=======
                                        "propertyName": {
>>>>>>> 85e84683
                                            "kind": "IdentifierName",
                                            "fullStart": 677,
                                            "fullEnd": 681,
                                            "start": 677,
                                            "end": 680,
                                            "fullWidth": 4,
                                            "width": 3,
                                            "text": "Con",
                                            "value": "Con",
                                            "valueText": "Con",
                                            "hasTrailingTrivia": true,
                                            "trailingTrivia": [
                                                {
                                                    "kind": "WhitespaceTrivia",
                                                    "text": " "
                                                }
                                            ]
                                        },
                                        "equalsValueClause": {
                                            "kind": "EqualsValueClause",
                                            "fullStart": 681,
                                            "fullEnd": 698,
                                            "start": 681,
                                            "end": 698,
                                            "fullWidth": 17,
                                            "width": 17,
                                            "equalsToken": {
                                                "kind": "EqualsToken",
                                                "fullStart": 681,
                                                "fullEnd": 683,
                                                "start": 681,
                                                "end": 682,
                                                "fullWidth": 2,
                                                "width": 1,
                                                "text": "=",
                                                "value": "=",
                                                "valueText": "=",
                                                "hasTrailingTrivia": true,
                                                "trailingTrivia": [
                                                    {
                                                        "kind": "WhitespaceTrivia",
                                                        "text": " "
                                                    }
                                                ]
                                            },
                                            "value": {
                                                "kind": "FunctionExpression",
                                                "fullStart": 683,
                                                "fullEnd": 698,
                                                "start": 683,
                                                "end": 698,
                                                "fullWidth": 15,
                                                "width": 15,
                                                "functionKeyword": {
                                                    "kind": "FunctionKeyword",
                                                    "fullStart": 683,
                                                    "fullEnd": 692,
                                                    "start": 683,
                                                    "end": 691,
                                                    "fullWidth": 9,
                                                    "width": 8,
                                                    "text": "function",
                                                    "value": "function",
                                                    "valueText": "function",
                                                    "hasTrailingTrivia": true,
                                                    "trailingTrivia": [
                                                        {
                                                            "kind": "WhitespaceTrivia",
                                                            "text": " "
                                                        }
                                                    ]
                                                },
                                                "callSignature": {
                                                    "kind": "CallSignature",
                                                    "fullStart": 692,
                                                    "fullEnd": 695,
                                                    "start": 692,
                                                    "end": 694,
                                                    "fullWidth": 3,
                                                    "width": 2,
                                                    "parameterList": {
                                                        "kind": "ParameterList",
                                                        "fullStart": 692,
                                                        "fullEnd": 695,
                                                        "start": 692,
                                                        "end": 694,
                                                        "fullWidth": 3,
                                                        "width": 2,
                                                        "openParenToken": {
                                                            "kind": "OpenParenToken",
                                                            "fullStart": 692,
                                                            "fullEnd": 693,
                                                            "start": 692,
                                                            "end": 693,
                                                            "fullWidth": 1,
                                                            "width": 1,
                                                            "text": "(",
                                                            "value": "(",
                                                            "valueText": "("
                                                        },
                                                        "parameters": [],
                                                        "closeParenToken": {
                                                            "kind": "CloseParenToken",
                                                            "fullStart": 693,
                                                            "fullEnd": 695,
                                                            "start": 693,
                                                            "end": 694,
                                                            "fullWidth": 2,
                                                            "width": 1,
                                                            "text": ")",
                                                            "value": ")",
                                                            "valueText": ")",
                                                            "hasTrailingTrivia": true,
                                                            "trailingTrivia": [
                                                                {
                                                                    "kind": "WhitespaceTrivia",
                                                                    "text": " "
                                                                }
                                                            ]
                                                        }
                                                    }
                                                },
                                                "block": {
                                                    "kind": "Block",
                                                    "fullStart": 695,
                                                    "fullEnd": 698,
                                                    "start": 695,
                                                    "end": 698,
                                                    "fullWidth": 3,
                                                    "width": 3,
                                                    "openBraceToken": {
                                                        "kind": "OpenBraceToken",
                                                        "fullStart": 695,
                                                        "fullEnd": 697,
                                                        "start": 695,
                                                        "end": 696,
                                                        "fullWidth": 2,
                                                        "width": 1,
                                                        "text": "{",
                                                        "value": "{",
                                                        "valueText": "{",
                                                        "hasTrailingTrivia": true,
                                                        "trailingTrivia": [
                                                            {
                                                                "kind": "WhitespaceTrivia",
                                                                "text": " "
                                                            }
                                                        ]
                                                    },
                                                    "statements": [],
                                                    "closeBraceToken": {
                                                        "kind": "CloseBraceToken",
                                                        "fullStart": 697,
                                                        "fullEnd": 698,
                                                        "start": 697,
                                                        "end": 698,
                                                        "fullWidth": 1,
                                                        "width": 1,
                                                        "text": "}",
                                                        "value": "}",
                                                        "valueText": "}"
                                                    }
                                                }
                                            }
                                        }
                                    }
                                ]
                            },
                            "semicolonToken": {
                                "kind": "SemicolonToken",
                                "fullStart": 698,
                                "fullEnd": 701,
                                "start": 698,
                                "end": 699,
                                "fullWidth": 3,
                                "width": 1,
                                "text": ";",
                                "value": ";",
                                "valueText": ";",
                                "hasTrailingTrivia": true,
                                "hasTrailingNewLine": true,
                                "trailingTrivia": [
                                    {
                                        "kind": "NewLineTrivia",
                                        "text": "\r\n"
                                    }
                                ]
                            }
                        },
                        {
                            "kind": "ExpressionStatement",
                            "fullStart": 701,
                            "fullEnd": 733,
                            "start": 709,
                            "end": 731,
                            "fullWidth": 32,
                            "width": 22,
                            "expression": {
                                "kind": "AssignmentExpression",
                                "fullStart": 701,
                                "fullEnd": 730,
                                "start": 709,
                                "end": 730,
                                "fullWidth": 29,
                                "width": 21,
                                "left": {
                                    "kind": "MemberAccessExpression",
                                    "fullStart": 701,
                                    "fullEnd": 723,
                                    "start": 709,
                                    "end": 722,
                                    "fullWidth": 22,
                                    "width": 13,
                                    "expression": {
                                        "kind": "IdentifierName",
                                        "fullStart": 701,
                                        "fullEnd": 712,
                                        "start": 709,
                                        "end": 712,
                                        "fullWidth": 11,
                                        "width": 3,
                                        "text": "Con",
                                        "value": "Con",
                                        "valueText": "Con",
                                        "hasLeadingTrivia": true,
                                        "leadingTrivia": [
                                            {
                                                "kind": "WhitespaceTrivia",
                                                "text": "        "
                                            }
                                        ]
                                    },
                                    "dotToken": {
                                        "kind": "DotToken",
                                        "fullStart": 712,
                                        "fullEnd": 713,
                                        "start": 712,
                                        "end": 713,
                                        "fullWidth": 1,
                                        "width": 1,
                                        "text": ".",
                                        "value": ".",
                                        "valueText": "."
                                    },
                                    "name": {
                                        "kind": "IdentifierName",
                                        "fullStart": 713,
                                        "fullEnd": 723,
                                        "start": 713,
                                        "end": 722,
                                        "fullWidth": 10,
                                        "width": 9,
                                        "text": "prototype",
                                        "value": "prototype",
                                        "valueText": "prototype",
                                        "hasTrailingTrivia": true,
                                        "trailingTrivia": [
                                            {
                                                "kind": "WhitespaceTrivia",
                                                "text": " "
                                            }
                                        ]
                                    }
                                },
                                "operatorToken": {
                                    "kind": "EqualsToken",
                                    "fullStart": 723,
                                    "fullEnd": 725,
                                    "start": 723,
                                    "end": 724,
                                    "fullWidth": 2,
                                    "width": 1,
                                    "text": "=",
                                    "value": "=",
                                    "valueText": "=",
                                    "hasTrailingTrivia": true,
                                    "trailingTrivia": [
                                        {
                                            "kind": "WhitespaceTrivia",
                                            "text": " "
                                        }
                                    ]
                                },
                                "right": {
                                    "kind": "IdentifierName",
                                    "fullStart": 725,
                                    "fullEnd": 730,
                                    "start": 725,
                                    "end": 730,
                                    "fullWidth": 5,
                                    "width": 5,
                                    "text": "proto",
                                    "value": "proto",
                                    "valueText": "proto"
                                }
                            },
                            "semicolonToken": {
                                "kind": "SemicolonToken",
                                "fullStart": 730,
                                "fullEnd": 733,
                                "start": 730,
                                "end": 731,
                                "fullWidth": 3,
                                "width": 1,
                                "text": ";",
                                "value": ";",
                                "valueText": ";",
                                "hasTrailingTrivia": true,
                                "hasTrailingNewLine": true,
                                "trailingTrivia": [
                                    {
                                        "kind": "NewLineTrivia",
                                        "text": "\r\n"
                                    }
                                ]
                            }
                        },
                        {
                            "kind": "VariableStatement",
                            "fullStart": 733,
                            "fullEnd": 767,
                            "start": 743,
                            "end": 765,
                            "fullWidth": 34,
                            "width": 22,
                            "modifiers": [],
                            "variableDeclaration": {
                                "kind": "VariableDeclaration",
                                "fullStart": 733,
                                "fullEnd": 764,
                                "start": 743,
                                "end": 764,
                                "fullWidth": 31,
                                "width": 21,
                                "varKeyword": {
                                    "kind": "VarKeyword",
                                    "fullStart": 733,
                                    "fullEnd": 747,
                                    "start": 743,
                                    "end": 746,
                                    "fullWidth": 14,
                                    "width": 3,
                                    "text": "var",
                                    "value": "var",
                                    "valueText": "var",
                                    "hasLeadingTrivia": true,
                                    "hasLeadingNewLine": true,
                                    "hasTrailingTrivia": true,
                                    "leadingTrivia": [
                                        {
                                            "kind": "NewLineTrivia",
                                            "text": "\r\n"
                                        },
                                        {
                                            "kind": "WhitespaceTrivia",
                                            "text": "        "
                                        }
                                    ],
                                    "trailingTrivia": [
                                        {
                                            "kind": "WhitespaceTrivia",
                                            "text": " "
                                        }
                                    ]
                                },
                                "variableDeclarators": [
                                    {
                                        "kind": "VariableDeclarator",
                                        "fullStart": 747,
                                        "fullEnd": 764,
                                        "start": 747,
                                        "end": 764,
                                        "fullWidth": 17,
<<<<<<< HEAD
                                        "width": 17,
                                        "identifier": {
=======
                                        "propertyName": {
>>>>>>> 85e84683
                                            "kind": "IdentifierName",
                                            "fullStart": 747,
                                            "fullEnd": 753,
                                            "start": 747,
                                            "end": 752,
                                            "fullWidth": 6,
                                            "width": 5,
                                            "text": "child",
                                            "value": "child",
                                            "valueText": "child",
                                            "hasTrailingTrivia": true,
                                            "trailingTrivia": [
                                                {
                                                    "kind": "WhitespaceTrivia",
                                                    "text": " "
                                                }
                                            ]
                                        },
                                        "equalsValueClause": {
                                            "kind": "EqualsValueClause",
                                            "fullStart": 753,
                                            "fullEnd": 764,
                                            "start": 753,
                                            "end": 764,
                                            "fullWidth": 11,
                                            "width": 11,
                                            "equalsToken": {
                                                "kind": "EqualsToken",
                                                "fullStart": 753,
                                                "fullEnd": 755,
                                                "start": 753,
                                                "end": 754,
                                                "fullWidth": 2,
                                                "width": 1,
                                                "text": "=",
                                                "value": "=",
                                                "valueText": "=",
                                                "hasTrailingTrivia": true,
                                                "trailingTrivia": [
                                                    {
                                                        "kind": "WhitespaceTrivia",
                                                        "text": " "
                                                    }
                                                ]
                                            },
                                            "value": {
                                                "kind": "ObjectCreationExpression",
                                                "fullStart": 755,
                                                "fullEnd": 764,
                                                "start": 755,
                                                "end": 764,
                                                "fullWidth": 9,
                                                "width": 9,
                                                "newKeyword": {
                                                    "kind": "NewKeyword",
                                                    "fullStart": 755,
                                                    "fullEnd": 759,
                                                    "start": 755,
                                                    "end": 758,
                                                    "fullWidth": 4,
                                                    "width": 3,
                                                    "text": "new",
                                                    "value": "new",
                                                    "valueText": "new",
                                                    "hasTrailingTrivia": true,
                                                    "trailingTrivia": [
                                                        {
                                                            "kind": "WhitespaceTrivia",
                                                            "text": " "
                                                        }
                                                    ]
                                                },
                                                "expression": {
                                                    "kind": "IdentifierName",
                                                    "fullStart": 759,
                                                    "fullEnd": 762,
                                                    "start": 759,
                                                    "end": 762,
                                                    "fullWidth": 3,
                                                    "width": 3,
                                                    "text": "Con",
                                                    "value": "Con",
                                                    "valueText": "Con"
                                                },
                                                "argumentList": {
                                                    "kind": "ArgumentList",
                                                    "fullStart": 762,
                                                    "fullEnd": 764,
                                                    "start": 762,
                                                    "end": 764,
                                                    "fullWidth": 2,
                                                    "width": 2,
                                                    "openParenToken": {
                                                        "kind": "OpenParenToken",
                                                        "fullStart": 762,
                                                        "fullEnd": 763,
                                                        "start": 762,
                                                        "end": 763,
                                                        "fullWidth": 1,
                                                        "width": 1,
                                                        "text": "(",
                                                        "value": "(",
                                                        "valueText": "("
                                                    },
                                                    "arguments": [],
                                                    "closeParenToken": {
                                                        "kind": "CloseParenToken",
                                                        "fullStart": 763,
                                                        "fullEnd": 764,
                                                        "start": 763,
                                                        "end": 764,
                                                        "fullWidth": 1,
                                                        "width": 1,
                                                        "text": ")",
                                                        "value": ")",
                                                        "valueText": ")"
                                                    }
                                                }
                                            }
                                        }
                                    }
                                ]
                            },
                            "semicolonToken": {
                                "kind": "SemicolonToken",
                                "fullStart": 764,
                                "fullEnd": 767,
                                "start": 764,
                                "end": 765,
                                "fullWidth": 3,
                                "width": 1,
                                "text": ";",
                                "value": ";",
                                "valueText": ";",
                                "hasTrailingTrivia": true,
                                "hasTrailingNewLine": true,
                                "trailingTrivia": [
                                    {
                                        "kind": "NewLineTrivia",
                                        "text": "\r\n"
                                    }
                                ]
                            }
                        },
                        {
                            "kind": "ExpressionStatement",
                            "fullStart": 767,
                            "fullEnd": 851,
                            "start": 777,
                            "end": 792,
                            "fullWidth": 84,
                            "width": 15,
                            "expression": {
                                "kind": "AssignmentExpression",
                                "fullStart": 767,
                                "fullEnd": 791,
                                "start": 777,
                                "end": 791,
                                "fullWidth": 24,
                                "width": 14,
                                "left": {
                                    "kind": "MemberAccessExpression",
                                    "fullStart": 767,
                                    "fullEnd": 787,
                                    "start": 777,
                                    "end": 786,
                                    "fullWidth": 20,
                                    "width": 9,
                                    "expression": {
                                        "kind": "IdentifierName",
                                        "fullStart": 767,
                                        "fullEnd": 782,
                                        "start": 777,
                                        "end": 782,
                                        "fullWidth": 15,
                                        "width": 5,
                                        "text": "child",
                                        "value": "child",
                                        "valueText": "child",
                                        "hasLeadingTrivia": true,
                                        "hasLeadingNewLine": true,
                                        "leadingTrivia": [
                                            {
                                                "kind": "NewLineTrivia",
                                                "text": "\r\n"
                                            },
                                            {
                                                "kind": "WhitespaceTrivia",
                                                "text": "        "
                                            }
                                        ]
                                    },
                                    "dotToken": {
                                        "kind": "DotToken",
                                        "fullStart": 782,
                                        "fullEnd": 783,
                                        "start": 782,
                                        "end": 783,
                                        "fullWidth": 1,
                                        "width": 1,
                                        "text": ".",
                                        "value": ".",
                                        "valueText": "."
                                    },
                                    "name": {
                                        "kind": "IdentifierName",
                                        "fullStart": 783,
                                        "fullEnd": 787,
                                        "start": 783,
                                        "end": 786,
                                        "fullWidth": 4,
                                        "width": 3,
                                        "text": "foo",
                                        "value": "foo",
                                        "valueText": "foo",
                                        "hasTrailingTrivia": true,
                                        "trailingTrivia": [
                                            {
                                                "kind": "WhitespaceTrivia",
                                                "text": " "
                                            }
                                        ]
                                    }
                                },
                                "operatorToken": {
                                    "kind": "EqualsToken",
                                    "fullStart": 787,
                                    "fullEnd": 789,
                                    "start": 787,
                                    "end": 788,
                                    "fullWidth": 2,
                                    "width": 1,
                                    "text": "=",
                                    "value": "=",
                                    "valueText": "=",
                                    "hasTrailingTrivia": true,
                                    "trailingTrivia": [
                                        {
                                            "kind": "WhitespaceTrivia",
                                            "text": " "
                                        }
                                    ]
                                },
                                "right": {
                                    "kind": "NumericLiteral",
                                    "fullStart": 789,
                                    "fullEnd": 791,
                                    "start": 789,
                                    "end": 791,
                                    "fullWidth": 2,
                                    "width": 2,
                                    "text": "10",
                                    "value": 10,
                                    "valueText": "10"
                                }
                            },
                            "semicolonToken": {
                                "kind": "SemicolonToken",
                                "fullStart": 791,
                                "fullEnd": 851,
                                "start": 791,
                                "end": 792,
                                "fullWidth": 60,
                                "width": 1,
                                "text": ";",
                                "value": ";",
                                "valueText": ";",
                                "hasTrailingTrivia": true,
                                "hasTrailingComment": true,
                                "hasTrailingNewLine": true,
                                "trailingTrivia": [
                                    {
                                        "kind": "WhitespaceTrivia",
                                        "text": " "
                                    },
                                    {
                                        "kind": "SingleLineCommentTrivia",
                                        "text": "// default [[Configurable]] attribute value of foo: true"
                                    },
                                    {
                                        "kind": "NewLineTrivia",
                                        "text": "\r\n"
                                    }
                                ]
                            }
                        },
                        {
                            "kind": "ExpressionStatement",
                            "fullStart": 851,
                            "fullEnd": 885,
                            "start": 862,
                            "end": 883,
                            "fullWidth": 34,
                            "width": 21,
                            "expression": {
                                "kind": "InvocationExpression",
                                "fullStart": 851,
                                "fullEnd": 882,
                                "start": 862,
                                "end": 882,
                                "fullWidth": 31,
                                "width": 20,
                                "expression": {
                                    "kind": "MemberAccessExpression",
                                    "fullStart": 851,
                                    "fullEnd": 875,
                                    "start": 862,
                                    "end": 875,
                                    "fullWidth": 24,
                                    "width": 13,
                                    "expression": {
                                        "kind": "IdentifierName",
                                        "fullStart": 851,
                                        "fullEnd": 868,
                                        "start": 862,
                                        "end": 868,
                                        "fullWidth": 17,
                                        "width": 6,
                                        "text": "Object",
                                        "value": "Object",
                                        "valueText": "Object",
                                        "hasLeadingTrivia": true,
                                        "hasLeadingNewLine": true,
                                        "leadingTrivia": [
                                            {
                                                "kind": "WhitespaceTrivia",
                                                "text": " "
                                            },
                                            {
                                                "kind": "NewLineTrivia",
                                                "text": "\r\n"
                                            },
                                            {
                                                "kind": "WhitespaceTrivia",
                                                "text": "        "
                                            }
                                        ]
                                    },
                                    "dotToken": {
                                        "kind": "DotToken",
                                        "fullStart": 868,
                                        "fullEnd": 869,
                                        "start": 868,
                                        "end": 869,
                                        "fullWidth": 1,
                                        "width": 1,
                                        "text": ".",
                                        "value": ".",
                                        "valueText": "."
                                    },
                                    "name": {
                                        "kind": "IdentifierName",
                                        "fullStart": 869,
                                        "fullEnd": 875,
                                        "start": 869,
                                        "end": 875,
                                        "fullWidth": 6,
                                        "width": 6,
                                        "text": "freeze",
                                        "value": "freeze",
                                        "valueText": "freeze"
                                    }
                                },
                                "argumentList": {
                                    "kind": "ArgumentList",
                                    "fullStart": 875,
                                    "fullEnd": 882,
                                    "start": 875,
                                    "end": 882,
                                    "fullWidth": 7,
                                    "width": 7,
                                    "openParenToken": {
                                        "kind": "OpenParenToken",
                                        "fullStart": 875,
                                        "fullEnd": 876,
                                        "start": 875,
                                        "end": 876,
                                        "fullWidth": 1,
                                        "width": 1,
                                        "text": "(",
                                        "value": "(",
                                        "valueText": "("
                                    },
                                    "arguments": [
                                        {
                                            "kind": "IdentifierName",
                                            "fullStart": 876,
                                            "fullEnd": 881,
                                            "start": 876,
                                            "end": 881,
                                            "fullWidth": 5,
                                            "width": 5,
                                            "text": "child",
                                            "value": "child",
                                            "valueText": "child"
                                        }
                                    ],
                                    "closeParenToken": {
                                        "kind": "CloseParenToken",
                                        "fullStart": 881,
                                        "fullEnd": 882,
                                        "start": 881,
                                        "end": 882,
                                        "fullWidth": 1,
                                        "width": 1,
                                        "text": ")",
                                        "value": ")",
                                        "valueText": ")"
                                    }
                                }
                            },
                            "semicolonToken": {
                                "kind": "SemicolonToken",
                                "fullStart": 882,
                                "fullEnd": 885,
                                "start": 882,
                                "end": 883,
                                "fullWidth": 3,
                                "width": 1,
                                "text": ";",
                                "value": ";",
                                "valueText": ";",
                                "hasTrailingTrivia": true,
                                "hasTrailingNewLine": true,
                                "trailingTrivia": [
                                    {
                                        "kind": "NewLineTrivia",
                                        "text": "\r\n"
                                    }
                                ]
                            }
                        },
                        {
                            "kind": "VariableStatement",
                            "fullStart": 885,
                            "fullEnd": 954,
                            "start": 895,
                            "end": 952,
                            "fullWidth": 69,
                            "width": 57,
                            "modifiers": [],
                            "variableDeclaration": {
                                "kind": "VariableDeclaration",
                                "fullStart": 885,
                                "fullEnd": 951,
                                "start": 895,
                                "end": 951,
                                "fullWidth": 66,
                                "width": 56,
                                "varKeyword": {
                                    "kind": "VarKeyword",
                                    "fullStart": 885,
                                    "fullEnd": 899,
                                    "start": 895,
                                    "end": 898,
                                    "fullWidth": 14,
                                    "width": 3,
                                    "text": "var",
                                    "value": "var",
                                    "valueText": "var",
                                    "hasLeadingTrivia": true,
                                    "hasLeadingNewLine": true,
                                    "hasTrailingTrivia": true,
                                    "leadingTrivia": [
                                        {
                                            "kind": "NewLineTrivia",
                                            "text": "\r\n"
                                        },
                                        {
                                            "kind": "WhitespaceTrivia",
                                            "text": "        "
                                        }
                                    ],
                                    "trailingTrivia": [
                                        {
                                            "kind": "WhitespaceTrivia",
                                            "text": " "
                                        }
                                    ]
                                },
                                "variableDeclarators": [
                                    {
                                        "kind": "VariableDeclarator",
                                        "fullStart": 899,
                                        "fullEnd": 951,
                                        "start": 899,
                                        "end": 951,
                                        "fullWidth": 52,
<<<<<<< HEAD
                                        "width": 52,
                                        "identifier": {
=======
                                        "propertyName": {
>>>>>>> 85e84683
                                            "kind": "IdentifierName",
                                            "fullStart": 899,
                                            "fullEnd": 904,
                                            "start": 899,
                                            "end": 903,
                                            "fullWidth": 5,
                                            "width": 4,
                                            "text": "desc",
                                            "value": "desc",
                                            "valueText": "desc",
                                            "hasTrailingTrivia": true,
                                            "trailingTrivia": [
                                                {
                                                    "kind": "WhitespaceTrivia",
                                                    "text": " "
                                                }
                                            ]
                                        },
                                        "equalsValueClause": {
                                            "kind": "EqualsValueClause",
                                            "fullStart": 904,
                                            "fullEnd": 951,
                                            "start": 904,
                                            "end": 951,
                                            "fullWidth": 47,
                                            "width": 47,
                                            "equalsToken": {
                                                "kind": "EqualsToken",
                                                "fullStart": 904,
                                                "fullEnd": 906,
                                                "start": 904,
                                                "end": 905,
                                                "fullWidth": 2,
                                                "width": 1,
                                                "text": "=",
                                                "value": "=",
                                                "valueText": "=",
                                                "hasTrailingTrivia": true,
                                                "trailingTrivia": [
                                                    {
                                                        "kind": "WhitespaceTrivia",
                                                        "text": " "
                                                    }
                                                ]
                                            },
                                            "value": {
                                                "kind": "InvocationExpression",
                                                "fullStart": 906,
                                                "fullEnd": 951,
                                                "start": 906,
                                                "end": 951,
                                                "fullWidth": 45,
                                                "width": 45,
                                                "expression": {
                                                    "kind": "MemberAccessExpression",
                                                    "fullStart": 906,
                                                    "fullEnd": 937,
                                                    "start": 906,
                                                    "end": 937,
                                                    "fullWidth": 31,
                                                    "width": 31,
                                                    "expression": {
                                                        "kind": "IdentifierName",
                                                        "fullStart": 906,
                                                        "fullEnd": 912,
                                                        "start": 906,
                                                        "end": 912,
                                                        "fullWidth": 6,
                                                        "width": 6,
                                                        "text": "Object",
                                                        "value": "Object",
                                                        "valueText": "Object"
                                                    },
                                                    "dotToken": {
                                                        "kind": "DotToken",
                                                        "fullStart": 912,
                                                        "fullEnd": 913,
                                                        "start": 912,
                                                        "end": 913,
                                                        "fullWidth": 1,
                                                        "width": 1,
                                                        "text": ".",
                                                        "value": ".",
                                                        "valueText": "."
                                                    },
                                                    "name": {
                                                        "kind": "IdentifierName",
                                                        "fullStart": 913,
                                                        "fullEnd": 937,
                                                        "start": 913,
                                                        "end": 937,
                                                        "fullWidth": 24,
                                                        "width": 24,
                                                        "text": "getOwnPropertyDescriptor",
                                                        "value": "getOwnPropertyDescriptor",
                                                        "valueText": "getOwnPropertyDescriptor"
                                                    }
                                                },
                                                "argumentList": {
                                                    "kind": "ArgumentList",
                                                    "fullStart": 937,
                                                    "fullEnd": 951,
                                                    "start": 937,
                                                    "end": 951,
                                                    "fullWidth": 14,
                                                    "width": 14,
                                                    "openParenToken": {
                                                        "kind": "OpenParenToken",
                                                        "fullStart": 937,
                                                        "fullEnd": 938,
                                                        "start": 937,
                                                        "end": 938,
                                                        "fullWidth": 1,
                                                        "width": 1,
                                                        "text": "(",
                                                        "value": "(",
                                                        "valueText": "("
                                                    },
                                                    "arguments": [
                                                        {
                                                            "kind": "IdentifierName",
                                                            "fullStart": 938,
                                                            "fullEnd": 943,
                                                            "start": 938,
                                                            "end": 943,
                                                            "fullWidth": 5,
                                                            "width": 5,
                                                            "text": "child",
                                                            "value": "child",
                                                            "valueText": "child"
                                                        },
                                                        {
                                                            "kind": "CommaToken",
                                                            "fullStart": 943,
                                                            "fullEnd": 945,
                                                            "start": 943,
                                                            "end": 944,
                                                            "fullWidth": 2,
                                                            "width": 1,
                                                            "text": ",",
                                                            "value": ",",
                                                            "valueText": ",",
                                                            "hasTrailingTrivia": true,
                                                            "trailingTrivia": [
                                                                {
                                                                    "kind": "WhitespaceTrivia",
                                                                    "text": " "
                                                                }
                                                            ]
                                                        },
                                                        {
                                                            "kind": "StringLiteral",
                                                            "fullStart": 945,
                                                            "fullEnd": 950,
                                                            "start": 945,
                                                            "end": 950,
                                                            "fullWidth": 5,
                                                            "width": 5,
                                                            "text": "\"foo\"",
                                                            "value": "foo",
                                                            "valueText": "foo"
                                                        }
                                                    ],
                                                    "closeParenToken": {
                                                        "kind": "CloseParenToken",
                                                        "fullStart": 950,
                                                        "fullEnd": 951,
                                                        "start": 950,
                                                        "end": 951,
                                                        "fullWidth": 1,
                                                        "width": 1,
                                                        "text": ")",
                                                        "value": ")",
                                                        "valueText": ")"
                                                    }
                                                }
                                            }
                                        }
                                    }
                                ]
                            },
                            "semicolonToken": {
                                "kind": "SemicolonToken",
                                "fullStart": 951,
                                "fullEnd": 954,
                                "start": 951,
                                "end": 952,
                                "fullWidth": 3,
                                "width": 1,
                                "text": ";",
                                "value": ";",
                                "valueText": ";",
                                "hasTrailingTrivia": true,
                                "hasTrailingNewLine": true,
                                "trailingTrivia": [
                                    {
                                        "kind": "NewLineTrivia",
                                        "text": "\r\n"
                                    }
                                ]
                            }
                        },
                        {
                            "kind": "ExpressionStatement",
                            "fullStart": 954,
                            "fullEnd": 983,
                            "start": 964,
                            "end": 981,
                            "fullWidth": 29,
                            "width": 17,
                            "expression": {
                                "kind": "DeleteExpression",
                                "fullStart": 954,
                                "fullEnd": 980,
                                "start": 964,
                                "end": 980,
                                "fullWidth": 26,
                                "width": 16,
                                "deleteKeyword": {
                                    "kind": "DeleteKeyword",
                                    "fullStart": 954,
                                    "fullEnd": 971,
                                    "start": 964,
                                    "end": 970,
                                    "fullWidth": 17,
                                    "width": 6,
                                    "text": "delete",
                                    "value": "delete",
                                    "valueText": "delete",
                                    "hasLeadingTrivia": true,
                                    "hasLeadingNewLine": true,
                                    "hasTrailingTrivia": true,
                                    "leadingTrivia": [
                                        {
                                            "kind": "NewLineTrivia",
                                            "text": "\r\n"
                                        },
                                        {
                                            "kind": "WhitespaceTrivia",
                                            "text": "        "
                                        }
                                    ],
                                    "trailingTrivia": [
                                        {
                                            "kind": "WhitespaceTrivia",
                                            "text": " "
                                        }
                                    ]
                                },
                                "expression": {
                                    "kind": "MemberAccessExpression",
                                    "fullStart": 971,
                                    "fullEnd": 980,
                                    "start": 971,
                                    "end": 980,
                                    "fullWidth": 9,
                                    "width": 9,
                                    "expression": {
                                        "kind": "IdentifierName",
                                        "fullStart": 971,
                                        "fullEnd": 976,
                                        "start": 971,
                                        "end": 976,
                                        "fullWidth": 5,
                                        "width": 5,
                                        "text": "child",
                                        "value": "child",
                                        "valueText": "child"
                                    },
                                    "dotToken": {
                                        "kind": "DotToken",
                                        "fullStart": 976,
                                        "fullEnd": 977,
                                        "start": 976,
                                        "end": 977,
                                        "fullWidth": 1,
                                        "width": 1,
                                        "text": ".",
                                        "value": ".",
                                        "valueText": "."
                                    },
                                    "name": {
                                        "kind": "IdentifierName",
                                        "fullStart": 977,
                                        "fullEnd": 980,
                                        "start": 977,
                                        "end": 980,
                                        "fullWidth": 3,
                                        "width": 3,
                                        "text": "foo",
                                        "value": "foo",
                                        "valueText": "foo"
                                    }
                                }
                            },
                            "semicolonToken": {
                                "kind": "SemicolonToken",
                                "fullStart": 980,
                                "fullEnd": 983,
                                "start": 980,
                                "end": 981,
                                "fullWidth": 3,
                                "width": 1,
                                "text": ";",
                                "value": ";",
                                "valueText": ";",
                                "hasTrailingTrivia": true,
                                "hasTrailingNewLine": true,
                                "trailingTrivia": [
                                    {
                                        "kind": "NewLineTrivia",
                                        "text": "\r\n"
                                    }
                                ]
                            }
                        },
                        {
                            "kind": "ReturnStatement",
                            "fullStart": 983,
                            "fullEnd": 1075,
                            "start": 991,
                            "end": 1073,
                            "fullWidth": 92,
                            "width": 82,
                            "returnKeyword": {
                                "kind": "ReturnKeyword",
                                "fullStart": 983,
                                "fullEnd": 998,
                                "start": 991,
                                "end": 997,
                                "fullWidth": 15,
                                "width": 6,
                                "text": "return",
                                "value": "return",
                                "valueText": "return",
                                "hasLeadingTrivia": true,
                                "hasTrailingTrivia": true,
                                "leadingTrivia": [
                                    {
                                        "kind": "WhitespaceTrivia",
                                        "text": "        "
                                    }
                                ],
                                "trailingTrivia": [
                                    {
                                        "kind": "WhitespaceTrivia",
                                        "text": " "
                                    }
                                ]
                            },
                            "expression": {
                                "kind": "LogicalAndExpression",
                                "fullStart": 998,
                                "fullEnd": 1072,
                                "start": 998,
                                "end": 1072,
                                "fullWidth": 74,
                                "width": 74,
                                "left": {
                                    "kind": "LogicalAndExpression",
                                    "fullStart": 998,
                                    "fullEnd": 1046,
                                    "start": 998,
                                    "end": 1045,
                                    "fullWidth": 48,
                                    "width": 47,
                                    "left": {
                                        "kind": "EqualsExpression",
                                        "fullStart": 998,
                                        "fullEnd": 1015,
                                        "start": 998,
                                        "end": 1014,
                                        "fullWidth": 17,
                                        "width": 16,
                                        "left": {
                                            "kind": "MemberAccessExpression",
                                            "fullStart": 998,
                                            "fullEnd": 1008,
                                            "start": 998,
                                            "end": 1007,
                                            "fullWidth": 10,
                                            "width": 9,
                                            "expression": {
                                                "kind": "IdentifierName",
                                                "fullStart": 998,
                                                "fullEnd": 1003,
                                                "start": 998,
                                                "end": 1003,
                                                "fullWidth": 5,
                                                "width": 5,
                                                "text": "child",
                                                "value": "child",
                                                "valueText": "child"
                                            },
                                            "dotToken": {
                                                "kind": "DotToken",
                                                "fullStart": 1003,
                                                "fullEnd": 1004,
                                                "start": 1003,
                                                "end": 1004,
                                                "fullWidth": 1,
                                                "width": 1,
                                                "text": ".",
                                                "value": ".",
                                                "valueText": "."
                                            },
                                            "name": {
                                                "kind": "IdentifierName",
                                                "fullStart": 1004,
                                                "fullEnd": 1008,
                                                "start": 1004,
                                                "end": 1007,
                                                "fullWidth": 4,
                                                "width": 3,
                                                "text": "foo",
                                                "value": "foo",
                                                "valueText": "foo",
                                                "hasTrailingTrivia": true,
                                                "trailingTrivia": [
                                                    {
                                                        "kind": "WhitespaceTrivia",
                                                        "text": " "
                                                    }
                                                ]
                                            }
                                        },
                                        "operatorToken": {
                                            "kind": "EqualsEqualsEqualsToken",
                                            "fullStart": 1008,
                                            "fullEnd": 1012,
                                            "start": 1008,
                                            "end": 1011,
                                            "fullWidth": 4,
                                            "width": 3,
                                            "text": "===",
                                            "value": "===",
                                            "valueText": "===",
                                            "hasTrailingTrivia": true,
                                            "trailingTrivia": [
                                                {
                                                    "kind": "WhitespaceTrivia",
                                                    "text": " "
                                                }
                                            ]
                                        },
                                        "right": {
                                            "kind": "NumericLiteral",
                                            "fullStart": 1012,
                                            "fullEnd": 1015,
                                            "start": 1012,
                                            "end": 1014,
                                            "fullWidth": 3,
                                            "width": 2,
                                            "text": "10",
                                            "value": 10,
                                            "valueText": "10",
                                            "hasTrailingTrivia": true,
                                            "trailingTrivia": [
                                                {
                                                    "kind": "WhitespaceTrivia",
                                                    "text": " "
                                                }
                                            ]
                                        }
                                    },
                                    "operatorToken": {
                                        "kind": "AmpersandAmpersandToken",
                                        "fullStart": 1015,
                                        "fullEnd": 1018,
                                        "start": 1015,
                                        "end": 1017,
                                        "fullWidth": 3,
                                        "width": 2,
                                        "text": "&&",
                                        "value": "&&",
                                        "valueText": "&&",
                                        "hasTrailingTrivia": true,
                                        "trailingTrivia": [
                                            {
                                                "kind": "WhitespaceTrivia",
                                                "text": " "
                                            }
                                        ]
                                    },
                                    "right": {
                                        "kind": "EqualsExpression",
                                        "fullStart": 1018,
                                        "fullEnd": 1046,
                                        "start": 1018,
                                        "end": 1045,
                                        "fullWidth": 28,
                                        "width": 27,
                                        "left": {
                                            "kind": "MemberAccessExpression",
                                            "fullStart": 1018,
                                            "fullEnd": 1036,
                                            "start": 1018,
                                            "end": 1035,
                                            "fullWidth": 18,
                                            "width": 17,
                                            "expression": {
                                                "kind": "IdentifierName",
                                                "fullStart": 1018,
                                                "fullEnd": 1022,
                                                "start": 1018,
                                                "end": 1022,
                                                "fullWidth": 4,
                                                "width": 4,
                                                "text": "desc",
                                                "value": "desc",
                                                "valueText": "desc"
                                            },
                                            "dotToken": {
                                                "kind": "DotToken",
                                                "fullStart": 1022,
                                                "fullEnd": 1023,
                                                "start": 1022,
                                                "end": 1023,
                                                "fullWidth": 1,
                                                "width": 1,
                                                "text": ".",
                                                "value": ".",
                                                "valueText": "."
                                            },
                                            "name": {
                                                "kind": "IdentifierName",
                                                "fullStart": 1023,
                                                "fullEnd": 1036,
                                                "start": 1023,
                                                "end": 1035,
                                                "fullWidth": 13,
                                                "width": 12,
                                                "text": "configurable",
                                                "value": "configurable",
                                                "valueText": "configurable",
                                                "hasTrailingTrivia": true,
                                                "trailingTrivia": [
                                                    {
                                                        "kind": "WhitespaceTrivia",
                                                        "text": " "
                                                    }
                                                ]
                                            }
                                        },
                                        "operatorToken": {
                                            "kind": "EqualsEqualsEqualsToken",
                                            "fullStart": 1036,
                                            "fullEnd": 1040,
                                            "start": 1036,
                                            "end": 1039,
                                            "fullWidth": 4,
                                            "width": 3,
                                            "text": "===",
                                            "value": "===",
                                            "valueText": "===",
                                            "hasTrailingTrivia": true,
                                            "trailingTrivia": [
                                                {
                                                    "kind": "WhitespaceTrivia",
                                                    "text": " "
                                                }
                                            ]
                                        },
                                        "right": {
                                            "kind": "FalseKeyword",
                                            "fullStart": 1040,
                                            "fullEnd": 1046,
                                            "start": 1040,
                                            "end": 1045,
                                            "fullWidth": 6,
                                            "width": 5,
                                            "text": "false",
                                            "value": false,
                                            "valueText": "false",
                                            "hasTrailingTrivia": true,
                                            "trailingTrivia": [
                                                {
                                                    "kind": "WhitespaceTrivia",
                                                    "text": " "
                                                }
                                            ]
                                        }
                                    }
                                },
                                "operatorToken": {
                                    "kind": "AmpersandAmpersandToken",
                                    "fullStart": 1046,
                                    "fullEnd": 1049,
                                    "start": 1046,
                                    "end": 1048,
                                    "fullWidth": 3,
                                    "width": 2,
                                    "text": "&&",
                                    "value": "&&",
                                    "valueText": "&&",
                                    "hasTrailingTrivia": true,
                                    "trailingTrivia": [
                                        {
                                            "kind": "WhitespaceTrivia",
                                            "text": " "
                                        }
                                    ]
                                },
                                "right": {
                                    "kind": "EqualsExpression",
                                    "fullStart": 1049,
                                    "fullEnd": 1072,
                                    "start": 1049,
                                    "end": 1072,
                                    "fullWidth": 23,
                                    "width": 23,
                                    "left": {
                                        "kind": "MemberAccessExpression",
                                        "fullStart": 1049,
                                        "fullEnd": 1063,
                                        "start": 1049,
                                        "end": 1062,
                                        "fullWidth": 14,
                                        "width": 13,
                                        "expression": {
                                            "kind": "IdentifierName",
                                            "fullStart": 1049,
                                            "fullEnd": 1053,
                                            "start": 1049,
                                            "end": 1053,
                                            "fullWidth": 4,
                                            "width": 4,
                                            "text": "desc",
                                            "value": "desc",
                                            "valueText": "desc"
                                        },
                                        "dotToken": {
                                            "kind": "DotToken",
                                            "fullStart": 1053,
                                            "fullEnd": 1054,
                                            "start": 1053,
                                            "end": 1054,
                                            "fullWidth": 1,
                                            "width": 1,
                                            "text": ".",
                                            "value": ".",
                                            "valueText": "."
                                        },
                                        "name": {
                                            "kind": "IdentifierName",
                                            "fullStart": 1054,
                                            "fullEnd": 1063,
                                            "start": 1054,
                                            "end": 1062,
                                            "fullWidth": 9,
                                            "width": 8,
                                            "text": "writable",
                                            "value": "writable",
                                            "valueText": "writable",
                                            "hasTrailingTrivia": true,
                                            "trailingTrivia": [
                                                {
                                                    "kind": "WhitespaceTrivia",
                                                    "text": " "
                                                }
                                            ]
                                        }
                                    },
                                    "operatorToken": {
                                        "kind": "EqualsEqualsEqualsToken",
                                        "fullStart": 1063,
                                        "fullEnd": 1067,
                                        "start": 1063,
                                        "end": 1066,
                                        "fullWidth": 4,
                                        "width": 3,
                                        "text": "===",
                                        "value": "===",
                                        "valueText": "===",
                                        "hasTrailingTrivia": true,
                                        "trailingTrivia": [
                                            {
                                                "kind": "WhitespaceTrivia",
                                                "text": " "
                                            }
                                        ]
                                    },
                                    "right": {
                                        "kind": "FalseKeyword",
                                        "fullStart": 1067,
                                        "fullEnd": 1072,
                                        "start": 1067,
                                        "end": 1072,
                                        "fullWidth": 5,
                                        "width": 5,
                                        "text": "false",
                                        "value": false,
                                        "valueText": "false"
                                    }
                                }
                            },
                            "semicolonToken": {
                                "kind": "SemicolonToken",
                                "fullStart": 1072,
                                "fullEnd": 1075,
                                "start": 1072,
                                "end": 1073,
                                "fullWidth": 3,
                                "width": 1,
                                "text": ";",
                                "value": ";",
                                "valueText": ";",
                                "hasTrailingTrivia": true,
                                "hasTrailingNewLine": true,
                                "trailingTrivia": [
                                    {
                                        "kind": "NewLineTrivia",
                                        "text": "\r\n"
                                    }
                                ]
                            }
                        }
                    ],
                    "closeBraceToken": {
                        "kind": "CloseBraceToken",
                        "fullStart": 1075,
                        "fullEnd": 1082,
                        "start": 1079,
                        "end": 1080,
                        "fullWidth": 7,
                        "width": 1,
                        "text": "}",
                        "value": "}",
                        "valueText": "}",
                        "hasLeadingTrivia": true,
                        "hasTrailingTrivia": true,
                        "hasTrailingNewLine": true,
                        "leadingTrivia": [
                            {
                                "kind": "WhitespaceTrivia",
                                "text": "    "
                            }
                        ],
                        "trailingTrivia": [
                            {
                                "kind": "NewLineTrivia",
                                "text": "\r\n"
                            }
                        ]
                    }
                }
            },
            {
                "kind": "ExpressionStatement",
                "fullStart": 1082,
                "fullEnd": 1106,
                "start": 1082,
                "end": 1104,
                "fullWidth": 24,
                "width": 22,
                "expression": {
                    "kind": "InvocationExpression",
                    "fullStart": 1082,
                    "fullEnd": 1103,
                    "start": 1082,
                    "end": 1103,
                    "fullWidth": 21,
                    "width": 21,
                    "expression": {
                        "kind": "IdentifierName",
                        "fullStart": 1082,
                        "fullEnd": 1093,
                        "start": 1082,
                        "end": 1093,
                        "fullWidth": 11,
                        "width": 11,
                        "text": "runTestCase",
                        "value": "runTestCase",
                        "valueText": "runTestCase"
                    },
                    "argumentList": {
                        "kind": "ArgumentList",
                        "fullStart": 1093,
                        "fullEnd": 1103,
                        "start": 1093,
                        "end": 1103,
                        "fullWidth": 10,
                        "width": 10,
                        "openParenToken": {
                            "kind": "OpenParenToken",
                            "fullStart": 1093,
                            "fullEnd": 1094,
                            "start": 1093,
                            "end": 1094,
                            "fullWidth": 1,
                            "width": 1,
                            "text": "(",
                            "value": "(",
                            "valueText": "("
                        },
                        "arguments": [
                            {
                                "kind": "IdentifierName",
                                "fullStart": 1094,
                                "fullEnd": 1102,
                                "start": 1094,
                                "end": 1102,
                                "fullWidth": 8,
                                "width": 8,
                                "text": "testcase",
                                "value": "testcase",
                                "valueText": "testcase"
                            }
                        ],
                        "closeParenToken": {
                            "kind": "CloseParenToken",
                            "fullStart": 1102,
                            "fullEnd": 1103,
                            "start": 1102,
                            "end": 1103,
                            "fullWidth": 1,
                            "width": 1,
                            "text": ")",
                            "value": ")",
                            "valueText": ")"
                        }
                    }
                },
                "semicolonToken": {
                    "kind": "SemicolonToken",
                    "fullStart": 1103,
                    "fullEnd": 1106,
                    "start": 1103,
                    "end": 1104,
                    "fullWidth": 3,
                    "width": 1,
                    "text": ";",
                    "value": ";",
                    "valueText": ";",
                    "hasTrailingTrivia": true,
                    "hasTrailingNewLine": true,
                    "trailingTrivia": [
                        {
                            "kind": "NewLineTrivia",
                            "text": "\r\n"
                        }
                    ]
                }
            }
        ],
        "endOfFileToken": {
            "kind": "EndOfFileToken",
            "fullStart": 1106,
            "fullEnd": 1106,
            "start": 1106,
            "end": 1106,
            "fullWidth": 0,
            "width": 0,
            "text": ""
        }
    },
    "lineMap": {
        "lineStarts": [
            0,
            67,
            152,
            232,
            308,
            380,
            385,
            439,
            539,
            544,
            546,
            548,
            571,
            573,
            663,
            665,
            701,
            733,
            735,
            767,
            769,
            851,
            854,
            885,
            887,
            954,
            956,
            983,
            1075,
            1082,
            1106
        ],
        "length": 1106
    }
}<|MERGE_RESOLUTION|>--- conflicted
+++ resolved
@@ -250,12 +250,8 @@
                                         "start": 585,
                                         "end": 603,
                                         "fullWidth": 18,
-<<<<<<< HEAD
                                         "width": 18,
-                                        "identifier": {
-=======
                                         "propertyName": {
->>>>>>> 85e84683
                                             "kind": "IdentifierName",
                                             "fullStart": 585,
                                             "fullEnd": 591,
@@ -492,12 +488,8 @@
                                         "start": 677,
                                         "end": 698,
                                         "fullWidth": 21,
-<<<<<<< HEAD
                                         "width": 21,
-                                        "identifier": {
-=======
                                         "propertyName": {
->>>>>>> 85e84683
                                             "kind": "IdentifierName",
                                             "fullStart": 677,
                                             "fullEnd": 681,
@@ -871,12 +863,8 @@
                                         "start": 747,
                                         "end": 764,
                                         "fullWidth": 17,
-<<<<<<< HEAD
                                         "width": 17,
-                                        "identifier": {
-=======
                                         "propertyName": {
->>>>>>> 85e84683
                                             "kind": "IdentifierName",
                                             "fullStart": 747,
                                             "fullEnd": 753,
@@ -1365,12 +1353,8 @@
                                         "start": 899,
                                         "end": 951,
                                         "fullWidth": 52,
-<<<<<<< HEAD
                                         "width": 52,
-                                        "identifier": {
-=======
                                         "propertyName": {
->>>>>>> 85e84683
                                             "kind": "IdentifierName",
                                             "fullStart": 899,
                                             "fullEnd": 904,
