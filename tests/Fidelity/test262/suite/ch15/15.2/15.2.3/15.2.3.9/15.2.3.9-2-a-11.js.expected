{
    "isDeclaration": false,
    "languageVersion": "EcmaScript5",
    "parseOptions": {
        "allowAutomaticSemicolonInsertion": true
    },
    "sourceUnit": {
        "kind": "SourceUnit",
        "fullStart": 0,
        "fullEnd": 987,
        "start": 575,
        "end": 987,
        "fullWidth": 987,
        "width": 412,
        "isIncrementallyUnusable": true,
        "moduleElements": [
            {
                "kind": "FunctionDeclaration",
                "fullStart": 0,
                "fullEnd": 963,
                "start": 575,
                "end": 961,
                "fullWidth": 963,
                "width": 386,
                "modifiers": [],
                "functionKeyword": {
                    "kind": "FunctionKeyword",
                    "fullStart": 0,
                    "fullEnd": 584,
                    "start": 575,
                    "end": 583,
                    "fullWidth": 584,
                    "width": 8,
                    "text": "function",
                    "value": "function",
                    "valueText": "function",
                    "hasLeadingTrivia": true,
                    "hasLeadingComment": true,
                    "hasLeadingNewLine": true,
                    "hasTrailingTrivia": true,
                    "leadingTrivia": [
                        {
                            "kind": "SingleLineCommentTrivia",
                            "text": "/// Copyright (c) 2012 Ecma International.  All rights reserved. "
                        },
                        {
                            "kind": "NewLineTrivia",
                            "text": "\r\n"
                        },
                        {
                            "kind": "SingleLineCommentTrivia",
                            "text": "/// Ecma International makes this code available under the terms and conditions set"
                        },
                        {
                            "kind": "NewLineTrivia",
                            "text": "\r\n"
                        },
                        {
                            "kind": "SingleLineCommentTrivia",
                            "text": "/// forth on http://hg.ecmascript.org/tests/test262/raw-file/tip/LICENSE (the "
                        },
                        {
                            "kind": "NewLineTrivia",
                            "text": "\r\n"
                        },
                        {
                            "kind": "SingleLineCommentTrivia",
                            "text": "/// \"Use Terms\").   Any redistribution of this code must retain the above "
                        },
                        {
                            "kind": "NewLineTrivia",
                            "text": "\r\n"
                        },
                        {
                            "kind": "SingleLineCommentTrivia",
                            "text": "/// copyright and this notice and otherwise comply with the Use Terms."
                        },
                        {
                            "kind": "NewLineTrivia",
                            "text": "\r\n"
                        },
                        {
                            "kind": "MultiLineCommentTrivia",
                            "text": "/**\r\n * @path ch15/15.2/15.2.3/15.2.3.9/15.2.3.9-2-a-11.js\r\n * @description Object.freeze - 'P' is own index property of the Arguments object that implements its own [[GetOwnProperty]]\r\n */"
                        },
                        {
                            "kind": "NewLineTrivia",
                            "text": "\r\n"
                        },
                        {
                            "kind": "NewLineTrivia",
                            "text": "\r\n"
                        },
                        {
                            "kind": "NewLineTrivia",
                            "text": "\r\n"
                        }
                    ],
                    "trailingTrivia": [
                        {
                            "kind": "WhitespaceTrivia",
                            "text": " "
                        }
                    ]
                },
                "identifier": {
                    "kind": "IdentifierName",
                    "fullStart": 584,
                    "fullEnd": 592,
                    "start": 584,
                    "end": 592,
                    "fullWidth": 8,
                    "width": 8,
                    "text": "testcase",
                    "value": "testcase",
                    "valueText": "testcase"
                },
                "callSignature": {
                    "kind": "CallSignature",
                    "fullStart": 592,
                    "fullEnd": 595,
                    "start": 592,
                    "end": 594,
                    "fullWidth": 3,
                    "width": 2,
                    "parameterList": {
                        "kind": "ParameterList",
                        "fullStart": 592,
                        "fullEnd": 595,
                        "start": 592,
                        "end": 594,
                        "fullWidth": 3,
                        "width": 2,
                        "openParenToken": {
                            "kind": "OpenParenToken",
                            "fullStart": 592,
                            "fullEnd": 593,
                            "start": 592,
                            "end": 593,
                            "fullWidth": 1,
                            "width": 1,
                            "text": "(",
                            "value": "(",
                            "valueText": "("
                        },
                        "parameters": [],
                        "closeParenToken": {
                            "kind": "CloseParenToken",
                            "fullStart": 593,
                            "fullEnd": 595,
                            "start": 593,
                            "end": 594,
                            "fullWidth": 2,
                            "width": 1,
                            "text": ")",
                            "value": ")",
                            "valueText": ")",
                            "hasTrailingTrivia": true,
                            "trailingTrivia": [
                                {
                                    "kind": "WhitespaceTrivia",
                                    "text": " "
                                }
                            ]
                        }
                    }
                },
                "block": {
                    "kind": "Block",
                    "fullStart": 595,
                    "fullEnd": 963,
                    "start": 595,
                    "end": 961,
                    "fullWidth": 368,
                    "width": 366,
                    "openBraceToken": {
                        "kind": "OpenBraceToken",
                        "fullStart": 595,
                        "fullEnd": 598,
                        "start": 595,
                        "end": 596,
                        "fullWidth": 3,
                        "width": 1,
                        "text": "{",
                        "value": "{",
                        "valueText": "{",
                        "hasTrailingTrivia": true,
                        "hasTrailingNewLine": true,
                        "trailingTrivia": [
                            {
                                "kind": "NewLineTrivia",
                                "text": "\r\n"
                            }
                        ]
                    },
                    "statements": [
                        {
                            "kind": "VariableStatement",
                            "fullStart": 598,
                            "fullEnd": 734,
                            "start": 674,
                            "end": 732,
                            "fullWidth": 136,
                            "width": 58,
                            "modifiers": [],
                            "variableDeclaration": {
                                "kind": "VariableDeclaration",
                                "fullStart": 598,
                                "fullEnd": 731,
                                "start": 674,
                                "end": 731,
                                "fullWidth": 133,
                                "width": 57,
                                "varKeyword": {
                                    "kind": "VarKeyword",
                                    "fullStart": 598,
                                    "fullEnd": 678,
                                    "start": 674,
                                    "end": 677,
                                    "fullWidth": 80,
                                    "width": 3,
                                    "text": "var",
                                    "value": "var",
                                    "valueText": "var",
                                    "hasLeadingTrivia": true,
                                    "hasLeadingComment": true,
                                    "hasLeadingNewLine": true,
                                    "hasTrailingTrivia": true,
                                    "leadingTrivia": [
                                        {
                                            "kind": "NewLineTrivia",
                                            "text": "\r\n"
                                        },
                                        {
                                            "kind": "WhitespaceTrivia",
                                            "text": "        "
                                        },
                                        {
                                            "kind": "SingleLineCommentTrivia",
                                            "text": "// default [[Configurable]] attribute value of \"0\": true"
                                        },
                                        {
                                            "kind": "NewLineTrivia",
                                            "text": "\r\n"
                                        },
                                        {
                                            "kind": "WhitespaceTrivia",
                                            "text": "        "
                                        }
                                    ],
                                    "trailingTrivia": [
                                        {
                                            "kind": "WhitespaceTrivia",
                                            "text": " "
                                        }
                                    ]
                                },
                                "variableDeclarators": [
                                    {
                                        "kind": "VariableDeclarator",
                                        "fullStart": 678,
                                        "fullEnd": 731,
                                        "start": 678,
                                        "end": 731,
                                        "fullWidth": 53,
<<<<<<< HEAD
                                        "width": 53,
                                        "identifier": {
=======
                                        "propertyName": {
>>>>>>> 85e84683
                                            "kind": "IdentifierName",
                                            "fullStart": 678,
                                            "fullEnd": 685,
                                            "start": 678,
                                            "end": 684,
                                            "fullWidth": 7,
                                            "width": 6,
                                            "text": "argObj",
                                            "value": "argObj",
                                            "valueText": "argObj",
                                            "hasTrailingTrivia": true,
                                            "trailingTrivia": [
                                                {
                                                    "kind": "WhitespaceTrivia",
                                                    "text": " "
                                                }
                                            ]
                                        },
                                        "equalsValueClause": {
                                            "kind": "EqualsValueClause",
                                            "fullStart": 685,
                                            "fullEnd": 731,
                                            "start": 685,
                                            "end": 731,
                                            "fullWidth": 46,
                                            "width": 46,
                                            "equalsToken": {
                                                "kind": "EqualsToken",
                                                "fullStart": 685,
                                                "fullEnd": 687,
                                                "start": 685,
                                                "end": 686,
                                                "fullWidth": 2,
                                                "width": 1,
                                                "text": "=",
                                                "value": "=",
                                                "valueText": "=",
                                                "hasTrailingTrivia": true,
                                                "trailingTrivia": [
                                                    {
                                                        "kind": "WhitespaceTrivia",
                                                        "text": " "
                                                    }
                                                ]
                                            },
                                            "value": {
                                                "kind": "ParenthesizedExpression",
                                                "fullStart": 687,
                                                "fullEnd": 731,
                                                "start": 687,
                                                "end": 731,
                                                "fullWidth": 44,
                                                "width": 44,
                                                "openParenToken": {
                                                    "kind": "OpenParenToken",
                                                    "fullStart": 687,
                                                    "fullEnd": 688,
                                                    "start": 687,
                                                    "end": 688,
                                                    "fullWidth": 1,
                                                    "width": 1,
                                                    "text": "(",
                                                    "value": "(",
                                                    "valueText": "("
                                                },
                                                "expression": {
                                                    "kind": "InvocationExpression",
                                                    "fullStart": 688,
                                                    "fullEnd": 730,
                                                    "start": 688,
                                                    "end": 730,
                                                    "fullWidth": 42,
                                                    "width": 42,
                                                    "expression": {
                                                        "kind": "FunctionExpression",
                                                        "fullStart": 688,
                                                        "fullEnd": 721,
                                                        "start": 688,
                                                        "end": 721,
                                                        "fullWidth": 33,
                                                        "width": 33,
                                                        "functionKeyword": {
                                                            "kind": "FunctionKeyword",
                                                            "fullStart": 688,
                                                            "fullEnd": 697,
                                                            "start": 688,
                                                            "end": 696,
                                                            "fullWidth": 9,
                                                            "width": 8,
                                                            "text": "function",
                                                            "value": "function",
                                                            "valueText": "function",
                                                            "hasTrailingTrivia": true,
                                                            "trailingTrivia": [
                                                                {
                                                                    "kind": "WhitespaceTrivia",
                                                                    "text": " "
                                                                }
                                                            ]
                                                        },
                                                        "callSignature": {
                                                            "kind": "CallSignature",
                                                            "fullStart": 697,
                                                            "fullEnd": 700,
                                                            "start": 697,
                                                            "end": 699,
                                                            "fullWidth": 3,
                                                            "width": 2,
                                                            "parameterList": {
                                                                "kind": "ParameterList",
                                                                "fullStart": 697,
                                                                "fullEnd": 700,
                                                                "start": 697,
                                                                "end": 699,
                                                                "fullWidth": 3,
                                                                "width": 2,
                                                                "openParenToken": {
                                                                    "kind": "OpenParenToken",
                                                                    "fullStart": 697,
                                                                    "fullEnd": 698,
                                                                    "start": 697,
                                                                    "end": 698,
                                                                    "fullWidth": 1,
                                                                    "width": 1,
                                                                    "text": "(",
                                                                    "value": "(",
                                                                    "valueText": "("
                                                                },
                                                                "parameters": [],
                                                                "closeParenToken": {
                                                                    "kind": "CloseParenToken",
                                                                    "fullStart": 698,
                                                                    "fullEnd": 700,
                                                                    "start": 698,
                                                                    "end": 699,
                                                                    "fullWidth": 2,
                                                                    "width": 1,
                                                                    "text": ")",
                                                                    "value": ")",
                                                                    "valueText": ")",
                                                                    "hasTrailingTrivia": true,
                                                                    "trailingTrivia": [
                                                                        {
                                                                            "kind": "WhitespaceTrivia",
                                                                            "text": " "
                                                                        }
                                                                    ]
                                                                }
                                                            }
                                                        },
                                                        "block": {
                                                            "kind": "Block",
                                                            "fullStart": 700,
                                                            "fullEnd": 721,
                                                            "start": 700,
                                                            "end": 721,
                                                            "fullWidth": 21,
                                                            "width": 21,
                                                            "openBraceToken": {
                                                                "kind": "OpenBraceToken",
                                                                "fullStart": 700,
                                                                "fullEnd": 702,
                                                                "start": 700,
                                                                "end": 701,
                                                                "fullWidth": 2,
                                                                "width": 1,
                                                                "text": "{",
                                                                "value": "{",
                                                                "valueText": "{",
                                                                "hasTrailingTrivia": true,
                                                                "trailingTrivia": [
                                                                    {
                                                                        "kind": "WhitespaceTrivia",
                                                                        "text": " "
                                                                    }
                                                                ]
                                                            },
                                                            "statements": [
                                                                {
                                                                    "kind": "ReturnStatement",
                                                                    "fullStart": 702,
                                                                    "fullEnd": 720,
                                                                    "start": 702,
                                                                    "end": 719,
                                                                    "fullWidth": 18,
                                                                    "width": 17,
                                                                    "returnKeyword": {
                                                                        "kind": "ReturnKeyword",
                                                                        "fullStart": 702,
                                                                        "fullEnd": 709,
                                                                        "start": 702,
                                                                        "end": 708,
                                                                        "fullWidth": 7,
                                                                        "width": 6,
                                                                        "text": "return",
                                                                        "value": "return",
                                                                        "valueText": "return",
                                                                        "hasTrailingTrivia": true,
                                                                        "trailingTrivia": [
                                                                            {
                                                                                "kind": "WhitespaceTrivia",
                                                                                "text": " "
                                                                            }
                                                                        ]
                                                                    },
                                                                    "expression": {
                                                                        "kind": "IdentifierName",
                                                                        "fullStart": 709,
                                                                        "fullEnd": 718,
                                                                        "start": 709,
                                                                        "end": 718,
                                                                        "fullWidth": 9,
                                                                        "width": 9,
                                                                        "text": "arguments",
                                                                        "value": "arguments",
                                                                        "valueText": "arguments"
                                                                    },
                                                                    "semicolonToken": {
                                                                        "kind": "SemicolonToken",
                                                                        "fullStart": 718,
                                                                        "fullEnd": 720,
                                                                        "start": 718,
                                                                        "end": 719,
                                                                        "fullWidth": 2,
                                                                        "width": 1,
                                                                        "text": ";",
                                                                        "value": ";",
                                                                        "valueText": ";",
                                                                        "hasTrailingTrivia": true,
                                                                        "trailingTrivia": [
                                                                            {
                                                                                "kind": "WhitespaceTrivia",
                                                                                "text": " "
                                                                            }
                                                                        ]
                                                                    }
                                                                }
                                                            ],
                                                            "closeBraceToken": {
                                                                "kind": "CloseBraceToken",
                                                                "fullStart": 720,
                                                                "fullEnd": 721,
                                                                "start": 720,
                                                                "end": 721,
                                                                "fullWidth": 1,
                                                                "width": 1,
                                                                "text": "}",
                                                                "value": "}",
                                                                "valueText": "}"
                                                            }
                                                        }
                                                    },
                                                    "argumentList": {
                                                        "kind": "ArgumentList",
                                                        "fullStart": 721,
                                                        "fullEnd": 730,
                                                        "start": 721,
                                                        "end": 730,
                                                        "fullWidth": 9,
                                                        "width": 9,
                                                        "openParenToken": {
                                                            "kind": "OpenParenToken",
                                                            "fullStart": 721,
                                                            "fullEnd": 722,
                                                            "start": 721,
                                                            "end": 722,
                                                            "fullWidth": 1,
                                                            "width": 1,
                                                            "text": "(",
                                                            "value": "(",
                                                            "valueText": "("
                                                        },
                                                        "arguments": [
                                                            {
                                                                "kind": "NumericLiteral",
                                                                "fullStart": 722,
                                                                "fullEnd": 723,
                                                                "start": 722,
                                                                "end": 723,
                                                                "fullWidth": 1,
                                                                "width": 1,
                                                                "text": "1",
                                                                "value": 1,
                                                                "valueText": "1"
                                                            },
                                                            {
                                                                "kind": "CommaToken",
                                                                "fullStart": 723,
                                                                "fullEnd": 725,
                                                                "start": 723,
                                                                "end": 724,
                                                                "fullWidth": 2,
                                                                "width": 1,
                                                                "text": ",",
                                                                "value": ",",
                                                                "valueText": ",",
                                                                "hasTrailingTrivia": true,
                                                                "trailingTrivia": [
                                                                    {
                                                                        "kind": "WhitespaceTrivia",
                                                                        "text": " "
                                                                    }
                                                                ]
                                                            },
                                                            {
                                                                "kind": "NumericLiteral",
                                                                "fullStart": 725,
                                                                "fullEnd": 726,
                                                                "start": 725,
                                                                "end": 726,
                                                                "fullWidth": 1,
                                                                "width": 1,
                                                                "text": "2",
                                                                "value": 2,
                                                                "valueText": "2"
                                                            },
                                                            {
                                                                "kind": "CommaToken",
                                                                "fullStart": 726,
                                                                "fullEnd": 728,
                                                                "start": 726,
                                                                "end": 727,
                                                                "fullWidth": 2,
                                                                "width": 1,
                                                                "text": ",",
                                                                "value": ",",
                                                                "valueText": ",",
                                                                "hasTrailingTrivia": true,
                                                                "trailingTrivia": [
                                                                    {
                                                                        "kind": "WhitespaceTrivia",
                                                                        "text": " "
                                                                    }
                                                                ]
                                                            },
                                                            {
                                                                "kind": "NumericLiteral",
                                                                "fullStart": 728,
                                                                "fullEnd": 729,
                                                                "start": 728,
                                                                "end": 729,
                                                                "fullWidth": 1,
                                                                "width": 1,
                                                                "text": "3",
                                                                "value": 3,
                                                                "valueText": "3"
                                                            }
                                                        ],
                                                        "closeParenToken": {
                                                            "kind": "CloseParenToken",
                                                            "fullStart": 729,
                                                            "fullEnd": 730,
                                                            "start": 729,
                                                            "end": 730,
                                                            "fullWidth": 1,
                                                            "width": 1,
                                                            "text": ")",
                                                            "value": ")",
                                                            "valueText": ")"
                                                        }
                                                    }
                                                },
                                                "closeParenToken": {
                                                    "kind": "CloseParenToken",
                                                    "fullStart": 730,
                                                    "fullEnd": 731,
                                                    "start": 730,
                                                    "end": 731,
                                                    "fullWidth": 1,
                                                    "width": 1,
                                                    "text": ")",
                                                    "value": ")",
                                                    "valueText": ")"
                                                }
                                            }
                                        }
                                    }
                                ]
                            },
                            "semicolonToken": {
                                "kind": "SemicolonToken",
                                "fullStart": 731,
                                "fullEnd": 734,
                                "start": 731,
                                "end": 732,
                                "fullWidth": 3,
                                "width": 1,
                                "text": ";",
                                "value": ";",
                                "valueText": ";",
                                "hasTrailingTrivia": true,
                                "hasTrailingNewLine": true,
                                "trailingTrivia": [
                                    {
                                        "kind": "NewLineTrivia",
                                        "text": "\r\n"
                                    }
                                ]
                            }
                        },
                        {
                            "kind": "ExpressionStatement",
                            "fullStart": 734,
                            "fullEnd": 768,
                            "start": 744,
                            "end": 766,
                            "fullWidth": 34,
                            "width": 22,
                            "expression": {
                                "kind": "InvocationExpression",
                                "fullStart": 734,
                                "fullEnd": 765,
                                "start": 744,
                                "end": 765,
                                "fullWidth": 31,
                                "width": 21,
                                "expression": {
                                    "kind": "MemberAccessExpression",
                                    "fullStart": 734,
                                    "fullEnd": 757,
                                    "start": 744,
                                    "end": 757,
                                    "fullWidth": 23,
                                    "width": 13,
                                    "expression": {
                                        "kind": "IdentifierName",
                                        "fullStart": 734,
                                        "fullEnd": 750,
                                        "start": 744,
                                        "end": 750,
                                        "fullWidth": 16,
                                        "width": 6,
                                        "text": "Object",
                                        "value": "Object",
                                        "valueText": "Object",
                                        "hasLeadingTrivia": true,
                                        "hasLeadingNewLine": true,
                                        "leadingTrivia": [
                                            {
                                                "kind": "NewLineTrivia",
                                                "text": "\r\n"
                                            },
                                            {
                                                "kind": "WhitespaceTrivia",
                                                "text": "        "
                                            }
                                        ]
                                    },
                                    "dotToken": {
                                        "kind": "DotToken",
                                        "fullStart": 750,
                                        "fullEnd": 751,
                                        "start": 750,
                                        "end": 751,
                                        "fullWidth": 1,
                                        "width": 1,
                                        "text": ".",
                                        "value": ".",
                                        "valueText": "."
                                    },
                                    "name": {
                                        "kind": "IdentifierName",
                                        "fullStart": 751,
                                        "fullEnd": 757,
                                        "start": 751,
                                        "end": 757,
                                        "fullWidth": 6,
                                        "width": 6,
                                        "text": "freeze",
                                        "value": "freeze",
                                        "valueText": "freeze"
                                    }
                                },
                                "argumentList": {
                                    "kind": "ArgumentList",
                                    "fullStart": 757,
                                    "fullEnd": 765,
                                    "start": 757,
                                    "end": 765,
                                    "fullWidth": 8,
                                    "width": 8,
                                    "openParenToken": {
                                        "kind": "OpenParenToken",
                                        "fullStart": 757,
                                        "fullEnd": 758,
                                        "start": 757,
                                        "end": 758,
                                        "fullWidth": 1,
                                        "width": 1,
                                        "text": "(",
                                        "value": "(",
                                        "valueText": "("
                                    },
                                    "arguments": [
                                        {
                                            "kind": "IdentifierName",
                                            "fullStart": 758,
                                            "fullEnd": 764,
                                            "start": 758,
                                            "end": 764,
                                            "fullWidth": 6,
                                            "width": 6,
                                            "text": "argObj",
                                            "value": "argObj",
                                            "valueText": "argObj"
                                        }
                                    ],
                                    "closeParenToken": {
                                        "kind": "CloseParenToken",
                                        "fullStart": 764,
                                        "fullEnd": 765,
                                        "start": 764,
                                        "end": 765,
                                        "fullWidth": 1,
                                        "width": 1,
                                        "text": ")",
                                        "value": ")",
                                        "valueText": ")"
                                    }
                                }
                            },
                            "semicolonToken": {
                                "kind": "SemicolonToken",
                                "fullStart": 765,
                                "fullEnd": 768,
                                "start": 765,
                                "end": 766,
                                "fullWidth": 3,
                                "width": 1,
                                "text": ";",
                                "value": ";",
                                "valueText": ";",
                                "hasTrailingTrivia": true,
                                "hasTrailingNewLine": true,
                                "trailingTrivia": [
                                    {
                                        "kind": "NewLineTrivia",
                                        "text": "\r\n"
                                    }
                                ]
                            }
                        },
                        {
                            "kind": "VariableStatement",
                            "fullStart": 768,
                            "fullEnd": 836,
                            "start": 778,
                            "end": 834,
                            "fullWidth": 68,
                            "width": 56,
                            "modifiers": [],
                            "variableDeclaration": {
                                "kind": "VariableDeclaration",
                                "fullStart": 768,
                                "fullEnd": 833,
                                "start": 778,
                                "end": 833,
                                "fullWidth": 65,
                                "width": 55,
                                "varKeyword": {
                                    "kind": "VarKeyword",
                                    "fullStart": 768,
                                    "fullEnd": 782,
                                    "start": 778,
                                    "end": 781,
                                    "fullWidth": 14,
                                    "width": 3,
                                    "text": "var",
                                    "value": "var",
                                    "valueText": "var",
                                    "hasLeadingTrivia": true,
                                    "hasLeadingNewLine": true,
                                    "hasTrailingTrivia": true,
                                    "leadingTrivia": [
                                        {
                                            "kind": "NewLineTrivia",
                                            "text": "\r\n"
                                        },
                                        {
                                            "kind": "WhitespaceTrivia",
                                            "text": "        "
                                        }
                                    ],
                                    "trailingTrivia": [
                                        {
                                            "kind": "WhitespaceTrivia",
                                            "text": " "
                                        }
                                    ]
                                },
                                "variableDeclarators": [
                                    {
                                        "kind": "VariableDeclarator",
                                        "fullStart": 782,
                                        "fullEnd": 833,
                                        "start": 782,
                                        "end": 833,
                                        "fullWidth": 51,
<<<<<<< HEAD
                                        "width": 51,
                                        "identifier": {
=======
                                        "propertyName": {
>>>>>>> 85e84683
                                            "kind": "IdentifierName",
                                            "fullStart": 782,
                                            "fullEnd": 787,
                                            "start": 782,
                                            "end": 786,
                                            "fullWidth": 5,
                                            "width": 4,
                                            "text": "desc",
                                            "value": "desc",
                                            "valueText": "desc",
                                            "hasTrailingTrivia": true,
                                            "trailingTrivia": [
                                                {
                                                    "kind": "WhitespaceTrivia",
                                                    "text": " "
                                                }
                                            ]
                                        },
                                        "equalsValueClause": {
                                            "kind": "EqualsValueClause",
                                            "fullStart": 787,
                                            "fullEnd": 833,
                                            "start": 787,
                                            "end": 833,
                                            "fullWidth": 46,
                                            "width": 46,
                                            "equalsToken": {
                                                "kind": "EqualsToken",
                                                "fullStart": 787,
                                                "fullEnd": 789,
                                                "start": 787,
                                                "end": 788,
                                                "fullWidth": 2,
                                                "width": 1,
                                                "text": "=",
                                                "value": "=",
                                                "valueText": "=",
                                                "hasTrailingTrivia": true,
                                                "trailingTrivia": [
                                                    {
                                                        "kind": "WhitespaceTrivia",
                                                        "text": " "
                                                    }
                                                ]
                                            },
                                            "value": {
                                                "kind": "InvocationExpression",
                                                "fullStart": 789,
                                                "fullEnd": 833,
                                                "start": 789,
                                                "end": 833,
                                                "fullWidth": 44,
                                                "width": 44,
                                                "expression": {
                                                    "kind": "MemberAccessExpression",
                                                    "fullStart": 789,
                                                    "fullEnd": 820,
                                                    "start": 789,
                                                    "end": 820,
                                                    "fullWidth": 31,
                                                    "width": 31,
                                                    "expression": {
                                                        "kind": "IdentifierName",
                                                        "fullStart": 789,
                                                        "fullEnd": 795,
                                                        "start": 789,
                                                        "end": 795,
                                                        "fullWidth": 6,
                                                        "width": 6,
                                                        "text": "Object",
                                                        "value": "Object",
                                                        "valueText": "Object"
                                                    },
                                                    "dotToken": {
                                                        "kind": "DotToken",
                                                        "fullStart": 795,
                                                        "fullEnd": 796,
                                                        "start": 795,
                                                        "end": 796,
                                                        "fullWidth": 1,
                                                        "width": 1,
                                                        "text": ".",
                                                        "value": ".",
                                                        "valueText": "."
                                                    },
                                                    "name": {
                                                        "kind": "IdentifierName",
                                                        "fullStart": 796,
                                                        "fullEnd": 820,
                                                        "start": 796,
                                                        "end": 820,
                                                        "fullWidth": 24,
                                                        "width": 24,
                                                        "text": "getOwnPropertyDescriptor",
                                                        "value": "getOwnPropertyDescriptor",
                                                        "valueText": "getOwnPropertyDescriptor"
                                                    }
                                                },
                                                "argumentList": {
                                                    "kind": "ArgumentList",
                                                    "fullStart": 820,
                                                    "fullEnd": 833,
                                                    "start": 820,
                                                    "end": 833,
                                                    "fullWidth": 13,
                                                    "width": 13,
                                                    "openParenToken": {
                                                        "kind": "OpenParenToken",
                                                        "fullStart": 820,
                                                        "fullEnd": 821,
                                                        "start": 820,
                                                        "end": 821,
                                                        "fullWidth": 1,
                                                        "width": 1,
                                                        "text": "(",
                                                        "value": "(",
                                                        "valueText": "("
                                                    },
                                                    "arguments": [
                                                        {
                                                            "kind": "IdentifierName",
                                                            "fullStart": 821,
                                                            "fullEnd": 827,
                                                            "start": 821,
                                                            "end": 827,
                                                            "fullWidth": 6,
                                                            "width": 6,
                                                            "text": "argObj",
                                                            "value": "argObj",
                                                            "valueText": "argObj"
                                                        },
                                                        {
                                                            "kind": "CommaToken",
                                                            "fullStart": 827,
                                                            "fullEnd": 829,
                                                            "start": 827,
                                                            "end": 828,
                                                            "fullWidth": 2,
                                                            "width": 1,
                                                            "text": ",",
                                                            "value": ",",
                                                            "valueText": ",",
                                                            "hasTrailingTrivia": true,
                                                            "trailingTrivia": [
                                                                {
                                                                    "kind": "WhitespaceTrivia",
                                                                    "text": " "
                                                                }
                                                            ]
                                                        },
                                                        {
                                                            "kind": "StringLiteral",
                                                            "fullStart": 829,
                                                            "fullEnd": 832,
                                                            "start": 829,
                                                            "end": 832,
                                                            "fullWidth": 3,
                                                            "width": 3,
                                                            "text": "\"0\"",
                                                            "value": "0",
                                                            "valueText": "0"
                                                        }
                                                    ],
                                                    "closeParenToken": {
                                                        "kind": "CloseParenToken",
                                                        "fullStart": 832,
                                                        "fullEnd": 833,
                                                        "start": 832,
                                                        "end": 833,
                                                        "fullWidth": 1,
                                                        "width": 1,
                                                        "text": ")",
                                                        "value": ")",
                                                        "valueText": ")"
                                                    }
                                                }
                                            }
                                        }
                                    }
                                ]
                            },
                            "semicolonToken": {
                                "kind": "SemicolonToken",
                                "fullStart": 833,
                                "fullEnd": 836,
                                "start": 833,
                                "end": 834,
                                "fullWidth": 3,
                                "width": 1,
                                "text": ";",
                                "value": ";",
                                "valueText": ";",
                                "hasTrailingTrivia": true,
                                "hasTrailingNewLine": true,
                                "trailingTrivia": [
                                    {
                                        "kind": "NewLineTrivia",
                                        "text": "\r\n"
                                    }
                                ]
                            }
                        },
                        {
                            "kind": "ExpressionStatement",
                            "fullStart": 836,
                            "fullEnd": 865,
                            "start": 846,
                            "end": 863,
                            "fullWidth": 29,
                            "width": 17,
                            "expression": {
                                "kind": "DeleteExpression",
                                "fullStart": 836,
                                "fullEnd": 862,
                                "start": 846,
                                "end": 862,
                                "fullWidth": 26,
                                "width": 16,
                                "deleteKeyword": {
                                    "kind": "DeleteKeyword",
                                    "fullStart": 836,
                                    "fullEnd": 853,
                                    "start": 846,
                                    "end": 852,
                                    "fullWidth": 17,
                                    "width": 6,
                                    "text": "delete",
                                    "value": "delete",
                                    "valueText": "delete",
                                    "hasLeadingTrivia": true,
                                    "hasLeadingNewLine": true,
                                    "hasTrailingTrivia": true,
                                    "leadingTrivia": [
                                        {
                                            "kind": "NewLineTrivia",
                                            "text": "\r\n"
                                        },
                                        {
                                            "kind": "WhitespaceTrivia",
                                            "text": "        "
                                        }
                                    ],
                                    "trailingTrivia": [
                                        {
                                            "kind": "WhitespaceTrivia",
                                            "text": " "
                                        }
                                    ]
                                },
                                "expression": {
                                    "kind": "ElementAccessExpression",
                                    "fullStart": 853,
                                    "fullEnd": 862,
                                    "start": 853,
                                    "end": 862,
                                    "fullWidth": 9,
                                    "width": 9,
                                    "expression": {
                                        "kind": "IdentifierName",
                                        "fullStart": 853,
                                        "fullEnd": 859,
                                        "start": 853,
                                        "end": 859,
                                        "fullWidth": 6,
                                        "width": 6,
                                        "text": "argObj",
                                        "value": "argObj",
                                        "valueText": "argObj"
                                    },
                                    "openBracketToken": {
                                        "kind": "OpenBracketToken",
                                        "fullStart": 859,
                                        "fullEnd": 860,
                                        "start": 859,
                                        "end": 860,
                                        "fullWidth": 1,
                                        "width": 1,
                                        "text": "[",
                                        "value": "[",
                                        "valueText": "["
                                    },
                                    "argumentExpression": {
                                        "kind": "NumericLiteral",
                                        "fullStart": 860,
                                        "fullEnd": 861,
                                        "start": 860,
                                        "end": 861,
                                        "fullWidth": 1,
                                        "width": 1,
                                        "text": "0",
                                        "value": 0,
                                        "valueText": "0"
                                    },
                                    "closeBracketToken": {
                                        "kind": "CloseBracketToken",
                                        "fullStart": 861,
                                        "fullEnd": 862,
                                        "start": 861,
                                        "end": 862,
                                        "fullWidth": 1,
                                        "width": 1,
                                        "text": "]",
                                        "value": "]",
                                        "valueText": "]"
                                    }
                                }
                            },
                            "semicolonToken": {
                                "kind": "SemicolonToken",
                                "fullStart": 862,
                                "fullEnd": 865,
                                "start": 862,
                                "end": 863,
                                "fullWidth": 3,
                                "width": 1,
                                "text": ";",
                                "value": ";",
                                "valueText": ";",
                                "hasTrailingTrivia": true,
                                "hasTrailingNewLine": true,
                                "trailingTrivia": [
                                    {
                                        "kind": "NewLineTrivia",
                                        "text": "\r\n"
                                    }
                                ]
                            }
                        },
                        {
                            "kind": "ReturnStatement",
                            "fullStart": 865,
                            "fullEnd": 956,
                            "start": 873,
                            "end": 954,
                            "fullWidth": 91,
                            "width": 81,
                            "returnKeyword": {
                                "kind": "ReturnKeyword",
                                "fullStart": 865,
                                "fullEnd": 880,
                                "start": 873,
                                "end": 879,
                                "fullWidth": 15,
                                "width": 6,
                                "text": "return",
                                "value": "return",
                                "valueText": "return",
                                "hasLeadingTrivia": true,
                                "hasTrailingTrivia": true,
                                "leadingTrivia": [
                                    {
                                        "kind": "WhitespaceTrivia",
                                        "text": "        "
                                    }
                                ],
                                "trailingTrivia": [
                                    {
                                        "kind": "WhitespaceTrivia",
                                        "text": " "
                                    }
                                ]
                            },
                            "expression": {
                                "kind": "LogicalAndExpression",
                                "fullStart": 880,
                                "fullEnd": 953,
                                "start": 880,
                                "end": 953,
                                "fullWidth": 73,
                                "width": 73,
                                "left": {
                                    "kind": "LogicalAndExpression",
                                    "fullStart": 880,
                                    "fullEnd": 927,
                                    "start": 880,
                                    "end": 926,
                                    "fullWidth": 47,
                                    "width": 46,
                                    "left": {
                                        "kind": "EqualsExpression",
                                        "fullStart": 880,
                                        "fullEnd": 896,
                                        "start": 880,
                                        "end": 895,
                                        "fullWidth": 16,
                                        "width": 15,
                                        "left": {
                                            "kind": "ElementAccessExpression",
                                            "fullStart": 880,
                                            "fullEnd": 890,
                                            "start": 880,
                                            "end": 889,
                                            "fullWidth": 10,
                                            "width": 9,
                                            "expression": {
                                                "kind": "IdentifierName",
                                                "fullStart": 880,
                                                "fullEnd": 886,
                                                "start": 880,
                                                "end": 886,
                                                "fullWidth": 6,
                                                "width": 6,
                                                "text": "argObj",
                                                "value": "argObj",
                                                "valueText": "argObj"
                                            },
                                            "openBracketToken": {
                                                "kind": "OpenBracketToken",
                                                "fullStart": 886,
                                                "fullEnd": 887,
                                                "start": 886,
                                                "end": 887,
                                                "fullWidth": 1,
                                                "width": 1,
                                                "text": "[",
                                                "value": "[",
                                                "valueText": "["
                                            },
                                            "argumentExpression": {
                                                "kind": "NumericLiteral",
                                                "fullStart": 887,
                                                "fullEnd": 888,
                                                "start": 887,
                                                "end": 888,
                                                "fullWidth": 1,
                                                "width": 1,
                                                "text": "0",
                                                "value": 0,
                                                "valueText": "0"
                                            },
                                            "closeBracketToken": {
                                                "kind": "CloseBracketToken",
                                                "fullStart": 888,
                                                "fullEnd": 890,
                                                "start": 888,
                                                "end": 889,
                                                "fullWidth": 2,
                                                "width": 1,
                                                "text": "]",
                                                "value": "]",
                                                "valueText": "]",
                                                "hasTrailingTrivia": true,
                                                "trailingTrivia": [
                                                    {
                                                        "kind": "WhitespaceTrivia",
                                                        "text": " "
                                                    }
                                                ]
                                            }
                                        },
                                        "operatorToken": {
                                            "kind": "EqualsEqualsEqualsToken",
                                            "fullStart": 890,
                                            "fullEnd": 894,
                                            "start": 890,
                                            "end": 893,
                                            "fullWidth": 4,
                                            "width": 3,
                                            "text": "===",
                                            "value": "===",
                                            "valueText": "===",
                                            "hasTrailingTrivia": true,
                                            "trailingTrivia": [
                                                {
                                                    "kind": "WhitespaceTrivia",
                                                    "text": " "
                                                }
                                            ]
                                        },
                                        "right": {
                                            "kind": "NumericLiteral",
                                            "fullStart": 894,
                                            "fullEnd": 896,
                                            "start": 894,
                                            "end": 895,
                                            "fullWidth": 2,
                                            "width": 1,
                                            "text": "1",
                                            "value": 1,
                                            "valueText": "1",
                                            "hasTrailingTrivia": true,
                                            "trailingTrivia": [
                                                {
                                                    "kind": "WhitespaceTrivia",
                                                    "text": " "
                                                }
                                            ]
                                        }
                                    },
                                    "operatorToken": {
                                        "kind": "AmpersandAmpersandToken",
                                        "fullStart": 896,
                                        "fullEnd": 899,
                                        "start": 896,
                                        "end": 898,
                                        "fullWidth": 3,
                                        "width": 2,
                                        "text": "&&",
                                        "value": "&&",
                                        "valueText": "&&",
                                        "hasTrailingTrivia": true,
                                        "trailingTrivia": [
                                            {
                                                "kind": "WhitespaceTrivia",
                                                "text": " "
                                            }
                                        ]
                                    },
                                    "right": {
                                        "kind": "EqualsExpression",
                                        "fullStart": 899,
                                        "fullEnd": 927,
                                        "start": 899,
                                        "end": 926,
                                        "fullWidth": 28,
                                        "width": 27,
                                        "left": {
                                            "kind": "MemberAccessExpression",
                                            "fullStart": 899,
                                            "fullEnd": 917,
                                            "start": 899,
                                            "end": 916,
                                            "fullWidth": 18,
                                            "width": 17,
                                            "expression": {
                                                "kind": "IdentifierName",
                                                "fullStart": 899,
                                                "fullEnd": 903,
                                                "start": 899,
                                                "end": 903,
                                                "fullWidth": 4,
                                                "width": 4,
                                                "text": "desc",
                                                "value": "desc",
                                                "valueText": "desc"
                                            },
                                            "dotToken": {
                                                "kind": "DotToken",
                                                "fullStart": 903,
                                                "fullEnd": 904,
                                                "start": 903,
                                                "end": 904,
                                                "fullWidth": 1,
                                                "width": 1,
                                                "text": ".",
                                                "value": ".",
                                                "valueText": "."
                                            },
                                            "name": {
                                                "kind": "IdentifierName",
                                                "fullStart": 904,
                                                "fullEnd": 917,
                                                "start": 904,
                                                "end": 916,
                                                "fullWidth": 13,
                                                "width": 12,
                                                "text": "configurable",
                                                "value": "configurable",
                                                "valueText": "configurable",
                                                "hasTrailingTrivia": true,
                                                "trailingTrivia": [
                                                    {
                                                        "kind": "WhitespaceTrivia",
                                                        "text": " "
                                                    }
                                                ]
                                            }
                                        },
                                        "operatorToken": {
                                            "kind": "EqualsEqualsEqualsToken",
                                            "fullStart": 917,
                                            "fullEnd": 921,
                                            "start": 917,
                                            "end": 920,
                                            "fullWidth": 4,
                                            "width": 3,
                                            "text": "===",
                                            "value": "===",
                                            "valueText": "===",
                                            "hasTrailingTrivia": true,
                                            "trailingTrivia": [
                                                {
                                                    "kind": "WhitespaceTrivia",
                                                    "text": " "
                                                }
                                            ]
                                        },
                                        "right": {
                                            "kind": "FalseKeyword",
                                            "fullStart": 921,
                                            "fullEnd": 927,
                                            "start": 921,
                                            "end": 926,
                                            "fullWidth": 6,
                                            "width": 5,
                                            "text": "false",
                                            "value": false,
                                            "valueText": "false",
                                            "hasTrailingTrivia": true,
                                            "trailingTrivia": [
                                                {
                                                    "kind": "WhitespaceTrivia",
                                                    "text": " "
                                                }
                                            ]
                                        }
                                    }
                                },
                                "operatorToken": {
                                    "kind": "AmpersandAmpersandToken",
                                    "fullStart": 927,
                                    "fullEnd": 930,
                                    "start": 927,
                                    "end": 929,
                                    "fullWidth": 3,
                                    "width": 2,
                                    "text": "&&",
                                    "value": "&&",
                                    "valueText": "&&",
                                    "hasTrailingTrivia": true,
                                    "trailingTrivia": [
                                        {
                                            "kind": "WhitespaceTrivia",
                                            "text": " "
                                        }
                                    ]
                                },
                                "right": {
                                    "kind": "EqualsExpression",
                                    "fullStart": 930,
                                    "fullEnd": 953,
                                    "start": 930,
                                    "end": 953,
                                    "fullWidth": 23,
                                    "width": 23,
                                    "left": {
                                        "kind": "MemberAccessExpression",
                                        "fullStart": 930,
                                        "fullEnd": 944,
                                        "start": 930,
                                        "end": 943,
                                        "fullWidth": 14,
                                        "width": 13,
                                        "expression": {
                                            "kind": "IdentifierName",
                                            "fullStart": 930,
                                            "fullEnd": 934,
                                            "start": 930,
                                            "end": 934,
                                            "fullWidth": 4,
                                            "width": 4,
                                            "text": "desc",
                                            "value": "desc",
                                            "valueText": "desc"
                                        },
                                        "dotToken": {
                                            "kind": "DotToken",
                                            "fullStart": 934,
                                            "fullEnd": 935,
                                            "start": 934,
                                            "end": 935,
                                            "fullWidth": 1,
                                            "width": 1,
                                            "text": ".",
                                            "value": ".",
                                            "valueText": "."
                                        },
                                        "name": {
                                            "kind": "IdentifierName",
                                            "fullStart": 935,
                                            "fullEnd": 944,
                                            "start": 935,
                                            "end": 943,
                                            "fullWidth": 9,
                                            "width": 8,
                                            "text": "writable",
                                            "value": "writable",
                                            "valueText": "writable",
                                            "hasTrailingTrivia": true,
                                            "trailingTrivia": [
                                                {
                                                    "kind": "WhitespaceTrivia",
                                                    "text": " "
                                                }
                                            ]
                                        }
                                    },
                                    "operatorToken": {
                                        "kind": "EqualsEqualsEqualsToken",
                                        "fullStart": 944,
                                        "fullEnd": 948,
                                        "start": 944,
                                        "end": 947,
                                        "fullWidth": 4,
                                        "width": 3,
                                        "text": "===",
                                        "value": "===",
                                        "valueText": "===",
                                        "hasTrailingTrivia": true,
                                        "trailingTrivia": [
                                            {
                                                "kind": "WhitespaceTrivia",
                                                "text": " "
                                            }
                                        ]
                                    },
                                    "right": {
                                        "kind": "FalseKeyword",
                                        "fullStart": 948,
                                        "fullEnd": 953,
                                        "start": 948,
                                        "end": 953,
                                        "fullWidth": 5,
                                        "width": 5,
                                        "text": "false",
                                        "value": false,
                                        "valueText": "false"
                                    }
                                }
                            },
                            "semicolonToken": {
                                "kind": "SemicolonToken",
                                "fullStart": 953,
                                "fullEnd": 956,
                                "start": 953,
                                "end": 954,
                                "fullWidth": 3,
                                "width": 1,
                                "text": ";",
                                "value": ";",
                                "valueText": ";",
                                "hasTrailingTrivia": true,
                                "hasTrailingNewLine": true,
                                "trailingTrivia": [
                                    {
                                        "kind": "NewLineTrivia",
                                        "text": "\r\n"
                                    }
                                ]
                            }
                        }
                    ],
                    "closeBraceToken": {
                        "kind": "CloseBraceToken",
                        "fullStart": 956,
                        "fullEnd": 963,
                        "start": 960,
                        "end": 961,
                        "fullWidth": 7,
                        "width": 1,
                        "text": "}",
                        "value": "}",
                        "valueText": "}",
                        "hasLeadingTrivia": true,
                        "hasTrailingTrivia": true,
                        "hasTrailingNewLine": true,
                        "leadingTrivia": [
                            {
                                "kind": "WhitespaceTrivia",
                                "text": "    "
                            }
                        ],
                        "trailingTrivia": [
                            {
                                "kind": "NewLineTrivia",
                                "text": "\r\n"
                            }
                        ]
                    }
                }
            },
            {
                "kind": "ExpressionStatement",
                "fullStart": 963,
                "fullEnd": 987,
                "start": 963,
                "end": 985,
                "fullWidth": 24,
                "width": 22,
                "expression": {
                    "kind": "InvocationExpression",
                    "fullStart": 963,
                    "fullEnd": 984,
                    "start": 963,
                    "end": 984,
                    "fullWidth": 21,
                    "width": 21,
                    "expression": {
                        "kind": "IdentifierName",
                        "fullStart": 963,
                        "fullEnd": 974,
                        "start": 963,
                        "end": 974,
                        "fullWidth": 11,
                        "width": 11,
                        "text": "runTestCase",
                        "value": "runTestCase",
                        "valueText": "runTestCase"
                    },
                    "argumentList": {
                        "kind": "ArgumentList",
                        "fullStart": 974,
                        "fullEnd": 984,
                        "start": 974,
                        "end": 984,
                        "fullWidth": 10,
                        "width": 10,
                        "openParenToken": {
                            "kind": "OpenParenToken",
                            "fullStart": 974,
                            "fullEnd": 975,
                            "start": 974,
                            "end": 975,
                            "fullWidth": 1,
                            "width": 1,
                            "text": "(",
                            "value": "(",
                            "valueText": "("
                        },
                        "arguments": [
                            {
                                "kind": "IdentifierName",
                                "fullStart": 975,
                                "fullEnd": 983,
                                "start": 975,
                                "end": 983,
                                "fullWidth": 8,
                                "width": 8,
                                "text": "testcase",
                                "value": "testcase",
                                "valueText": "testcase"
                            }
                        ],
                        "closeParenToken": {
                            "kind": "CloseParenToken",
                            "fullStart": 983,
                            "fullEnd": 984,
                            "start": 983,
                            "end": 984,
                            "fullWidth": 1,
                            "width": 1,
                            "text": ")",
                            "value": ")",
                            "valueText": ")"
                        }
                    }
                },
                "semicolonToken": {
                    "kind": "SemicolonToken",
                    "fullStart": 984,
                    "fullEnd": 987,
                    "start": 984,
                    "end": 985,
                    "fullWidth": 3,
                    "width": 1,
                    "text": ";",
                    "value": ";",
                    "valueText": ";",
                    "hasTrailingTrivia": true,
                    "hasTrailingNewLine": true,
                    "trailingTrivia": [
                        {
                            "kind": "NewLineTrivia",
                            "text": "\r\n"
                        }
                    ]
                }
            }
        ],
        "endOfFileToken": {
            "kind": "EndOfFileToken",
            "fullStart": 987,
            "fullEnd": 987,
            "start": 987,
            "end": 987,
            "fullWidth": 0,
            "width": 0,
            "text": ""
        }
    },
    "lineMap": {
        "lineStarts": [
            0,
            67,
            152,
            232,
            308,
            380,
            385,
            440,
            566,
            571,
            573,
            575,
            598,
            600,
            666,
            734,
            736,
            768,
            770,
            836,
            838,
            865,
            956,
            963,
            987
        ],
        "length": 987
    }
}<|MERGE_RESOLUTION|>--- conflicted
+++ resolved
@@ -263,12 +263,8 @@
                                         "start": 678,
                                         "end": 731,
                                         "fullWidth": 53,
-<<<<<<< HEAD
                                         "width": 53,
-                                        "identifier": {
-=======
                                         "propertyName": {
->>>>>>> 85e84683
                                             "kind": "IdentifierName",
                                             "fullStart": 678,
                                             "fullEnd": 685,
@@ -867,12 +863,8 @@
                                         "start": 782,
                                         "end": 833,
                                         "fullWidth": 51,
-<<<<<<< HEAD
                                         "width": 51,
-                                        "identifier": {
-=======
                                         "propertyName": {
->>>>>>> 85e84683
                                             "kind": "IdentifierName",
                                             "fullStart": 782,
                                             "fullEnd": 787,
