--- conflicted
+++ resolved
@@ -245,12 +245,8 @@
                                         "start": 539,
                                         "end": 554,
                                         "fullWidth": 15,
-<<<<<<< HEAD
                                         "width": 15,
-                                        "identifier": {
-=======
                                         "propertyName": {
->>>>>>> 85e84683
                                             "kind": "IdentifierName",
                                             "fullStart": 539,
                                             "fullEnd": 546,
