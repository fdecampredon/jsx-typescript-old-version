--- conflicted
+++ resolved
@@ -252,12 +252,8 @@
                                         "start": 589,
                                         "end": 599,
                                         "fullWidth": 10,
-<<<<<<< HEAD
                                         "width": 10,
-                                        "identifier": {
-=======
                                         "propertyName": {
->>>>>>> 85e84683
                                             "kind": "IdentifierName",
                                             "fullStart": 589,
                                             "fullEnd": 595,
@@ -560,12 +556,8 @@
                                         "start": 699,
                                         "end": 720,
                                         "fullWidth": 21,
-<<<<<<< HEAD
                                         "width": 21,
-                                        "identifier": {
-=======
                                         "propertyName": {
->>>>>>> 85e84683
                                             "kind": "IdentifierName",
                                             "fullStart": 699,
                                             "fullEnd": 703,
@@ -939,12 +931,8 @@
                                         "start": 769,
                                         "end": 786,
                                         "fullWidth": 17,
-<<<<<<< HEAD
                                         "width": 17,
-                                        "identifier": {
-=======
                                         "propertyName": {
->>>>>>> 85e84683
                                             "kind": "IdentifierName",
                                             "fullStart": 769,
                                             "fullEnd": 775,
@@ -1863,12 +1851,8 @@
                                         "start": 1006,
                                         "end": 1058,
                                         "fullWidth": 52,
-<<<<<<< HEAD
                                         "width": 52,
-                                        "identifier": {
-=======
                                         "propertyName": {
->>>>>>> 85e84683
                                             "kind": "IdentifierName",
                                             "fullStart": 1006,
                                             "fullEnd": 1011,
