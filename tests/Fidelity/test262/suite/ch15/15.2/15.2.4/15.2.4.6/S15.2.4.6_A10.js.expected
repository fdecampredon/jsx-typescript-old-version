{
    "isDeclaration": false,
    "languageVersion": "EcmaScript5",
    "parseOptions": {
        "allowAutomaticSemicolonInsertion": true
    },
    "sourceUnit": {
        "kind": "SourceUnit",
        "fullStart": 0,
        "fullEnd": 818,
        "start": 394,
        "end": 818,
        "fullWidth": 818,
        "width": 424,
        "moduleElements": [
            {
                "kind": "IfStatement",
                "fullStart": 0,
                "fullEnd": 533,
                "start": 394,
                "end": 532,
                "fullWidth": 533,
                "width": 138,
                "ifKeyword": {
                    "kind": "IfKeyword",
                    "fullStart": 0,
                    "fullEnd": 397,
                    "start": 394,
                    "end": 396,
                    "fullWidth": 397,
                    "width": 2,
                    "text": "if",
                    "value": "if",
                    "valueText": "if",
                    "hasLeadingTrivia": true,
                    "hasLeadingComment": true,
                    "hasLeadingNewLine": true,
                    "hasTrailingTrivia": true,
                    "leadingTrivia": [
                        {
                            "kind": "SingleLineCommentTrivia",
                            "text": "// Copyright 2009 the Sputnik authors.  All rights reserved."
                        },
                        {
                            "kind": "NewLineTrivia",
                            "text": "\n"
                        },
                        {
                            "kind": "SingleLineCommentTrivia",
                            "text": "// This code is governed by the BSD license found in the LICENSE file."
                        },
                        {
                            "kind": "NewLineTrivia",
                            "text": "\n"
                        },
                        {
                            "kind": "NewLineTrivia",
                            "text": "\n"
                        },
                        {
                            "kind": "MultiLineCommentTrivia",
                            "text": "/**\n * The Object.prototype.isPrototypeOf.length property has the attribute ReadOnly\n *\n * @path ch15/15.2/15.2.4/15.2.4.6/S15.2.4.6_A10.js\n * @description Checking if varying the Object.prototype.isPrototypeOf.length property fails\n * @noStrict\n */"
                        },
                        {
                            "kind": "NewLineTrivia",
                            "text": "\n"
                        },
                        {
                            "kind": "NewLineTrivia",
                            "text": "\n"
                        },
                        {
                            "kind": "SingleLineCommentTrivia",
                            "text": "//CHECK#1"
                        },
                        {
                            "kind": "NewLineTrivia",
                            "text": "\n"
                        }
                    ],
                    "trailingTrivia": [
                        {
                            "kind": "WhitespaceTrivia",
                            "text": " "
                        }
                    ]
                },
                "openParenToken": {
                    "kind": "OpenParenToken",
                    "fullStart": 397,
                    "fullEnd": 398,
                    "start": 397,
                    "end": 398,
                    "fullWidth": 1,
                    "width": 1,
                    "text": "(",
                    "value": "(",
                    "valueText": "("
                },
                "condition": {
                    "kind": "LogicalNotExpression",
                    "fullStart": 398,
                    "fullEnd": 456,
                    "start": 398,
                    "end": 456,
                    "fullWidth": 58,
                    "width": 58,
                    "operatorToken": {
                        "kind": "ExclamationToken",
                        "fullStart": 398,
                        "fullEnd": 399,
                        "start": 398,
                        "end": 399,
                        "fullWidth": 1,
                        "width": 1,
                        "text": "!",
                        "value": "!",
                        "valueText": "!"
                    },
                    "operand": {
                        "kind": "ParenthesizedExpression",
                        "fullStart": 399,
                        "fullEnd": 456,
                        "start": 399,
                        "end": 456,
                        "fullWidth": 57,
                        "width": 57,
                        "openParenToken": {
                            "kind": "OpenParenToken",
                            "fullStart": 399,
                            "fullEnd": 400,
                            "start": 399,
                            "end": 400,
                            "fullWidth": 1,
                            "width": 1,
                            "text": "(",
                            "value": "(",
                            "valueText": "("
                        },
                        "expression": {
                            "kind": "InvocationExpression",
                            "fullStart": 400,
                            "fullEnd": 455,
                            "start": 400,
                            "end": 455,
                            "fullWidth": 55,
                            "width": 55,
                            "expression": {
                                "kind": "MemberAccessExpression",
                                "fullStart": 400,
                                "fullEnd": 445,
                                "start": 400,
                                "end": 445,
                                "fullWidth": 45,
                                "width": 45,
                                "expression": {
                                    "kind": "MemberAccessExpression",
                                    "fullStart": 400,
                                    "fullEnd": 430,
                                    "start": 400,
                                    "end": 430,
                                    "fullWidth": 30,
                                    "width": 30,
                                    "expression": {
                                        "kind": "MemberAccessExpression",
                                        "fullStart": 400,
                                        "fullEnd": 416,
                                        "start": 400,
                                        "end": 416,
                                        "fullWidth": 16,
                                        "width": 16,
                                        "expression": {
                                            "kind": "IdentifierName",
                                            "fullStart": 400,
                                            "fullEnd": 406,
                                            "start": 400,
                                            "end": 406,
                                            "fullWidth": 6,
                                            "width": 6,
                                            "text": "Object",
                                            "value": "Object",
                                            "valueText": "Object"
                                        },
                                        "dotToken": {
                                            "kind": "DotToken",
                                            "fullStart": 406,
                                            "fullEnd": 407,
                                            "start": 406,
                                            "end": 407,
                                            "fullWidth": 1,
                                            "width": 1,
                                            "text": ".",
                                            "value": ".",
                                            "valueText": "."
                                        },
                                        "name": {
                                            "kind": "IdentifierName",
                                            "fullStart": 407,
                                            "fullEnd": 416,
                                            "start": 407,
                                            "end": 416,
                                            "fullWidth": 9,
                                            "width": 9,
                                            "text": "prototype",
                                            "value": "prototype",
                                            "valueText": "prototype"
                                        }
                                    },
                                    "dotToken": {
                                        "kind": "DotToken",
                                        "fullStart": 416,
                                        "fullEnd": 417,
                                        "start": 416,
                                        "end": 417,
                                        "fullWidth": 1,
                                        "width": 1,
                                        "text": ".",
                                        "value": ".",
                                        "valueText": "."
                                    },
                                    "name": {
                                        "kind": "IdentifierName",
                                        "fullStart": 417,
                                        "fullEnd": 430,
                                        "start": 417,
                                        "end": 430,
                                        "fullWidth": 13,
                                        "width": 13,
                                        "text": "isPrototypeOf",
                                        "value": "isPrototypeOf",
                                        "valueText": "isPrototypeOf"
                                    }
                                },
                                "dotToken": {
                                    "kind": "DotToken",
                                    "fullStart": 430,
                                    "fullEnd": 431,
                                    "start": 430,
                                    "end": 431,
                                    "fullWidth": 1,
                                    "width": 1,
                                    "text": ".",
                                    "value": ".",
                                    "valueText": "."
                                },
                                "name": {
                                    "kind": "IdentifierName",
                                    "fullStart": 431,
                                    "fullEnd": 445,
                                    "start": 431,
                                    "end": 445,
                                    "fullWidth": 14,
                                    "width": 14,
                                    "text": "hasOwnProperty",
                                    "value": "hasOwnProperty",
                                    "valueText": "hasOwnProperty"
                                }
                            },
                            "argumentList": {
                                "kind": "ArgumentList",
                                "fullStart": 445,
                                "fullEnd": 455,
                                "start": 445,
                                "end": 455,
                                "fullWidth": 10,
                                "width": 10,
                                "openParenToken": {
                                    "kind": "OpenParenToken",
                                    "fullStart": 445,
                                    "fullEnd": 446,
                                    "start": 445,
                                    "end": 446,
                                    "fullWidth": 1,
                                    "width": 1,
                                    "text": "(",
                                    "value": "(",
                                    "valueText": "("
                                },
                                "arguments": [
                                    {
                                        "kind": "StringLiteral",
                                        "fullStart": 446,
                                        "fullEnd": 454,
                                        "start": 446,
                                        "end": 454,
                                        "fullWidth": 8,
                                        "width": 8,
                                        "text": "'length'",
                                        "value": "length",
                                        "valueText": "length"
                                    }
                                ],
                                "closeParenToken": {
                                    "kind": "CloseParenToken",
                                    "fullStart": 454,
                                    "fullEnd": 455,
                                    "start": 454,
                                    "end": 455,
                                    "fullWidth": 1,
                                    "width": 1,
                                    "text": ")",
                                    "value": ")",
                                    "valueText": ")"
                                }
                            }
                        },
                        "closeParenToken": {
                            "kind": "CloseParenToken",
                            "fullStart": 455,
                            "fullEnd": 456,
                            "start": 455,
                            "end": 456,
                            "fullWidth": 1,
                            "width": 1,
                            "text": ")",
                            "value": ")",
                            "valueText": ")"
                        }
                    }
                },
                "closeParenToken": {
                    "kind": "CloseParenToken",
                    "fullStart": 456,
                    "fullEnd": 458,
                    "start": 456,
                    "end": 457,
                    "fullWidth": 2,
                    "width": 1,
                    "text": ")",
                    "value": ")",
                    "valueText": ")",
                    "hasTrailingTrivia": true,
                    "trailingTrivia": [
                        {
                            "kind": "WhitespaceTrivia",
                            "text": " "
                        }
                    ]
                },
                "statement": {
                    "kind": "Block",
                    "fullStart": 458,
                    "fullEnd": 533,
                    "start": 458,
                    "end": 532,
                    "fullWidth": 75,
                    "width": 74,
                    "openBraceToken": {
                        "kind": "OpenBraceToken",
                        "fullStart": 458,
                        "fullEnd": 460,
                        "start": 458,
                        "end": 459,
                        "fullWidth": 2,
                        "width": 1,
                        "text": "{",
                        "value": "{",
                        "valueText": "{",
                        "hasTrailingTrivia": true,
                        "hasTrailingNewLine": true,
                        "trailingTrivia": [
                            {
                                "kind": "NewLineTrivia",
                                "text": "\n"
                            }
                        ]
                    },
                    "statements": [
                        {
                            "kind": "ExpressionStatement",
                            "fullStart": 460,
                            "fullEnd": 531,
                            "start": 462,
                            "end": 530,
                            "fullWidth": 71,
                            "width": 68,
                            "expression": {
                                "kind": "InvocationExpression",
                                "fullStart": 460,
                                "fullEnd": 529,
                                "start": 462,
                                "end": 529,
                                "fullWidth": 69,
                                "width": 67,
                                "expression": {
                                    "kind": "IdentifierName",
                                    "fullStart": 460,
                                    "fullEnd": 467,
                                    "start": 462,
                                    "end": 467,
                                    "fullWidth": 7,
                                    "width": 5,
                                    "text": "$FAIL",
                                    "value": "$FAIL",
                                    "valueText": "$FAIL",
                                    "hasLeadingTrivia": true,
                                    "leadingTrivia": [
                                        {
                                            "kind": "WhitespaceTrivia",
                                            "text": "  "
                                        }
                                    ]
                                },
                                "argumentList": {
                                    "kind": "ArgumentList",
                                    "fullStart": 467,
                                    "fullEnd": 529,
                                    "start": 467,
                                    "end": 529,
                                    "fullWidth": 62,
                                    "width": 62,
                                    "openParenToken": {
                                        "kind": "OpenParenToken",
                                        "fullStart": 467,
                                        "fullEnd": 468,
                                        "start": 467,
                                        "end": 468,
                                        "fullWidth": 1,
                                        "width": 1,
                                        "text": "(",
                                        "value": "(",
                                        "valueText": "("
                                    },
                                    "arguments": [
                                        {
                                            "kind": "StringLiteral",
                                            "fullStart": 468,
                                            "fullEnd": 528,
                                            "start": 468,
                                            "end": 528,
                                            "fullWidth": 60,
                                            "width": 60,
                                            "text": "'#1: the Object.prototype.isPrototypeOf has length property'",
                                            "value": "#1: the Object.prototype.isPrototypeOf has length property",
                                            "valueText": "#1: the Object.prototype.isPrototypeOf has length property"
                                        }
                                    ],
                                    "closeParenToken": {
                                        "kind": "CloseParenToken",
                                        "fullStart": 528,
                                        "fullEnd": 529,
                                        "start": 528,
                                        "end": 529,
                                        "fullWidth": 1,
                                        "width": 1,
                                        "text": ")",
                                        "value": ")",
                                        "valueText": ")"
                                    }
                                }
                            },
                            "semicolonToken": {
                                "kind": "SemicolonToken",
                                "fullStart": 529,
                                "fullEnd": 531,
                                "start": 529,
                                "end": 530,
                                "fullWidth": 2,
                                "width": 1,
                                "text": ";",
                                "value": ";",
                                "valueText": ";",
                                "hasTrailingTrivia": true,
                                "hasTrailingNewLine": true,
                                "trailingTrivia": [
                                    {
                                        "kind": "NewLineTrivia",
                                        "text": "\n"
                                    }
                                ]
                            }
                        }
                    ],
                    "closeBraceToken": {
                        "kind": "CloseBraceToken",
                        "fullStart": 531,
                        "fullEnd": 533,
                        "start": 531,
                        "end": 532,
                        "fullWidth": 2,
                        "width": 1,
                        "text": "}",
                        "value": "}",
                        "valueText": "}",
                        "hasTrailingTrivia": true,
                        "hasTrailingNewLine": true,
                        "trailingTrivia": [
                            {
                                "kind": "NewLineTrivia",
                                "text": "\n"
                            }
                        ]
                    }
                }
            },
            {
                "kind": "VariableStatement",
                "fullStart": 533,
                "fullEnd": 583,
                "start": 534,
                "end": 582,
                "fullWidth": 50,
                "width": 48,
                "modifiers": [],
                "variableDeclaration": {
                    "kind": "VariableDeclaration",
                    "fullStart": 533,
                    "fullEnd": 581,
                    "start": 534,
                    "end": 581,
                    "fullWidth": 48,
                    "width": 47,
                    "varKeyword": {
                        "kind": "VarKeyword",
                        "fullStart": 533,
                        "fullEnd": 538,
                        "start": 534,
                        "end": 537,
                        "fullWidth": 5,
                        "width": 3,
                        "text": "var",
                        "value": "var",
                        "valueText": "var",
                        "hasLeadingTrivia": true,
                        "hasLeadingNewLine": true,
                        "hasTrailingTrivia": true,
                        "leadingTrivia": [
                            {
                                "kind": "NewLineTrivia",
                                "text": "\n"
                            }
                        ],
                        "trailingTrivia": [
                            {
                                "kind": "WhitespaceTrivia",
                                "text": " "
                            }
                        ]
                    },
                    "variableDeclarators": [
                        {
                            "kind": "VariableDeclarator",
                            "fullStart": 538,
                            "fullEnd": 581,
                            "start": 538,
                            "end": 581,
                            "fullWidth": 43,
<<<<<<< HEAD
                            "width": 43,
                            "identifier": {
=======
                            "propertyName": {
>>>>>>> 85e84683
                                "kind": "IdentifierName",
                                "fullStart": 538,
                                "fullEnd": 542,
                                "start": 538,
                                "end": 541,
                                "fullWidth": 4,
                                "width": 3,
                                "text": "obj",
                                "value": "obj",
                                "valueText": "obj",
                                "hasTrailingTrivia": true,
                                "trailingTrivia": [
                                    {
                                        "kind": "WhitespaceTrivia",
                                        "text": " "
                                    }
                                ]
                            },
                            "equalsValueClause": {
                                "kind": "EqualsValueClause",
                                "fullStart": 542,
                                "fullEnd": 581,
                                "start": 542,
                                "end": 581,
                                "fullWidth": 39,
                                "width": 39,
                                "equalsToken": {
                                    "kind": "EqualsToken",
                                    "fullStart": 542,
                                    "fullEnd": 544,
                                    "start": 542,
                                    "end": 543,
                                    "fullWidth": 2,
                                    "width": 1,
                                    "text": "=",
                                    "value": "=",
                                    "valueText": "=",
                                    "hasTrailingTrivia": true,
                                    "trailingTrivia": [
                                        {
                                            "kind": "WhitespaceTrivia",
                                            "text": " "
                                        }
                                    ]
                                },
                                "value": {
                                    "kind": "MemberAccessExpression",
                                    "fullStart": 544,
                                    "fullEnd": 581,
                                    "start": 544,
                                    "end": 581,
                                    "fullWidth": 37,
                                    "width": 37,
                                    "expression": {
                                        "kind": "MemberAccessExpression",
                                        "fullStart": 544,
                                        "fullEnd": 574,
                                        "start": 544,
                                        "end": 574,
                                        "fullWidth": 30,
                                        "width": 30,
                                        "expression": {
                                            "kind": "MemberAccessExpression",
                                            "fullStart": 544,
                                            "fullEnd": 560,
                                            "start": 544,
                                            "end": 560,
                                            "fullWidth": 16,
                                            "width": 16,
                                            "expression": {
                                                "kind": "IdentifierName",
                                                "fullStart": 544,
                                                "fullEnd": 550,
                                                "start": 544,
                                                "end": 550,
                                                "fullWidth": 6,
                                                "width": 6,
                                                "text": "Object",
                                                "value": "Object",
                                                "valueText": "Object"
                                            },
                                            "dotToken": {
                                                "kind": "DotToken",
                                                "fullStart": 550,
                                                "fullEnd": 551,
                                                "start": 550,
                                                "end": 551,
                                                "fullWidth": 1,
                                                "width": 1,
                                                "text": ".",
                                                "value": ".",
                                                "valueText": "."
                                            },
                                            "name": {
                                                "kind": "IdentifierName",
                                                "fullStart": 551,
                                                "fullEnd": 560,
                                                "start": 551,
                                                "end": 560,
                                                "fullWidth": 9,
                                                "width": 9,
                                                "text": "prototype",
                                                "value": "prototype",
                                                "valueText": "prototype"
                                            }
                                        },
                                        "dotToken": {
                                            "kind": "DotToken",
                                            "fullStart": 560,
                                            "fullEnd": 561,
                                            "start": 560,
                                            "end": 561,
                                            "fullWidth": 1,
                                            "width": 1,
                                            "text": ".",
                                            "value": ".",
                                            "valueText": "."
                                        },
                                        "name": {
                                            "kind": "IdentifierName",
                                            "fullStart": 561,
                                            "fullEnd": 574,
                                            "start": 561,
                                            "end": 574,
                                            "fullWidth": 13,
                                            "width": 13,
                                            "text": "isPrototypeOf",
                                            "value": "isPrototypeOf",
                                            "valueText": "isPrototypeOf"
                                        }
                                    },
                                    "dotToken": {
                                        "kind": "DotToken",
                                        "fullStart": 574,
                                        "fullEnd": 575,
                                        "start": 574,
                                        "end": 575,
                                        "fullWidth": 1,
                                        "width": 1,
                                        "text": ".",
                                        "value": ".",
                                        "valueText": "."
                                    },
                                    "name": {
                                        "kind": "IdentifierName",
                                        "fullStart": 575,
                                        "fullEnd": 581,
                                        "start": 575,
                                        "end": 581,
                                        "fullWidth": 6,
                                        "width": 6,
                                        "text": "length",
                                        "value": "length",
                                        "valueText": "length"
                                    }
                                }
                            }
                        }
                    ]
                },
                "semicolonToken": {
                    "kind": "SemicolonToken",
                    "fullStart": 581,
                    "fullEnd": 583,
                    "start": 581,
                    "end": 582,
                    "fullWidth": 2,
                    "width": 1,
                    "text": ";",
                    "value": ";",
                    "valueText": ";",
                    "hasTrailingTrivia": true,
                    "hasTrailingNewLine": true,
                    "trailingTrivia": [
                        {
                            "kind": "NewLineTrivia",
                            "text": "\n"
                        }
                    ]
                }
            },
            {
                "kind": "ExpressionStatement",
                "fullStart": 583,
                "fullEnd": 655,
                "start": 584,
                "end": 654,
                "fullWidth": 72,
                "width": 70,
                "expression": {
                    "kind": "AssignmentExpression",
                    "fullStart": 583,
                    "fullEnd": 653,
                    "start": 584,
                    "end": 653,
                    "fullWidth": 70,
                    "width": 69,
                    "left": {
                        "kind": "MemberAccessExpression",
                        "fullStart": 583,
                        "fullEnd": 622,
                        "start": 584,
                        "end": 621,
                        "fullWidth": 39,
                        "width": 37,
                        "expression": {
                            "kind": "MemberAccessExpression",
                            "fullStart": 583,
                            "fullEnd": 614,
                            "start": 584,
                            "end": 614,
                            "fullWidth": 31,
                            "width": 30,
                            "expression": {
                                "kind": "MemberAccessExpression",
                                "fullStart": 583,
                                "fullEnd": 600,
                                "start": 584,
                                "end": 600,
                                "fullWidth": 17,
                                "width": 16,
                                "expression": {
                                    "kind": "IdentifierName",
                                    "fullStart": 583,
                                    "fullEnd": 590,
                                    "start": 584,
                                    "end": 590,
                                    "fullWidth": 7,
                                    "width": 6,
                                    "text": "Object",
                                    "value": "Object",
                                    "valueText": "Object",
                                    "hasLeadingTrivia": true,
                                    "hasLeadingNewLine": true,
                                    "leadingTrivia": [
                                        {
                                            "kind": "NewLineTrivia",
                                            "text": "\n"
                                        }
                                    ]
                                },
                                "dotToken": {
                                    "kind": "DotToken",
                                    "fullStart": 590,
                                    "fullEnd": 591,
                                    "start": 590,
                                    "end": 591,
                                    "fullWidth": 1,
                                    "width": 1,
                                    "text": ".",
                                    "value": ".",
                                    "valueText": "."
                                },
                                "name": {
                                    "kind": "IdentifierName",
                                    "fullStart": 591,
                                    "fullEnd": 600,
                                    "start": 591,
                                    "end": 600,
                                    "fullWidth": 9,
                                    "width": 9,
                                    "text": "prototype",
                                    "value": "prototype",
                                    "valueText": "prototype"
                                }
                            },
                            "dotToken": {
                                "kind": "DotToken",
                                "fullStart": 600,
                                "fullEnd": 601,
                                "start": 600,
                                "end": 601,
                                "fullWidth": 1,
                                "width": 1,
                                "text": ".",
                                "value": ".",
                                "valueText": "."
                            },
                            "name": {
                                "kind": "IdentifierName",
                                "fullStart": 601,
                                "fullEnd": 614,
                                "start": 601,
                                "end": 614,
                                "fullWidth": 13,
                                "width": 13,
                                "text": "isPrototypeOf",
                                "value": "isPrototypeOf",
                                "valueText": "isPrototypeOf"
                            }
                        },
                        "dotToken": {
                            "kind": "DotToken",
                            "fullStart": 614,
                            "fullEnd": 615,
                            "start": 614,
                            "end": 615,
                            "fullWidth": 1,
                            "width": 1,
                            "text": ".",
                            "value": ".",
                            "valueText": "."
                        },
                        "name": {
                            "kind": "IdentifierName",
                            "fullStart": 615,
                            "fullEnd": 622,
                            "start": 615,
                            "end": 621,
                            "fullWidth": 7,
                            "width": 6,
                            "text": "length",
                            "value": "length",
                            "valueText": "length",
                            "hasTrailingTrivia": true,
                            "trailingTrivia": [
                                {
                                    "kind": "WhitespaceTrivia",
                                    "text": " "
                                }
                            ]
                        }
                    },
                    "operatorToken": {
                        "kind": "EqualsToken",
                        "fullStart": 622,
                        "fullEnd": 624,
                        "start": 622,
                        "end": 623,
                        "fullWidth": 2,
                        "width": 1,
                        "text": "=",
                        "value": "=",
                        "valueText": "=",
                        "hasTrailingTrivia": true,
                        "trailingTrivia": [
                            {
                                "kind": "WhitespaceTrivia",
                                "text": " "
                            }
                        ]
                    },
                    "right": {
                        "kind": "FunctionExpression",
                        "fullStart": 624,
                        "fullEnd": 653,
                        "start": 624,
                        "end": 653,
                        "fullWidth": 29,
                        "width": 29,
                        "functionKeyword": {
                            "kind": "FunctionKeyword",
                            "fullStart": 624,
                            "fullEnd": 632,
                            "start": 624,
                            "end": 632,
                            "fullWidth": 8,
                            "width": 8,
                            "text": "function",
                            "value": "function",
                            "valueText": "function"
                        },
                        "callSignature": {
                            "kind": "CallSignature",
                            "fullStart": 632,
                            "fullEnd": 634,
                            "start": 632,
                            "end": 634,
                            "fullWidth": 2,
                            "width": 2,
                            "parameterList": {
                                "kind": "ParameterList",
                                "fullStart": 632,
                                "fullEnd": 634,
                                "start": 632,
                                "end": 634,
                                "fullWidth": 2,
                                "width": 2,
                                "openParenToken": {
                                    "kind": "OpenParenToken",
                                    "fullStart": 632,
                                    "fullEnd": 633,
                                    "start": 632,
                                    "end": 633,
                                    "fullWidth": 1,
                                    "width": 1,
                                    "text": "(",
                                    "value": "(",
                                    "valueText": "("
                                },
                                "parameters": [],
                                "closeParenToken": {
                                    "kind": "CloseParenToken",
                                    "fullStart": 633,
                                    "fullEnd": 634,
                                    "start": 633,
                                    "end": 634,
                                    "fullWidth": 1,
                                    "width": 1,
                                    "text": ")",
                                    "value": ")",
                                    "valueText": ")"
                                }
                            }
                        },
                        "block": {
                            "kind": "Block",
                            "fullStart": 634,
                            "fullEnd": 653,
                            "start": 634,
                            "end": 653,
                            "fullWidth": 19,
                            "width": 19,
                            "openBraceToken": {
                                "kind": "OpenBraceToken",
                                "fullStart": 634,
                                "fullEnd": 635,
                                "start": 634,
                                "end": 635,
                                "fullWidth": 1,
                                "width": 1,
                                "text": "{",
                                "value": "{",
                                "valueText": "{"
                            },
                            "statements": [
                                {
                                    "kind": "ReturnStatement",
                                    "fullStart": 635,
                                    "fullEnd": 652,
                                    "start": 635,
                                    "end": 652,
                                    "fullWidth": 17,
                                    "width": 17,
                                    "returnKeyword": {
                                        "kind": "ReturnKeyword",
                                        "fullStart": 635,
                                        "fullEnd": 642,
                                        "start": 635,
                                        "end": 641,
                                        "fullWidth": 7,
                                        "width": 6,
                                        "text": "return",
                                        "value": "return",
                                        "valueText": "return",
                                        "hasTrailingTrivia": true,
                                        "trailingTrivia": [
                                            {
                                                "kind": "WhitespaceTrivia",
                                                "text": " "
                                            }
                                        ]
                                    },
                                    "expression": {
                                        "kind": "StringLiteral",
                                        "fullStart": 642,
                                        "fullEnd": 651,
                                        "start": 642,
                                        "end": 651,
                                        "fullWidth": 9,
                                        "width": 9,
                                        "text": "\"shifted\"",
                                        "value": "shifted",
                                        "valueText": "shifted"
                                    },
                                    "semicolonToken": {
                                        "kind": "SemicolonToken",
                                        "fullStart": 651,
                                        "fullEnd": 652,
                                        "start": 651,
                                        "end": 652,
                                        "fullWidth": 1,
                                        "width": 1,
                                        "text": ";",
                                        "value": ";",
                                        "valueText": ";"
                                    }
                                }
                            ],
                            "closeBraceToken": {
                                "kind": "CloseBraceToken",
                                "fullStart": 652,
                                "fullEnd": 653,
                                "start": 652,
                                "end": 653,
                                "fullWidth": 1,
                                "width": 1,
                                "text": "}",
                                "value": "}",
                                "valueText": "}"
                            }
                        }
                    }
                },
                "semicolonToken": {
                    "kind": "SemicolonToken",
                    "fullStart": 653,
                    "fullEnd": 655,
                    "start": 653,
                    "end": 654,
                    "fullWidth": 2,
                    "width": 1,
                    "text": ";",
                    "value": ";",
                    "valueText": ";",
                    "hasTrailingTrivia": true,
                    "hasTrailingNewLine": true,
                    "trailingTrivia": [
                        {
                            "kind": "NewLineTrivia",
                            "text": "\n"
                        }
                    ]
                }
            },
            {
                "kind": "IfStatement",
                "fullStart": 655,
                "fullEnd": 817,
                "start": 666,
                "end": 816,
                "fullWidth": 162,
                "width": 150,
                "ifKeyword": {
                    "kind": "IfKeyword",
                    "fullStart": 655,
                    "fullEnd": 669,
                    "start": 666,
                    "end": 668,
                    "fullWidth": 14,
                    "width": 2,
                    "text": "if",
                    "value": "if",
                    "valueText": "if",
                    "hasLeadingTrivia": true,
                    "hasLeadingComment": true,
                    "hasLeadingNewLine": true,
                    "hasTrailingTrivia": true,
                    "leadingTrivia": [
                        {
                            "kind": "NewLineTrivia",
                            "text": "\n"
                        },
                        {
                            "kind": "SingleLineCommentTrivia",
                            "text": "//CHECK#2"
                        },
                        {
                            "kind": "NewLineTrivia",
                            "text": "\n"
                        }
                    ],
                    "trailingTrivia": [
                        {
                            "kind": "WhitespaceTrivia",
                            "text": " "
                        }
                    ]
                },
                "openParenToken": {
                    "kind": "OpenParenToken",
                    "fullStart": 669,
                    "fullEnd": 670,
                    "start": 669,
                    "end": 670,
                    "fullWidth": 1,
                    "width": 1,
                    "text": "(",
                    "value": "(",
                    "valueText": "("
                },
                "condition": {
                    "kind": "NotEqualsExpression",
                    "fullStart": 670,
                    "fullEnd": 715,
                    "start": 670,
                    "end": 715,
                    "fullWidth": 45,
                    "width": 45,
                    "left": {
                        "kind": "MemberAccessExpression",
                        "fullStart": 670,
                        "fullEnd": 708,
                        "start": 670,
                        "end": 707,
                        "fullWidth": 38,
                        "width": 37,
                        "expression": {
                            "kind": "MemberAccessExpression",
                            "fullStart": 670,
                            "fullEnd": 700,
                            "start": 670,
                            "end": 700,
                            "fullWidth": 30,
                            "width": 30,
                            "expression": {
                                "kind": "MemberAccessExpression",
                                "fullStart": 670,
                                "fullEnd": 686,
                                "start": 670,
                                "end": 686,
                                "fullWidth": 16,
                                "width": 16,
                                "expression": {
                                    "kind": "IdentifierName",
                                    "fullStart": 670,
                                    "fullEnd": 676,
                                    "start": 670,
                                    "end": 676,
                                    "fullWidth": 6,
                                    "width": 6,
                                    "text": "Object",
                                    "value": "Object",
                                    "valueText": "Object"
                                },
                                "dotToken": {
                                    "kind": "DotToken",
                                    "fullStart": 676,
                                    "fullEnd": 677,
                                    "start": 676,
                                    "end": 677,
                                    "fullWidth": 1,
                                    "width": 1,
                                    "text": ".",
                                    "value": ".",
                                    "valueText": "."
                                },
                                "name": {
                                    "kind": "IdentifierName",
                                    "fullStart": 677,
                                    "fullEnd": 686,
                                    "start": 677,
                                    "end": 686,
                                    "fullWidth": 9,
                                    "width": 9,
                                    "text": "prototype",
                                    "value": "prototype",
                                    "valueText": "prototype"
                                }
                            },
                            "dotToken": {
                                "kind": "DotToken",
                                "fullStart": 686,
                                "fullEnd": 687,
                                "start": 686,
                                "end": 687,
                                "fullWidth": 1,
                                "width": 1,
                                "text": ".",
                                "value": ".",
                                "valueText": "."
                            },
                            "name": {
                                "kind": "IdentifierName",
                                "fullStart": 687,
                                "fullEnd": 700,
                                "start": 687,
                                "end": 700,
                                "fullWidth": 13,
                                "width": 13,
                                "text": "isPrototypeOf",
                                "value": "isPrototypeOf",
                                "valueText": "isPrototypeOf"
                            }
                        },
                        "dotToken": {
                            "kind": "DotToken",
                            "fullStart": 700,
                            "fullEnd": 701,
                            "start": 700,
                            "end": 701,
                            "fullWidth": 1,
                            "width": 1,
                            "text": ".",
                            "value": ".",
                            "valueText": "."
                        },
                        "name": {
                            "kind": "IdentifierName",
                            "fullStart": 701,
                            "fullEnd": 708,
                            "start": 701,
                            "end": 707,
                            "fullWidth": 7,
                            "width": 6,
                            "text": "length",
                            "value": "length",
                            "valueText": "length",
                            "hasTrailingTrivia": true,
                            "trailingTrivia": [
                                {
                                    "kind": "WhitespaceTrivia",
                                    "text": " "
                                }
                            ]
                        }
                    },
                    "operatorToken": {
                        "kind": "ExclamationEqualsEqualsToken",
                        "fullStart": 708,
                        "fullEnd": 712,
                        "start": 708,
                        "end": 711,
                        "fullWidth": 4,
                        "width": 3,
                        "text": "!==",
                        "value": "!==",
                        "valueText": "!==",
                        "hasTrailingTrivia": true,
                        "trailingTrivia": [
                            {
                                "kind": "WhitespaceTrivia",
                                "text": " "
                            }
                        ]
                    },
                    "right": {
                        "kind": "IdentifierName",
                        "fullStart": 712,
                        "fullEnd": 715,
                        "start": 712,
                        "end": 715,
                        "fullWidth": 3,
                        "width": 3,
                        "text": "obj",
                        "value": "obj",
                        "valueText": "obj"
                    }
                },
                "closeParenToken": {
                    "kind": "CloseParenToken",
                    "fullStart": 715,
                    "fullEnd": 717,
                    "start": 715,
                    "end": 716,
                    "fullWidth": 2,
                    "width": 1,
                    "text": ")",
                    "value": ")",
                    "valueText": ")",
                    "hasTrailingTrivia": true,
                    "trailingTrivia": [
                        {
                            "kind": "WhitespaceTrivia",
                            "text": " "
                        }
                    ]
                },
                "statement": {
                    "kind": "Block",
                    "fullStart": 717,
                    "fullEnd": 817,
                    "start": 717,
                    "end": 816,
                    "fullWidth": 100,
                    "width": 99,
                    "openBraceToken": {
                        "kind": "OpenBraceToken",
                        "fullStart": 717,
                        "fullEnd": 719,
                        "start": 717,
                        "end": 718,
                        "fullWidth": 2,
                        "width": 1,
                        "text": "{",
                        "value": "{",
                        "valueText": "{",
                        "hasTrailingTrivia": true,
                        "hasTrailingNewLine": true,
                        "trailingTrivia": [
                            {
                                "kind": "NewLineTrivia",
                                "text": "\n"
                            }
                        ]
                    },
                    "statements": [
                        {
                            "kind": "ExpressionStatement",
                            "fullStart": 719,
                            "fullEnd": 815,
                            "start": 721,
                            "end": 814,
                            "fullWidth": 96,
                            "width": 93,
                            "expression": {
                                "kind": "InvocationExpression",
                                "fullStart": 719,
                                "fullEnd": 813,
                                "start": 721,
                                "end": 813,
                                "fullWidth": 94,
                                "width": 92,
                                "expression": {
                                    "kind": "IdentifierName",
                                    "fullStart": 719,
                                    "fullEnd": 727,
                                    "start": 721,
                                    "end": 727,
                                    "fullWidth": 8,
                                    "width": 6,
                                    "text": "$ERROR",
                                    "value": "$ERROR",
                                    "valueText": "$ERROR",
                                    "hasLeadingTrivia": true,
                                    "leadingTrivia": [
                                        {
                                            "kind": "WhitespaceTrivia",
                                            "text": "  "
                                        }
                                    ]
                                },
                                "argumentList": {
                                    "kind": "ArgumentList",
                                    "fullStart": 727,
                                    "fullEnd": 813,
                                    "start": 727,
                                    "end": 813,
                                    "fullWidth": 86,
                                    "width": 86,
                                    "openParenToken": {
                                        "kind": "OpenParenToken",
                                        "fullStart": 727,
                                        "fullEnd": 728,
                                        "start": 727,
                                        "end": 728,
                                        "fullWidth": 1,
                                        "width": 1,
                                        "text": "(",
                                        "value": "(",
                                        "valueText": "("
                                    },
                                    "arguments": [
                                        {
                                            "kind": "StringLiteral",
                                            "fullStart": 728,
                                            "fullEnd": 812,
                                            "start": 728,
                                            "end": 812,
                                            "fullWidth": 84,
                                            "width": 84,
                                            "text": "'#2: the Object.prototype.isPrototypeOf length property has the attributes ReadOnly'",
                                            "value": "#2: the Object.prototype.isPrototypeOf length property has the attributes ReadOnly",
                                            "valueText": "#2: the Object.prototype.isPrototypeOf length property has the attributes ReadOnly"
                                        }
                                    ],
                                    "closeParenToken": {
                                        "kind": "CloseParenToken",
                                        "fullStart": 812,
                                        "fullEnd": 813,
                                        "start": 812,
                                        "end": 813,
                                        "fullWidth": 1,
                                        "width": 1,
                                        "text": ")",
                                        "value": ")",
                                        "valueText": ")"
                                    }
                                }
                            },
                            "semicolonToken": {
                                "kind": "SemicolonToken",
                                "fullStart": 813,
                                "fullEnd": 815,
                                "start": 813,
                                "end": 814,
                                "fullWidth": 2,
                                "width": 1,
                                "text": ";",
                                "value": ";",
                                "valueText": ";",
                                "hasTrailingTrivia": true,
                                "hasTrailingNewLine": true,
                                "trailingTrivia": [
                                    {
                                        "kind": "NewLineTrivia",
                                        "text": "\n"
                                    }
                                ]
                            }
                        }
                    ],
                    "closeBraceToken": {
                        "kind": "CloseBraceToken",
                        "fullStart": 815,
                        "fullEnd": 817,
                        "start": 815,
                        "end": 816,
                        "fullWidth": 2,
                        "width": 1,
                        "text": "}",
                        "value": "}",
                        "valueText": "}",
                        "hasTrailingTrivia": true,
                        "hasTrailingNewLine": true,
                        "trailingTrivia": [
                            {
                                "kind": "NewLineTrivia",
                                "text": "\n"
                            }
                        ]
                    }
                }
            }
        ],
        "endOfFileToken": {
            "kind": "EndOfFileToken",
            "fullStart": 817,
            "fullEnd": 818,
            "start": 818,
            "end": 818,
            "fullWidth": 1,
            "width": 0,
            "text": "",
            "hasLeadingTrivia": true,
            "hasLeadingNewLine": true,
            "leadingTrivia": [
                {
                    "kind": "NewLineTrivia",
                    "text": "\n"
                }
            ]
        }
    },
    "lineMap": {
        "lineStarts": [
            0,
            61,
            132,
            133,
            137,
            218,
            221,
            273,
            366,
            379,
            383,
            384,
            394,
            460,
            531,
            533,
            534,
            583,
            584,
            655,
            656,
            666,
            719,
            815,
            817,
            818
        ],
        "length": 818
    }
}<|MERGE_RESOLUTION|>--- conflicted
+++ resolved
@@ -545,12 +545,8 @@
                             "start": 538,
                             "end": 581,
                             "fullWidth": 43,
-<<<<<<< HEAD
                             "width": 43,
-                            "identifier": {
-=======
                             "propertyName": {
->>>>>>> 85e84683
                                 "kind": "IdentifierName",
                                 "fullStart": 538,
                                 "fullEnd": 542,
