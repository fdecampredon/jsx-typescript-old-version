{
    "isDeclaration": false,
    "languageVersion": "EcmaScript5",
    "parseOptions": {
        "allowAutomaticSemicolonInsertion": true
    },
    "sourceUnit": {
        "kind": "SourceUnit",
        "fullStart": 0,
        "fullEnd": 1175,
        "start": 614,
        "end": 1175,
        "fullWidth": 1175,
        "width": 561,
        "moduleElements": [
            {
                "kind": "IfStatement",
                "fullStart": 0,
                "fullEnd": 739,
                "start": 614,
                "end": 738,
                "fullWidth": 739,
                "width": 124,
                "ifKeyword": {
                    "kind": "IfKeyword",
                    "fullStart": 0,
                    "fullEnd": 617,
                    "start": 614,
                    "end": 616,
                    "fullWidth": 617,
                    "width": 2,
                    "text": "if",
                    "value": "if",
                    "valueText": "if",
                    "hasLeadingTrivia": true,
                    "hasLeadingComment": true,
                    "hasLeadingNewLine": true,
                    "hasTrailingTrivia": true,
                    "leadingTrivia": [
                        {
                            "kind": "SingleLineCommentTrivia",
                            "text": "// Copyright 2009 the Sputnik authors.  All rights reserved."
                        },
                        {
                            "kind": "NewLineTrivia",
                            "text": "\n"
                        },
                        {
                            "kind": "SingleLineCommentTrivia",
                            "text": "// This code is governed by the BSD license found in the LICENSE file."
                        },
                        {
                            "kind": "NewLineTrivia",
                            "text": "\n"
                        },
                        {
                            "kind": "NewLineTrivia",
                            "text": "\n"
                        },
                        {
                            "kind": "MultiLineCommentTrivia",
                            "text": "/**\n * When the propertyIsEnumerable method is called with argument V, the following steps are taken:\n * i) Let O be this object\n * ii) Call ToString(V)\n * iii) If O doesn't have a property with the name given by Result(ii), return false\n * iv) If the property has the DontEnum attribute, return false\n * v) Return true\n *\n * @path ch15/15.2/15.2.4/15.2.4.7/S15.2.4.7_A2_T2.js\n * @description Argument of the propertyIsEnumerable method is a custom boolean property\n */"
                        },
                        {
                            "kind": "NewLineTrivia",
                            "text": "\n"
                        },
                        {
                            "kind": "NewLineTrivia",
                            "text": "\n"
                        },
                        {
                            "kind": "SingleLineCommentTrivia",
                            "text": "//CHECK#1"
                        },
                        {
                            "kind": "NewLineTrivia",
                            "text": "\n"
                        }
                    ],
                    "trailingTrivia": [
                        {
                            "kind": "WhitespaceTrivia",
                            "text": " "
                        }
                    ]
                },
                "openParenToken": {
                    "kind": "OpenParenToken",
                    "fullStart": 617,
                    "fullEnd": 618,
                    "start": 617,
                    "end": 618,
                    "fullWidth": 1,
                    "width": 1,
                    "text": "(",
                    "value": "(",
                    "valueText": "("
                },
                "condition": {
                    "kind": "NotEqualsExpression",
                    "fullStart": 618,
                    "fullEnd": 677,
                    "start": 618,
                    "end": 677,
                    "fullWidth": 59,
                    "width": 59,
                    "left": {
                        "kind": "TypeOfExpression",
                        "fullStart": 618,
                        "fullEnd": 663,
                        "start": 618,
                        "end": 662,
                        "fullWidth": 45,
                        "width": 44,
                        "typeOfKeyword": {
                            "kind": "TypeOfKeyword",
                            "fullStart": 618,
                            "fullEnd": 625,
                            "start": 618,
                            "end": 624,
                            "fullWidth": 7,
                            "width": 6,
                            "text": "typeof",
                            "value": "typeof",
                            "valueText": "typeof",
                            "hasTrailingTrivia": true,
                            "trailingTrivia": [
                                {
                                    "kind": "WhitespaceTrivia",
                                    "text": " "
                                }
                            ]
                        },
                        "expression": {
                            "kind": "MemberAccessExpression",
                            "fullStart": 625,
                            "fullEnd": 663,
                            "start": 625,
                            "end": 662,
                            "fullWidth": 38,
                            "width": 37,
                            "expression": {
                                "kind": "MemberAccessExpression",
                                "fullStart": 625,
                                "fullEnd": 641,
                                "start": 625,
                                "end": 641,
                                "fullWidth": 16,
                                "width": 16,
                                "expression": {
                                    "kind": "IdentifierName",
                                    "fullStart": 625,
                                    "fullEnd": 631,
                                    "start": 625,
                                    "end": 631,
                                    "fullWidth": 6,
                                    "width": 6,
                                    "text": "Object",
                                    "value": "Object",
                                    "valueText": "Object"
                                },
                                "dotToken": {
                                    "kind": "DotToken",
                                    "fullStart": 631,
                                    "fullEnd": 632,
                                    "start": 631,
                                    "end": 632,
                                    "fullWidth": 1,
                                    "width": 1,
                                    "text": ".",
                                    "value": ".",
                                    "valueText": "."
                                },
                                "name": {
                                    "kind": "IdentifierName",
                                    "fullStart": 632,
                                    "fullEnd": 641,
                                    "start": 632,
                                    "end": 641,
                                    "fullWidth": 9,
                                    "width": 9,
                                    "text": "prototype",
                                    "value": "prototype",
                                    "valueText": "prototype"
                                }
                            },
                            "dotToken": {
                                "kind": "DotToken",
                                "fullStart": 641,
                                "fullEnd": 642,
                                "start": 641,
                                "end": 642,
                                "fullWidth": 1,
                                "width": 1,
                                "text": ".",
                                "value": ".",
                                "valueText": "."
                            },
                            "name": {
                                "kind": "IdentifierName",
                                "fullStart": 642,
                                "fullEnd": 663,
                                "start": 642,
                                "end": 662,
                                "fullWidth": 21,
                                "width": 20,
                                "text": "propertyIsEnumerable",
                                "value": "propertyIsEnumerable",
                                "valueText": "propertyIsEnumerable",
                                "hasTrailingTrivia": true,
                                "trailingTrivia": [
                                    {
                                        "kind": "WhitespaceTrivia",
                                        "text": " "
                                    }
                                ]
                            }
                        }
                    },
                    "operatorToken": {
                        "kind": "ExclamationEqualsEqualsToken",
                        "fullStart": 663,
                        "fullEnd": 667,
                        "start": 663,
                        "end": 666,
                        "fullWidth": 4,
                        "width": 3,
                        "text": "!==",
                        "value": "!==",
                        "valueText": "!==",
                        "hasTrailingTrivia": true,
                        "trailingTrivia": [
                            {
                                "kind": "WhitespaceTrivia",
                                "text": " "
                            }
                        ]
                    },
                    "right": {
                        "kind": "StringLiteral",
                        "fullStart": 667,
                        "fullEnd": 677,
                        "start": 667,
                        "end": 677,
                        "fullWidth": 10,
                        "width": 10,
                        "text": "\"function\"",
                        "value": "function",
                        "valueText": "function"
                    }
                },
                "closeParenToken": {
                    "kind": "CloseParenToken",
                    "fullStart": 677,
                    "fullEnd": 679,
                    "start": 677,
                    "end": 678,
                    "fullWidth": 2,
                    "width": 1,
                    "text": ")",
                    "value": ")",
                    "valueText": ")",
                    "hasTrailingTrivia": true,
                    "trailingTrivia": [
                        {
                            "kind": "WhitespaceTrivia",
                            "text": " "
                        }
                    ]
                },
                "statement": {
                    "kind": "Block",
                    "fullStart": 679,
                    "fullEnd": 739,
                    "start": 679,
                    "end": 738,
                    "fullWidth": 60,
                    "width": 59,
                    "openBraceToken": {
                        "kind": "OpenBraceToken",
                        "fullStart": 679,
                        "fullEnd": 681,
                        "start": 679,
                        "end": 680,
                        "fullWidth": 2,
                        "width": 1,
                        "text": "{",
                        "value": "{",
                        "valueText": "{",
                        "hasTrailingTrivia": true,
                        "hasTrailingNewLine": true,
                        "trailingTrivia": [
                            {
                                "kind": "NewLineTrivia",
                                "text": "\n"
                            }
                        ]
                    },
                    "statements": [
                        {
                            "kind": "ExpressionStatement",
                            "fullStart": 681,
                            "fullEnd": 737,
                            "start": 683,
                            "end": 736,
                            "fullWidth": 56,
                            "width": 53,
                            "expression": {
                                "kind": "InvocationExpression",
                                "fullStart": 681,
                                "fullEnd": 735,
                                "start": 683,
                                "end": 735,
                                "fullWidth": 54,
                                "width": 52,
                                "expression": {
                                    "kind": "IdentifierName",
                                    "fullStart": 681,
                                    "fullEnd": 689,
                                    "start": 683,
                                    "end": 689,
                                    "fullWidth": 8,
                                    "width": 6,
                                    "text": "$ERROR",
                                    "value": "$ERROR",
                                    "valueText": "$ERROR",
                                    "hasLeadingTrivia": true,
                                    "leadingTrivia": [
                                        {
                                            "kind": "WhitespaceTrivia",
                                            "text": "  "
                                        }
                                    ]
                                },
                                "argumentList": {
                                    "kind": "ArgumentList",
                                    "fullStart": 689,
                                    "fullEnd": 735,
                                    "start": 689,
                                    "end": 735,
                                    "fullWidth": 46,
                                    "width": 46,
                                    "openParenToken": {
                                        "kind": "OpenParenToken",
                                        "fullStart": 689,
                                        "fullEnd": 690,
                                        "start": 689,
                                        "end": 690,
                                        "fullWidth": 1,
                                        "width": 1,
                                        "text": "(",
                                        "value": "(",
                                        "valueText": "("
                                    },
                                    "arguments": [
                                        {
                                            "kind": "StringLiteral",
                                            "fullStart": 690,
                                            "fullEnd": 734,
                                            "start": 690,
                                            "end": 734,
                                            "fullWidth": 44,
                                            "width": 44,
                                            "text": "'#1: propertyIsEnumerable method is defined'",
                                            "value": "#1: propertyIsEnumerable method is defined",
                                            "valueText": "#1: propertyIsEnumerable method is defined"
                                        }
                                    ],
                                    "closeParenToken": {
                                        "kind": "CloseParenToken",
                                        "fullStart": 734,
                                        "fullEnd": 735,
                                        "start": 734,
                                        "end": 735,
                                        "fullWidth": 1,
                                        "width": 1,
                                        "text": ")",
                                        "value": ")",
                                        "valueText": ")"
                                    }
                                }
                            },
                            "semicolonToken": {
                                "kind": "SemicolonToken",
                                "fullStart": 735,
                                "fullEnd": 737,
                                "start": 735,
                                "end": 736,
                                "fullWidth": 2,
                                "width": 1,
                                "text": ";",
                                "value": ";",
                                "valueText": ";",
                                "hasTrailingTrivia": true,
                                "hasTrailingNewLine": true,
                                "trailingTrivia": [
                                    {
                                        "kind": "NewLineTrivia",
                                        "text": "\n"
                                    }
                                ]
                            }
                        }
                    ],
                    "closeBraceToken": {
                        "kind": "CloseBraceToken",
                        "fullStart": 737,
                        "fullEnd": 739,
                        "start": 737,
                        "end": 738,
                        "fullWidth": 2,
                        "width": 1,
                        "text": "}",
                        "value": "}",
                        "valueText": "}",
                        "hasTrailingTrivia": true,
                        "hasTrailingNewLine": true,
                        "trailingTrivia": [
                            {
                                "kind": "NewLineTrivia",
                                "text": "\n"
                            }
                        ]
                    }
                }
            },
            {
                "kind": "VariableStatement",
                "fullStart": 739,
                "fullEnd": 771,
                "start": 740,
                "end": 770,
                "fullWidth": 32,
                "width": 30,
                "modifiers": [],
                "variableDeclaration": {
                    "kind": "VariableDeclaration",
                    "fullStart": 739,
                    "fullEnd": 769,
                    "start": 740,
                    "end": 769,
                    "fullWidth": 30,
                    "width": 29,
                    "varKeyword": {
                        "kind": "VarKeyword",
                        "fullStart": 739,
                        "fullEnd": 744,
                        "start": 740,
                        "end": 743,
                        "fullWidth": 5,
                        "width": 3,
                        "text": "var",
                        "value": "var",
                        "valueText": "var",
                        "hasLeadingTrivia": true,
                        "hasLeadingNewLine": true,
                        "hasTrailingTrivia": true,
                        "leadingTrivia": [
                            {
                                "kind": "NewLineTrivia",
                                "text": "\n"
                            }
                        ],
                        "trailingTrivia": [
                            {
                                "kind": "WhitespaceTrivia",
                                "text": " "
                            }
                        ]
                    },
                    "variableDeclarators": [
                        {
                            "kind": "VariableDeclarator",
                            "fullStart": 744,
                            "fullEnd": 769,
                            "start": 744,
                            "end": 769,
                            "fullWidth": 25,
<<<<<<< HEAD
                            "width": 25,
                            "identifier": {
=======
                            "propertyName": {
>>>>>>> 85e84683
                                "kind": "IdentifierName",
                                "fullStart": 744,
                                "fullEnd": 748,
                                "start": 744,
                                "end": 747,
                                "fullWidth": 4,
                                "width": 3,
                                "text": "obj",
                                "value": "obj",
                                "valueText": "obj",
                                "hasTrailingTrivia": true,
                                "trailingTrivia": [
                                    {
                                        "kind": "WhitespaceTrivia",
                                        "text": " "
                                    }
                                ]
                            },
                            "equalsValueClause": {
                                "kind": "EqualsValueClause",
                                "fullStart": 748,
                                "fullEnd": 769,
                                "start": 748,
                                "end": 769,
                                "fullWidth": 21,
                                "width": 21,
                                "equalsToken": {
                                    "kind": "EqualsToken",
                                    "fullStart": 748,
                                    "fullEnd": 750,
                                    "start": 748,
                                    "end": 749,
                                    "fullWidth": 2,
                                    "width": 1,
                                    "text": "=",
                                    "value": "=",
                                    "valueText": "=",
                                    "hasTrailingTrivia": true,
                                    "trailingTrivia": [
                                        {
                                            "kind": "WhitespaceTrivia",
                                            "text": " "
                                        }
                                    ]
                                },
                                "value": {
                                    "kind": "ObjectLiteralExpression",
                                    "fullStart": 750,
                                    "fullEnd": 769,
                                    "start": 750,
                                    "end": 769,
                                    "fullWidth": 19,
                                    "width": 19,
                                    "openBraceToken": {
                                        "kind": "OpenBraceToken",
                                        "fullStart": 750,
                                        "fullEnd": 751,
                                        "start": 750,
                                        "end": 751,
                                        "fullWidth": 1,
                                        "width": 1,
                                        "text": "{",
                                        "value": "{",
                                        "valueText": "{"
                                    },
                                    "propertyAssignments": [
                                        {
                                            "kind": "SimplePropertyAssignment",
                                            "fullStart": 751,
                                            "fullEnd": 768,
                                            "start": 751,
                                            "end": 768,
                                            "fullWidth": 17,
                                            "width": 17,
                                            "propertyName": {
                                                "kind": "IdentifierName",
                                                "fullStart": 751,
                                                "fullEnd": 763,
                                                "start": 751,
                                                "end": 763,
                                                "fullWidth": 12,
                                                "width": 12,
                                                "text": "the_property",
                                                "value": "the_property",
                                                "valueText": "the_property"
                                            },
                                            "colonToken": {
                                                "kind": "ColonToken",
                                                "fullStart": 763,
                                                "fullEnd": 764,
                                                "start": 763,
                                                "end": 764,
                                                "fullWidth": 1,
                                                "width": 1,
                                                "text": ":",
                                                "value": ":",
                                                "valueText": ":"
                                            },
                                            "expression": {
                                                "kind": "TrueKeyword",
                                                "fullStart": 764,
                                                "fullEnd": 768,
                                                "start": 764,
                                                "end": 768,
                                                "fullWidth": 4,
                                                "width": 4,
                                                "text": "true",
                                                "value": true,
                                                "valueText": "true"
                                            }
                                        }
                                    ],
                                    "closeBraceToken": {
                                        "kind": "CloseBraceToken",
                                        "fullStart": 768,
                                        "fullEnd": 769,
                                        "start": 768,
                                        "end": 769,
                                        "fullWidth": 1,
                                        "width": 1,
                                        "text": "}",
                                        "value": "}",
                                        "valueText": "}"
                                    }
                                }
                            }
                        }
                    ]
                },
                "semicolonToken": {
                    "kind": "SemicolonToken",
                    "fullStart": 769,
                    "fullEnd": 771,
                    "start": 769,
                    "end": 770,
                    "fullWidth": 2,
                    "width": 1,
                    "text": ";",
                    "value": ";",
                    "valueText": ";",
                    "hasTrailingTrivia": true,
                    "hasTrailingNewLine": true,
                    "trailingTrivia": [
                        {
                            "kind": "NewLineTrivia",
                            "text": "\n"
                        }
                    ]
                }
            },
            {
                "kind": "IfStatement",
                "fullStart": 771,
                "fullEnd": 895,
                "start": 782,
                "end": 894,
                "fullWidth": 124,
                "width": 112,
                "ifKeyword": {
                    "kind": "IfKeyword",
                    "fullStart": 771,
                    "fullEnd": 785,
                    "start": 782,
                    "end": 784,
                    "fullWidth": 14,
                    "width": 2,
                    "text": "if",
                    "value": "if",
                    "valueText": "if",
                    "hasLeadingTrivia": true,
                    "hasLeadingComment": true,
                    "hasLeadingNewLine": true,
                    "hasTrailingTrivia": true,
                    "leadingTrivia": [
                        {
                            "kind": "NewLineTrivia",
                            "text": "\n"
                        },
                        {
                            "kind": "SingleLineCommentTrivia",
                            "text": "//CHECK#2"
                        },
                        {
                            "kind": "NewLineTrivia",
                            "text": "\n"
                        }
                    ],
                    "trailingTrivia": [
                        {
                            "kind": "WhitespaceTrivia",
                            "text": " "
                        }
                    ]
                },
                "openParenToken": {
                    "kind": "OpenParenToken",
                    "fullStart": 785,
                    "fullEnd": 786,
                    "start": 785,
                    "end": 786,
                    "fullWidth": 1,
                    "width": 1,
                    "text": "(",
                    "value": "(",
                    "valueText": "("
                },
                "condition": {
                    "kind": "NotEqualsExpression",
                    "fullStart": 786,
                    "fullEnd": 832,
                    "start": 786,
                    "end": 832,
                    "fullWidth": 46,
                    "width": 46,
                    "left": {
                        "kind": "TypeOfExpression",
                        "fullStart": 786,
                        "fullEnd": 818,
                        "start": 786,
                        "end": 817,
                        "fullWidth": 32,
                        "width": 31,
                        "typeOfKeyword": {
                            "kind": "TypeOfKeyword",
                            "fullStart": 786,
                            "fullEnd": 793,
                            "start": 786,
                            "end": 792,
                            "fullWidth": 7,
                            "width": 6,
                            "text": "typeof",
                            "value": "typeof",
                            "valueText": "typeof",
                            "hasTrailingTrivia": true,
                            "trailingTrivia": [
                                {
                                    "kind": "WhitespaceTrivia",
                                    "text": " "
                                }
                            ]
                        },
                        "expression": {
                            "kind": "MemberAccessExpression",
                            "fullStart": 793,
                            "fullEnd": 818,
                            "start": 793,
                            "end": 817,
                            "fullWidth": 25,
                            "width": 24,
                            "expression": {
                                "kind": "IdentifierName",
                                "fullStart": 793,
                                "fullEnd": 796,
                                "start": 793,
                                "end": 796,
                                "fullWidth": 3,
                                "width": 3,
                                "text": "obj",
                                "value": "obj",
                                "valueText": "obj"
                            },
                            "dotToken": {
                                "kind": "DotToken",
                                "fullStart": 796,
                                "fullEnd": 797,
                                "start": 796,
                                "end": 797,
                                "fullWidth": 1,
                                "width": 1,
                                "text": ".",
                                "value": ".",
                                "valueText": "."
                            },
                            "name": {
                                "kind": "IdentifierName",
                                "fullStart": 797,
                                "fullEnd": 818,
                                "start": 797,
                                "end": 817,
                                "fullWidth": 21,
                                "width": 20,
                                "text": "propertyIsEnumerable",
                                "value": "propertyIsEnumerable",
                                "valueText": "propertyIsEnumerable",
                                "hasTrailingTrivia": true,
                                "trailingTrivia": [
                                    {
                                        "kind": "WhitespaceTrivia",
                                        "text": " "
                                    }
                                ]
                            }
                        }
                    },
                    "operatorToken": {
                        "kind": "ExclamationEqualsEqualsToken",
                        "fullStart": 818,
                        "fullEnd": 822,
                        "start": 818,
                        "end": 821,
                        "fullWidth": 4,
                        "width": 3,
                        "text": "!==",
                        "value": "!==",
                        "valueText": "!==",
                        "hasTrailingTrivia": true,
                        "trailingTrivia": [
                            {
                                "kind": "WhitespaceTrivia",
                                "text": " "
                            }
                        ]
                    },
                    "right": {
                        "kind": "StringLiteral",
                        "fullStart": 822,
                        "fullEnd": 832,
                        "start": 822,
                        "end": 832,
                        "fullWidth": 10,
                        "width": 10,
                        "text": "\"function\"",
                        "value": "function",
                        "valueText": "function"
                    }
                },
                "closeParenToken": {
                    "kind": "CloseParenToken",
                    "fullStart": 832,
                    "fullEnd": 834,
                    "start": 832,
                    "end": 833,
                    "fullWidth": 2,
                    "width": 1,
                    "text": ")",
                    "value": ")",
                    "valueText": ")",
                    "hasTrailingTrivia": true,
                    "trailingTrivia": [
                        {
                            "kind": "WhitespaceTrivia",
                            "text": " "
                        }
                    ]
                },
                "statement": {
                    "kind": "Block",
                    "fullStart": 834,
                    "fullEnd": 895,
                    "start": 834,
                    "end": 894,
                    "fullWidth": 61,
                    "width": 60,
                    "openBraceToken": {
                        "kind": "OpenBraceToken",
                        "fullStart": 834,
                        "fullEnd": 836,
                        "start": 834,
                        "end": 835,
                        "fullWidth": 2,
                        "width": 1,
                        "text": "{",
                        "value": "{",
                        "valueText": "{",
                        "hasTrailingTrivia": true,
                        "hasTrailingNewLine": true,
                        "trailingTrivia": [
                            {
                                "kind": "NewLineTrivia",
                                "text": "\n"
                            }
                        ]
                    },
                    "statements": [
                        {
                            "kind": "ExpressionStatement",
                            "fullStart": 836,
                            "fullEnd": 893,
                            "start": 838,
                            "end": 892,
                            "fullWidth": 57,
                            "width": 54,
                            "expression": {
                                "kind": "InvocationExpression",
                                "fullStart": 836,
                                "fullEnd": 891,
                                "start": 838,
                                "end": 891,
                                "fullWidth": 55,
                                "width": 53,
                                "expression": {
                                    "kind": "IdentifierName",
                                    "fullStart": 836,
                                    "fullEnd": 844,
                                    "start": 838,
                                    "end": 844,
                                    "fullWidth": 8,
                                    "width": 6,
                                    "text": "$ERROR",
                                    "value": "$ERROR",
                                    "valueText": "$ERROR",
                                    "hasLeadingTrivia": true,
                                    "leadingTrivia": [
                                        {
                                            "kind": "WhitespaceTrivia",
                                            "text": "  "
                                        }
                                    ]
                                },
                                "argumentList": {
                                    "kind": "ArgumentList",
                                    "fullStart": 844,
                                    "fullEnd": 891,
                                    "start": 844,
                                    "end": 891,
                                    "fullWidth": 47,
                                    "width": 47,
                                    "openParenToken": {
                                        "kind": "OpenParenToken",
                                        "fullStart": 844,
                                        "fullEnd": 845,
                                        "start": 844,
                                        "end": 845,
                                        "fullWidth": 1,
                                        "width": 1,
                                        "text": "(",
                                        "value": "(",
                                        "valueText": "("
                                    },
                                    "arguments": [
                                        {
                                            "kind": "StringLiteral",
                                            "fullStart": 845,
                                            "fullEnd": 890,
                                            "start": 845,
                                            "end": 890,
                                            "fullWidth": 45,
                                            "width": 45,
                                            "text": "'#2: propertyIsEnumerable method is accessed'",
                                            "value": "#2: propertyIsEnumerable method is accessed",
                                            "valueText": "#2: propertyIsEnumerable method is accessed"
                                        }
                                    ],
                                    "closeParenToken": {
                                        "kind": "CloseParenToken",
                                        "fullStart": 890,
                                        "fullEnd": 891,
                                        "start": 890,
                                        "end": 891,
                                        "fullWidth": 1,
                                        "width": 1,
                                        "text": ")",
                                        "value": ")",
                                        "valueText": ")"
                                    }
                                }
                            },
                            "semicolonToken": {
                                "kind": "SemicolonToken",
                                "fullStart": 891,
                                "fullEnd": 893,
                                "start": 891,
                                "end": 892,
                                "fullWidth": 2,
                                "width": 1,
                                "text": ";",
                                "value": ";",
                                "valueText": ";",
                                "hasTrailingTrivia": true,
                                "hasTrailingNewLine": true,
                                "trailingTrivia": [
                                    {
                                        "kind": "NewLineTrivia",
                                        "text": "\n"
                                    }
                                ]
                            }
                        }
                    ],
                    "closeBraceToken": {
                        "kind": "CloseBraceToken",
                        "fullStart": 893,
                        "fullEnd": 895,
                        "start": 893,
                        "end": 894,
                        "fullWidth": 2,
                        "width": 1,
                        "text": "}",
                        "value": "}",
                        "valueText": "}",
                        "hasTrailingTrivia": true,
                        "hasTrailingNewLine": true,
                        "trailingTrivia": [
                            {
                                "kind": "NewLineTrivia",
                                "text": "\n"
                            }
                        ]
                    }
                }
            },
            {
                "kind": "IfStatement",
                "fullStart": 895,
                "fullEnd": 1019,
                "start": 906,
                "end": 1018,
                "fullWidth": 124,
                "width": 112,
                "ifKeyword": {
                    "kind": "IfKeyword",
                    "fullStart": 895,
                    "fullEnd": 909,
                    "start": 906,
                    "end": 908,
                    "fullWidth": 14,
                    "width": 2,
                    "text": "if",
                    "value": "if",
                    "valueText": "if",
                    "hasLeadingTrivia": true,
                    "hasLeadingComment": true,
                    "hasLeadingNewLine": true,
                    "hasTrailingTrivia": true,
                    "leadingTrivia": [
                        {
                            "kind": "NewLineTrivia",
                            "text": "\n"
                        },
                        {
                            "kind": "SingleLineCommentTrivia",
                            "text": "//CHECK#3"
                        },
                        {
                            "kind": "NewLineTrivia",
                            "text": "\n"
                        }
                    ],
                    "trailingTrivia": [
                        {
                            "kind": "WhitespaceTrivia",
                            "text": " "
                        }
                    ]
                },
                "openParenToken": {
                    "kind": "OpenParenToken",
                    "fullStart": 909,
                    "fullEnd": 910,
                    "start": 909,
                    "end": 910,
                    "fullWidth": 1,
                    "width": 1,
                    "text": "(",
                    "value": "(",
                    "valueText": "("
                },
                "condition": {
                    "kind": "LogicalNotExpression",
                    "fullStart": 910,
                    "fullEnd": 953,
                    "start": 910,
                    "end": 953,
                    "fullWidth": 43,
                    "width": 43,
                    "operatorToken": {
                        "kind": "ExclamationToken",
                        "fullStart": 910,
                        "fullEnd": 911,
                        "start": 910,
                        "end": 911,
                        "fullWidth": 1,
                        "width": 1,
                        "text": "!",
                        "value": "!",
                        "valueText": "!"
                    },
                    "operand": {
                        "kind": "ParenthesizedExpression",
                        "fullStart": 911,
                        "fullEnd": 953,
                        "start": 911,
                        "end": 953,
                        "fullWidth": 42,
                        "width": 42,
                        "openParenToken": {
                            "kind": "OpenParenToken",
                            "fullStart": 911,
                            "fullEnd": 912,
                            "start": 911,
                            "end": 912,
                            "fullWidth": 1,
                            "width": 1,
                            "text": "(",
                            "value": "(",
                            "valueText": "("
                        },
                        "expression": {
                            "kind": "InvocationExpression",
                            "fullStart": 912,
                            "fullEnd": 952,
                            "start": 912,
                            "end": 952,
                            "fullWidth": 40,
                            "width": 40,
                            "expression": {
                                "kind": "MemberAccessExpression",
                                "fullStart": 912,
                                "fullEnd": 936,
                                "start": 912,
                                "end": 936,
                                "fullWidth": 24,
                                "width": 24,
                                "expression": {
                                    "kind": "IdentifierName",
                                    "fullStart": 912,
                                    "fullEnd": 915,
                                    "start": 912,
                                    "end": 915,
                                    "fullWidth": 3,
                                    "width": 3,
                                    "text": "obj",
                                    "value": "obj",
                                    "valueText": "obj"
                                },
                                "dotToken": {
                                    "kind": "DotToken",
                                    "fullStart": 915,
                                    "fullEnd": 916,
                                    "start": 915,
                                    "end": 916,
                                    "fullWidth": 1,
                                    "width": 1,
                                    "text": ".",
                                    "value": ".",
                                    "valueText": "."
                                },
                                "name": {
                                    "kind": "IdentifierName",
                                    "fullStart": 916,
                                    "fullEnd": 936,
                                    "start": 916,
                                    "end": 936,
                                    "fullWidth": 20,
                                    "width": 20,
                                    "text": "propertyIsEnumerable",
                                    "value": "propertyIsEnumerable",
                                    "valueText": "propertyIsEnumerable"
                                }
                            },
                            "argumentList": {
                                "kind": "ArgumentList",
                                "fullStart": 936,
                                "fullEnd": 952,
                                "start": 936,
                                "end": 952,
                                "fullWidth": 16,
                                "width": 16,
                                "openParenToken": {
                                    "kind": "OpenParenToken",
                                    "fullStart": 936,
                                    "fullEnd": 937,
                                    "start": 936,
                                    "end": 937,
                                    "fullWidth": 1,
                                    "width": 1,
                                    "text": "(",
                                    "value": "(",
                                    "valueText": "("
                                },
                                "arguments": [
                                    {
                                        "kind": "StringLiteral",
                                        "fullStart": 937,
                                        "fullEnd": 951,
                                        "start": 937,
                                        "end": 951,
                                        "fullWidth": 14,
                                        "width": 14,
                                        "text": "\"the_property\"",
                                        "value": "the_property",
                                        "valueText": "the_property"
                                    }
                                ],
                                "closeParenToken": {
                                    "kind": "CloseParenToken",
                                    "fullStart": 951,
                                    "fullEnd": 952,
                                    "start": 951,
                                    "end": 952,
                                    "fullWidth": 1,
                                    "width": 1,
                                    "text": ")",
                                    "value": ")",
                                    "valueText": ")"
                                }
                            }
                        },
                        "closeParenToken": {
                            "kind": "CloseParenToken",
                            "fullStart": 952,
                            "fullEnd": 953,
                            "start": 952,
                            "end": 953,
                            "fullWidth": 1,
                            "width": 1,
                            "text": ")",
                            "value": ")",
                            "valueText": ")"
                        }
                    }
                },
                "closeParenToken": {
                    "kind": "CloseParenToken",
                    "fullStart": 953,
                    "fullEnd": 955,
                    "start": 953,
                    "end": 954,
                    "fullWidth": 2,
                    "width": 1,
                    "text": ")",
                    "value": ")",
                    "valueText": ")",
                    "hasTrailingTrivia": true,
                    "trailingTrivia": [
                        {
                            "kind": "WhitespaceTrivia",
                            "text": " "
                        }
                    ]
                },
                "statement": {
                    "kind": "Block",
                    "fullStart": 955,
                    "fullEnd": 1019,
                    "start": 955,
                    "end": 1018,
                    "fullWidth": 64,
                    "width": 63,
                    "openBraceToken": {
                        "kind": "OpenBraceToken",
                        "fullStart": 955,
                        "fullEnd": 957,
                        "start": 955,
                        "end": 956,
                        "fullWidth": 2,
                        "width": 1,
                        "text": "{",
                        "value": "{",
                        "valueText": "{",
                        "hasTrailingTrivia": true,
                        "hasTrailingNewLine": true,
                        "trailingTrivia": [
                            {
                                "kind": "NewLineTrivia",
                                "text": "\n"
                            }
                        ]
                    },
                    "statements": [
                        {
                            "kind": "ExpressionStatement",
                            "fullStart": 957,
                            "fullEnd": 1017,
                            "start": 959,
                            "end": 1016,
                            "fullWidth": 60,
                            "width": 57,
                            "expression": {
                                "kind": "InvocationExpression",
                                "fullStart": 957,
                                "fullEnd": 1015,
                                "start": 959,
                                "end": 1015,
                                "fullWidth": 58,
                                "width": 56,
                                "expression": {
                                    "kind": "IdentifierName",
                                    "fullStart": 957,
                                    "fullEnd": 965,
                                    "start": 959,
                                    "end": 965,
                                    "fullWidth": 8,
                                    "width": 6,
                                    "text": "$ERROR",
                                    "value": "$ERROR",
                                    "valueText": "$ERROR",
                                    "hasLeadingTrivia": true,
                                    "leadingTrivia": [
                                        {
                                            "kind": "WhitespaceTrivia",
                                            "text": "  "
                                        }
                                    ]
                                },
                                "argumentList": {
                                    "kind": "ArgumentList",
                                    "fullStart": 965,
                                    "fullEnd": 1015,
                                    "start": 965,
                                    "end": 1015,
                                    "fullWidth": 50,
                                    "width": 50,
                                    "openParenToken": {
                                        "kind": "OpenParenToken",
                                        "fullStart": 965,
                                        "fullEnd": 966,
                                        "start": 965,
                                        "end": 966,
                                        "fullWidth": 1,
                                        "width": 1,
                                        "text": "(",
                                        "value": "(",
                                        "valueText": "("
                                    },
                                    "arguments": [
                                        {
                                            "kind": "StringLiteral",
                                            "fullStart": 966,
                                            "fullEnd": 1014,
                                            "start": 966,
                                            "end": 1014,
                                            "fullWidth": 48,
                                            "width": 48,
                                            "text": "'#3: propertyIsEnumerable method works properly'",
                                            "value": "#3: propertyIsEnumerable method works properly",
                                            "valueText": "#3: propertyIsEnumerable method works properly"
                                        }
                                    ],
                                    "closeParenToken": {
                                        "kind": "CloseParenToken",
                                        "fullStart": 1014,
                                        "fullEnd": 1015,
                                        "start": 1014,
                                        "end": 1015,
                                        "fullWidth": 1,
                                        "width": 1,
                                        "text": ")",
                                        "value": ")",
                                        "valueText": ")"
                                    }
                                }
                            },
                            "semicolonToken": {
                                "kind": "SemicolonToken",
                                "fullStart": 1015,
                                "fullEnd": 1017,
                                "start": 1015,
                                "end": 1016,
                                "fullWidth": 2,
                                "width": 1,
                                "text": ";",
                                "value": ";",
                                "valueText": ";",
                                "hasTrailingTrivia": true,
                                "hasTrailingNewLine": true,
                                "trailingTrivia": [
                                    {
                                        "kind": "NewLineTrivia",
                                        "text": "\n"
                                    }
                                ]
                            }
                        }
                    ],
                    "closeBraceToken": {
                        "kind": "CloseBraceToken",
                        "fullStart": 1017,
                        "fullEnd": 1019,
                        "start": 1017,
                        "end": 1018,
                        "fullWidth": 2,
                        "width": 1,
                        "text": "}",
                        "value": "}",
                        "valueText": "}",
                        "hasTrailingTrivia": true,
                        "hasTrailingNewLine": true,
                        "trailingTrivia": [
                            {
                                "kind": "NewLineTrivia",
                                "text": "\n"
                            }
                        ]
                    }
                }
            },
            {
                "kind": "VariableStatement",
                "fullStart": 1019,
                "fullEnd": 1044,
                "start": 1030,
                "end": 1043,
                "fullWidth": 25,
                "width": 13,
                "modifiers": [],
                "variableDeclaration": {
                    "kind": "VariableDeclaration",
                    "fullStart": 1019,
                    "fullEnd": 1042,
                    "start": 1030,
                    "end": 1042,
                    "fullWidth": 23,
                    "width": 12,
                    "varKeyword": {
                        "kind": "VarKeyword",
                        "fullStart": 1019,
                        "fullEnd": 1034,
                        "start": 1030,
                        "end": 1033,
                        "fullWidth": 15,
                        "width": 3,
                        "text": "var",
                        "value": "var",
                        "valueText": "var",
                        "hasLeadingTrivia": true,
                        "hasLeadingComment": true,
                        "hasLeadingNewLine": true,
                        "hasTrailingTrivia": true,
                        "leadingTrivia": [
                            {
                                "kind": "NewLineTrivia",
                                "text": "\n"
                            },
                            {
                                "kind": "SingleLineCommentTrivia",
                                "text": "//CHECK#4"
                            },
                            {
                                "kind": "NewLineTrivia",
                                "text": "\n"
                            }
                        ],
                        "trailingTrivia": [
                            {
                                "kind": "WhitespaceTrivia",
                                "text": " "
                            }
                        ]
                    },
                    "variableDeclarators": [
                        {
                            "kind": "VariableDeclarator",
                            "fullStart": 1034,
                            "fullEnd": 1042,
                            "start": 1034,
                            "end": 1042,
                            "fullWidth": 8,
<<<<<<< HEAD
                            "width": 8,
                            "identifier": {
=======
                            "propertyName": {
>>>>>>> 85e84683
                                "kind": "IdentifierName",
                                "fullStart": 1034,
                                "fullEnd": 1039,
                                "start": 1034,
                                "end": 1039,
                                "fullWidth": 5,
                                "width": 5,
                                "text": "accum",
                                "value": "accum",
                                "valueText": "accum"
                            },
                            "equalsValueClause": {
                                "kind": "EqualsValueClause",
                                "fullStart": 1039,
                                "fullEnd": 1042,
                                "start": 1039,
                                "end": 1042,
                                "fullWidth": 3,
                                "width": 3,
                                "equalsToken": {
                                    "kind": "EqualsToken",
                                    "fullStart": 1039,
                                    "fullEnd": 1040,
                                    "start": 1039,
                                    "end": 1040,
                                    "fullWidth": 1,
                                    "width": 1,
                                    "text": "=",
                                    "value": "=",
                                    "valueText": "="
                                },
                                "value": {
                                    "kind": "StringLiteral",
                                    "fullStart": 1040,
                                    "fullEnd": 1042,
                                    "start": 1040,
                                    "end": 1042,
                                    "fullWidth": 2,
                                    "width": 2,
                                    "text": "\"\"",
                                    "value": "",
                                    "valueText": ""
                                }
                            }
                        }
                    ]
                },
                "semicolonToken": {
                    "kind": "SemicolonToken",
                    "fullStart": 1042,
                    "fullEnd": 1044,
                    "start": 1042,
                    "end": 1043,
                    "fullWidth": 2,
                    "width": 1,
                    "text": ";",
                    "value": ";",
                    "valueText": ";",
                    "hasTrailingTrivia": true,
                    "hasTrailingNewLine": true,
                    "trailingTrivia": [
                        {
                            "kind": "NewLineTrivia",
                            "text": "\n"
                        }
                    ]
                }
            },
            {
                "kind": "ForInStatement",
                "fullStart": 1044,
                "fullEnd": 1084,
                "start": 1044,
                "end": 1083,
                "fullWidth": 40,
                "width": 39,
                "forKeyword": {
                    "kind": "ForKeyword",
                    "fullStart": 1044,
                    "fullEnd": 1047,
                    "start": 1044,
                    "end": 1047,
                    "fullWidth": 3,
                    "width": 3,
                    "text": "for",
                    "value": "for",
                    "valueText": "for"
                },
                "openParenToken": {
                    "kind": "OpenParenToken",
                    "fullStart": 1047,
                    "fullEnd": 1048,
                    "start": 1047,
                    "end": 1048,
                    "fullWidth": 1,
                    "width": 1,
                    "text": "(",
                    "value": "(",
                    "valueText": "("
                },
                "variableDeclaration": {
                    "kind": "VariableDeclaration",
                    "fullStart": 1048,
                    "fullEnd": 1057,
                    "start": 1048,
                    "end": 1056,
                    "fullWidth": 9,
                    "width": 8,
                    "varKeyword": {
                        "kind": "VarKeyword",
                        "fullStart": 1048,
                        "fullEnd": 1052,
                        "start": 1048,
                        "end": 1051,
                        "fullWidth": 4,
                        "width": 3,
                        "text": "var",
                        "value": "var",
                        "valueText": "var",
                        "hasTrailingTrivia": true,
                        "trailingTrivia": [
                            {
                                "kind": "WhitespaceTrivia",
                                "text": " "
                            }
                        ]
                    },
                    "variableDeclarators": [
                        {
                            "kind": "VariableDeclarator",
                            "fullStart": 1052,
                            "fullEnd": 1057,
                            "start": 1052,
                            "end": 1056,
                            "fullWidth": 5,
<<<<<<< HEAD
                            "width": 4,
                            "identifier": {
=======
                            "propertyName": {
>>>>>>> 85e84683
                                "kind": "IdentifierName",
                                "fullStart": 1052,
                                "fullEnd": 1057,
                                "start": 1052,
                                "end": 1056,
                                "fullWidth": 5,
                                "width": 4,
                                "text": "prop",
                                "value": "prop",
                                "valueText": "prop",
                                "hasTrailingTrivia": true,
                                "trailingTrivia": [
                                    {
                                        "kind": "WhitespaceTrivia",
                                        "text": " "
                                    }
                                ]
                            }
                        }
                    ]
                },
                "inKeyword": {
                    "kind": "InKeyword",
                    "fullStart": 1057,
                    "fullEnd": 1060,
                    "start": 1057,
                    "end": 1059,
                    "fullWidth": 3,
                    "width": 2,
                    "text": "in",
                    "value": "in",
                    "valueText": "in",
                    "hasTrailingTrivia": true,
                    "trailingTrivia": [
                        {
                            "kind": "WhitespaceTrivia",
                            "text": " "
                        }
                    ]
                },
                "expression": {
                    "kind": "IdentifierName",
                    "fullStart": 1060,
                    "fullEnd": 1063,
                    "start": 1060,
                    "end": 1063,
                    "fullWidth": 3,
                    "width": 3,
                    "text": "obj",
                    "value": "obj",
                    "valueText": "obj"
                },
                "closeParenToken": {
                    "kind": "CloseParenToken",
                    "fullStart": 1063,
                    "fullEnd": 1065,
                    "start": 1063,
                    "end": 1064,
                    "fullWidth": 2,
                    "width": 1,
                    "text": ")",
                    "value": ")",
                    "valueText": ")",
                    "hasTrailingTrivia": true,
                    "trailingTrivia": [
                        {
                            "kind": "WhitespaceTrivia",
                            "text": " "
                        }
                    ]
                },
                "statement": {
                    "kind": "Block",
                    "fullStart": 1065,
                    "fullEnd": 1084,
                    "start": 1065,
                    "end": 1083,
                    "fullWidth": 19,
                    "width": 18,
                    "openBraceToken": {
                        "kind": "OpenBraceToken",
                        "fullStart": 1065,
                        "fullEnd": 1067,
                        "start": 1065,
                        "end": 1066,
                        "fullWidth": 2,
                        "width": 1,
                        "text": "{",
                        "value": "{",
                        "valueText": "{",
                        "hasTrailingTrivia": true,
                        "hasTrailingNewLine": true,
                        "trailingTrivia": [
                            {
                                "kind": "NewLineTrivia",
                                "text": "\n"
                            }
                        ]
                    },
                    "statements": [
                        {
                            "kind": "ExpressionStatement",
                            "fullStart": 1067,
                            "fullEnd": 1082,
                            "start": 1069,
                            "end": 1081,
                            "fullWidth": 15,
                            "width": 12,
                            "expression": {
                                "kind": "AddAssignmentExpression",
                                "fullStart": 1067,
                                "fullEnd": 1080,
                                "start": 1069,
                                "end": 1080,
                                "fullWidth": 13,
                                "width": 11,
                                "left": {
                                    "kind": "IdentifierName",
                                    "fullStart": 1067,
                                    "fullEnd": 1074,
                                    "start": 1069,
                                    "end": 1074,
                                    "fullWidth": 7,
                                    "width": 5,
                                    "text": "accum",
                                    "value": "accum",
                                    "valueText": "accum",
                                    "hasLeadingTrivia": true,
                                    "leadingTrivia": [
                                        {
                                            "kind": "WhitespaceTrivia",
                                            "text": "  "
                                        }
                                    ]
                                },
                                "operatorToken": {
                                    "kind": "PlusEqualsToken",
                                    "fullStart": 1074,
                                    "fullEnd": 1076,
                                    "start": 1074,
                                    "end": 1076,
                                    "fullWidth": 2,
                                    "width": 2,
                                    "text": "+=",
                                    "value": "+=",
                                    "valueText": "+="
                                },
                                "right": {
                                    "kind": "IdentifierName",
                                    "fullStart": 1076,
                                    "fullEnd": 1080,
                                    "start": 1076,
                                    "end": 1080,
                                    "fullWidth": 4,
                                    "width": 4,
                                    "text": "prop",
                                    "value": "prop",
                                    "valueText": "prop"
                                }
                            },
                            "semicolonToken": {
                                "kind": "SemicolonToken",
                                "fullStart": 1080,
                                "fullEnd": 1082,
                                "start": 1080,
                                "end": 1081,
                                "fullWidth": 2,
                                "width": 1,
                                "text": ";",
                                "value": ";",
                                "valueText": ";",
                                "hasTrailingTrivia": true,
                                "hasTrailingNewLine": true,
                                "trailingTrivia": [
                                    {
                                        "kind": "NewLineTrivia",
                                        "text": "\n"
                                    }
                                ]
                            }
                        }
                    ],
                    "closeBraceToken": {
                        "kind": "CloseBraceToken",
                        "fullStart": 1082,
                        "fullEnd": 1084,
                        "start": 1082,
                        "end": 1083,
                        "fullWidth": 2,
                        "width": 1,
                        "text": "}",
                        "value": "}",
                        "valueText": "}",
                        "hasTrailingTrivia": true,
                        "hasTrailingNewLine": true,
                        "trailingTrivia": [
                            {
                                "kind": "NewLineTrivia",
                                "text": "\n"
                            }
                        ]
                    }
                }
            },
            {
                "kind": "IfStatement",
                "fullStart": 1084,
                "fullEnd": 1171,
                "start": 1084,
                "end": 1170,
                "fullWidth": 87,
                "width": 86,
                "ifKeyword": {
                    "kind": "IfKeyword",
                    "fullStart": 1084,
                    "fullEnd": 1087,
                    "start": 1084,
                    "end": 1086,
                    "fullWidth": 3,
                    "width": 2,
                    "text": "if",
                    "value": "if",
                    "valueText": "if",
                    "hasTrailingTrivia": true,
                    "trailingTrivia": [
                        {
                            "kind": "WhitespaceTrivia",
                            "text": " "
                        }
                    ]
                },
                "openParenToken": {
                    "kind": "OpenParenToken",
                    "fullStart": 1087,
                    "fullEnd": 1088,
                    "start": 1087,
                    "end": 1088,
                    "fullWidth": 1,
                    "width": 1,
                    "text": "(",
                    "value": "(",
                    "valueText": "("
                },
                "condition": {
                    "kind": "NotEqualsExpression",
                    "fullStart": 1088,
                    "fullEnd": 1121,
                    "start": 1088,
                    "end": 1121,
                    "fullWidth": 33,
                    "width": 33,
                    "left": {
                        "kind": "InvocationExpression",
                        "fullStart": 1088,
                        "fullEnd": 1117,
                        "start": 1088,
                        "end": 1117,
                        "fullWidth": 29,
                        "width": 29,
                        "expression": {
                            "kind": "MemberAccessExpression",
                            "fullStart": 1088,
                            "fullEnd": 1101,
                            "start": 1088,
                            "end": 1101,
                            "fullWidth": 13,
                            "width": 13,
                            "expression": {
                                "kind": "IdentifierName",
                                "fullStart": 1088,
                                "fullEnd": 1093,
                                "start": 1088,
                                "end": 1093,
                                "fullWidth": 5,
                                "width": 5,
                                "text": "accum",
                                "value": "accum",
                                "valueText": "accum"
                            },
                            "dotToken": {
                                "kind": "DotToken",
                                "fullStart": 1093,
                                "fullEnd": 1094,
                                "start": 1093,
                                "end": 1094,
                                "fullWidth": 1,
                                "width": 1,
                                "text": ".",
                                "value": ".",
                                "valueText": "."
                            },
                            "name": {
                                "kind": "IdentifierName",
                                "fullStart": 1094,
                                "fullEnd": 1101,
                                "start": 1094,
                                "end": 1101,
                                "fullWidth": 7,
                                "width": 7,
                                "text": "indexOf",
                                "value": "indexOf",
                                "valueText": "indexOf"
                            }
                        },
                        "argumentList": {
                            "kind": "ArgumentList",
                            "fullStart": 1101,
                            "fullEnd": 1117,
                            "start": 1101,
                            "end": 1117,
                            "fullWidth": 16,
                            "width": 16,
                            "openParenToken": {
                                "kind": "OpenParenToken",
                                "fullStart": 1101,
                                "fullEnd": 1102,
                                "start": 1101,
                                "end": 1102,
                                "fullWidth": 1,
                                "width": 1,
                                "text": "(",
                                "value": "(",
                                "valueText": "("
                            },
                            "arguments": [
                                {
                                    "kind": "StringLiteral",
                                    "fullStart": 1102,
                                    "fullEnd": 1116,
                                    "start": 1102,
                                    "end": 1116,
                                    "fullWidth": 14,
                                    "width": 14,
                                    "text": "\"the_property\"",
                                    "value": "the_property",
                                    "valueText": "the_property"
                                }
                            ],
                            "closeParenToken": {
                                "kind": "CloseParenToken",
                                "fullStart": 1116,
                                "fullEnd": 1117,
                                "start": 1116,
                                "end": 1117,
                                "fullWidth": 1,
                                "width": 1,
                                "text": ")",
                                "value": ")",
                                "valueText": ")"
                            }
                        }
                    },
                    "operatorToken": {
                        "kind": "ExclamationEqualsEqualsToken",
                        "fullStart": 1117,
                        "fullEnd": 1120,
                        "start": 1117,
                        "end": 1120,
                        "fullWidth": 3,
                        "width": 3,
                        "text": "!==",
                        "value": "!==",
                        "valueText": "!=="
                    },
                    "right": {
                        "kind": "NumericLiteral",
                        "fullStart": 1120,
                        "fullEnd": 1121,
                        "start": 1120,
                        "end": 1121,
                        "fullWidth": 1,
                        "width": 1,
                        "text": "0",
                        "value": 0,
                        "valueText": "0"
                    }
                },
                "closeParenToken": {
                    "kind": "CloseParenToken",
                    "fullStart": 1121,
                    "fullEnd": 1123,
                    "start": 1121,
                    "end": 1122,
                    "fullWidth": 2,
                    "width": 1,
                    "text": ")",
                    "value": ")",
                    "valueText": ")",
                    "hasTrailingTrivia": true,
                    "trailingTrivia": [
                        {
                            "kind": "WhitespaceTrivia",
                            "text": " "
                        }
                    ]
                },
                "statement": {
                    "kind": "Block",
                    "fullStart": 1123,
                    "fullEnd": 1171,
                    "start": 1123,
                    "end": 1170,
                    "fullWidth": 48,
                    "width": 47,
                    "openBraceToken": {
                        "kind": "OpenBraceToken",
                        "fullStart": 1123,
                        "fullEnd": 1125,
                        "start": 1123,
                        "end": 1124,
                        "fullWidth": 2,
                        "width": 1,
                        "text": "{",
                        "value": "{",
                        "valueText": "{",
                        "hasTrailingTrivia": true,
                        "hasTrailingNewLine": true,
                        "trailingTrivia": [
                            {
                                "kind": "NewLineTrivia",
                                "text": "\n"
                            }
                        ]
                    },
                    "statements": [
                        {
                            "kind": "ExpressionStatement",
                            "fullStart": 1125,
                            "fullEnd": 1169,
                            "start": 1127,
                            "end": 1168,
                            "fullWidth": 44,
                            "width": 41,
                            "expression": {
                                "kind": "InvocationExpression",
                                "fullStart": 1125,
                                "fullEnd": 1167,
                                "start": 1127,
                                "end": 1167,
                                "fullWidth": 42,
                                "width": 40,
                                "expression": {
                                    "kind": "IdentifierName",
                                    "fullStart": 1125,
                                    "fullEnd": 1133,
                                    "start": 1127,
                                    "end": 1133,
                                    "fullWidth": 8,
                                    "width": 6,
                                    "text": "$ERROR",
                                    "value": "$ERROR",
                                    "valueText": "$ERROR",
                                    "hasLeadingTrivia": true,
                                    "leadingTrivia": [
                                        {
                                            "kind": "WhitespaceTrivia",
                                            "text": "  "
                                        }
                                    ]
                                },
                                "argumentList": {
                                    "kind": "ArgumentList",
                                    "fullStart": 1133,
                                    "fullEnd": 1167,
                                    "start": 1133,
                                    "end": 1167,
                                    "fullWidth": 34,
                                    "width": 34,
                                    "openParenToken": {
                                        "kind": "OpenParenToken",
                                        "fullStart": 1133,
                                        "fullEnd": 1134,
                                        "start": 1133,
                                        "end": 1134,
                                        "fullWidth": 1,
                                        "width": 1,
                                        "text": "(",
                                        "value": "(",
                                        "valueText": "("
                                    },
                                    "arguments": [
                                        {
                                            "kind": "StringLiteral",
                                            "fullStart": 1134,
                                            "fullEnd": 1166,
                                            "start": 1134,
                                            "end": 1166,
                                            "fullWidth": 32,
                                            "width": 32,
                                            "text": "'#4: enumerating works properly'",
                                            "value": "#4: enumerating works properly",
                                            "valueText": "#4: enumerating works properly"
                                        }
                                    ],
                                    "closeParenToken": {
                                        "kind": "CloseParenToken",
                                        "fullStart": 1166,
                                        "fullEnd": 1167,
                                        "start": 1166,
                                        "end": 1167,
                                        "fullWidth": 1,
                                        "width": 1,
                                        "text": ")",
                                        "value": ")",
                                        "valueText": ")"
                                    }
                                }
                            },
                            "semicolonToken": {
                                "kind": "SemicolonToken",
                                "fullStart": 1167,
                                "fullEnd": 1169,
                                "start": 1167,
                                "end": 1168,
                                "fullWidth": 2,
                                "width": 1,
                                "text": ";",
                                "value": ";",
                                "valueText": ";",
                                "hasTrailingTrivia": true,
                                "hasTrailingNewLine": true,
                                "trailingTrivia": [
                                    {
                                        "kind": "NewLineTrivia",
                                        "text": "\n"
                                    }
                                ]
                            }
                        }
                    ],
                    "closeBraceToken": {
                        "kind": "CloseBraceToken",
                        "fullStart": 1169,
                        "fullEnd": 1171,
                        "start": 1169,
                        "end": 1170,
                        "fullWidth": 2,
                        "width": 1,
                        "text": "}",
                        "value": "}",
                        "valueText": "}",
                        "hasTrailingTrivia": true,
                        "hasTrailingNewLine": true,
                        "trailingTrivia": [
                            {
                                "kind": "NewLineTrivia",
                                "text": "\n"
                            }
                        ]
                    }
                }
            }
        ],
        "endOfFileToken": {
            "kind": "EndOfFileToken",
            "fullStart": 1171,
            "fullEnd": 1175,
            "start": 1175,
            "end": 1175,
            "fullWidth": 4,
            "width": 0,
            "text": "",
            "hasLeadingTrivia": true,
            "hasLeadingComment": true,
            "hasLeadingNewLine": true,
            "leadingTrivia": [
                {
                    "kind": "SingleLineCommentTrivia",
                    "text": "//"
                },
                {
                    "kind": "NewLineTrivia",
                    "text": "\n"
                },
                {
                    "kind": "NewLineTrivia",
                    "text": "\n"
                }
            ]
        }
    },
    "lineMap": {
        "lineStarts": [
            0,
            61,
            132,
            133,
            137,
            235,
            262,
            286,
            371,
            435,
            453,
            456,
            510,
            599,
            603,
            604,
            614,
            681,
            737,
            739,
            740,
            771,
            772,
            782,
            836,
            893,
            895,
            896,
            906,
            957,
            1017,
            1019,
            1020,
            1030,
            1044,
            1067,
            1082,
            1084,
            1125,
            1169,
            1171,
            1174,
            1175
        ],
        "length": 1175
    }
}<|MERGE_RESOLUTION|>--- conflicted
+++ resolved
@@ -477,12 +477,8 @@
                             "start": 744,
                             "end": 769,
                             "fullWidth": 25,
-<<<<<<< HEAD
                             "width": 25,
-                            "identifier": {
-=======
                             "propertyName": {
->>>>>>> 85e84683
                                 "kind": "IdentifierName",
                                 "fullStart": 744,
                                 "fullEnd": 748,
@@ -1431,12 +1427,8 @@
                             "start": 1034,
                             "end": 1042,
                             "fullWidth": 8,
-<<<<<<< HEAD
                             "width": 8,
-                            "identifier": {
-=======
                             "propertyName": {
->>>>>>> 85e84683
                                 "kind": "IdentifierName",
                                 "fullStart": 1034,
                                 "fullEnd": 1039,
@@ -1572,12 +1564,8 @@
                             "start": 1052,
                             "end": 1056,
                             "fullWidth": 5,
-<<<<<<< HEAD
                             "width": 4,
-                            "identifier": {
-=======
                             "propertyName": {
->>>>>>> 85e84683
                                 "kind": "IdentifierName",
                                 "fullStart": 1052,
                                 "fullEnd": 1057,
