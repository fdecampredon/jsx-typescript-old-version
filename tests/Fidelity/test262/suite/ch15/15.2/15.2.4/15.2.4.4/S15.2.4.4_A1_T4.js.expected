--- conflicted
+++ resolved
@@ -477,12 +477,8 @@
                             "start": 399,
                             "end": 413,
                             "fullWidth": 14,
-<<<<<<< HEAD
                             "width": 14,
-                            "identifier": {
-=======
                             "propertyName": {
->>>>>>> 85e84683
                                 "kind": "IdentifierName",
                                 "fullStart": 399,
                                 "fullEnd": 402,
