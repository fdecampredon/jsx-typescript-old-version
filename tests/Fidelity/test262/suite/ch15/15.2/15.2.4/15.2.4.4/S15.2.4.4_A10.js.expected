--- conflicted
+++ resolved
@@ -545,12 +545,8 @@
                             "start": 502,
                             "end": 539,
                             "fullWidth": 37,
-<<<<<<< HEAD
                             "width": 37,
-                            "identifier": {
-=======
                             "propertyName": {
->>>>>>> 85e84683
                                 "kind": "IdentifierName",
                                 "fullStart": 502,
                                 "fullEnd": 506,
