{
    "isDeclaration": false,
    "languageVersion": "EcmaScript5",
    "parseOptions": {
        "allowAutomaticSemicolonInsertion": true
    },
    "sourceUnit": {
        "kind": "SourceUnit",
        "fullStart": 0,
        "fullEnd": 624,
        "start": 300,
        "end": 624,
        "fullWidth": 624,
        "width": 324,
        "moduleElements": [
            {
                "kind": "IfStatement",
                "fullStart": 0,
                "fullEnd": 396,
                "start": 300,
                "end": 395,
                "fullWidth": 396,
                "width": 95,
                "ifKeyword": {
                    "kind": "IfKeyword",
                    "fullStart": 0,
                    "fullEnd": 303,
                    "start": 300,
                    "end": 302,
                    "fullWidth": 303,
                    "width": 2,
                    "text": "if",
                    "value": "if",
                    "valueText": "if",
                    "hasLeadingTrivia": true,
                    "hasLeadingComment": true,
                    "hasLeadingNewLine": true,
                    "hasTrailingTrivia": true,
                    "leadingTrivia": [
                        {
                            "kind": "SingleLineCommentTrivia",
                            "text": "// Copyright 2009 the Sputnik authors.  All rights reserved."
                        },
                        {
                            "kind": "NewLineTrivia",
                            "text": "\n"
                        },
                        {
                            "kind": "SingleLineCommentTrivia",
                            "text": "// This code is governed by the BSD license found in the LICENSE file."
                        },
                        {
                            "kind": "NewLineTrivia",
                            "text": "\n"
                        },
                        {
                            "kind": "NewLineTrivia",
                            "text": "\n"
                        },
                        {
                            "kind": "MultiLineCommentTrivia",
                            "text": "/**\n * The valueOf method returns its \"this\" value\n *\n * @path ch15/15.2/15.2.4/15.2.4.4/S15.2.4.4_A1_T6.js\n * @description \"this\" value is \"undefined\"\n */"
                        },
                        {
                            "kind": "NewLineTrivia",
                            "text": "\n"
                        },
                        {
                            "kind": "NewLineTrivia",
                            "text": "\n"
                        },
                        {
                            "kind": "SingleLineCommentTrivia",
                            "text": "//CHECK#1"
                        },
                        {
                            "kind": "NewLineTrivia",
                            "text": "\n"
                        }
                    ],
                    "trailingTrivia": [
                        {
                            "kind": "WhitespaceTrivia",
                            "text": " "
                        }
                    ]
                },
                "openParenToken": {
                    "kind": "OpenParenToken",
                    "fullStart": 303,
                    "fullEnd": 304,
                    "start": 303,
                    "end": 304,
                    "fullWidth": 1,
                    "width": 1,
                    "text": "(",
                    "value": "(",
                    "valueText": "("
                },
                "condition": {
                    "kind": "NotEqualsExpression",
                    "fullStart": 304,
                    "fullEnd": 350,
                    "start": 304,
                    "end": 350,
                    "fullWidth": 46,
                    "width": 46,
                    "left": {
                        "kind": "TypeOfExpression",
                        "fullStart": 304,
                        "fullEnd": 336,
                        "start": 304,
                        "end": 335,
                        "fullWidth": 32,
                        "width": 31,
                        "typeOfKeyword": {
                            "kind": "TypeOfKeyword",
                            "fullStart": 304,
                            "fullEnd": 311,
                            "start": 304,
                            "end": 310,
                            "fullWidth": 7,
                            "width": 6,
                            "text": "typeof",
                            "value": "typeof",
                            "valueText": "typeof",
                            "hasTrailingTrivia": true,
                            "trailingTrivia": [
                                {
                                    "kind": "WhitespaceTrivia",
                                    "text": " "
                                }
                            ]
                        },
                        "expression": {
                            "kind": "MemberAccessExpression",
                            "fullStart": 311,
                            "fullEnd": 336,
                            "start": 311,
                            "end": 335,
                            "fullWidth": 25,
                            "width": 24,
                            "expression": {
                                "kind": "MemberAccessExpression",
                                "fullStart": 311,
                                "fullEnd": 327,
                                "start": 311,
                                "end": 327,
                                "fullWidth": 16,
                                "width": 16,
                                "expression": {
                                    "kind": "IdentifierName",
                                    "fullStart": 311,
                                    "fullEnd": 317,
                                    "start": 311,
                                    "end": 317,
                                    "fullWidth": 6,
                                    "width": 6,
                                    "text": "Object",
                                    "value": "Object",
                                    "valueText": "Object"
                                },
                                "dotToken": {
                                    "kind": "DotToken",
                                    "fullStart": 317,
                                    "fullEnd": 318,
                                    "start": 317,
                                    "end": 318,
                                    "fullWidth": 1,
                                    "width": 1,
                                    "text": ".",
                                    "value": ".",
                                    "valueText": "."
                                },
                                "name": {
                                    "kind": "IdentifierName",
                                    "fullStart": 318,
                                    "fullEnd": 327,
                                    "start": 318,
                                    "end": 327,
                                    "fullWidth": 9,
                                    "width": 9,
                                    "text": "prototype",
                                    "value": "prototype",
                                    "valueText": "prototype"
                                }
                            },
                            "dotToken": {
                                "kind": "DotToken",
                                "fullStart": 327,
                                "fullEnd": 328,
                                "start": 327,
                                "end": 328,
                                "fullWidth": 1,
                                "width": 1,
                                "text": ".",
                                "value": ".",
                                "valueText": "."
                            },
                            "name": {
                                "kind": "IdentifierName",
                                "fullStart": 328,
                                "fullEnd": 336,
                                "start": 328,
                                "end": 335,
                                "fullWidth": 8,
                                "width": 7,
                                "text": "valueOf",
                                "value": "valueOf",
                                "valueText": "valueOf",
                                "hasTrailingTrivia": true,
                                "trailingTrivia": [
                                    {
                                        "kind": "WhitespaceTrivia",
                                        "text": " "
                                    }
                                ]
                            }
                        }
                    },
                    "operatorToken": {
                        "kind": "ExclamationEqualsEqualsToken",
                        "fullStart": 336,
                        "fullEnd": 340,
                        "start": 336,
                        "end": 339,
                        "fullWidth": 4,
                        "width": 3,
                        "text": "!==",
                        "value": "!==",
                        "valueText": "!==",
                        "hasTrailingTrivia": true,
                        "trailingTrivia": [
                            {
                                "kind": "WhitespaceTrivia",
                                "text": " "
                            }
                        ]
                    },
                    "right": {
                        "kind": "StringLiteral",
                        "fullStart": 340,
                        "fullEnd": 350,
                        "start": 340,
                        "end": 350,
                        "fullWidth": 10,
                        "width": 10,
                        "text": "\"function\"",
                        "value": "function",
                        "valueText": "function"
                    }
                },
                "closeParenToken": {
                    "kind": "CloseParenToken",
                    "fullStart": 350,
                    "fullEnd": 352,
                    "start": 350,
                    "end": 351,
                    "fullWidth": 2,
                    "width": 1,
                    "text": ")",
                    "value": ")",
                    "valueText": ")",
                    "hasTrailingTrivia": true,
                    "trailingTrivia": [
                        {
                            "kind": "WhitespaceTrivia",
                            "text": " "
                        }
                    ]
                },
                "statement": {
                    "kind": "Block",
                    "fullStart": 352,
                    "fullEnd": 396,
                    "start": 352,
                    "end": 395,
                    "fullWidth": 44,
                    "width": 43,
                    "openBraceToken": {
                        "kind": "OpenBraceToken",
                        "fullStart": 352,
                        "fullEnd": 354,
                        "start": 352,
                        "end": 353,
                        "fullWidth": 2,
                        "width": 1,
                        "text": "{",
                        "value": "{",
                        "valueText": "{",
                        "hasTrailingTrivia": true,
                        "hasTrailingNewLine": true,
                        "trailingTrivia": [
                            {
                                "kind": "NewLineTrivia",
                                "text": "\n"
                            }
                        ]
                    },
                    "statements": [
                        {
                            "kind": "ExpressionStatement",
                            "fullStart": 354,
                            "fullEnd": 394,
                            "start": 356,
                            "end": 393,
                            "fullWidth": 40,
                            "width": 37,
                            "expression": {
                                "kind": "InvocationExpression",
                                "fullStart": 354,
                                "fullEnd": 392,
                                "start": 356,
                                "end": 392,
                                "fullWidth": 38,
                                "width": 36,
                                "expression": {
                                    "kind": "IdentifierName",
                                    "fullStart": 354,
                                    "fullEnd": 362,
                                    "start": 356,
                                    "end": 362,
                                    "fullWidth": 8,
                                    "width": 6,
                                    "text": "$ERROR",
                                    "value": "$ERROR",
                                    "valueText": "$ERROR",
                                    "hasLeadingTrivia": true,
                                    "leadingTrivia": [
                                        {
                                            "kind": "WhitespaceTrivia",
                                            "text": "  "
                                        }
                                    ]
                                },
                                "argumentList": {
                                    "kind": "ArgumentList",
                                    "fullStart": 362,
                                    "fullEnd": 392,
                                    "start": 362,
                                    "end": 392,
                                    "fullWidth": 30,
                                    "width": 30,
                                    "openParenToken": {
                                        "kind": "OpenParenToken",
                                        "fullStart": 362,
                                        "fullEnd": 363,
                                        "start": 362,
                                        "end": 363,
                                        "fullWidth": 1,
                                        "width": 1,
                                        "text": "(",
                                        "value": "(",
                                        "valueText": "("
                                    },
                                    "arguments": [
                                        {
                                            "kind": "StringLiteral",
                                            "fullStart": 363,
                                            "fullEnd": 391,
                                            "start": 363,
                                            "end": 391,
                                            "fullWidth": 28,
                                            "width": 28,
                                            "text": "'#1: valueOf method defined'",
                                            "value": "#1: valueOf method defined",
                                            "valueText": "#1: valueOf method defined"
                                        }
                                    ],
                                    "closeParenToken": {
                                        "kind": "CloseParenToken",
                                        "fullStart": 391,
                                        "fullEnd": 392,
                                        "start": 391,
                                        "end": 392,
                                        "fullWidth": 1,
                                        "width": 1,
                                        "text": ")",
                                        "value": ")",
                                        "valueText": ")"
                                    }
                                }
                            },
                            "semicolonToken": {
                                "kind": "SemicolonToken",
                                "fullStart": 392,
                                "fullEnd": 394,
                                "start": 392,
                                "end": 393,
                                "fullWidth": 2,
                                "width": 1,
                                "text": ";",
                                "value": ";",
                                "valueText": ";",
                                "hasTrailingTrivia": true,
                                "hasTrailingNewLine": true,
                                "trailingTrivia": [
                                    {
                                        "kind": "NewLineTrivia",
                                        "text": "\n"
                                    }
                                ]
                            }
                        }
                    ],
                    "closeBraceToken": {
                        "kind": "CloseBraceToken",
                        "fullStart": 394,
                        "fullEnd": 396,
                        "start": 394,
                        "end": 395,
                        "fullWidth": 2,
                        "width": 1,
                        "text": "}",
                        "value": "}",
                        "valueText": "}",
                        "hasTrailingTrivia": true,
                        "hasTrailingNewLine": true,
                        "trailingTrivia": [
                            {
                                "kind": "NewLineTrivia",
                                "text": "\n"
                            }
                        ]
                    }
                }
            },
            {
                "kind": "VariableStatement",
                "fullStart": 396,
                "fullEnd": 428,
                "start": 397,
                "end": 427,
                "fullWidth": 32,
                "width": 30,
                "modifiers": [],
                "variableDeclaration": {
                    "kind": "VariableDeclaration",
                    "fullStart": 396,
                    "fullEnd": 426,
                    "start": 397,
                    "end": 426,
                    "fullWidth": 30,
                    "width": 29,
                    "varKeyword": {
                        "kind": "VarKeyword",
                        "fullStart": 396,
                        "fullEnd": 401,
                        "start": 397,
                        "end": 400,
                        "fullWidth": 5,
                        "width": 3,
                        "text": "var",
                        "value": "var",
                        "valueText": "var",
                        "hasLeadingTrivia": true,
                        "hasLeadingNewLine": true,
                        "hasTrailingTrivia": true,
                        "leadingTrivia": [
                            {
                                "kind": "NewLineTrivia",
                                "text": "\n"
                            }
                        ],
                        "trailingTrivia": [
                            {
                                "kind": "WhitespaceTrivia",
                                "text": " "
                            }
                        ]
                    },
                    "variableDeclarators": [
                        {
                            "kind": "VariableDeclarator",
                            "fullStart": 401,
                            "fullEnd": 426,
                            "start": 401,
                            "end": 426,
                            "fullWidth": 25,
<<<<<<< HEAD
                            "width": 25,
                            "identifier": {
=======
                            "propertyName": {
>>>>>>> 85e84683
                                "kind": "IdentifierName",
                                "fullStart": 401,
                                "fullEnd": 404,
                                "start": 401,
                                "end": 404,
                                "fullWidth": 3,
                                "width": 3,
                                "text": "obj",
                                "value": "obj",
                                "valueText": "obj"
                            },
                            "equalsValueClause": {
                                "kind": "EqualsValueClause",
                                "fullStart": 404,
                                "fullEnd": 426,
                                "start": 404,
                                "end": 426,
                                "fullWidth": 22,
                                "width": 22,
                                "equalsToken": {
                                    "kind": "EqualsToken",
                                    "fullStart": 404,
                                    "fullEnd": 405,
                                    "start": 404,
                                    "end": 405,
                                    "fullWidth": 1,
                                    "width": 1,
                                    "text": "=",
                                    "value": "=",
                                    "valueText": "="
                                },
                                "value": {
                                    "kind": "ObjectCreationExpression",
                                    "fullStart": 405,
                                    "fullEnd": 426,
                                    "start": 405,
                                    "end": 426,
                                    "fullWidth": 21,
                                    "width": 21,
                                    "newKeyword": {
                                        "kind": "NewKeyword",
                                        "fullStart": 405,
                                        "fullEnd": 409,
                                        "start": 405,
                                        "end": 408,
                                        "fullWidth": 4,
                                        "width": 3,
                                        "text": "new",
                                        "value": "new",
                                        "valueText": "new",
                                        "hasTrailingTrivia": true,
                                        "trailingTrivia": [
                                            {
                                                "kind": "WhitespaceTrivia",
                                                "text": " "
                                            }
                                        ]
                                    },
                                    "expression": {
                                        "kind": "IdentifierName",
                                        "fullStart": 409,
                                        "fullEnd": 415,
                                        "start": 409,
                                        "end": 415,
                                        "fullWidth": 6,
                                        "width": 6,
                                        "text": "Object",
                                        "value": "Object",
                                        "valueText": "Object"
                                    },
                                    "argumentList": {
                                        "kind": "ArgumentList",
                                        "fullStart": 415,
                                        "fullEnd": 426,
                                        "start": 415,
                                        "end": 426,
                                        "fullWidth": 11,
                                        "width": 11,
                                        "openParenToken": {
                                            "kind": "OpenParenToken",
                                            "fullStart": 415,
                                            "fullEnd": 416,
                                            "start": 415,
                                            "end": 416,
                                            "fullWidth": 1,
                                            "width": 1,
                                            "text": "(",
                                            "value": "(",
                                            "valueText": "("
                                        },
                                        "arguments": [
                                            {
                                                "kind": "IdentifierName",
                                                "fullStart": 416,
                                                "fullEnd": 425,
                                                "start": 416,
                                                "end": 425,
                                                "fullWidth": 9,
                                                "width": 9,
                                                "text": "undefined",
                                                "value": "undefined",
                                                "valueText": "undefined"
                                            }
                                        ],
                                        "closeParenToken": {
                                            "kind": "CloseParenToken",
                                            "fullStart": 425,
                                            "fullEnd": 426,
                                            "start": 425,
                                            "end": 426,
                                            "fullWidth": 1,
                                            "width": 1,
                                            "text": ")",
                                            "value": ")",
                                            "valueText": ")"
                                        }
                                    }
                                }
                            }
                        }
                    ]
                },
                "semicolonToken": {
                    "kind": "SemicolonToken",
                    "fullStart": 426,
                    "fullEnd": 428,
                    "start": 426,
                    "end": 427,
                    "fullWidth": 2,
                    "width": 1,
                    "text": ";",
                    "value": ";",
                    "valueText": ";",
                    "hasTrailingTrivia": true,
                    "hasTrailingNewLine": true,
                    "trailingTrivia": [
                        {
                            "kind": "NewLineTrivia",
                            "text": "\n"
                        }
                    ]
                }
            },
            {
                "kind": "IfStatement",
                "fullStart": 428,
                "fullEnd": 523,
                "start": 439,
                "end": 522,
                "fullWidth": 95,
                "width": 83,
                "ifKeyword": {
                    "kind": "IfKeyword",
                    "fullStart": 428,
                    "fullEnd": 442,
                    "start": 439,
                    "end": 441,
                    "fullWidth": 14,
                    "width": 2,
                    "text": "if",
                    "value": "if",
                    "valueText": "if",
                    "hasLeadingTrivia": true,
                    "hasLeadingComment": true,
                    "hasLeadingNewLine": true,
                    "hasTrailingTrivia": true,
                    "leadingTrivia": [
                        {
                            "kind": "NewLineTrivia",
                            "text": "\n"
                        },
                        {
                            "kind": "SingleLineCommentTrivia",
                            "text": "//CHECK#2"
                        },
                        {
                            "kind": "NewLineTrivia",
                            "text": "\n"
                        }
                    ],
                    "trailingTrivia": [
                        {
                            "kind": "WhitespaceTrivia",
                            "text": " "
                        }
                    ]
                },
                "openParenToken": {
                    "kind": "OpenParenToken",
                    "fullStart": 442,
                    "fullEnd": 443,
                    "start": 442,
                    "end": 443,
                    "fullWidth": 1,
                    "width": 1,
                    "text": "(",
                    "value": "(",
                    "valueText": "("
                },
                "condition": {
                    "kind": "NotEqualsExpression",
                    "fullStart": 443,
                    "fullEnd": 476,
                    "start": 443,
                    "end": 476,
                    "fullWidth": 33,
                    "width": 33,
                    "left": {
                        "kind": "TypeOfExpression",
                        "fullStart": 443,
                        "fullEnd": 462,
                        "start": 443,
                        "end": 461,
                        "fullWidth": 19,
                        "width": 18,
                        "typeOfKeyword": {
                            "kind": "TypeOfKeyword",
                            "fullStart": 443,
                            "fullEnd": 450,
                            "start": 443,
                            "end": 449,
                            "fullWidth": 7,
                            "width": 6,
                            "text": "typeof",
                            "value": "typeof",
                            "valueText": "typeof",
                            "hasTrailingTrivia": true,
                            "trailingTrivia": [
                                {
                                    "kind": "WhitespaceTrivia",
                                    "text": " "
                                }
                            ]
                        },
                        "expression": {
                            "kind": "MemberAccessExpression",
                            "fullStart": 450,
                            "fullEnd": 462,
                            "start": 450,
                            "end": 461,
                            "fullWidth": 12,
                            "width": 11,
                            "expression": {
                                "kind": "IdentifierName",
                                "fullStart": 450,
                                "fullEnd": 453,
                                "start": 450,
                                "end": 453,
                                "fullWidth": 3,
                                "width": 3,
                                "text": "obj",
                                "value": "obj",
                                "valueText": "obj"
                            },
                            "dotToken": {
                                "kind": "DotToken",
                                "fullStart": 453,
                                "fullEnd": 454,
                                "start": 453,
                                "end": 454,
                                "fullWidth": 1,
                                "width": 1,
                                "text": ".",
                                "value": ".",
                                "valueText": "."
                            },
                            "name": {
                                "kind": "IdentifierName",
                                "fullStart": 454,
                                "fullEnd": 462,
                                "start": 454,
                                "end": 461,
                                "fullWidth": 8,
                                "width": 7,
                                "text": "valueOf",
                                "value": "valueOf",
                                "valueText": "valueOf",
                                "hasTrailingTrivia": true,
                                "trailingTrivia": [
                                    {
                                        "kind": "WhitespaceTrivia",
                                        "text": " "
                                    }
                                ]
                            }
                        }
                    },
                    "operatorToken": {
                        "kind": "ExclamationEqualsEqualsToken",
                        "fullStart": 462,
                        "fullEnd": 466,
                        "start": 462,
                        "end": 465,
                        "fullWidth": 4,
                        "width": 3,
                        "text": "!==",
                        "value": "!==",
                        "valueText": "!==",
                        "hasTrailingTrivia": true,
                        "trailingTrivia": [
                            {
                                "kind": "WhitespaceTrivia",
                                "text": " "
                            }
                        ]
                    },
                    "right": {
                        "kind": "StringLiteral",
                        "fullStart": 466,
                        "fullEnd": 476,
                        "start": 466,
                        "end": 476,
                        "fullWidth": 10,
                        "width": 10,
                        "text": "\"function\"",
                        "value": "function",
                        "valueText": "function"
                    }
                },
                "closeParenToken": {
                    "kind": "CloseParenToken",
                    "fullStart": 476,
                    "fullEnd": 478,
                    "start": 476,
                    "end": 477,
                    "fullWidth": 2,
                    "width": 1,
                    "text": ")",
                    "value": ")",
                    "valueText": ")",
                    "hasTrailingTrivia": true,
                    "trailingTrivia": [
                        {
                            "kind": "WhitespaceTrivia",
                            "text": " "
                        }
                    ]
                },
                "statement": {
                    "kind": "Block",
                    "fullStart": 478,
                    "fullEnd": 523,
                    "start": 478,
                    "end": 522,
                    "fullWidth": 45,
                    "width": 44,
                    "openBraceToken": {
                        "kind": "OpenBraceToken",
                        "fullStart": 478,
                        "fullEnd": 480,
                        "start": 478,
                        "end": 479,
                        "fullWidth": 2,
                        "width": 1,
                        "text": "{",
                        "value": "{",
                        "valueText": "{",
                        "hasTrailingTrivia": true,
                        "hasTrailingNewLine": true,
                        "trailingTrivia": [
                            {
                                "kind": "NewLineTrivia",
                                "text": "\n"
                            }
                        ]
                    },
                    "statements": [
                        {
                            "kind": "ExpressionStatement",
                            "fullStart": 480,
                            "fullEnd": 521,
                            "start": 482,
                            "end": 520,
                            "fullWidth": 41,
                            "width": 38,
                            "expression": {
                                "kind": "InvocationExpression",
                                "fullStart": 480,
                                "fullEnd": 519,
                                "start": 482,
                                "end": 519,
                                "fullWidth": 39,
                                "width": 37,
                                "expression": {
                                    "kind": "IdentifierName",
                                    "fullStart": 480,
                                    "fullEnd": 488,
                                    "start": 482,
                                    "end": 488,
                                    "fullWidth": 8,
                                    "width": 6,
                                    "text": "$ERROR",
                                    "value": "$ERROR",
                                    "valueText": "$ERROR",
                                    "hasLeadingTrivia": true,
                                    "leadingTrivia": [
                                        {
                                            "kind": "WhitespaceTrivia",
                                            "text": "  "
                                        }
                                    ]
                                },
                                "argumentList": {
                                    "kind": "ArgumentList",
                                    "fullStart": 488,
                                    "fullEnd": 519,
                                    "start": 488,
                                    "end": 519,
                                    "fullWidth": 31,
                                    "width": 31,
                                    "openParenToken": {
                                        "kind": "OpenParenToken",
                                        "fullStart": 488,
                                        "fullEnd": 489,
                                        "start": 488,
                                        "end": 489,
                                        "fullWidth": 1,
                                        "width": 1,
                                        "text": "(",
                                        "value": "(",
                                        "valueText": "("
                                    },
                                    "arguments": [
                                        {
                                            "kind": "StringLiteral",
                                            "fullStart": 489,
                                            "fullEnd": 518,
                                            "start": 489,
                                            "end": 518,
                                            "fullWidth": 29,
                                            "width": 29,
                                            "text": "'#2: valueOf method accessed'",
                                            "value": "#2: valueOf method accessed",
                                            "valueText": "#2: valueOf method accessed"
                                        }
                                    ],
                                    "closeParenToken": {
                                        "kind": "CloseParenToken",
                                        "fullStart": 518,
                                        "fullEnd": 519,
                                        "start": 518,
                                        "end": 519,
                                        "fullWidth": 1,
                                        "width": 1,
                                        "text": ")",
                                        "value": ")",
                                        "valueText": ")"
                                    }
                                }
                            },
                            "semicolonToken": {
                                "kind": "SemicolonToken",
                                "fullStart": 519,
                                "fullEnd": 521,
                                "start": 519,
                                "end": 520,
                                "fullWidth": 2,
                                "width": 1,
                                "text": ";",
                                "value": ";",
                                "valueText": ";",
                                "hasTrailingTrivia": true,
                                "hasTrailingNewLine": true,
                                "trailingTrivia": [
                                    {
                                        "kind": "NewLineTrivia",
                                        "text": "\n"
                                    }
                                ]
                            }
                        }
                    ],
                    "closeBraceToken": {
                        "kind": "CloseBraceToken",
                        "fullStart": 521,
                        "fullEnd": 523,
                        "start": 521,
                        "end": 522,
                        "fullWidth": 2,
                        "width": 1,
                        "text": "}",
                        "value": "}",
                        "valueText": "}",
                        "hasTrailingTrivia": true,
                        "hasTrailingNewLine": true,
                        "trailingTrivia": [
                            {
                                "kind": "NewLineTrivia",
                                "text": "\n"
                            }
                        ]
                    }
                }
            },
            {
                "kind": "IfStatement",
                "fullStart": 523,
                "fullEnd": 622,
                "start": 534,
                "end": 621,
                "fullWidth": 99,
                "width": 87,
                "ifKeyword": {
                    "kind": "IfKeyword",
                    "fullStart": 523,
                    "fullEnd": 537,
                    "start": 534,
                    "end": 536,
                    "fullWidth": 14,
                    "width": 2,
                    "text": "if",
                    "value": "if",
                    "valueText": "if",
                    "hasLeadingTrivia": true,
                    "hasLeadingComment": true,
                    "hasLeadingNewLine": true,
                    "hasTrailingTrivia": true,
                    "leadingTrivia": [
                        {
                            "kind": "NewLineTrivia",
                            "text": "\n"
                        },
                        {
                            "kind": "SingleLineCommentTrivia",
                            "text": "//CHECK#3"
                        },
                        {
                            "kind": "NewLineTrivia",
                            "text": "\n"
                        }
                    ],
                    "trailingTrivia": [
                        {
                            "kind": "WhitespaceTrivia",
                            "text": " "
                        }
                    ]
                },
                "openParenToken": {
                    "kind": "OpenParenToken",
                    "fullStart": 537,
                    "fullEnd": 538,
                    "start": 537,
                    "end": 538,
                    "fullWidth": 1,
                    "width": 1,
                    "text": "(",
                    "value": "(",
                    "valueText": "("
                },
                "condition": {
                    "kind": "NotEqualsExpression",
                    "fullStart": 538,
                    "fullEnd": 557,
                    "start": 538,
                    "end": 557,
                    "fullWidth": 19,
                    "width": 19,
                    "left": {
                        "kind": "InvocationExpression",
                        "fullStart": 538,
                        "fullEnd": 551,
                        "start": 538,
                        "end": 551,
                        "fullWidth": 13,
                        "width": 13,
                        "expression": {
                            "kind": "MemberAccessExpression",
                            "fullStart": 538,
                            "fullEnd": 549,
                            "start": 538,
                            "end": 549,
                            "fullWidth": 11,
                            "width": 11,
                            "expression": {
                                "kind": "IdentifierName",
                                "fullStart": 538,
                                "fullEnd": 541,
                                "start": 538,
                                "end": 541,
                                "fullWidth": 3,
                                "width": 3,
                                "text": "obj",
                                "value": "obj",
                                "valueText": "obj"
                            },
                            "dotToken": {
                                "kind": "DotToken",
                                "fullStart": 541,
                                "fullEnd": 542,
                                "start": 541,
                                "end": 542,
                                "fullWidth": 1,
                                "width": 1,
                                "text": ".",
                                "value": ".",
                                "valueText": "."
                            },
                            "name": {
                                "kind": "IdentifierName",
                                "fullStart": 542,
                                "fullEnd": 549,
                                "start": 542,
                                "end": 549,
                                "fullWidth": 7,
                                "width": 7,
                                "text": "valueOf",
                                "value": "valueOf",
                                "valueText": "valueOf"
                            }
                        },
                        "argumentList": {
                            "kind": "ArgumentList",
                            "fullStart": 549,
                            "fullEnd": 551,
                            "start": 549,
                            "end": 551,
                            "fullWidth": 2,
                            "width": 2,
                            "openParenToken": {
                                "kind": "OpenParenToken",
                                "fullStart": 549,
                                "fullEnd": 550,
                                "start": 549,
                                "end": 550,
                                "fullWidth": 1,
                                "width": 1,
                                "text": "(",
                                "value": "(",
                                "valueText": "("
                            },
                            "arguments": [],
                            "closeParenToken": {
                                "kind": "CloseParenToken",
                                "fullStart": 550,
                                "fullEnd": 551,
                                "start": 550,
                                "end": 551,
                                "fullWidth": 1,
                                "width": 1,
                                "text": ")",
                                "value": ")",
                                "valueText": ")"
                            }
                        }
                    },
                    "operatorToken": {
                        "kind": "ExclamationEqualsEqualsToken",
                        "fullStart": 551,
                        "fullEnd": 554,
                        "start": 551,
                        "end": 554,
                        "fullWidth": 3,
                        "width": 3,
                        "text": "!==",
                        "value": "!==",
                        "valueText": "!=="
                    },
                    "right": {
                        "kind": "IdentifierName",
                        "fullStart": 554,
                        "fullEnd": 557,
                        "start": 554,
                        "end": 557,
                        "fullWidth": 3,
                        "width": 3,
                        "text": "obj",
                        "value": "obj",
                        "valueText": "obj"
                    }
                },
                "closeParenToken": {
                    "kind": "CloseParenToken",
                    "fullStart": 557,
                    "fullEnd": 559,
                    "start": 557,
                    "end": 558,
                    "fullWidth": 2,
                    "width": 1,
                    "text": ")",
                    "value": ")",
                    "valueText": ")",
                    "hasTrailingTrivia": true,
                    "trailingTrivia": [
                        {
                            "kind": "WhitespaceTrivia",
                            "text": " "
                        }
                    ]
                },
                "statement": {
                    "kind": "Block",
                    "fullStart": 559,
                    "fullEnd": 622,
                    "start": 559,
                    "end": 621,
                    "fullWidth": 63,
                    "width": 62,
                    "openBraceToken": {
                        "kind": "OpenBraceToken",
                        "fullStart": 559,
                        "fullEnd": 561,
                        "start": 559,
                        "end": 560,
                        "fullWidth": 2,
                        "width": 1,
                        "text": "{",
                        "value": "{",
                        "valueText": "{",
                        "hasTrailingTrivia": true,
                        "hasTrailingNewLine": true,
                        "trailingTrivia": [
                            {
                                "kind": "NewLineTrivia",
                                "text": "\n"
                            }
                        ]
                    },
                    "statements": [
                        {
                            "kind": "ExpressionStatement",
                            "fullStart": 561,
                            "fullEnd": 620,
                            "start": 563,
                            "end": 619,
                            "fullWidth": 59,
                            "width": 56,
                            "expression": {
                                "kind": "InvocationExpression",
                                "fullStart": 561,
                                "fullEnd": 618,
                                "start": 563,
                                "end": 618,
                                "fullWidth": 57,
                                "width": 55,
                                "expression": {
                                    "kind": "IdentifierName",
                                    "fullStart": 561,
                                    "fullEnd": 569,
                                    "start": 563,
                                    "end": 569,
                                    "fullWidth": 8,
                                    "width": 6,
                                    "text": "$ERROR",
                                    "value": "$ERROR",
                                    "valueText": "$ERROR",
                                    "hasLeadingTrivia": true,
                                    "leadingTrivia": [
                                        {
                                            "kind": "WhitespaceTrivia",
                                            "text": "  "
                                        }
                                    ]
                                },
                                "argumentList": {
                                    "kind": "ArgumentList",
                                    "fullStart": 569,
                                    "fullEnd": 618,
                                    "start": 569,
                                    "end": 618,
                                    "fullWidth": 49,
                                    "width": 49,
                                    "openParenToken": {
                                        "kind": "OpenParenToken",
                                        "fullStart": 569,
                                        "fullEnd": 570,
                                        "start": 569,
                                        "end": 570,
                                        "fullWidth": 1,
                                        "width": 1,
                                        "text": "(",
                                        "value": "(",
                                        "valueText": "("
                                    },
                                    "arguments": [
                                        {
                                            "kind": "StringLiteral",
                                            "fullStart": 570,
                                            "fullEnd": 617,
                                            "start": 570,
                                            "end": 617,
                                            "fullWidth": 47,
                                            "width": 47,
                                            "text": "'#3: The valueOf method returns its this value'",
                                            "value": "#3: The valueOf method returns its this value",
                                            "valueText": "#3: The valueOf method returns its this value"
                                        }
                                    ],
                                    "closeParenToken": {
                                        "kind": "CloseParenToken",
                                        "fullStart": 617,
                                        "fullEnd": 618,
                                        "start": 617,
                                        "end": 618,
                                        "fullWidth": 1,
                                        "width": 1,
                                        "text": ")",
                                        "value": ")",
                                        "valueText": ")"
                                    }
                                }
                            },
                            "semicolonToken": {
                                "kind": "SemicolonToken",
                                "fullStart": 618,
                                "fullEnd": 620,
                                "start": 618,
                                "end": 619,
                                "fullWidth": 2,
                                "width": 1,
                                "text": ";",
                                "value": ";",
                                "valueText": ";",
                                "hasTrailingTrivia": true,
                                "hasTrailingNewLine": true,
                                "trailingTrivia": [
                                    {
                                        "kind": "NewLineTrivia",
                                        "text": "\n"
                                    }
                                ]
                            }
                        }
                    ],
                    "closeBraceToken": {
                        "kind": "CloseBraceToken",
                        "fullStart": 620,
                        "fullEnd": 622,
                        "start": 620,
                        "end": 621,
                        "fullWidth": 2,
                        "width": 1,
                        "text": "}",
                        "value": "}",
                        "valueText": "}",
                        "hasTrailingTrivia": true,
                        "hasTrailingNewLine": true,
                        "trailingTrivia": [
                            {
                                "kind": "NewLineTrivia",
                                "text": "\n"
                            }
                        ]
                    }
                }
            }
        ],
        "endOfFileToken": {
            "kind": "EndOfFileToken",
            "fullStart": 622,
            "fullEnd": 624,
            "start": 624,
            "end": 624,
            "fullWidth": 2,
            "width": 0,
            "text": "",
            "hasLeadingTrivia": true,
            "hasLeadingNewLine": true,
            "leadingTrivia": [
                {
                    "kind": "NewLineTrivia",
                    "text": "\n"
                },
                {
                    "kind": "NewLineTrivia",
                    "text": "\n"
                }
            ]
        }
    },
    "lineMap": {
        "lineStarts": [
            0,
            61,
            132,
            133,
            137,
            184,
            187,
            241,
            285,
            289,
            290,
            300,
            354,
            394,
            396,
            397,
            428,
            429,
            439,
            480,
            521,
            523,
            524,
            534,
            561,
            620,
            622,
            623,
            624
        ],
        "length": 624
    }
}<|MERGE_RESOLUTION|>--- conflicted
+++ resolved
@@ -477,12 +477,8 @@
                             "start": 401,
                             "end": 426,
                             "fullWidth": 25,
-<<<<<<< HEAD
                             "width": 25,
-                            "identifier": {
-=======
                             "propertyName": {
->>>>>>> 85e84683
                                 "kind": "IdentifierName",
                                 "fullStart": 401,
                                 "fullEnd": 404,
