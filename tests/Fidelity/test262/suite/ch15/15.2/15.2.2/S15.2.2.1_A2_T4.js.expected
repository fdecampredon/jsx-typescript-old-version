{
    "isDeclaration": false,
    "languageVersion": "EcmaScript5",
    "parseOptions": {
        "allowAutomaticSemicolonInsertion": true
    },
    "sourceUnit": {
        "kind": "SourceUnit",
        "fullStart": 0,
        "fullEnd": 732,
        "start": 390,
        "end": 732,
        "fullWidth": 732,
        "width": 342,
        "moduleElements": [
            {
                "kind": "VariableStatement",
                "fullStart": 0,
                "fullEnd": 399,
                "start": 390,
                "end": 398,
                "fullWidth": 399,
                "width": 8,
                "modifiers": [],
                "variableDeclaration": {
                    "kind": "VariableDeclaration",
                    "fullStart": 0,
                    "fullEnd": 397,
                    "start": 390,
                    "end": 397,
                    "fullWidth": 397,
                    "width": 7,
                    "varKeyword": {
                        "kind": "VarKeyword",
                        "fullStart": 0,
                        "fullEnd": 394,
                        "start": 390,
                        "end": 393,
                        "fullWidth": 394,
                        "width": 3,
                        "text": "var",
                        "value": "var",
                        "valueText": "var",
                        "hasLeadingTrivia": true,
                        "hasLeadingComment": true,
                        "hasLeadingNewLine": true,
                        "hasTrailingTrivia": true,
                        "leadingTrivia": [
                            {
                                "kind": "SingleLineCommentTrivia",
                                "text": "// Copyright 2009 the Sputnik authors.  All rights reserved."
                            },
                            {
                                "kind": "NewLineTrivia",
                                "text": "\n"
                            },
                            {
                                "kind": "SingleLineCommentTrivia",
                                "text": "// This code is governed by the BSD license found in the LICENSE file."
                            },
                            {
                                "kind": "NewLineTrivia",
                                "text": "\n"
                            },
                            {
                                "kind": "NewLineTrivia",
                                "text": "\n"
                            },
                            {
                                "kind": "MultiLineCommentTrivia",
                                "text": "/**\n * When the Object constructor is called with one argument value and\n * the value is a native ECMAScript object, do not create a new object but simply return value\n *\n * @path ch15/15.2/15.2.2/S15.2.2.1_A2_T4.js\n * @description The value is \"this\"\n */"
                            },
                            {
                                "kind": "NewLineTrivia",
                                "text": "\n"
                            },
                            {
                                "kind": "NewLineTrivia",
                                "text": "\n"
                            }
                        ],
                        "trailingTrivia": [
                            {
                                "kind": "WhitespaceTrivia",
                                "text": " "
                            }
                        ]
                    },
                    "variableDeclarators": [
                        {
                            "kind": "VariableDeclarator",
                            "fullStart": 394,
                            "fullEnd": 397,
                            "start": 394,
                            "end": 397,
                            "fullWidth": 3,
<<<<<<< HEAD
                            "width": 3,
                            "identifier": {
=======
                            "propertyName": {
>>>>>>> 85e84683
                                "kind": "IdentifierName",
                                "fullStart": 394,
                                "fullEnd": 395,
                                "start": 394,
                                "end": 395,
                                "fullWidth": 1,
                                "width": 1,
                                "text": "x",
                                "value": "x",
                                "valueText": "x"
                            },
                            "equalsValueClause": {
                                "kind": "EqualsValueClause",
                                "fullStart": 395,
                                "fullEnd": 397,
                                "start": 395,
                                "end": 397,
                                "fullWidth": 2,
                                "width": 2,
                                "equalsToken": {
                                    "kind": "EqualsToken",
                                    "fullStart": 395,
                                    "fullEnd": 396,
                                    "start": 395,
                                    "end": 396,
                                    "fullWidth": 1,
                                    "width": 1,
                                    "text": "=",
                                    "value": "=",
                                    "valueText": "="
                                },
                                "value": {
                                    "kind": "NumericLiteral",
                                    "fullStart": 396,
                                    "fullEnd": 397,
                                    "start": 396,
                                    "end": 397,
                                    "fullWidth": 1,
                                    "width": 1,
                                    "text": "1",
                                    "value": 1,
                                    "valueText": "1"
                                }
                            }
                        }
                    ]
                },
                "semicolonToken": {
                    "kind": "SemicolonToken",
                    "fullStart": 397,
                    "fullEnd": 399,
                    "start": 397,
                    "end": 398,
                    "fullWidth": 2,
                    "width": 1,
                    "text": ";",
                    "value": ";",
                    "valueText": ";",
                    "hasTrailingTrivia": true,
                    "hasTrailingNewLine": true,
                    "trailingTrivia": [
                        {
                            "kind": "NewLineTrivia",
                            "text": "\n"
                        }
                    ]
                }
            },
            {
                "kind": "VariableStatement",
                "fullStart": 399,
                "fullEnd": 416,
                "start": 400,
                "end": 415,
                "fullWidth": 17,
                "width": 15,
                "modifiers": [],
                "variableDeclaration": {
                    "kind": "VariableDeclaration",
                    "fullStart": 399,
                    "fullEnd": 414,
                    "start": 400,
                    "end": 414,
                    "fullWidth": 15,
                    "width": 14,
                    "varKeyword": {
                        "kind": "VarKeyword",
                        "fullStart": 399,
                        "fullEnd": 404,
                        "start": 400,
                        "end": 403,
                        "fullWidth": 5,
                        "width": 3,
                        "text": "var",
                        "value": "var",
                        "valueText": "var",
                        "hasLeadingTrivia": true,
                        "hasLeadingNewLine": true,
                        "hasTrailingTrivia": true,
                        "leadingTrivia": [
                            {
                                "kind": "NewLineTrivia",
                                "text": "\n"
                            }
                        ],
                        "trailingTrivia": [
                            {
                                "kind": "WhitespaceTrivia",
                                "text": " "
                            }
                        ]
                    },
                    "variableDeclarators": [
                        {
                            "kind": "VariableDeclarator",
                            "fullStart": 404,
                            "fullEnd": 414,
                            "start": 404,
                            "end": 414,
                            "fullWidth": 10,
<<<<<<< HEAD
                            "width": 10,
                            "identifier": {
=======
                            "propertyName": {
>>>>>>> 85e84683
                                "kind": "IdentifierName",
                                "fullStart": 404,
                                "fullEnd": 408,
                                "start": 404,
                                "end": 407,
                                "fullWidth": 4,
                                "width": 3,
                                "text": "obj",
                                "value": "obj",
                                "valueText": "obj",
                                "hasTrailingTrivia": true,
                                "trailingTrivia": [
                                    {
                                        "kind": "WhitespaceTrivia",
                                        "text": " "
                                    }
                                ]
                            },
                            "equalsValueClause": {
                                "kind": "EqualsValueClause",
                                "fullStart": 408,
                                "fullEnd": 414,
                                "start": 408,
                                "end": 414,
                                "fullWidth": 6,
                                "width": 6,
                                "equalsToken": {
                                    "kind": "EqualsToken",
                                    "fullStart": 408,
                                    "fullEnd": 410,
                                    "start": 408,
                                    "end": 409,
                                    "fullWidth": 2,
                                    "width": 1,
                                    "text": "=",
                                    "value": "=",
                                    "valueText": "=",
                                    "hasTrailingTrivia": true,
                                    "trailingTrivia": [
                                        {
                                            "kind": "WhitespaceTrivia",
                                            "text": " "
                                        }
                                    ]
                                },
                                "value": {
                                    "kind": "ThisKeyword",
                                    "fullStart": 410,
                                    "fullEnd": 414,
                                    "start": 410,
                                    "end": 414,
                                    "fullWidth": 4,
                                    "width": 4,
                                    "text": "this",
                                    "value": "this",
                                    "valueText": "this"
                                }
                            }
                        }
                    ]
                },
                "semicolonToken": {
                    "kind": "SemicolonToken",
                    "fullStart": 414,
                    "fullEnd": 416,
                    "start": 414,
                    "end": 415,
                    "fullWidth": 2,
                    "width": 1,
                    "text": ";",
                    "value": ";",
                    "valueText": ";",
                    "hasTrailingTrivia": true,
                    "hasTrailingNewLine": true,
                    "trailingTrivia": [
                        {
                            "kind": "NewLineTrivia",
                            "text": "\n"
                        }
                    ]
                }
            },
            {
                "kind": "VariableStatement",
                "fullStart": 416,
                "fullEnd": 446,
                "start": 417,
                "end": 445,
                "fullWidth": 30,
                "width": 28,
                "modifiers": [],
                "variableDeclaration": {
                    "kind": "VariableDeclaration",
                    "fullStart": 416,
                    "fullEnd": 444,
                    "start": 417,
                    "end": 444,
                    "fullWidth": 28,
                    "width": 27,
                    "varKeyword": {
                        "kind": "VarKeyword",
                        "fullStart": 416,
                        "fullEnd": 421,
                        "start": 417,
                        "end": 420,
                        "fullWidth": 5,
                        "width": 3,
                        "text": "var",
                        "value": "var",
                        "valueText": "var",
                        "hasLeadingTrivia": true,
                        "hasLeadingNewLine": true,
                        "hasTrailingTrivia": true,
                        "leadingTrivia": [
                            {
                                "kind": "NewLineTrivia",
                                "text": "\n"
                            }
                        ],
                        "trailingTrivia": [
                            {
                                "kind": "WhitespaceTrivia",
                                "text": " "
                            }
                        ]
                    },
                    "variableDeclarators": [
                        {
                            "kind": "VariableDeclarator",
                            "fullStart": 421,
                            "fullEnd": 444,
                            "start": 421,
                            "end": 444,
                            "fullWidth": 23,
<<<<<<< HEAD
                            "width": 23,
                            "identifier": {
=======
                            "propertyName": {
>>>>>>> 85e84683
                                "kind": "IdentifierName",
                                "fullStart": 421,
                                "fullEnd": 427,
                                "start": 421,
                                "end": 426,
                                "fullWidth": 6,
                                "width": 5,
                                "text": "n_obj",
                                "value": "n_obj",
                                "valueText": "n_obj",
                                "hasTrailingTrivia": true,
                                "trailingTrivia": [
                                    {
                                        "kind": "WhitespaceTrivia",
                                        "text": " "
                                    }
                                ]
                            },
                            "equalsValueClause": {
                                "kind": "EqualsValueClause",
                                "fullStart": 427,
                                "fullEnd": 444,
                                "start": 427,
                                "end": 444,
                                "fullWidth": 17,
                                "width": 17,
                                "equalsToken": {
                                    "kind": "EqualsToken",
                                    "fullStart": 427,
                                    "fullEnd": 429,
                                    "start": 427,
                                    "end": 428,
                                    "fullWidth": 2,
                                    "width": 1,
                                    "text": "=",
                                    "value": "=",
                                    "valueText": "=",
                                    "hasTrailingTrivia": true,
                                    "trailingTrivia": [
                                        {
                                            "kind": "WhitespaceTrivia",
                                            "text": " "
                                        }
                                    ]
                                },
                                "value": {
                                    "kind": "ObjectCreationExpression",
                                    "fullStart": 429,
                                    "fullEnd": 444,
                                    "start": 429,
                                    "end": 444,
                                    "fullWidth": 15,
                                    "width": 15,
                                    "newKeyword": {
                                        "kind": "NewKeyword",
                                        "fullStart": 429,
                                        "fullEnd": 433,
                                        "start": 429,
                                        "end": 432,
                                        "fullWidth": 4,
                                        "width": 3,
                                        "text": "new",
                                        "value": "new",
                                        "valueText": "new",
                                        "hasTrailingTrivia": true,
                                        "trailingTrivia": [
                                            {
                                                "kind": "WhitespaceTrivia",
                                                "text": " "
                                            }
                                        ]
                                    },
                                    "expression": {
                                        "kind": "IdentifierName",
                                        "fullStart": 433,
                                        "fullEnd": 439,
                                        "start": 433,
                                        "end": 439,
                                        "fullWidth": 6,
                                        "width": 6,
                                        "text": "Object",
                                        "value": "Object",
                                        "valueText": "Object"
                                    },
                                    "argumentList": {
                                        "kind": "ArgumentList",
                                        "fullStart": 439,
                                        "fullEnd": 444,
                                        "start": 439,
                                        "end": 444,
                                        "fullWidth": 5,
                                        "width": 5,
                                        "openParenToken": {
                                            "kind": "OpenParenToken",
                                            "fullStart": 439,
                                            "fullEnd": 440,
                                            "start": 439,
                                            "end": 440,
                                            "fullWidth": 1,
                                            "width": 1,
                                            "text": "(",
                                            "value": "(",
                                            "valueText": "("
                                        },
                                        "arguments": [
                                            {
                                                "kind": "IdentifierName",
                                                "fullStart": 440,
                                                "fullEnd": 443,
                                                "start": 440,
                                                "end": 443,
                                                "fullWidth": 3,
                                                "width": 3,
                                                "text": "obj",
                                                "value": "obj",
                                                "valueText": "obj"
                                            }
                                        ],
                                        "closeParenToken": {
                                            "kind": "CloseParenToken",
                                            "fullStart": 443,
                                            "fullEnd": 444,
                                            "start": 443,
                                            "end": 444,
                                            "fullWidth": 1,
                                            "width": 1,
                                            "text": ")",
                                            "value": ")",
                                            "valueText": ")"
                                        }
                                    }
                                }
                            }
                        }
                    ]
                },
                "semicolonToken": {
                    "kind": "SemicolonToken",
                    "fullStart": 444,
                    "fullEnd": 446,
                    "start": 444,
                    "end": 445,
                    "fullWidth": 2,
                    "width": 1,
                    "text": ";",
                    "value": ";",
                    "valueText": ";",
                    "hasTrailingTrivia": true,
                    "hasTrailingNewLine": true,
                    "trailingTrivia": [
                        {
                            "kind": "NewLineTrivia",
                            "text": "\n"
                        }
                    ]
                }
            },
            {
                "kind": "IfStatement",
                "fullStart": 446,
                "fullEnd": 587,
                "start": 457,
                "end": 586,
                "fullWidth": 141,
                "width": 129,
                "ifKeyword": {
                    "kind": "IfKeyword",
                    "fullStart": 446,
                    "fullEnd": 460,
                    "start": 457,
                    "end": 459,
                    "fullWidth": 14,
                    "width": 2,
                    "text": "if",
                    "value": "if",
                    "valueText": "if",
                    "hasLeadingTrivia": true,
                    "hasLeadingComment": true,
                    "hasLeadingNewLine": true,
                    "hasTrailingTrivia": true,
                    "leadingTrivia": [
                        {
                            "kind": "NewLineTrivia",
                            "text": "\n"
                        },
                        {
                            "kind": "SingleLineCommentTrivia",
                            "text": "//CHECK#1"
                        },
                        {
                            "kind": "NewLineTrivia",
                            "text": "\n"
                        }
                    ],
                    "trailingTrivia": [
                        {
                            "kind": "WhitespaceTrivia",
                            "text": " "
                        }
                    ]
                },
                "openParenToken": {
                    "kind": "OpenParenToken",
                    "fullStart": 460,
                    "fullEnd": 461,
                    "start": 460,
                    "end": 461,
                    "fullWidth": 1,
                    "width": 1,
                    "text": "(",
                    "value": "(",
                    "valueText": "("
                },
                "condition": {
                    "kind": "NotEqualsExpression",
                    "fullStart": 461,
                    "fullEnd": 474,
                    "start": 461,
                    "end": 474,
                    "fullWidth": 13,
                    "width": 13,
                    "left": {
                        "kind": "IdentifierName",
                        "fullStart": 461,
                        "fullEnd": 467,
                        "start": 461,
                        "end": 466,
                        "fullWidth": 6,
                        "width": 5,
                        "text": "n_obj",
                        "value": "n_obj",
                        "valueText": "n_obj",
                        "hasTrailingTrivia": true,
                        "trailingTrivia": [
                            {
                                "kind": "WhitespaceTrivia",
                                "text": " "
                            }
                        ]
                    },
                    "operatorToken": {
                        "kind": "ExclamationEqualsEqualsToken",
                        "fullStart": 467,
                        "fullEnd": 471,
                        "start": 467,
                        "end": 470,
                        "fullWidth": 4,
                        "width": 3,
                        "text": "!==",
                        "value": "!==",
                        "valueText": "!==",
                        "hasTrailingTrivia": true,
                        "trailingTrivia": [
                            {
                                "kind": "WhitespaceTrivia",
                                "text": " "
                            }
                        ]
                    },
                    "right": {
                        "kind": "IdentifierName",
                        "fullStart": 471,
                        "fullEnd": 474,
                        "start": 471,
                        "end": 474,
                        "fullWidth": 3,
                        "width": 3,
                        "text": "obj",
                        "value": "obj",
                        "valueText": "obj"
                    }
                },
                "closeParenToken": {
                    "kind": "CloseParenToken",
                    "fullStart": 474,
                    "fullEnd": 476,
                    "start": 474,
                    "end": 475,
                    "fullWidth": 2,
                    "width": 1,
                    "text": ")",
                    "value": ")",
                    "valueText": ")",
                    "hasTrailingTrivia": true,
                    "trailingTrivia": [
                        {
                            "kind": "WhitespaceTrivia",
                            "text": " "
                        }
                    ]
                },
                "statement": {
                    "kind": "Block",
                    "fullStart": 476,
                    "fullEnd": 587,
                    "start": 476,
                    "end": 586,
                    "fullWidth": 111,
                    "width": 110,
                    "openBraceToken": {
                        "kind": "OpenBraceToken",
                        "fullStart": 476,
                        "fullEnd": 478,
                        "start": 476,
                        "end": 477,
                        "fullWidth": 2,
                        "width": 1,
                        "text": "{",
                        "value": "{",
                        "valueText": "{",
                        "hasTrailingTrivia": true,
                        "hasTrailingNewLine": true,
                        "trailingTrivia": [
                            {
                                "kind": "NewLineTrivia",
                                "text": "\n"
                            }
                        ]
                    },
                    "statements": [
                        {
                            "kind": "ExpressionStatement",
                            "fullStart": 478,
                            "fullEnd": 585,
                            "start": 480,
                            "end": 584,
                            "fullWidth": 107,
                            "width": 104,
                            "expression": {
                                "kind": "InvocationExpression",
                                "fullStart": 478,
                                "fullEnd": 583,
                                "start": 480,
                                "end": 583,
                                "fullWidth": 105,
                                "width": 103,
                                "expression": {
                                    "kind": "IdentifierName",
                                    "fullStart": 478,
                                    "fullEnd": 486,
                                    "start": 480,
                                    "end": 486,
                                    "fullWidth": 8,
                                    "width": 6,
                                    "text": "$ERROR",
                                    "value": "$ERROR",
                                    "valueText": "$ERROR",
                                    "hasLeadingTrivia": true,
                                    "leadingTrivia": [
                                        {
                                            "kind": "WhitespaceTrivia",
                                            "text": "  "
                                        }
                                    ]
                                },
                                "argumentList": {
                                    "kind": "ArgumentList",
                                    "fullStart": 486,
                                    "fullEnd": 583,
                                    "start": 486,
                                    "end": 583,
                                    "fullWidth": 97,
                                    "width": 97,
                                    "openParenToken": {
                                        "kind": "OpenParenToken",
                                        "fullStart": 486,
                                        "fullEnd": 487,
                                        "start": 486,
                                        "end": 487,
                                        "fullWidth": 1,
                                        "width": 1,
                                        "text": "(",
                                        "value": "(",
                                        "valueText": "("
                                    },
                                    "arguments": [
                                        {
                                            "kind": "StringLiteral",
                                            "fullStart": 487,
                                            "fullEnd": 582,
                                            "start": 487,
                                            "end": 582,
                                            "fullWidth": 95,
                                            "width": 95,
                                            "text": "'#1: When the Object constructor is called and if the value is an Object simply value returns.'",
                                            "value": "#1: When the Object constructor is called and if the value is an Object simply value returns.",
                                            "valueText": "#1: When the Object constructor is called and if the value is an Object simply value returns."
                                        }
                                    ],
                                    "closeParenToken": {
                                        "kind": "CloseParenToken",
                                        "fullStart": 582,
                                        "fullEnd": 583,
                                        "start": 582,
                                        "end": 583,
                                        "fullWidth": 1,
                                        "width": 1,
                                        "text": ")",
                                        "value": ")",
                                        "valueText": ")"
                                    }
                                }
                            },
                            "semicolonToken": {
                                "kind": "SemicolonToken",
                                "fullStart": 583,
                                "fullEnd": 585,
                                "start": 583,
                                "end": 584,
                                "fullWidth": 2,
                                "width": 1,
                                "text": ";",
                                "value": ";",
                                "valueText": ";",
                                "hasTrailingTrivia": true,
                                "hasTrailingNewLine": true,
                                "trailingTrivia": [
                                    {
                                        "kind": "NewLineTrivia",
                                        "text": "\n"
                                    }
                                ]
                            }
                        }
                    ],
                    "closeBraceToken": {
                        "kind": "CloseBraceToken",
                        "fullStart": 585,
                        "fullEnd": 587,
                        "start": 585,
                        "end": 586,
                        "fullWidth": 2,
                        "width": 1,
                        "text": "}",
                        "value": "}",
                        "valueText": "}",
                        "hasTrailingTrivia": true,
                        "hasTrailingNewLine": true,
                        "trailingTrivia": [
                            {
                                "kind": "NewLineTrivia",
                                "text": "\n"
                            }
                        ]
                    }
                }
            },
            {
                "kind": "IfStatement",
                "fullStart": 587,
                "fullEnd": 731,
                "start": 598,
                "end": 730,
                "fullWidth": 144,
                "width": 132,
                "ifKeyword": {
                    "kind": "IfKeyword",
                    "fullStart": 587,
                    "fullEnd": 601,
                    "start": 598,
                    "end": 600,
                    "fullWidth": 14,
                    "width": 2,
                    "text": "if",
                    "value": "if",
                    "valueText": "if",
                    "hasLeadingTrivia": true,
                    "hasLeadingComment": true,
                    "hasLeadingNewLine": true,
                    "hasTrailingTrivia": true,
                    "leadingTrivia": [
                        {
                            "kind": "NewLineTrivia",
                            "text": "\n"
                        },
                        {
                            "kind": "SingleLineCommentTrivia",
                            "text": "//CHECK#2"
                        },
                        {
                            "kind": "NewLineTrivia",
                            "text": "\n"
                        }
                    ],
                    "trailingTrivia": [
                        {
                            "kind": "WhitespaceTrivia",
                            "text": " "
                        }
                    ]
                },
                "openParenToken": {
                    "kind": "OpenParenToken",
                    "fullStart": 601,
                    "fullEnd": 602,
                    "start": 601,
                    "end": 602,
                    "fullWidth": 1,
                    "width": 1,
                    "text": "(",
                    "value": "(",
                    "valueText": "("
                },
                "condition": {
                    "kind": "NotEqualsExpression",
                    "fullStart": 602,
                    "fullEnd": 618,
                    "start": 602,
                    "end": 618,
                    "fullWidth": 16,
                    "width": 16,
                    "left": {
                        "kind": "ElementAccessExpression",
                        "fullStart": 602,
                        "fullEnd": 613,
                        "start": 602,
                        "end": 612,
                        "fullWidth": 11,
                        "width": 10,
                        "expression": {
                            "kind": "IdentifierName",
                            "fullStart": 602,
                            "fullEnd": 607,
                            "start": 602,
                            "end": 607,
                            "fullWidth": 5,
                            "width": 5,
                            "text": "n_obj",
                            "value": "n_obj",
                            "valueText": "n_obj"
                        },
                        "openBracketToken": {
                            "kind": "OpenBracketToken",
                            "fullStart": 607,
                            "fullEnd": 608,
                            "start": 607,
                            "end": 608,
                            "fullWidth": 1,
                            "width": 1,
                            "text": "[",
                            "value": "[",
                            "valueText": "["
                        },
                        "argumentExpression": {
                            "kind": "StringLiteral",
                            "fullStart": 608,
                            "fullEnd": 611,
                            "start": 608,
                            "end": 611,
                            "fullWidth": 3,
                            "width": 3,
                            "text": "'x'",
                            "value": "x",
                            "valueText": "x"
                        },
                        "closeBracketToken": {
                            "kind": "CloseBracketToken",
                            "fullStart": 611,
                            "fullEnd": 613,
                            "start": 611,
                            "end": 612,
                            "fullWidth": 2,
                            "width": 1,
                            "text": "]",
                            "value": "]",
                            "valueText": "]",
                            "hasTrailingTrivia": true,
                            "trailingTrivia": [
                                {
                                    "kind": "WhitespaceTrivia",
                                    "text": " "
                                }
                            ]
                        }
                    },
                    "operatorToken": {
                        "kind": "ExclamationEqualsEqualsToken",
                        "fullStart": 613,
                        "fullEnd": 617,
                        "start": 613,
                        "end": 616,
                        "fullWidth": 4,
                        "width": 3,
                        "text": "!==",
                        "value": "!==",
                        "valueText": "!==",
                        "hasTrailingTrivia": true,
                        "trailingTrivia": [
                            {
                                "kind": "WhitespaceTrivia",
                                "text": " "
                            }
                        ]
                    },
                    "right": {
                        "kind": "NumericLiteral",
                        "fullStart": 617,
                        "fullEnd": 618,
                        "start": 617,
                        "end": 618,
                        "fullWidth": 1,
                        "width": 1,
                        "text": "1",
                        "value": 1,
                        "valueText": "1"
                    }
                },
                "closeParenToken": {
                    "kind": "CloseParenToken",
                    "fullStart": 618,
                    "fullEnd": 620,
                    "start": 618,
                    "end": 619,
                    "fullWidth": 2,
                    "width": 1,
                    "text": ")",
                    "value": ")",
                    "valueText": ")",
                    "hasTrailingTrivia": true,
                    "trailingTrivia": [
                        {
                            "kind": "WhitespaceTrivia",
                            "text": " "
                        }
                    ]
                },
                "statement": {
                    "kind": "Block",
                    "fullStart": 620,
                    "fullEnd": 731,
                    "start": 620,
                    "end": 730,
                    "fullWidth": 111,
                    "width": 110,
                    "openBraceToken": {
                        "kind": "OpenBraceToken",
                        "fullStart": 620,
                        "fullEnd": 622,
                        "start": 620,
                        "end": 621,
                        "fullWidth": 2,
                        "width": 1,
                        "text": "{",
                        "value": "{",
                        "valueText": "{",
                        "hasTrailingTrivia": true,
                        "hasTrailingNewLine": true,
                        "trailingTrivia": [
                            {
                                "kind": "NewLineTrivia",
                                "text": "\n"
                            }
                        ]
                    },
                    "statements": [
                        {
                            "kind": "ExpressionStatement",
                            "fullStart": 622,
                            "fullEnd": 729,
                            "start": 624,
                            "end": 728,
                            "fullWidth": 107,
                            "width": 104,
                            "expression": {
                                "kind": "InvocationExpression",
                                "fullStart": 622,
                                "fullEnd": 727,
                                "start": 624,
                                "end": 727,
                                "fullWidth": 105,
                                "width": 103,
                                "expression": {
                                    "kind": "IdentifierName",
                                    "fullStart": 622,
                                    "fullEnd": 630,
                                    "start": 624,
                                    "end": 630,
                                    "fullWidth": 8,
                                    "width": 6,
                                    "text": "$ERROR",
                                    "value": "$ERROR",
                                    "valueText": "$ERROR",
                                    "hasLeadingTrivia": true,
                                    "leadingTrivia": [
                                        {
                                            "kind": "WhitespaceTrivia",
                                            "text": "  "
                                        }
                                    ]
                                },
                                "argumentList": {
                                    "kind": "ArgumentList",
                                    "fullStart": 630,
                                    "fullEnd": 727,
                                    "start": 630,
                                    "end": 727,
                                    "fullWidth": 97,
                                    "width": 97,
                                    "openParenToken": {
                                        "kind": "OpenParenToken",
                                        "fullStart": 630,
                                        "fullEnd": 631,
                                        "start": 630,
                                        "end": 631,
                                        "fullWidth": 1,
                                        "width": 1,
                                        "text": "(",
                                        "value": "(",
                                        "valueText": "("
                                    },
                                    "arguments": [
                                        {
                                            "kind": "StringLiteral",
                                            "fullStart": 631,
                                            "fullEnd": 726,
                                            "start": 631,
                                            "end": 726,
                                            "fullWidth": 95,
                                            "width": 95,
                                            "text": "'#2: When the Object constructor is called and if the value is an Object simply value returns.'",
                                            "value": "#2: When the Object constructor is called and if the value is an Object simply value returns.",
                                            "valueText": "#2: When the Object constructor is called and if the value is an Object simply value returns."
                                        }
                                    ],
                                    "closeParenToken": {
                                        "kind": "CloseParenToken",
                                        "fullStart": 726,
                                        "fullEnd": 727,
                                        "start": 726,
                                        "end": 727,
                                        "fullWidth": 1,
                                        "width": 1,
                                        "text": ")",
                                        "value": ")",
                                        "valueText": ")"
                                    }
                                }
                            },
                            "semicolonToken": {
                                "kind": "SemicolonToken",
                                "fullStart": 727,
                                "fullEnd": 729,
                                "start": 727,
                                "end": 728,
                                "fullWidth": 2,
                                "width": 1,
                                "text": ";",
                                "value": ";",
                                "valueText": ";",
                                "hasTrailingTrivia": true,
                                "hasTrailingNewLine": true,
                                "trailingTrivia": [
                                    {
                                        "kind": "NewLineTrivia",
                                        "text": "\n"
                                    }
                                ]
                            }
                        }
                    ],
                    "closeBraceToken": {
                        "kind": "CloseBraceToken",
                        "fullStart": 729,
                        "fullEnd": 731,
                        "start": 729,
                        "end": 730,
                        "fullWidth": 2,
                        "width": 1,
                        "text": "}",
                        "value": "}",
                        "valueText": "}",
                        "hasTrailingTrivia": true,
                        "hasTrailingNewLine": true,
                        "trailingTrivia": [
                            {
                                "kind": "NewLineTrivia",
                                "text": "\n"
                            }
                        ]
                    }
                }
            }
        ],
        "endOfFileToken": {
            "kind": "EndOfFileToken",
            "fullStart": 731,
            "fullEnd": 732,
            "start": 732,
            "end": 732,
            "fullWidth": 1,
            "width": 0,
            "text": "",
            "hasLeadingTrivia": true,
            "hasLeadingNewLine": true,
            "leadingTrivia": [
                {
                    "kind": "NewLineTrivia",
                    "text": "\n"
                }
            ]
        }
    },
    "lineMap": {
        "lineStarts": [
            0,
            61,
            132,
            133,
            137,
            206,
            301,
            304,
            349,
            385,
            389,
            390,
            399,
            400,
            416,
            417,
            446,
            447,
            457,
            478,
            585,
            587,
            588,
            598,
            622,
            729,
            731,
            732
        ],
        "length": 732
    }
}<|MERGE_RESOLUTION|>--- conflicted
+++ resolved
@@ -94,12 +94,8 @@
                             "start": 394,
                             "end": 397,
                             "fullWidth": 3,
-<<<<<<< HEAD
                             "width": 3,
-                            "identifier": {
-=======
                             "propertyName": {
->>>>>>> 85e84683
                                 "kind": "IdentifierName",
                                 "fullStart": 394,
                                 "fullEnd": 395,
@@ -220,12 +216,8 @@
                             "start": 404,
                             "end": 414,
                             "fullWidth": 10,
-<<<<<<< HEAD
                             "width": 10,
-                            "identifier": {
-=======
                             "propertyName": {
->>>>>>> 85e84683
                                 "kind": "IdentifierName",
                                 "fullStart": 404,
                                 "fullEnd": 408,
@@ -360,12 +352,8 @@
                             "start": 421,
                             "end": 444,
                             "fullWidth": 23,
-<<<<<<< HEAD
                             "width": 23,
-                            "identifier": {
-=======
                             "propertyName": {
->>>>>>> 85e84683
                                 "kind": "IdentifierName",
                                 "fullStart": 421,
                                 "fullEnd": 427,
