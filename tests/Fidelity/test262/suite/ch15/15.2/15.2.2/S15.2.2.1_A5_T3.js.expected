{
    "isDeclaration": false,
    "languageVersion": "EcmaScript5",
    "parseOptions": {
        "allowAutomaticSemicolonInsertion": true
    },
    "sourceUnit": {
        "kind": "SourceUnit",
        "fullStart": 0,
        "fullEnd": 1059,
        "start": 358,
        "end": 1059,
        "fullWidth": 1059,
        "width": 701,
        "isIncrementallyUnusable": true,
        "moduleElements": [
            {
                "kind": "VariableStatement",
                "fullStart": 0,
                "fullEnd": 378,
                "start": 358,
                "end": 377,
                "fullWidth": 378,
                "width": 19,
                "modifiers": [],
                "variableDeclaration": {
                    "kind": "VariableDeclaration",
                    "fullStart": 0,
                    "fullEnd": 376,
                    "start": 358,
                    "end": 376,
                    "fullWidth": 376,
                    "width": 18,
                    "varKeyword": {
                        "kind": "VarKeyword",
                        "fullStart": 0,
                        "fullEnd": 362,
                        "start": 358,
                        "end": 361,
                        "fullWidth": 362,
                        "width": 3,
                        "text": "var",
                        "value": "var",
                        "valueText": "var",
                        "hasLeadingTrivia": true,
                        "hasLeadingComment": true,
                        "hasLeadingNewLine": true,
                        "hasTrailingTrivia": true,
                        "leadingTrivia": [
                            {
                                "kind": "SingleLineCommentTrivia",
                                "text": "// Copyright 2009 the Sputnik authors.  All rights reserved."
                            },
                            {
                                "kind": "NewLineTrivia",
                                "text": "\n"
                            },
                            {
                                "kind": "SingleLineCommentTrivia",
                                "text": "// This code is governed by the BSD license found in the LICENSE file."
                            },
                            {
                                "kind": "NewLineTrivia",
                                "text": "\n"
                            },
                            {
                                "kind": "NewLineTrivia",
                                "text": "\n"
                            },
                            {
                                "kind": "MultiLineCommentTrivia",
                                "text": "/**\n * When the Object constructor is called with one argument value and\n * the type of value is Number, return ToObject(number)\n *\n * @path ch15/15.2/15.2.2/S15.2.2.1_A5_T3.js\n * @description Argument value is Infinity\n */"
                            },
                            {
                                "kind": "NewLineTrivia",
                                "text": "\n"
                            },
                            {
                                "kind": "NewLineTrivia",
                                "text": "\n"
                            }
                        ],
                        "trailingTrivia": [
                            {
                                "kind": "WhitespaceTrivia",
                                "text": " "
                            }
                        ]
                    },
                    "variableDeclarators": [
                        {
                            "kind": "VariableDeclarator",
                            "fullStart": 362,
                            "fullEnd": 376,
                            "start": 362,
                            "end": 376,
                            "fullWidth": 14,
<<<<<<< HEAD
                            "width": 14,
                            "identifier": {
=======
                            "propertyName": {
>>>>>>> 85e84683
                                "kind": "IdentifierName",
                                "fullStart": 362,
                                "fullEnd": 366,
                                "start": 362,
                                "end": 365,
                                "fullWidth": 4,
                                "width": 3,
                                "text": "num",
                                "value": "num",
                                "valueText": "num",
                                "hasTrailingTrivia": true,
                                "trailingTrivia": [
                                    {
                                        "kind": "WhitespaceTrivia",
                                        "text": " "
                                    }
                                ]
                            },
                            "equalsValueClause": {
                                "kind": "EqualsValueClause",
                                "fullStart": 366,
                                "fullEnd": 376,
                                "start": 366,
                                "end": 376,
                                "fullWidth": 10,
                                "width": 10,
                                "equalsToken": {
                                    "kind": "EqualsToken",
                                    "fullStart": 366,
                                    "fullEnd": 368,
                                    "start": 366,
                                    "end": 367,
                                    "fullWidth": 2,
                                    "width": 1,
                                    "text": "=",
                                    "value": "=",
                                    "valueText": "=",
                                    "hasTrailingTrivia": true,
                                    "trailingTrivia": [
                                        {
                                            "kind": "WhitespaceTrivia",
                                            "text": " "
                                        }
                                    ]
                                },
                                "value": {
                                    "kind": "IdentifierName",
                                    "fullStart": 368,
                                    "fullEnd": 376,
                                    "start": 368,
                                    "end": 376,
                                    "fullWidth": 8,
                                    "width": 8,
                                    "text": "Infinity",
                                    "value": "Infinity",
                                    "valueText": "Infinity"
                                }
                            }
                        }
                    ]
                },
                "semicolonToken": {
                    "kind": "SemicolonToken",
                    "fullStart": 376,
                    "fullEnd": 378,
                    "start": 376,
                    "end": 377,
                    "fullWidth": 2,
                    "width": 1,
                    "text": ";",
                    "value": ";",
                    "valueText": ";",
                    "hasTrailingTrivia": true,
                    "hasTrailingNewLine": true,
                    "trailingTrivia": [
                        {
                            "kind": "NewLineTrivia",
                            "text": "\n"
                        }
                    ]
                }
            },
            {
                "kind": "IfStatement",
                "fullStart": 378,
                "fullEnd": 464,
                "start": 389,
                "end": 463,
                "fullWidth": 86,
                "width": 74,
                "ifKeyword": {
                    "kind": "IfKeyword",
                    "fullStart": 378,
                    "fullEnd": 392,
                    "start": 389,
                    "end": 391,
                    "fullWidth": 14,
                    "width": 2,
                    "text": "if",
                    "value": "if",
                    "valueText": "if",
                    "hasLeadingTrivia": true,
                    "hasLeadingComment": true,
                    "hasLeadingNewLine": true,
                    "hasTrailingTrivia": true,
                    "leadingTrivia": [
                        {
                            "kind": "NewLineTrivia",
                            "text": "\n"
                        },
                        {
                            "kind": "SingleLineCommentTrivia",
                            "text": "//CHECK#1"
                        },
                        {
                            "kind": "NewLineTrivia",
                            "text": "\n"
                        }
                    ],
                    "trailingTrivia": [
                        {
                            "kind": "WhitespaceTrivia",
                            "text": " "
                        }
                    ]
                },
                "openParenToken": {
                    "kind": "OpenParenToken",
                    "fullStart": 392,
                    "fullEnd": 393,
                    "start": 392,
                    "end": 393,
                    "fullWidth": 1,
                    "width": 1,
                    "text": "(",
                    "value": "(",
                    "valueText": "("
                },
                "condition": {
                    "kind": "NotEqualsExpression",
                    "fullStart": 393,
                    "fullEnd": 417,
                    "start": 393,
                    "end": 417,
                    "fullWidth": 24,
                    "width": 24,
                    "left": {
                        "kind": "TypeOfExpression",
                        "fullStart": 393,
                        "fullEnd": 405,
                        "start": 393,
                        "end": 403,
                        "fullWidth": 12,
                        "width": 10,
                        "typeOfKeyword": {
                            "kind": "TypeOfKeyword",
                            "fullStart": 393,
                            "fullEnd": 400,
                            "start": 393,
                            "end": 399,
                            "fullWidth": 7,
                            "width": 6,
                            "text": "typeof",
                            "value": "typeof",
                            "valueText": "typeof",
                            "hasTrailingTrivia": true,
                            "trailingTrivia": [
                                {
                                    "kind": "WhitespaceTrivia",
                                    "text": " "
                                }
                            ]
                        },
                        "expression": {
                            "kind": "IdentifierName",
                            "fullStart": 400,
                            "fullEnd": 405,
                            "start": 400,
                            "end": 403,
                            "fullWidth": 5,
                            "width": 3,
                            "text": "num",
                            "value": "num",
                            "valueText": "num",
                            "hasTrailingTrivia": true,
                            "trailingTrivia": [
                                {
                                    "kind": "WhitespaceTrivia",
                                    "text": "  "
                                }
                            ]
                        }
                    },
                    "operatorToken": {
                        "kind": "ExclamationEqualsEqualsToken",
                        "fullStart": 405,
                        "fullEnd": 409,
                        "start": 405,
                        "end": 408,
                        "fullWidth": 4,
                        "width": 3,
                        "text": "!==",
                        "value": "!==",
                        "valueText": "!==",
                        "hasTrailingTrivia": true,
                        "trailingTrivia": [
                            {
                                "kind": "WhitespaceTrivia",
                                "text": " "
                            }
                        ]
                    },
                    "right": {
                        "kind": "StringLiteral",
                        "fullStart": 409,
                        "fullEnd": 417,
                        "start": 409,
                        "end": 417,
                        "fullWidth": 8,
                        "width": 8,
                        "text": "'number'",
                        "value": "number",
                        "valueText": "number"
                    }
                },
                "closeParenToken": {
                    "kind": "CloseParenToken",
                    "fullStart": 417,
                    "fullEnd": 419,
                    "start": 417,
                    "end": 418,
                    "fullWidth": 2,
                    "width": 1,
                    "text": ")",
                    "value": ")",
                    "valueText": ")",
                    "hasTrailingTrivia": true,
                    "trailingTrivia": [
                        {
                            "kind": "WhitespaceTrivia",
                            "text": " "
                        }
                    ]
                },
                "statement": {
                    "kind": "Block",
                    "fullStart": 419,
                    "fullEnd": 464,
                    "start": 419,
                    "end": 463,
                    "fullWidth": 45,
                    "width": 44,
                    "openBraceToken": {
                        "kind": "OpenBraceToken",
                        "fullStart": 419,
                        "fullEnd": 421,
                        "start": 419,
                        "end": 420,
                        "fullWidth": 2,
                        "width": 1,
                        "text": "{",
                        "value": "{",
                        "valueText": "{",
                        "hasTrailingTrivia": true,
                        "hasTrailingNewLine": true,
                        "trailingTrivia": [
                            {
                                "kind": "NewLineTrivia",
                                "text": "\n"
                            }
                        ]
                    },
                    "statements": [
                        {
                            "kind": "ExpressionStatement",
                            "fullStart": 421,
                            "fullEnd": 462,
                            "start": 423,
                            "end": 461,
                            "fullWidth": 41,
                            "width": 38,
                            "expression": {
                                "kind": "InvocationExpression",
                                "fullStart": 421,
                                "fullEnd": 460,
                                "start": 423,
                                "end": 460,
                                "fullWidth": 39,
                                "width": 37,
                                "expression": {
                                    "kind": "IdentifierName",
                                    "fullStart": 421,
                                    "fullEnd": 428,
                                    "start": 423,
                                    "end": 428,
                                    "fullWidth": 7,
                                    "width": 5,
                                    "text": "$FAIL",
                                    "value": "$FAIL",
                                    "valueText": "$FAIL",
                                    "hasLeadingTrivia": true,
                                    "leadingTrivia": [
                                        {
                                            "kind": "WhitespaceTrivia",
                                            "text": "  "
                                        }
                                    ]
                                },
                                "argumentList": {
                                    "kind": "ArgumentList",
                                    "fullStart": 428,
                                    "fullEnd": 460,
                                    "start": 428,
                                    "end": 460,
                                    "fullWidth": 32,
                                    "width": 32,
                                    "openParenToken": {
                                        "kind": "OpenParenToken",
                                        "fullStart": 428,
                                        "fullEnd": 429,
                                        "start": 428,
                                        "end": 429,
                                        "fullWidth": 1,
                                        "width": 1,
                                        "text": "(",
                                        "value": "(",
                                        "valueText": "("
                                    },
                                    "arguments": [
                                        {
                                            "kind": "StringLiteral",
                                            "fullStart": 429,
                                            "fullEnd": 459,
                                            "start": 429,
                                            "end": 459,
                                            "fullWidth": 30,
                                            "width": 30,
                                            "text": "'#1: Infinity is NOT a number'",
                                            "value": "#1: Infinity is NOT a number",
                                            "valueText": "#1: Infinity is NOT a number"
                                        }
                                    ],
                                    "closeParenToken": {
                                        "kind": "CloseParenToken",
                                        "fullStart": 459,
                                        "fullEnd": 460,
                                        "start": 459,
                                        "end": 460,
                                        "fullWidth": 1,
                                        "width": 1,
                                        "text": ")",
                                        "value": ")",
                                        "valueText": ")"
                                    }
                                }
                            },
                            "semicolonToken": {
                                "kind": "SemicolonToken",
                                "fullStart": 460,
                                "fullEnd": 462,
                                "start": 460,
                                "end": 461,
                                "fullWidth": 2,
                                "width": 1,
                                "text": ";",
                                "value": ";",
                                "valueText": ";",
                                "hasTrailingTrivia": true,
                                "hasTrailingNewLine": true,
                                "trailingTrivia": [
                                    {
                                        "kind": "NewLineTrivia",
                                        "text": "\n"
                                    }
                                ]
                            }
                        }
                    ],
                    "closeBraceToken": {
                        "kind": "CloseBraceToken",
                        "fullStart": 462,
                        "fullEnd": 464,
                        "start": 462,
                        "end": 463,
                        "fullWidth": 2,
                        "width": 1,
                        "text": "}",
                        "value": "}",
                        "valueText": "}",
                        "hasTrailingTrivia": true,
                        "hasTrailingNewLine": true,
                        "trailingTrivia": [
                            {
                                "kind": "NewLineTrivia",
                                "text": "\n"
                            }
                        ]
                    }
                }
            },
            {
                "kind": "VariableStatement",
                "fullStart": 464,
                "fullEnd": 494,
                "start": 465,
                "end": 493,
                "fullWidth": 30,
                "width": 28,
                "modifiers": [],
                "variableDeclaration": {
                    "kind": "VariableDeclaration",
                    "fullStart": 464,
                    "fullEnd": 492,
                    "start": 465,
                    "end": 492,
                    "fullWidth": 28,
                    "width": 27,
                    "varKeyword": {
                        "kind": "VarKeyword",
                        "fullStart": 464,
                        "fullEnd": 469,
                        "start": 465,
                        "end": 468,
                        "fullWidth": 5,
                        "width": 3,
                        "text": "var",
                        "value": "var",
                        "valueText": "var",
                        "hasLeadingTrivia": true,
                        "hasLeadingNewLine": true,
                        "hasTrailingTrivia": true,
                        "leadingTrivia": [
                            {
                                "kind": "NewLineTrivia",
                                "text": "\n"
                            }
                        ],
                        "trailingTrivia": [
                            {
                                "kind": "WhitespaceTrivia",
                                "text": " "
                            }
                        ]
                    },
                    "variableDeclarators": [
                        {
                            "kind": "VariableDeclarator",
                            "fullStart": 469,
                            "fullEnd": 492,
                            "start": 469,
                            "end": 492,
                            "fullWidth": 23,
<<<<<<< HEAD
                            "width": 23,
                            "identifier": {
=======
                            "propertyName": {
>>>>>>> 85e84683
                                "kind": "IdentifierName",
                                "fullStart": 469,
                                "fullEnd": 475,
                                "start": 469,
                                "end": 474,
                                "fullWidth": 6,
                                "width": 5,
                                "text": "n_obj",
                                "value": "n_obj",
                                "valueText": "n_obj",
                                "hasTrailingTrivia": true,
                                "trailingTrivia": [
                                    {
                                        "kind": "WhitespaceTrivia",
                                        "text": " "
                                    }
                                ]
                            },
                            "equalsValueClause": {
                                "kind": "EqualsValueClause",
                                "fullStart": 475,
                                "fullEnd": 492,
                                "start": 475,
                                "end": 492,
                                "fullWidth": 17,
                                "width": 17,
                                "equalsToken": {
                                    "kind": "EqualsToken",
                                    "fullStart": 475,
                                    "fullEnd": 477,
                                    "start": 475,
                                    "end": 476,
                                    "fullWidth": 2,
                                    "width": 1,
                                    "text": "=",
                                    "value": "=",
                                    "valueText": "=",
                                    "hasTrailingTrivia": true,
                                    "trailingTrivia": [
                                        {
                                            "kind": "WhitespaceTrivia",
                                            "text": " "
                                        }
                                    ]
                                },
                                "value": {
                                    "kind": "ObjectCreationExpression",
                                    "fullStart": 477,
                                    "fullEnd": 492,
                                    "start": 477,
                                    "end": 492,
                                    "fullWidth": 15,
                                    "width": 15,
                                    "newKeyword": {
                                        "kind": "NewKeyword",
                                        "fullStart": 477,
                                        "fullEnd": 481,
                                        "start": 477,
                                        "end": 480,
                                        "fullWidth": 4,
                                        "width": 3,
                                        "text": "new",
                                        "value": "new",
                                        "valueText": "new",
                                        "hasTrailingTrivia": true,
                                        "trailingTrivia": [
                                            {
                                                "kind": "WhitespaceTrivia",
                                                "text": " "
                                            }
                                        ]
                                    },
                                    "expression": {
                                        "kind": "IdentifierName",
                                        "fullStart": 481,
                                        "fullEnd": 487,
                                        "start": 481,
                                        "end": 487,
                                        "fullWidth": 6,
                                        "width": 6,
                                        "text": "Object",
                                        "value": "Object",
                                        "valueText": "Object"
                                    },
                                    "argumentList": {
                                        "kind": "ArgumentList",
                                        "fullStart": 487,
                                        "fullEnd": 492,
                                        "start": 487,
                                        "end": 492,
                                        "fullWidth": 5,
                                        "width": 5,
                                        "openParenToken": {
                                            "kind": "OpenParenToken",
                                            "fullStart": 487,
                                            "fullEnd": 488,
                                            "start": 487,
                                            "end": 488,
                                            "fullWidth": 1,
                                            "width": 1,
                                            "text": "(",
                                            "value": "(",
                                            "valueText": "("
                                        },
                                        "arguments": [
                                            {
                                                "kind": "IdentifierName",
                                                "fullStart": 488,
                                                "fullEnd": 491,
                                                "start": 488,
                                                "end": 491,
                                                "fullWidth": 3,
                                                "width": 3,
                                                "text": "num",
                                                "value": "num",
                                                "valueText": "num"
                                            }
                                        ],
                                        "closeParenToken": {
                                            "kind": "CloseParenToken",
                                            "fullStart": 491,
                                            "fullEnd": 492,
                                            "start": 491,
                                            "end": 492,
                                            "fullWidth": 1,
                                            "width": 1,
                                            "text": ")",
                                            "value": ")",
                                            "valueText": ")"
                                        }
                                    }
                                }
                            }
                        }
                    ]
                },
                "semicolonToken": {
                    "kind": "SemicolonToken",
                    "fullStart": 492,
                    "fullEnd": 494,
                    "start": 492,
                    "end": 493,
                    "fullWidth": 2,
                    "width": 1,
                    "text": ";",
                    "value": ";",
                    "valueText": ";",
                    "hasTrailingTrivia": true,
                    "hasTrailingNewLine": true,
                    "trailingTrivia": [
                        {
                            "kind": "NewLineTrivia",
                            "text": "\n"
                        }
                    ]
                }
            },
            {
                "kind": "IfStatement",
                "fullStart": 494,
                "fullEnd": 643,
                "start": 505,
                "end": 642,
                "fullWidth": 149,
                "width": 137,
                "isIncrementallyUnusable": true,
                "ifKeyword": {
                    "kind": "IfKeyword",
                    "fullStart": 494,
                    "fullEnd": 508,
                    "start": 505,
                    "end": 507,
                    "fullWidth": 14,
                    "width": 2,
                    "text": "if",
                    "value": "if",
                    "valueText": "if",
                    "hasLeadingTrivia": true,
                    "hasLeadingComment": true,
                    "hasLeadingNewLine": true,
                    "hasTrailingTrivia": true,
                    "leadingTrivia": [
                        {
                            "kind": "NewLineTrivia",
                            "text": "\n"
                        },
                        {
                            "kind": "SingleLineCommentTrivia",
                            "text": "//CHECK#2"
                        },
                        {
                            "kind": "NewLineTrivia",
                            "text": "\n"
                        }
                    ],
                    "trailingTrivia": [
                        {
                            "kind": "WhitespaceTrivia",
                            "text": " "
                        }
                    ]
                },
                "openParenToken": {
                    "kind": "OpenParenToken",
                    "fullStart": 508,
                    "fullEnd": 509,
                    "start": 508,
                    "end": 509,
                    "fullWidth": 1,
                    "width": 1,
                    "text": "(",
                    "value": "(",
                    "valueText": "("
                },
                "condition": {
                    "kind": "NotEqualsExpression",
                    "fullStart": 509,
                    "fullEnd": 537,
                    "start": 509,
                    "end": 537,
                    "fullWidth": 28,
                    "width": 28,
                    "isIncrementallyUnusable": true,
                    "left": {
                        "kind": "MemberAccessExpression",
                        "fullStart": 509,
                        "fullEnd": 527,
                        "start": 509,
                        "end": 526,
                        "fullWidth": 18,
                        "width": 17,
                        "isIncrementallyUnusable": true,
                        "expression": {
                            "kind": "IdentifierName",
                            "fullStart": 509,
                            "fullEnd": 514,
                            "start": 509,
                            "end": 514,
                            "fullWidth": 5,
                            "width": 5,
                            "text": "n_obj",
                            "value": "n_obj",
                            "valueText": "n_obj"
                        },
                        "dotToken": {
                            "kind": "DotToken",
                            "fullStart": 514,
                            "fullEnd": 515,
                            "start": 514,
                            "end": 515,
                            "fullWidth": 1,
                            "width": 1,
                            "text": ".",
                            "value": ".",
                            "valueText": "."
                        },
                        "name": {
                            "kind": "IdentifierName",
                            "fullStart": 515,
                            "fullEnd": 527,
                            "start": 515,
                            "end": 526,
                            "fullWidth": 12,
                            "width": 11,
                            "text": "constructor",
                            "value": "constructor",
                            "valueText": "constructor",
                            "hasTrailingTrivia": true,
                            "trailingTrivia": [
                                {
                                    "kind": "WhitespaceTrivia",
                                    "text": " "
                                }
                            ]
                        }
                    },
                    "operatorToken": {
                        "kind": "ExclamationEqualsEqualsToken",
                        "fullStart": 527,
                        "fullEnd": 531,
                        "start": 527,
                        "end": 530,
                        "fullWidth": 4,
                        "width": 3,
                        "text": "!==",
                        "value": "!==",
                        "valueText": "!==",
                        "hasTrailingTrivia": true,
                        "trailingTrivia": [
                            {
                                "kind": "WhitespaceTrivia",
                                "text": " "
                            }
                        ]
                    },
                    "right": {
                        "kind": "IdentifierName",
                        "fullStart": 531,
                        "fullEnd": 537,
                        "start": 531,
                        "end": 537,
                        "fullWidth": 6,
                        "width": 6,
                        "text": "Number",
                        "value": "Number",
                        "valueText": "Number"
                    }
                },
                "closeParenToken": {
                    "kind": "CloseParenToken",
                    "fullStart": 537,
                    "fullEnd": 539,
                    "start": 537,
                    "end": 538,
                    "fullWidth": 2,
                    "width": 1,
                    "text": ")",
                    "value": ")",
                    "valueText": ")",
                    "hasTrailingTrivia": true,
                    "trailingTrivia": [
                        {
                            "kind": "WhitespaceTrivia",
                            "text": " "
                        }
                    ]
                },
                "statement": {
                    "kind": "Block",
                    "fullStart": 539,
                    "fullEnd": 643,
                    "start": 539,
                    "end": 642,
                    "fullWidth": 104,
                    "width": 103,
                    "openBraceToken": {
                        "kind": "OpenBraceToken",
                        "fullStart": 539,
                        "fullEnd": 541,
                        "start": 539,
                        "end": 540,
                        "fullWidth": 2,
                        "width": 1,
                        "text": "{",
                        "value": "{",
                        "valueText": "{",
                        "hasTrailingTrivia": true,
                        "hasTrailingNewLine": true,
                        "trailingTrivia": [
                            {
                                "kind": "NewLineTrivia",
                                "text": "\n"
                            }
                        ]
                    },
                    "statements": [
                        {
                            "kind": "ExpressionStatement",
                            "fullStart": 541,
                            "fullEnd": 641,
                            "start": 543,
                            "end": 640,
                            "fullWidth": 100,
                            "width": 97,
                            "expression": {
                                "kind": "InvocationExpression",
                                "fullStart": 541,
                                "fullEnd": 639,
                                "start": 543,
                                "end": 639,
                                "fullWidth": 98,
                                "width": 96,
                                "expression": {
                                    "kind": "IdentifierName",
                                    "fullStart": 541,
                                    "fullEnd": 549,
                                    "start": 543,
                                    "end": 549,
                                    "fullWidth": 8,
                                    "width": 6,
                                    "text": "$ERROR",
                                    "value": "$ERROR",
                                    "valueText": "$ERROR",
                                    "hasLeadingTrivia": true,
                                    "leadingTrivia": [
                                        {
                                            "kind": "WhitespaceTrivia",
                                            "text": "  "
                                        }
                                    ]
                                },
                                "argumentList": {
                                    "kind": "ArgumentList",
                                    "fullStart": 549,
                                    "fullEnd": 639,
                                    "start": 549,
                                    "end": 639,
                                    "fullWidth": 90,
                                    "width": 90,
                                    "openParenToken": {
                                        "kind": "OpenParenToken",
                                        "fullStart": 549,
                                        "fullEnd": 550,
                                        "start": 549,
                                        "end": 550,
                                        "fullWidth": 1,
                                        "width": 1,
                                        "text": "(",
                                        "value": "(",
                                        "valueText": "("
                                    },
                                    "arguments": [
                                        {
                                            "kind": "StringLiteral",
                                            "fullStart": 550,
                                            "fullEnd": 638,
                                            "start": 550,
                                            "end": 638,
                                            "fullWidth": 88,
                                            "width": 88,
                                            "text": "'#2: When the Object constructor is called with Number argument return ToObject(number)'",
                                            "value": "#2: When the Object constructor is called with Number argument return ToObject(number)",
                                            "valueText": "#2: When the Object constructor is called with Number argument return ToObject(number)"
                                        }
                                    ],
                                    "closeParenToken": {
                                        "kind": "CloseParenToken",
                                        "fullStart": 638,
                                        "fullEnd": 639,
                                        "start": 638,
                                        "end": 639,
                                        "fullWidth": 1,
                                        "width": 1,
                                        "text": ")",
                                        "value": ")",
                                        "valueText": ")"
                                    }
                                }
                            },
                            "semicolonToken": {
                                "kind": "SemicolonToken",
                                "fullStart": 639,
                                "fullEnd": 641,
                                "start": 639,
                                "end": 640,
                                "fullWidth": 2,
                                "width": 1,
                                "text": ";",
                                "value": ";",
                                "valueText": ";",
                                "hasTrailingTrivia": true,
                                "hasTrailingNewLine": true,
                                "trailingTrivia": [
                                    {
                                        "kind": "NewLineTrivia",
                                        "text": "\n"
                                    }
                                ]
                            }
                        }
                    ],
                    "closeBraceToken": {
                        "kind": "CloseBraceToken",
                        "fullStart": 641,
                        "fullEnd": 643,
                        "start": 641,
                        "end": 642,
                        "fullWidth": 2,
                        "width": 1,
                        "text": "}",
                        "value": "}",
                        "valueText": "}",
                        "hasTrailingTrivia": true,
                        "hasTrailingNewLine": true,
                        "trailingTrivia": [
                            {
                                "kind": "NewLineTrivia",
                                "text": "\n"
                            }
                        ]
                    }
                }
            },
            {
                "kind": "IfStatement",
                "fullStart": 643,
                "fullEnd": 789,
                "start": 654,
                "end": 788,
                "fullWidth": 146,
                "width": 134,
                "ifKeyword": {
                    "kind": "IfKeyword",
                    "fullStart": 643,
                    "fullEnd": 657,
                    "start": 654,
                    "end": 656,
                    "fullWidth": 14,
                    "width": 2,
                    "text": "if",
                    "value": "if",
                    "valueText": "if",
                    "hasLeadingTrivia": true,
                    "hasLeadingComment": true,
                    "hasLeadingNewLine": true,
                    "hasTrailingTrivia": true,
                    "leadingTrivia": [
                        {
                            "kind": "NewLineTrivia",
                            "text": "\n"
                        },
                        {
                            "kind": "SingleLineCommentTrivia",
                            "text": "//CHECK#3"
                        },
                        {
                            "kind": "NewLineTrivia",
                            "text": "\n"
                        }
                    ],
                    "trailingTrivia": [
                        {
                            "kind": "WhitespaceTrivia",
                            "text": " "
                        }
                    ]
                },
                "openParenToken": {
                    "kind": "OpenParenToken",
                    "fullStart": 657,
                    "fullEnd": 658,
                    "start": 657,
                    "end": 658,
                    "fullWidth": 1,
                    "width": 1,
                    "text": "(",
                    "value": "(",
                    "valueText": "("
                },
                "condition": {
                    "kind": "NotEqualsExpression",
                    "fullStart": 658,
                    "fullEnd": 683,
                    "start": 658,
                    "end": 683,
                    "fullWidth": 25,
                    "width": 25,
                    "left": {
                        "kind": "TypeOfExpression",
                        "fullStart": 658,
                        "fullEnd": 671,
                        "start": 658,
                        "end": 670,
                        "fullWidth": 13,
                        "width": 12,
                        "typeOfKeyword": {
                            "kind": "TypeOfKeyword",
                            "fullStart": 658,
                            "fullEnd": 665,
                            "start": 658,
                            "end": 664,
                            "fullWidth": 7,
                            "width": 6,
                            "text": "typeof",
                            "value": "typeof",
                            "valueText": "typeof",
                            "hasTrailingTrivia": true,
                            "trailingTrivia": [
                                {
                                    "kind": "WhitespaceTrivia",
                                    "text": " "
                                }
                            ]
                        },
                        "expression": {
                            "kind": "IdentifierName",
                            "fullStart": 665,
                            "fullEnd": 671,
                            "start": 665,
                            "end": 670,
                            "fullWidth": 6,
                            "width": 5,
                            "text": "n_obj",
                            "value": "n_obj",
                            "valueText": "n_obj",
                            "hasTrailingTrivia": true,
                            "trailingTrivia": [
                                {
                                    "kind": "WhitespaceTrivia",
                                    "text": " "
                                }
                            ]
                        }
                    },
                    "operatorToken": {
                        "kind": "ExclamationEqualsEqualsToken",
                        "fullStart": 671,
                        "fullEnd": 675,
                        "start": 671,
                        "end": 674,
                        "fullWidth": 4,
                        "width": 3,
                        "text": "!==",
                        "value": "!==",
                        "valueText": "!==",
                        "hasTrailingTrivia": true,
                        "trailingTrivia": [
                            {
                                "kind": "WhitespaceTrivia",
                                "text": " "
                            }
                        ]
                    },
                    "right": {
                        "kind": "StringLiteral",
                        "fullStart": 675,
                        "fullEnd": 683,
                        "start": 675,
                        "end": 683,
                        "fullWidth": 8,
                        "width": 8,
                        "text": "'object'",
                        "value": "object",
                        "valueText": "object"
                    }
                },
                "closeParenToken": {
                    "kind": "CloseParenToken",
                    "fullStart": 683,
                    "fullEnd": 685,
                    "start": 683,
                    "end": 684,
                    "fullWidth": 2,
                    "width": 1,
                    "text": ")",
                    "value": ")",
                    "valueText": ")",
                    "hasTrailingTrivia": true,
                    "trailingTrivia": [
                        {
                            "kind": "WhitespaceTrivia",
                            "text": " "
                        }
                    ]
                },
                "statement": {
                    "kind": "Block",
                    "fullStart": 685,
                    "fullEnd": 789,
                    "start": 685,
                    "end": 788,
                    "fullWidth": 104,
                    "width": 103,
                    "openBraceToken": {
                        "kind": "OpenBraceToken",
                        "fullStart": 685,
                        "fullEnd": 687,
                        "start": 685,
                        "end": 686,
                        "fullWidth": 2,
                        "width": 1,
                        "text": "{",
                        "value": "{",
                        "valueText": "{",
                        "hasTrailingTrivia": true,
                        "hasTrailingNewLine": true,
                        "trailingTrivia": [
                            {
                                "kind": "NewLineTrivia",
                                "text": "\n"
                            }
                        ]
                    },
                    "statements": [
                        {
                            "kind": "ExpressionStatement",
                            "fullStart": 687,
                            "fullEnd": 787,
                            "start": 689,
                            "end": 786,
                            "fullWidth": 100,
                            "width": 97,
                            "expression": {
                                "kind": "InvocationExpression",
                                "fullStart": 687,
                                "fullEnd": 785,
                                "start": 689,
                                "end": 785,
                                "fullWidth": 98,
                                "width": 96,
                                "expression": {
                                    "kind": "IdentifierName",
                                    "fullStart": 687,
                                    "fullEnd": 695,
                                    "start": 689,
                                    "end": 695,
                                    "fullWidth": 8,
                                    "width": 6,
                                    "text": "$ERROR",
                                    "value": "$ERROR",
                                    "valueText": "$ERROR",
                                    "hasLeadingTrivia": true,
                                    "leadingTrivia": [
                                        {
                                            "kind": "WhitespaceTrivia",
                                            "text": "  "
                                        }
                                    ]
                                },
                                "argumentList": {
                                    "kind": "ArgumentList",
                                    "fullStart": 695,
                                    "fullEnd": 785,
                                    "start": 695,
                                    "end": 785,
                                    "fullWidth": 90,
                                    "width": 90,
                                    "openParenToken": {
                                        "kind": "OpenParenToken",
                                        "fullStart": 695,
                                        "fullEnd": 696,
                                        "start": 695,
                                        "end": 696,
                                        "fullWidth": 1,
                                        "width": 1,
                                        "text": "(",
                                        "value": "(",
                                        "valueText": "("
                                    },
                                    "arguments": [
                                        {
                                            "kind": "StringLiteral",
                                            "fullStart": 696,
                                            "fullEnd": 784,
                                            "start": 696,
                                            "end": 784,
                                            "fullWidth": 88,
                                            "width": 88,
                                            "text": "'#3: When the Object constructor is called with Number argument return ToObject(number)'",
                                            "value": "#3: When the Object constructor is called with Number argument return ToObject(number)",
                                            "valueText": "#3: When the Object constructor is called with Number argument return ToObject(number)"
                                        }
                                    ],
                                    "closeParenToken": {
                                        "kind": "CloseParenToken",
                                        "fullStart": 784,
                                        "fullEnd": 785,
                                        "start": 784,
                                        "end": 785,
                                        "fullWidth": 1,
                                        "width": 1,
                                        "text": ")",
                                        "value": ")",
                                        "valueText": ")"
                                    }
                                }
                            },
                            "semicolonToken": {
                                "kind": "SemicolonToken",
                                "fullStart": 785,
                                "fullEnd": 787,
                                "start": 785,
                                "end": 786,
                                "fullWidth": 2,
                                "width": 1,
                                "text": ";",
                                "value": ";",
                                "valueText": ";",
                                "hasTrailingTrivia": true,
                                "hasTrailingNewLine": true,
                                "trailingTrivia": [
                                    {
                                        "kind": "NewLineTrivia",
                                        "text": "\n"
                                    }
                                ]
                            }
                        }
                    ],
                    "closeBraceToken": {
                        "kind": "CloseBraceToken",
                        "fullStart": 787,
                        "fullEnd": 789,
                        "start": 787,
                        "end": 788,
                        "fullWidth": 2,
                        "width": 1,
                        "text": "}",
                        "value": "}",
                        "valueText": "}",
                        "hasTrailingTrivia": true,
                        "hasTrailingNewLine": true,
                        "trailingTrivia": [
                            {
                                "kind": "NewLineTrivia",
                                "text": "\n"
                            }
                        ]
                    }
                }
            },
            {
                "kind": "IfStatement",
                "fullStart": 789,
                "fullEnd": 923,
                "start": 800,
                "end": 922,
                "fullWidth": 134,
                "width": 122,
                "ifKeyword": {
                    "kind": "IfKeyword",
                    "fullStart": 789,
                    "fullEnd": 803,
                    "start": 800,
                    "end": 802,
                    "fullWidth": 14,
                    "width": 2,
                    "text": "if",
                    "value": "if",
                    "valueText": "if",
                    "hasLeadingTrivia": true,
                    "hasLeadingComment": true,
                    "hasLeadingNewLine": true,
                    "hasTrailingTrivia": true,
                    "leadingTrivia": [
                        {
                            "kind": "NewLineTrivia",
                            "text": "\n"
                        },
                        {
                            "kind": "SingleLineCommentTrivia",
                            "text": "//CHECK#4"
                        },
                        {
                            "kind": "NewLineTrivia",
                            "text": "\n"
                        }
                    ],
                    "trailingTrivia": [
                        {
                            "kind": "WhitespaceTrivia",
                            "text": " "
                        }
                    ]
                },
                "openParenToken": {
                    "kind": "OpenParenToken",
                    "fullStart": 803,
                    "fullEnd": 805,
                    "start": 803,
                    "end": 804,
                    "fullWidth": 2,
                    "width": 1,
                    "text": "(",
                    "value": "(",
                    "valueText": "(",
                    "hasTrailingTrivia": true,
                    "trailingTrivia": [
                        {
                            "kind": "WhitespaceTrivia",
                            "text": " "
                        }
                    ]
                },
                "condition": {
                    "kind": "NotEqualsWithTypeConversionExpression",
                    "fullStart": 805,
                    "fullEnd": 817,
                    "start": 805,
                    "end": 817,
                    "fullWidth": 12,
                    "width": 12,
                    "left": {
                        "kind": "IdentifierName",
                        "fullStart": 805,
                        "fullEnd": 811,
                        "start": 805,
                        "end": 810,
                        "fullWidth": 6,
                        "width": 5,
                        "text": "n_obj",
                        "value": "n_obj",
                        "valueText": "n_obj",
                        "hasTrailingTrivia": true,
                        "trailingTrivia": [
                            {
                                "kind": "WhitespaceTrivia",
                                "text": " "
                            }
                        ]
                    },
                    "operatorToken": {
                        "kind": "ExclamationEqualsToken",
                        "fullStart": 811,
                        "fullEnd": 814,
                        "start": 811,
                        "end": 813,
                        "fullWidth": 3,
                        "width": 2,
                        "text": "!=",
                        "value": "!=",
                        "valueText": "!=",
                        "hasTrailingTrivia": true,
                        "trailingTrivia": [
                            {
                                "kind": "WhitespaceTrivia",
                                "text": " "
                            }
                        ]
                    },
                    "right": {
                        "kind": "IdentifierName",
                        "fullStart": 814,
                        "fullEnd": 817,
                        "start": 814,
                        "end": 817,
                        "fullWidth": 3,
                        "width": 3,
                        "text": "num",
                        "value": "num",
                        "valueText": "num"
                    }
                },
                "closeParenToken": {
                    "kind": "CloseParenToken",
                    "fullStart": 817,
                    "fullEnd": 819,
                    "start": 817,
                    "end": 818,
                    "fullWidth": 2,
                    "width": 1,
                    "text": ")",
                    "value": ")",
                    "valueText": ")",
                    "hasTrailingTrivia": true,
                    "trailingTrivia": [
                        {
                            "kind": "WhitespaceTrivia",
                            "text": " "
                        }
                    ]
                },
                "statement": {
                    "kind": "Block",
                    "fullStart": 819,
                    "fullEnd": 923,
                    "start": 819,
                    "end": 922,
                    "fullWidth": 104,
                    "width": 103,
                    "openBraceToken": {
                        "kind": "OpenBraceToken",
                        "fullStart": 819,
                        "fullEnd": 821,
                        "start": 819,
                        "end": 820,
                        "fullWidth": 2,
                        "width": 1,
                        "text": "{",
                        "value": "{",
                        "valueText": "{",
                        "hasTrailingTrivia": true,
                        "hasTrailingNewLine": true,
                        "trailingTrivia": [
                            {
                                "kind": "NewLineTrivia",
                                "text": "\n"
                            }
                        ]
                    },
                    "statements": [
                        {
                            "kind": "ExpressionStatement",
                            "fullStart": 821,
                            "fullEnd": 921,
                            "start": 823,
                            "end": 920,
                            "fullWidth": 100,
                            "width": 97,
                            "expression": {
                                "kind": "InvocationExpression",
                                "fullStart": 821,
                                "fullEnd": 919,
                                "start": 823,
                                "end": 919,
                                "fullWidth": 98,
                                "width": 96,
                                "expression": {
                                    "kind": "IdentifierName",
                                    "fullStart": 821,
                                    "fullEnd": 829,
                                    "start": 823,
                                    "end": 829,
                                    "fullWidth": 8,
                                    "width": 6,
                                    "text": "$ERROR",
                                    "value": "$ERROR",
                                    "valueText": "$ERROR",
                                    "hasLeadingTrivia": true,
                                    "leadingTrivia": [
                                        {
                                            "kind": "WhitespaceTrivia",
                                            "text": "  "
                                        }
                                    ]
                                },
                                "argumentList": {
                                    "kind": "ArgumentList",
                                    "fullStart": 829,
                                    "fullEnd": 919,
                                    "start": 829,
                                    "end": 919,
                                    "fullWidth": 90,
                                    "width": 90,
                                    "openParenToken": {
                                        "kind": "OpenParenToken",
                                        "fullStart": 829,
                                        "fullEnd": 830,
                                        "start": 829,
                                        "end": 830,
                                        "fullWidth": 1,
                                        "width": 1,
                                        "text": "(",
                                        "value": "(",
                                        "valueText": "("
                                    },
                                    "arguments": [
                                        {
                                            "kind": "StringLiteral",
                                            "fullStart": 830,
                                            "fullEnd": 918,
                                            "start": 830,
                                            "end": 918,
                                            "fullWidth": 88,
                                            "width": 88,
                                            "text": "'#4: When the Object constructor is called with Number argument return ToObject(number)'",
                                            "value": "#4: When the Object constructor is called with Number argument return ToObject(number)",
                                            "valueText": "#4: When the Object constructor is called with Number argument return ToObject(number)"
                                        }
                                    ],
                                    "closeParenToken": {
                                        "kind": "CloseParenToken",
                                        "fullStart": 918,
                                        "fullEnd": 919,
                                        "start": 918,
                                        "end": 919,
                                        "fullWidth": 1,
                                        "width": 1,
                                        "text": ")",
                                        "value": ")",
                                        "valueText": ")"
                                    }
                                }
                            },
                            "semicolonToken": {
                                "kind": "SemicolonToken",
                                "fullStart": 919,
                                "fullEnd": 921,
                                "start": 919,
                                "end": 920,
                                "fullWidth": 2,
                                "width": 1,
                                "text": ";",
                                "value": ";",
                                "valueText": ";",
                                "hasTrailingTrivia": true,
                                "hasTrailingNewLine": true,
                                "trailingTrivia": [
                                    {
                                        "kind": "NewLineTrivia",
                                        "text": "\n"
                                    }
                                ]
                            }
                        }
                    ],
                    "closeBraceToken": {
                        "kind": "CloseBraceToken",
                        "fullStart": 921,
                        "fullEnd": 923,
                        "start": 921,
                        "end": 922,
                        "fullWidth": 2,
                        "width": 1,
                        "text": "}",
                        "value": "}",
                        "valueText": "}",
                        "hasTrailingTrivia": true,
                        "hasTrailingNewLine": true,
                        "trailingTrivia": [
                            {
                                "kind": "NewLineTrivia",
                                "text": "\n"
                            }
                        ]
                    }
                }
            },
            {
                "kind": "IfStatement",
                "fullStart": 923,
                "fullEnd": 1058,
                "start": 934,
                "end": 1057,
                "fullWidth": 135,
                "width": 123,
                "ifKeyword": {
                    "kind": "IfKeyword",
                    "fullStart": 923,
                    "fullEnd": 937,
                    "start": 934,
                    "end": 936,
                    "fullWidth": 14,
                    "width": 2,
                    "text": "if",
                    "value": "if",
                    "valueText": "if",
                    "hasLeadingTrivia": true,
                    "hasLeadingComment": true,
                    "hasLeadingNewLine": true,
                    "hasTrailingTrivia": true,
                    "leadingTrivia": [
                        {
                            "kind": "NewLineTrivia",
                            "text": "\n"
                        },
                        {
                            "kind": "SingleLineCommentTrivia",
                            "text": "//CHECK#5"
                        },
                        {
                            "kind": "NewLineTrivia",
                            "text": "\n"
                        }
                    ],
                    "trailingTrivia": [
                        {
                            "kind": "WhitespaceTrivia",
                            "text": " "
                        }
                    ]
                },
                "openParenToken": {
                    "kind": "OpenParenToken",
                    "fullStart": 937,
                    "fullEnd": 939,
                    "start": 937,
                    "end": 938,
                    "fullWidth": 2,
                    "width": 1,
                    "text": "(",
                    "value": "(",
                    "valueText": "(",
                    "hasTrailingTrivia": true,
                    "trailingTrivia": [
                        {
                            "kind": "WhitespaceTrivia",
                            "text": " "
                        }
                    ]
                },
                "condition": {
                    "kind": "EqualsExpression",
                    "fullStart": 939,
                    "fullEnd": 952,
                    "start": 939,
                    "end": 952,
                    "fullWidth": 13,
                    "width": 13,
                    "left": {
                        "kind": "IdentifierName",
                        "fullStart": 939,
                        "fullEnd": 945,
                        "start": 939,
                        "end": 944,
                        "fullWidth": 6,
                        "width": 5,
                        "text": "n_obj",
                        "value": "n_obj",
                        "valueText": "n_obj",
                        "hasTrailingTrivia": true,
                        "trailingTrivia": [
                            {
                                "kind": "WhitespaceTrivia",
                                "text": " "
                            }
                        ]
                    },
                    "operatorToken": {
                        "kind": "EqualsEqualsEqualsToken",
                        "fullStart": 945,
                        "fullEnd": 949,
                        "start": 945,
                        "end": 948,
                        "fullWidth": 4,
                        "width": 3,
                        "text": "===",
                        "value": "===",
                        "valueText": "===",
                        "hasTrailingTrivia": true,
                        "trailingTrivia": [
                            {
                                "kind": "WhitespaceTrivia",
                                "text": " "
                            }
                        ]
                    },
                    "right": {
                        "kind": "IdentifierName",
                        "fullStart": 949,
                        "fullEnd": 952,
                        "start": 949,
                        "end": 952,
                        "fullWidth": 3,
                        "width": 3,
                        "text": "num",
                        "value": "num",
                        "valueText": "num"
                    }
                },
                "closeParenToken": {
                    "kind": "CloseParenToken",
                    "fullStart": 952,
                    "fullEnd": 954,
                    "start": 952,
                    "end": 953,
                    "fullWidth": 2,
                    "width": 1,
                    "text": ")",
                    "value": ")",
                    "valueText": ")",
                    "hasTrailingTrivia": true,
                    "trailingTrivia": [
                        {
                            "kind": "WhitespaceTrivia",
                            "text": " "
                        }
                    ]
                },
                "statement": {
                    "kind": "Block",
                    "fullStart": 954,
                    "fullEnd": 1058,
                    "start": 954,
                    "end": 1057,
                    "fullWidth": 104,
                    "width": 103,
                    "openBraceToken": {
                        "kind": "OpenBraceToken",
                        "fullStart": 954,
                        "fullEnd": 956,
                        "start": 954,
                        "end": 955,
                        "fullWidth": 2,
                        "width": 1,
                        "text": "{",
                        "value": "{",
                        "valueText": "{",
                        "hasTrailingTrivia": true,
                        "hasTrailingNewLine": true,
                        "trailingTrivia": [
                            {
                                "kind": "NewLineTrivia",
                                "text": "\n"
                            }
                        ]
                    },
                    "statements": [
                        {
                            "kind": "ExpressionStatement",
                            "fullStart": 956,
                            "fullEnd": 1056,
                            "start": 958,
                            "end": 1055,
                            "fullWidth": 100,
                            "width": 97,
                            "expression": {
                                "kind": "InvocationExpression",
                                "fullStart": 956,
                                "fullEnd": 1054,
                                "start": 958,
                                "end": 1054,
                                "fullWidth": 98,
                                "width": 96,
                                "expression": {
                                    "kind": "IdentifierName",
                                    "fullStart": 956,
                                    "fullEnd": 964,
                                    "start": 958,
                                    "end": 964,
                                    "fullWidth": 8,
                                    "width": 6,
                                    "text": "$ERROR",
                                    "value": "$ERROR",
                                    "valueText": "$ERROR",
                                    "hasLeadingTrivia": true,
                                    "leadingTrivia": [
                                        {
                                            "kind": "WhitespaceTrivia",
                                            "text": "  "
                                        }
                                    ]
                                },
                                "argumentList": {
                                    "kind": "ArgumentList",
                                    "fullStart": 964,
                                    "fullEnd": 1054,
                                    "start": 964,
                                    "end": 1054,
                                    "fullWidth": 90,
                                    "width": 90,
                                    "openParenToken": {
                                        "kind": "OpenParenToken",
                                        "fullStart": 964,
                                        "fullEnd": 965,
                                        "start": 964,
                                        "end": 965,
                                        "fullWidth": 1,
                                        "width": 1,
                                        "text": "(",
                                        "value": "(",
                                        "valueText": "("
                                    },
                                    "arguments": [
                                        {
                                            "kind": "StringLiteral",
                                            "fullStart": 965,
                                            "fullEnd": 1053,
                                            "start": 965,
                                            "end": 1053,
                                            "fullWidth": 88,
                                            "width": 88,
                                            "text": "'#5: When the Object constructor is called with Number argument return ToObject(number)'",
                                            "value": "#5: When the Object constructor is called with Number argument return ToObject(number)",
                                            "valueText": "#5: When the Object constructor is called with Number argument return ToObject(number)"
                                        }
                                    ],
                                    "closeParenToken": {
                                        "kind": "CloseParenToken",
                                        "fullStart": 1053,
                                        "fullEnd": 1054,
                                        "start": 1053,
                                        "end": 1054,
                                        "fullWidth": 1,
                                        "width": 1,
                                        "text": ")",
                                        "value": ")",
                                        "valueText": ")"
                                    }
                                }
                            },
                            "semicolonToken": {
                                "kind": "SemicolonToken",
                                "fullStart": 1054,
                                "fullEnd": 1056,
                                "start": 1054,
                                "end": 1055,
                                "fullWidth": 2,
                                "width": 1,
                                "text": ";",
                                "value": ";",
                                "valueText": ";",
                                "hasTrailingTrivia": true,
                                "hasTrailingNewLine": true,
                                "trailingTrivia": [
                                    {
                                        "kind": "NewLineTrivia",
                                        "text": "\n"
                                    }
                                ]
                            }
                        }
                    ],
                    "closeBraceToken": {
                        "kind": "CloseBraceToken",
                        "fullStart": 1056,
                        "fullEnd": 1058,
                        "start": 1056,
                        "end": 1057,
                        "fullWidth": 2,
                        "width": 1,
                        "text": "}",
                        "value": "}",
                        "valueText": "}",
                        "hasTrailingTrivia": true,
                        "hasTrailingNewLine": true,
                        "trailingTrivia": [
                            {
                                "kind": "NewLineTrivia",
                                "text": "\n"
                            }
                        ]
                    }
                }
            }
        ],
        "endOfFileToken": {
            "kind": "EndOfFileToken",
            "fullStart": 1058,
            "fullEnd": 1059,
            "start": 1059,
            "end": 1059,
            "fullWidth": 1,
            "width": 0,
            "text": "",
            "hasLeadingTrivia": true,
            "hasLeadingNewLine": true,
            "leadingTrivia": [
                {
                    "kind": "NewLineTrivia",
                    "text": "\n"
                }
            ]
        }
    },
    "lineMap": {
        "lineStarts": [
            0,
            61,
            132,
            133,
            137,
            206,
            262,
            265,
            310,
            353,
            357,
            358,
            378,
            379,
            389,
            421,
            462,
            464,
            465,
            494,
            495,
            505,
            541,
            641,
            643,
            644,
            654,
            687,
            787,
            789,
            790,
            800,
            821,
            921,
            923,
            924,
            934,
            956,
            1056,
            1058,
            1059
        ],
        "length": 1059
    }
}<|MERGE_RESOLUTION|>--- conflicted
+++ resolved
@@ -95,12 +95,8 @@
                             "start": 362,
                             "end": 376,
                             "fullWidth": 14,
-<<<<<<< HEAD
                             "width": 14,
-                            "identifier": {
-=======
                             "propertyName": {
->>>>>>> 85e84683
                                 "kind": "IdentifierName",
                                 "fullStart": 362,
                                 "fullEnd": 366,
@@ -553,12 +549,8 @@
                             "start": 469,
                             "end": 492,
                             "fullWidth": 23,
-<<<<<<< HEAD
                             "width": 23,
-                            "identifier": {
-=======
                             "propertyName": {
->>>>>>> 85e84683
                                 "kind": "IdentifierName",
                                 "fullStart": 469,
                                 "fullEnd": 475,
